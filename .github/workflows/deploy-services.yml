name: Deploy Services

env:
  CI: false

on:
  workflow_dispatch:
    inputs:
      service:
        description: 'Service to deploy'
        required: true
        type: choice
        default: 'ehr'
        options:
          - ehr
          - intake
      environment:
        description: 'Environment name'
        required: true
        type: choice
        default: 'development'
        options:
          - development
          - testing
          - staging
          - demo
      incrementVersion:
        description: 'Bump Version?'
        type: boolean
        required: false
      versionType:
        description: 'Version to bump (major.minor.patch)'
        type: choice
        default: 'patch'
        options:
          - patch
          - minor
          - major
      confirmProduction:
        description: 'If you are 100% sure you want to deploy to demo, type: Yes'
        required: false

jobs:
  deploy:
    env:
      NODE_OPTIONS: '--max_old_space_size=4096'
      ENVIRONMENT: ${{ github.event.inputs.environment }}

    runs-on: ubuntu-latest-16-cores
    timeout-minutes: 15
    
    permissions:
      id-token: write # Required for OIDC
      contents: write # Required for version bumping
      pull-requests: write # Required for version bumping
      issues: write # Required for version bumping

    strategy:
      matrix:
        node-version:
          - "20"

    steps:
      - name: Set Service-Specific Variables
        id: vars
        run: |
          if [[ "${{ github.event.inputs.service }}" == "ehr" ]]; then
            echo "PACKAGE_LOCATION=apps/ehr" >> $GITHUB_ENV
            echo "ZAMBDAS_LOCATION=packages/ehr/zambdas" >> $GITHUB_ENV
            echo "SLACK_NOTIFICATION_SERVICE_NAME=ehr" >> $GITHUB_ENV
          elif [[ "${{ github.event.inputs.service }}" == "intake" ]]; then
            echo "PACKAGE_LOCATION=apps/intake" >> $GITHUB_ENV
            echo "ZAMBDAS_LOCATION=packages/intake/zambdas" >> $GITHUB_ENV
            echo "SLACK_NOTIFICATION_SERVICE_NAME=intake-ui" >> $GITHUB_ENV
          fi

      - name: Install SSH Client
        uses: webfactory/ssh-agent@v0.7.0
        with:
          ssh-private-key: |
            ${{ secrets.DEPLOY_OTTEHR_KEY }}
            ${{ secrets.BUMP_VERSION_KEY }}

      - name: If environment is demo, ensure keys are coming in through input parameters.
        if: ${{ github.event.inputs.environment == 'demo' && !(github.event.inputs.confirmProduction == 'Yes') }}
        run: echo 'Please confirm you want to deploy to demo.' && exit 1

      - uses: actions/checkout@v3
        with:
          ssh-key: ${{ secrets.BUMP_VERSION_KEY }}

      - name: Use Node.js ${{ matrix.node-version }}
        uses: actions/setup-node@v2
        with:
          node-version: ${{ matrix.node-version }}

      - name: TruffleHog -- Check for secrets committed to the repository
        uses: trufflesecurity/trufflehog@v3.82.13
        with:
          extra_args: --only-verified

      - name: Increase version if input dictates.
        if: ${{ github.event.inputs.incrementVersion == 'true' }}
        run: |
          cd ${{ github.workspace }}/${{ env.PACKAGE_LOCATION }} && npm version ${{ github.event.inputs.versionType }} --no-git-tag-version
          cd ${{ github.workspace }}/${{ env.ZAMBDAS_LOCATION }} && npm version ${{ github.event.inputs.versionType }} --no-git-tag-version
      
      - name: Get Version Number from package.json
        id: package-version
        uses: martinbeentjes/npm-get-version-action@v1.1.0
        with:
          path: ${{ env.PACKAGE_LOCATION }}
      
      - name: Create Pull Request to the base branch with version bump
        if: ${{ github.event.inputs.incrementVersion == 'true' }}
        uses: peter-evans/create-pull-request@v5
        with:
          branch: version-bump-${{ github.run_id }}
          commit-message: Bump version to ${{ steps.package-version.outputs.current-version }}
          title: "Version Bump ${{ steps.package-version.outputs.current-version }}"
          body: "This PR updates package versions automatically."
      
      - name: Auto-merge PR
        if: ${{ github.event.inputs.incrementVersion == 'true' }}
        run: |
          gh pr merge --auto --squash version-bump-${{ github.run_id }}
        env:
          GITHUB_TOKEN: ${{ secrets.GITHUB_TOKEN }}
<<<<<<< HEAD

=======
        
        
>>>>>>> d196c9fa
      - name: Install dependencies
        run: npm ci

      - name: Check out secrets repo to grab the env file.
        uses: actions/checkout@v3
        with:
          repository: masslight/ottehr-secrets
          ssh-key: ${{ secrets.DEPLOY_OTTEHR_KEY }}
          path: 'secrets'

      - name: Move zambda secrets file into service zambdas dir.
        run: mkdir -p ${{ env.ZAMBDAS_LOCATION }}/.env; cp secrets/zambdas/* ${{ env.ZAMBDAS_LOCATION }}/.env

      - name: Move app secrets file into service app dir.
        run: mkdir -p ${{ env.PACKAGE_LOCATION }}/env; cp secrets/${{ github.event.inputs.service }}/app/.env.${{ github.event.inputs.environment }} ${{ env.PACKAGE_LOCATION }}/env

      - name: Lint directories
        run: |
          if [[ "${{ github.event.inputs.service }}" == "ehr" ]]; then
            npm run ehr:lint
          elif [[ "${{ github.event.inputs.service }}" == "intake" ]]; then
            npm run intake:lint
          fi

      - name: Configure AWS Credentials
        uses: aws-actions/configure-aws-credentials@v3
        with:
          role-to-assume: arn:aws:iam::381491874541:role/deploy-ottehr
          aws-region: us-east-1

      - name: Deploy app
        run: cd ${{ env.PACKAGE_LOCATION }} && npm run ci-deploy:${{ env.ENVIRONMENT }}

      - name: Deploy zambdas
        run: cd ${{ env.ZAMBDAS_LOCATION }} && ENV=${{ env.ENVIRONMENT }} npm run deploy-zambdas ${{ env.ENVIRONMENT }}

      - name: Update user roles
        if: ${{ github.event.inputs.service == 'ehr' }}
        run: cd ${{ env.ZAMBDAS_LOCATION }} && npm run update-user-roles ${{ env.ENVIRONMENT }}

      - name: Ensure insurance plans and payer orgs created from CSV
        if: ${{ github.event.inputs.service == 'ehr' }}
        run: cd ${{ env.ZAMBDAS_LOCATION }} && npm run update-insurances-and-payer-orgs ${{ env.ENVIRONMENT }}

      - name: Setup secrets in Oystehr console
        run: cd ${{ env.ZAMBDAS_LOCATION }} && npm run setup-zapehr-secrets ${{ env.ENVIRONMENT }}

      - name: Ensure deployed resources are in place
        env:
          ENV:  ${{ env.ENVIRONMENT }}
        run: cd ${{ env.ZAMBDAS_LOCATION }} && npm run setup-deployed-resources

      - name: Create/update in-house medication resources
        if: ${{ github.event.inputs.service == 'ehr' }}
        run: cd ${{ env.ZAMBDAS_LOCATION }} && npm run create-update-in-house-medications-list --env=${{ env.ENVIRONMENT }}

      - name: Notify Slack
        if: always()
        uses: edge/simple-slack-notify@v1.1.2
        env:
          SLACK_WEBHOOK_URL: ${{ secrets.SLACK_WEBHOOK_URL }}
          BRANCH: ${{ github.ref }}
          PACKAGE_VERSION: ${{ steps.package-version.outputs.current-version }}
        with:
          channel: '#ottehr-notifications'
          status: ${{ job.status }}
          success_text: '${env.GITHUB_WORKFLOW} (${env.GITHUB_RUN_NUMBER}) build completed successfully'
          failure_text: '${env.GITHUB_WORKFLOW} (${env.GITHUB_RUN_NUMBER}) build failed'
          cancelled_text: '${env.GITHUB_WORKFLOW} (${env.GITHUB_RUN_NUMBER}) build was cancelled'
          fields: |
            [{ "title": "Service", "value": "${env.SLACK_NOTIFICATION_SERVICE_NAME}", "short": true },
            { "title": "Action URL", "value": "${env.GITHUB_SERVER_URL}/${env.GITHUB_REPOSITORY}/actions/runs/${env.GITHUB_RUN_ID}"},
            { "title": "Branch", "value": "${env.BRANCH}", "short": true },
            { "title": "Environment", "value": "${env.ENVIRONMENT}", "short": true },
            { "title": "Version", "value": "${env.PACKAGE_VERSION}", "short": true }]<|MERGE_RESOLUTION|>--- conflicted
+++ resolved
@@ -126,12 +126,7 @@
           gh pr merge --auto --squash version-bump-${{ github.run_id }}
         env:
           GITHUB_TOKEN: ${{ secrets.GITHUB_TOKEN }}
-<<<<<<< HEAD
-
-=======
-        
-        
->>>>>>> d196c9fa
+
       - name: Install dependencies
         run: npm ci
 
