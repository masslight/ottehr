--- conflicted
+++ resolved
@@ -1,7 +1,6 @@
 {
   "typescript.tsdk": "node_modules/typescript/lib",
   "cSpell.words": [
-<<<<<<< HEAD
     "EHRAPI",
     "fhir",
     "Millis",
@@ -9,16 +8,9 @@
     "oystehr",
     "telemed",
     "unbundle",
-=======
     "Codeable",
-    "fhir",
     "luxon",
-    "ottehr",
-    "oystehr",
-    "TELEMED",
-    "unbundle",
     "walkin",
->>>>>>> 5dd606c0
     "zambda",
     "zambdas"
   ]
