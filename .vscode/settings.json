--- conflicted
+++ resolved
@@ -8,12 +8,9 @@
     "Millis",
     "ottehr",
     "oystehr",
-<<<<<<< HEAD
     "payor",
     "Prevalidation",
-=======
     "Prebooked",
->>>>>>> 45cf9941
     "Previsit",
     "relatedperson",
     "revinclude",
