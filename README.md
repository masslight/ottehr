# Ottehr

## First Time Setup

### Node

- Install [nvm](https://github.com/nvm-sh/nvm#installing-and-updating).
- Use nvm to install node 18: `nvm install 18`.
- Use nvm to make node 18 your default node: `nvm alias default 18`.

<<<<<<< HEAD
### Installing `pnpm`

The easiest way to get started is to use the brew command:

```bash
brew install pnpm
```

Otherwise, you can install it onto your machine using the [documentation](https://pnpm.io/installation).

### Setup Script

The rest of this setup guide assumes that you have access to a ZapEHR project and have cloned down a fork of the ottehr repository. If you have not, please follow these steps:

1. Fork Ottehr: https://github.com/masslight/ottehr/fork
2. Copy your fork SSH clone link and `git clone git@github.com:{your_profile}/ottehr.git` in the folder you'd like to use
3. (optional) Add ottehr as upstream `git remote add upstream git@github.com:masslight/ottehr.git`
4. Open repo in editor of your choice, I will use vscode `code .vscode/Ottehr.code-workspace`

Before you continue, please ensure that you have [node](#node) v18.x and [pnpm](#installing-pnpm) installed on your machine.

After you have these dependencies installed, please execute the setup script from the root directory:

```bash
sh scripts/setup.sh
```

You will be asked for this information as input:

- Your access token. Login to your [ZapEHR project](https://console.zapehr.com) and copy the access token from the dashboard.
- Your project ID. You can find this on the [ZapEHR project details page](https://console.zapehr.com/project)
- Your first provider email. This can be your email.

This script will create various ZapEHR resources that are needed for you to begin development. After the script finishes running, there will be important links highlighted in magenta. You should follow these steps:

1. Find the reset password link in the console output and navigate to the url in your browser. Provide a password.
2. Navigate to `http://localhost:5173/dashboard` and login using the email you provided to the script and the password you chose.
3. Open a new tab and navigate to the waiting room URL. This was output in the script logs and is shown in the provider dashboard. It looks like `http://localhost:5173/{uuid}`
4. Enter your name to act as the patient and begin the call. Grant video/audio permissions.
5. Accept the call from your provider tab.

You should now be on a video call with yourself.
=======
Upon successful installation, verify the setup by executing the following command: `node -v`. If the installation was successful, this command should provide the version of Node currently installed
>>>>>>> dc558801

### ESLint

To enhance code readability, we maintain a robust ESLint configuration that ensures strict adherence to coding standards. For an optimal coding experience with real-time linting feedback, we highly recommend using Visual Studio Code (VSCode), which offers an outstanding live linting environment.

To get linting in VSCode:

1. Install the [ESLint Extension](https://marketplace.visualstudio.com/items?itemName=dbaeumer.vscode-eslint).
2. Always open the repo from its root. This allows the extension to detect the `.eslintrc.json` file which specifies the linter configuration.
3. (Optional) Use the [VSCode workspace](./.vscode/Ottehr.code-workspace) for a helpful alternative organization of the project in the VSCode 'Explorer', which most developers find useful. This can be opened in 2 ways:
   1. Open [the file](./.vscode/Ottehr.code-workspace) in VS Code. Click on the "Open Workspace" button in the bottom-right.
   2. `code .vscode/Ottehr.code-workspace`

<<<<<<< HEAD
## Repository Structure
=======
### Installing `pnpm`

The easiest way to get started is to use the [brew](https://brew.sh/) command:

*If Homebrew is not yet installed on your system, you can easily set it up [here](https://brew.sh/).*

```bash
brew install pnpm
```
>>>>>>> dc558801

This repository uses a monorepo structure. Each package has its own code in its respective folder in [`packages/`](./packages/).

- `app` - The static frontend website that patients use to join their telehealth visit and providers use to answer.
- `zambdas` - The application's back end endpoints, deployed on the zapEHR platform.

<<<<<<< HEAD
Each package has its own README explaining in more detail its purpose, as well as how to run locally and deploy (if applicable).
=======
Run `pnpm i` at the root level to install dependencies for all packages in the monorepo. Then run `pnpm start` to start all packages locally.
>>>>>>> dc558801

## Scripts

```sh
pnpm <script name>
```

If a script is environment specific, use:

```sh
pnpm <script name>:<env>
```

### `build`

Builds all packages using the [build script](./scripts/build.sh).

### `lint`

Lints all packages using [ESLint](https://eslint.org/).

### `start`

Environment specific: `local`, `dev`, `dev2`, `testing`, `staging`.

Starts all packages. If the env is excluded, [defaults to local](#getting-started).

### `update`

Interactively updates all dependencies to their latest versions, respecting ranges specified in `package.json`.<|MERGE_RESOLUTION|>--- conflicted
+++ resolved
@@ -8,7 +8,8 @@
 - Use nvm to install node 18: `nvm install 18`.
 - Use nvm to make node 18 your default node: `nvm alias default 18`.
 
-<<<<<<< HEAD
+Upon successful installation, verify the setup by executing the following command: `node -v`. If the installation was successful, this command should provide the version of Node currently installed
+
 ### Installing `pnpm`
 
 The easiest way to get started is to use the brew command:
@@ -51,9 +52,6 @@
 5. Accept the call from your provider tab.
 
 You should now be on a video call with yourself.
-=======
-Upon successful installation, verify the setup by executing the following command: `node -v`. If the installation was successful, this command should provide the version of Node currently installed
->>>>>>> dc558801
 
 ### ESLint
 
@@ -67,9 +65,6 @@
    1. Open [the file](./.vscode/Ottehr.code-workspace) in VS Code. Click on the "Open Workspace" button in the bottom-right.
    2. `code .vscode/Ottehr.code-workspace`
 
-<<<<<<< HEAD
-## Repository Structure
-=======
 ### Installing `pnpm`
 
 The easiest way to get started is to use the [brew](https://brew.sh/) command:
@@ -79,18 +74,16 @@
 ```bash
 brew install pnpm
 ```
->>>>>>> dc558801
+## Repository Structure
 
 This repository uses a monorepo structure. Each package has its own code in its respective folder in [`packages/`](./packages/).
 
 - `app` - The static frontend website that patients use to join their telehealth visit and providers use to answer.
 - `zambdas` - The application's back end endpoints, deployed on the zapEHR platform.
 
-<<<<<<< HEAD
 Each package has its own README explaining in more detail its purpose, as well as how to run locally and deploy (if applicable).
-=======
+
 Run `pnpm i` at the root level to install dependencies for all packages in the monorepo. Then run `pnpm start` to start all packages locally.
->>>>>>> dc558801
 
 ## Scripts
 
