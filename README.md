--- conflicted
+++ resolved
@@ -166,8 +166,6 @@
 ### Patient Portal App
 
 - [Frontend Documentation](./apps/intake/README.md)
-<<<<<<< HEAD
-- [Zambda Documentation](./packages/intake/zambdas/README.md)
 - [E2E Testing Guide](./apps/intake/tests/e2e-readme/README.md)
 
 ### Customization
@@ -196,10 +194,7 @@
   ```
 - Modify the images, svgs and colors as needed
 - Restart the app
-=======
-- [E2E Testing Guide](./apps/intake/tests/e2e-readme/README.md)
 
 ## Zambdas
 
-- [Zambda Documentation](./packages/zambdas/README.md)
->>>>>>> 0962c760
+- [Zambda Documentation](./packages/zambdas/README.md)