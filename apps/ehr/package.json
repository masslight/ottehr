--- conflicted
+++ resolved
@@ -1,10 +1,6 @@
 {
   "name": "ehr-ui",
-<<<<<<< HEAD
-  "version": "1.19.8",
-=======
   "version": "1.19.11",
->>>>>>> 7cc0a0dd
   "private": true,
   "type": "module",
   "engines": {
