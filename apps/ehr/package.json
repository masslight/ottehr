{
  "name": "ehr-ui",
<<<<<<< HEAD
  "version": "1.13.1",
=======
  "version": "1.12.15",
>>>>>>> ce0e8d88
  "private": true,
  "type": "module",
  "engines": {
    "node": ">=20.0.0",
    "npm": ">=9.0.0"
  },
  "browserslist": {
    "production": [
      ">0.2%",
      "not dead",
      "not op_mini all"
    ],
    "development": [
      "last 1 chrome version",
      "last 1 firefox version",
      "last 1 safari version"
    ]
  },
  "scripts": {
    "start": "vite --mode default",
    "preview": "vite preview --port 4002",
    "lint": "NODE_OPTIONS='--max-old-space-size=8192' eslint --ext .ts,.tsx,.js,.jsx --report-unused-disable-directives --max-warnings 0 .",
    "lint:fix": "NODE_OPTIONS='--max-old-space-size=8192' eslint --ext .ts,.tsx,.js,.jsx --report-unused-disable-directives --max-warnings 0 --fix .",
    "build": "tsc && vite build --mode default",
    "build:env": "ENV=$npm_config_env npm run build-skeleton",
    "build:development": "ENV=development npm run build-skeleton",
    "build:testing": "ENV=testing npm run build-skeleton",
    "build:staging": "ENV=staging npm run build-skeleton",
    "build:demo": "ENV=demo npm run build-skeleton",
    "build-skeleton": "tsc && vite build --mode ${ENV}",
    "unit-tests": "vitest --config ./vitest.config.ts",
    "component-tests": "vitest --config ./vitest.config.component-tests.ts",
    "test": "npm run unit-tests -- --watch=false && npm run component-tests -- --watch=false",
    "e2e:login": "npm run e2e-skeleton ./tests/e2e/login",
    "e2e:specs": "npm run e2e-skeleton ./tests/e2e/specs",
    "e2e:specs:ui": "npm run e2e-skeleton ./tests/e2e/specs -- --ui",
    "e2e:manual-login": "node ./auth.setup.js",
    "e2e-skeleton": "env-cmd -f ./env/tests.${ENV}.json playwright test",
    "setup-test-deps": "node setup-test-deps.js",
    "ci-deploy:development": "VITE_APP_ENV=development VITE_APP_VERSION=$(node -pe 'require(\"./package.json\").version') npm run build:development && aws s3 sync build/ s3://ottehr-dee6ce00-3e2f-45bc-bb3f-ab534e660109-ehr.ottehr.com --region us-east-1 --delete && aws cloudfront create-invalidation --distribution-id E32BZJ9BV9S9EY --paths '/*' --region us-east-1",
    "ci-deploy:testing": "VITE_APP_ENV=testing VITE_APP_VERSION=$(node -pe 'require(\"./package.json\").version') npm run build:testing && aws s3 sync build/ s3://ottehr-aa616522-24b3-493b-b730-6cf48089c8bf-ehr.ottehr.com --region us-east-1 --delete && aws cloudfront create-invalidation --distribution-id EHWGHKXSEB2ZQ --paths '/*' --region us-east-1",
    "ci-deploy:staging": "VITE_APP_ENV=staging VITE_APP_VERSION=$(node -pe 'require(\"./package.json\").version') npm run build:staging && aws s3 sync build/ s3://ottehr-4644976f-3ae4-490c-8c7a-f7ddb22e01e0-ehr.ottehr.com --region us-east-1 --delete && aws cloudfront create-invalidation --distribution-id EVMO86JIGAWU5 --paths '/*' --region us-east-1",
    "ci-deploy:demo": "VITE_APP_ENV=demo VITE_APP_VERSION=$(node -pe 'require(\"./package.json\").version') npm run build:demo && aws s3 sync build/ s3://ehr.ottehr.com --region us-east-1 --delete && aws cloudfront create-invalidation --distribution-id E10TA6FN58D1OS --paths '/*' --region us-east-1",
    "ci-deploy-skeleton": "VITE_APP_ENV=${ENV} VITE_APP_VERSION=$(node -pe 'require(\"./package.json\").version') npm run build:env --env=${ENV} && aws s3 sync build/ s3://ehr-${PREFIX}.ottehr.com --region us-east-1 --delete && aws cloudfront create-invalidation --distribution-id ${CLOUDFRONT_ID} --paths '/*' --region us-east-1"
  },
  "dependencies": {
    "@fullcalendar/core": "^5.11.3",
    "@fullcalendar/daygrid": "^5.11.3",
    "@fullcalendar/list": "^5.11.3",
    "@fullcalendar/react": "^5.11.3",
    "@fullcalendar/timegrid": "^5.11.3",
    "@mui/icons-material": "^5.14.9",
    "@mui/x-data-grid-pro": "^6.3.0",
    "@mui/x-date-pickers-pro": "^6.3.0",
    "@stripe/react-stripe-js": "^3.0.0",
    "@stripe/stripe-js": "^3.5.0",
    "@twilio/conversations": "^2.4.1",
    "amazon-chime-sdk-component-library-react": "^3.10.0",
    "amazon-chime-sdk-js": "^3.20.0",
    "chart.js": "^4.4.1",
    "fast-json-patch": "^3.1.1",
    "json-diff-ts": "^4.0.1",
    "node-fetch": "^2.6.1",
    "notistack": "^3.0.1",
    "react-chartjs-2": "^5.2.0",
    "react-draggable": "^4.4.6",
    "react-easy-crop": "^5.0.8",
    "react-i18next": "^13.5.0",
    "react-idle-timer": "^5.7.2",
    "react-imask": "^7.6.1",
    "react-number-format": "^5.3.1",
    "react-page-visibility": "^7.0.0",
    "react-query": "^3.39.3",
    "react-toastify": "^9.1.3",
    "react-window": "^1.8.10",
    "styled-components": "^5.3.11",
    "styled-system": "^5.1.5",
    "tsconfig": "*",
    "utils": "*",
    "ui-components": "*",
    "uuid": "^11.0.3"
  },
  "devDependencies": {
    "@playwright/test": "^1.49.0",
    "@types/react-page-visibility": "^6.4.4",
    "@types/react-window": "^1.8.8",
    "@types/styled-components": "^5.1.34",
    "console-stamp": "^3.1.2",
    "csvtojson": "^2.0.10",
    "json-2-csv": "^5.5.1",
    "vitest": "^3.0.4"
  }
}<|MERGE_RESOLUTION|>--- conflicted
+++ resolved
@@ -1,10 +1,6 @@
 {
   "name": "ehr-ui",
-<<<<<<< HEAD
-  "version": "1.13.1",
-=======
   "version": "1.12.15",
->>>>>>> ce0e8d88
   "private": true,
   "type": "module",
   "engines": {
