{
  "name": "ehr-ui",
<<<<<<< HEAD
  "version": "1.7.4",
=======
  "version": "1.7.5",
>>>>>>> 4896f397
  "private": true,
  "type": "module",
  "engines": {
    "node": ">=20.0.0",
    "npm": ">=9.0.0"
  },
  "browserslist": {
    "production": [
      ">0.2%",
      "not dead",
      "not op_mini all"
    ],
    "development": [
      "last 1 chrome version",
      "last 1 firefox version",
      "last 1 safari version"
    ]
  },
  "scripts": {
    "start": "vite --mode default",
    "preview": "vite preview --port 4002",
    "lint": "eslint --ext ts,tsx,js,jsx --report-unused-disable-directives --max-warnings 0",
    "prettier": "prettier --write .",
    "build": "npm run build:env --env=default",
    "build:env": "ENV=$npm_config_env npm run build-skeleton",
    "build:development": "ENV=development npm run build-skeleton",
    "build:testing": "ENV=testing npm run build-skeleton",
    "build:staging": "ENV=staging npm run build-skeleton",
    "build:demo": "ENV=demo npm run build-skeleton",
    "build-skeleton": "tsc && vite build --mode ${ENV}",
    "test": "vitest --silent",
    "e2e:login": "npm run e2e-skeleton ./tests/e2e/login",
    "e2e:specs": "npm run e2e-skeleton ./tests/e2e/specs",
    "e2e:specs:ui": "npm run e2e-skeleton ./tests/e2e/specs -- --ui",
    "e2e:manual-login": "node ./auth.setup.js",
    "e2e-skeleton": "tsc -b tsconfig.node.json && env-cmd -f ./env/tests.${ENV}.json playwright test",
    "setup-test-deps": "node setup-test-deps.js",
    "ci-deploy:development": "VITE_APP_ENV=development VITE_APP_VERSION=$(node -pe 'require(\"./package.json\").version') npm run build:development && aws s3 sync build/ s3://ottehr-dee6ce00-3e2f-45bc-bb3f-ab534e660109-ehr.ottehr.com --region us-east-1 --delete && aws cloudfront create-invalidation --distribution-id E32BZJ9BV9S9EY --paths '/*' --region us-east-1",
    "ci-deploy:testing": "VITE_APP_ENV=testing VITE_APP_VERSION=$(node -pe 'require(\"./package.json\").version') npm run build:testing && aws s3 sync build/ s3://ottehr-aa616522-24b3-493b-b730-6cf48089c8bf-ehr.ottehr.com --region us-east-1 --delete && aws cloudfront create-invalidation --distribution-id EHWGHKXSEB2ZQ --paths '/*' --region us-east-1",
    "ci-deploy:staging": "VITE_APP_ENV=staging VITE_APP_VERSION=$(node -pe 'require(\"./package.json\").version') npm run build:staging && aws s3 sync build/ s3://ottehr-4644976f-3ae4-490c-8c7a-f7ddb22e01e0-ehr.ottehr.com --region us-east-1 --delete && aws cloudfront create-invalidation --distribution-id EVMO86JIGAWU5 --paths '/*' --region us-east-1",
    "ci-deploy:demo": "VITE_APP_ENV=demo VITE_APP_VERSION=$(node -pe 'require(\"./package.json\").version') npm run build:demo && aws s3 sync build/ s3://ehr.ottehr.com --region us-east-1 --delete && aws cloudfront create-invalidation --distribution-id E10TA6FN58D1OS --paths '/*' --region us-east-1",
    "ci-deploy-skeleton": "VITE_APP_ENV=${ENV} VITE_APP_VERSION=$(node -pe 'require(\"./package.json\").version') npm run build:env --env=${ENV} && aws s3 sync build/ s3://ehr-${PREFIX}.ottehr.com --region us-east-1 --delete && aws cloudfront create-invalidation --distribution-id ${CLOUDFRONT_ID} --paths '/*' --region us-east-1"
  },
  "dependencies": {
    "@fullcalendar/core": "^5.11.3",
    "@fullcalendar/daygrid": "^5.11.3",
    "@fullcalendar/list": "^5.11.3",
    "@fullcalendar/react": "^5.11.3",
    "@fullcalendar/timegrid": "^5.11.3",
    "@mui/icons-material": "^5.14.9",
    "@mui/x-data-grid-pro": "^6.3.0",
    "@mui/x-date-pickers-pro": "^6.3.0",
    "@oystehr/sdk": "3.0.7",
    "@photonhealth/elements": "^0.12.3",
    "@twilio/conversations": "^2.4.1",
    "amazon-chime-sdk-component-library-react": "^3.7.0",
    "amazon-chime-sdk-js": "^3.20.0",
    "chart.js": "^4.4.1",
    "fast-json-patch": "^3.1.1",
    "json-diff-ts": "^4.0.1",
    "node-fetch": "^2.6.1",
    "notistack": "^3.0.1",
    "react-chartjs-2": "^5.2.0",
    "react-draggable": "^4.4.6",
    "react-easy-crop": "^5.0.8",
    "react-i18next": "^13.5.0",
    "react-idle-timer": "^5.7.2",
    "react-imask": "^7.6.1",
    "react-number-format": "^5.3.1",
    "react-page-visibility": "^7.0.0",
    "react-query": "^3.39.3",
    "react-toastify": "^9.1.3",
    "react-window": "^1.8.10",
    "styled-components": "^5.3.11",
    "styled-system": "^5.1.5",
    "tsconfig": "*",
    "utils": "*",
    "uuid": "^11.0.3"
  },
  "devDependencies": {
    "@playwright/test": "^1.49.0",
    "@types/react-page-visibility": "^6.4.4",
    "@types/react-window": "^1.8.8",
    "@types/styled-components": "^5.1.34",
    "console-stamp": "^3.1.2",
    "csvtojson": "^2.0.10",
    "json-2-csv": "^5.5.1",
    "vitest": "^3.0.4"
  }
}<|MERGE_RESOLUTION|>--- conflicted
+++ resolved
@@ -1,10 +1,6 @@
 {
   "name": "ehr-ui",
-<<<<<<< HEAD
-  "version": "1.7.4",
-=======
   "version": "1.7.5",
->>>>>>> 4896f397
   "private": true,
   "type": "module",
   "engines": {
