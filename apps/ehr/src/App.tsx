import { TabContext } from '@mui/lab';
import { CssBaseline } from '@mui/material';
// import Alert from '@mui/material/Alert';
import { LicenseInfo } from '@mui/x-data-grid-pro';
import { SnackbarProvider } from 'notistack';
import { lazy, ReactElement, Suspense, useState } from 'react';
import { useIdleTimer } from 'react-idle-timer';
import { BrowserRouter, Navigate, Outlet, Route, Routes } from 'react-router-dom';
import { RoleType, setupSentry } from 'utils';
import Banner from './components/Banner';
import LogoutWarning from './components/dialogs/LogoutWarning';
import { LoadingScreen } from './components/LoadingScreen';
import Navbar from './components/navigation/Navbar';
import { ProtectedRoute } from './components/routing/ProtectedRoute';
import { TestErrorPage } from './components/TestErrorPage';
import { CustomThemeProvider } from './CustomThemeProvider';
import { UnsolicitedResultsInbox } from './features/external-labs/pages/UnsolicitedResultsInbox';
import { UnsolicitedResultsMatch } from './features/external-labs/pages/UnsolicitedResultsMatch';
import { UnsolicitedResultsReview } from './features/external-labs/pages/UnsolicitedResultsReview';
import { Tasks } from './features/tasks/pages/Tasks';
import AddPatientFollowup from './features/visits/shared/components/patient/AddPatientFollowup';
import PatientFollowup from './features/visits/shared/components/patient/PatientFollowup';
import { AppFlagsProvider } from './features/visits/shared/stores/contexts/useAppFlags';
import EditInsurance from './features/visits/telemed/components/telemed-admin/EditInsurance';
import EditVirtualLocationPage from './features/visits/telemed/components/telemed-admin/EditVirtualLocationPage';
import { PatientVisitDetails } from './features/visits/telemed/pages/PatientVisitDetailsPage';
import { useApiClients } from './hooks/useAppClients';
import useEvolveUser from './hooks/useEvolveUser';
import AddEmployeePage from './pages/AddEmployeePage';
import AddPatient from './pages/AddPatient';
import AddSchedulePage from './pages/AddSchedulePage';
import AppointmentsPage from './pages/Appointments';
import EditEmployeePage from './pages/EditEmployee';
import EmployeesPage from './pages/Employees';
import GroupPage from './pages/GroupPage';
import Logout from './pages/Logout';
import PatientDocumentsExplorerPage from './pages/PatientDocumentsExplorerPage';
import PatientInformationPage from './pages/PatientInformationPage';
import PatientPage from './pages/PatientPage';
import PatientsPage from './pages/Patients';
import Reports from './pages/Reports';
<<<<<<< HEAD
import { DailyPayments, IncompleteEncounters, InvoiceablePatients, VisitsOverview } from './pages/reports/index';
=======
import {
  DailyPayments,
  DataExports,
  IncompleteEncounters,
  VisitsOverview,
  WorkflowEfficiency,
} from './pages/reports/index';
>>>>>>> 30ba6a97
import SchedulePage from './pages/SchedulePage';
import SchedulesPage from './pages/Schedules';
import TaskAdmin from './pages/TaskAdmin';
import { TelemedAdminPage } from './pages/TelemedAdminPage';
import VisitDetailsPage from './pages/VisitDetailsPage';
import { Claim, Claims } from './rcm';
import { useNavStore } from './state/nav.store';

const { VITE_APP_SENTRY_DSN, VITE_APP_SENTRY_ENV } = import.meta.env;

setupSentry({
  dsn: VITE_APP_SENTRY_DSN,
  environment: VITE_APP_SENTRY_ENV,
});

const InPersonRoutingLazy = lazy(() => import('./features/visits/in-person/routing/InPersonRouting'));

const TelemedTrackingBoardPageLazy = lazy(async () => {
  const TrackingBoardPage = await import('./features/visits/telemed/pages/TrackingBoardPage');
  return { default: TrackingBoardPage.TrackingBoardPage };
});

const TelemedAppointmentPageLazy = lazy(async () => {
  const TelemedAppointmentPage = await import('./features/visits/telemed/pages/AppointmentPage');
  return { default: TelemedAppointmentPage.AppointmentPage };
});

export const INSURANCES_URL = '/telemed-admin/insurances';
export const VIRTUAL_LOCATIONS_URL = '/telemed-admin/virtual-locations';

const MUI_X_LICENSE_KEY = import.meta.env.VITE_APP_MUI_X_LICENSE_KEY;
if (MUI_X_LICENSE_KEY != null) {
  LicenseInfo.setLicenseKey(MUI_X_LICENSE_KEY);
}

export const showEnvironmentBanner = import.meta.env.VITE_APP_ENV !== 'production';

function App(): ReactElement {
  useApiClients();
  const currentUser = useEvolveUser();
  const currentTab = useNavStore((state) => state.currentTab) || 'In Person';
  const [isModalOpen, setIsModalOpen] = useState(false);
  const [timeLeft, setTimeLeft] = useState(60);

  const handleOnIdle = (): void => {
    window.location.href = '/logout';
  };

  const handleOnPrompt = (): void => {
    setIsModalOpen(true);
    setTimeLeft(Math.ceil(getRemainingTime() / 1000));
  };

  const handleContinue = (): void => {
    setIsModalOpen(false);
    reset();
  };

  const handleEndSession = (): void => {
    setIsModalOpen(false);
    handleOnIdle();
  };

  const { reset, getRemainingTime } = useIdleTimer({
    timeout: 60 * 60 * 1000, // 60 minutes
    onIdle: handleOnIdle,
    onPrompt: handleOnPrompt,
    promptBeforeIdle: 1 * 60 * 1000, // 60 second warning
    debounce: 500,
  });

  const roleUnknown =
    !currentUser ||
    !currentUser.hasRole([
      RoleType.Administrator,
      RoleType.Staff,
      RoleType.Manager,
      RoleType.Provider,
      RoleType.CustomerSupport,
    ]);

  return (
    <CustomThemeProvider>
      <AppFlagsProvider>
        <CssBaseline />
        <LogoutWarning
          modalOpen={isModalOpen}
          onEnd={handleEndSession}
          onContinue={handleContinue}
          timeoutInSeconds={timeLeft}
        />
        {showEnvironmentBanner && (
          <>
            <Banner
              text={`${import.meta.env.VITE_APP_ENV?.toUpperCase()} environment`}
              icon="warning"
              iconSize="medium"
              bgcolor="info.main"
              color="info.contrast"
            />
          </>
        )}
        <BrowserRouter>
          <Routes>
            <Route
              path="/in-person/:id/*"
              element={
                <ProtectedRoute
                  showWhenAuthenticated={
                    <Suspense fallback={<LoadingScreen />}>
                      <InPersonRoutingLazy />
                    </Suspense>
                  }
                />
              }
            />
            <Route
              element={
                <TabContext value={currentTab}>
                  <Navbar />
                  <ProtectedRoute
                    showWhenAuthenticated={
                      <>
                        <Outlet />
                      </>
                    }
                  />
                </TabContext>
              }
            >
              {roleUnknown && (
                <>
                  <Route path="/logout" element={<Logout />} />
                  <Route path="*" element={<LoadingScreen />} />
                </>
              )}
              {currentUser?.hasRole([RoleType.Administrator, RoleType.CustomerSupport]) && (
                <>
                  <Route path="/tasks" element={<TaskAdmin />} />
                  <Route path="/reports" element={<Reports />} />
                  <Route path="/reports/incomplete-encounters" element={<IncompleteEncounters />} />
                  <Route path="/reports/daily-payments" element={<DailyPayments />} />
                  <Route path="/reports/data-exports" element={<DataExports />} />
                  <Route path="/reports/workflow-efficiency" element={<WorkflowEfficiency />} />
                  <Route path="/reports/visits-overview" element={<VisitsOverview />} />
                  <Route path="/reports/invoiceable-patients" element={<InvoiceablePatients />} />
                </>
              )}
              {currentUser?.hasRole([RoleType.Administrator, RoleType.Manager, RoleType.CustomerSupport]) && (
                <>
                  <Route path="/" element={<Navigate to="/visits" />} />
                  <Route path="/logout" element={<Logout />} />
                  <Route path="/visits" element={<AppointmentsPage />} />
                  <Route path="/visits/add" element={<AddPatient />} />
                  <Route path="/visit/:id" element={<VisitDetailsPage />} />
                  <Route path="/schedules" element={<SchedulesPage />} />
                  <Route path="/schedule/:schedule-type/add" element={<AddSchedulePage />} />
                  <Route path="/group/id/:group-id" element={<GroupPage />} />
                  <Route path="/schedule/id/:schedule-id" element={<SchedulePage />} />
                  <Route path="/schedule/new/:schedule-type/:owner-id" element={<SchedulePage />} />
                  <Route path="/employees" element={<EmployeesPage />} />
                  <Route path="/employees/add" element={<AddEmployeePage />} />
                  <Route path="/employee/:id" element={<EditEmployeePage />} />
                  <Route path="/patients" element={<PatientsPage />} />
                  <Route path="/patient/:id" element={<PatientPage />} />
                  <Route path="/patient/:id/info" element={<PatientInformationPage />} />
                  <Route path="/patient/:id/details" element={<PatientVisitDetails />} />
                  <Route path="/patient/:id/docs" element={<PatientDocumentsExplorerPage />} />
                  <Route path="/patient/:id/followup/add" element={<AddPatientFollowup />} />
                  <Route path="/patient/:id/followup/:encounterId" element={<PatientFollowup />} />
                  <Route path="/telemed-admin" element={<Navigate to={INSURANCES_URL} />} />
                  <Route path={`${VIRTUAL_LOCATIONS_URL}`} element={<TelemedAdminPage />} />
                  <Route path={`${VIRTUAL_LOCATIONS_URL}/:id`} element={<EditVirtualLocationPage />} />
                  <Route path={INSURANCES_URL} element={<TelemedAdminPage />} />
                  <Route path={`${INSURANCES_URL}/:insurance`} element={<EditInsurance />} />
                  {/** telemed */}
                  <Route
                    path="/telemed/appointments"
                    element={
                      <Suspense fallback={<LoadingScreen />}>
                        <TelemedTrackingBoardPageLazy />
                      </Suspense>
                    }
                  ></Route>
                  <Route
                    path="/telemed/appointments/:id"
                    element={
                      <Suspense fallback={<LoadingScreen />}>
                        <TelemedAppointmentPageLazy />
                      </Suspense>
                    }
                  />
                  <Route path="/tasks-list" element={<Tasks />} />
                  <Route path="*" element={<Navigate to={'/'} />} />
                </>
              )}
              {currentUser?.hasRole([RoleType.Staff, RoleType.Provider, RoleType.CustomerSupport]) && (
                <>
                  <Route path="/" element={<Navigate to="/visits" />} />
                  <Route path="/logout" element={<Logout />} />
                  <Route path="/visits" element={<AppointmentsPage />} />
                  <Route path="/visits/add" element={<AddPatient />} />
                  <Route path="/visit/:id" element={<VisitDetailsPage />} />
                  <Route path="/patient/:id" element={<PatientPage />} />
                  <Route path="/patient/:id/info" element={<PatientInformationPage />} />
                  <Route path="/patient/:id/details" element={<PatientVisitDetails />} />
                  <Route path="/patient/:id/docs" element={<PatientDocumentsExplorerPage />} />
                  <Route path="/patient/:id/followup/add" element={<AddPatientFollowup />} />
                  <Route path="/patient/:id/followup/:encounterId" element={<PatientFollowup />} />
                  <Route path="/patients" element={<PatientsPage />} />

                  <Route path="/unsolicited-results" element={<UnsolicitedResultsInbox />} />
                  <Route path="/unsolicited-results/:diagnosticReportId/match" element={<UnsolicitedResultsMatch />} />
                  <Route
                    path="/unsolicited-results/:diagnosticReportId/review"
                    element={<UnsolicitedResultsReview />}
                  />

                  <Route path="/rcm/claims" element={<Claims />} />
                  <Route path="/rcm/claims/:id" element={<Claim />} />
                  {/** telemed */}
                  <Route
                    path="/telemed/appointments"
                    element={
                      <Suspense fallback={<LoadingScreen />}>
                        <TelemedTrackingBoardPageLazy />
                      </Suspense>
                    }
                  ></Route>
                  <Route path="/telemed/appointments/:id/visit-details" element={<VisitDetailsPage />} />
                  <Route
                    path="/telemed/appointments/:id"
                    element={
                      <Suspense fallback={<LoadingScreen />}>
                        <TelemedAppointmentPageLazy />
                      </Suspense>
                    }
                  />
                  <Route path="/tasks-list" element={<Tasks />} />
                  <Route path="*" element={<Navigate to={'/'} />} />
                </>
              )}
            </Route>
            <Route path="/test-error" element={<TestErrorPage />} />
          </Routes>
          <SnackbarProvider maxSnack={5} autoHideDuration={6000} />
        </BrowserRouter>
      </AppFlagsProvider>
    </CustomThemeProvider>
  );
}

export default App;<|MERGE_RESOLUTION|>--- conflicted
+++ resolved
@@ -39,17 +39,14 @@
 import PatientPage from './pages/PatientPage';
 import PatientsPage from './pages/Patients';
 import Reports from './pages/Reports';
-<<<<<<< HEAD
-import { DailyPayments, IncompleteEncounters, InvoiceablePatients, VisitsOverview } from './pages/reports/index';
-=======
 import {
   DailyPayments,
   DataExports,
   IncompleteEncounters,
+  InvoiceablePatients,
   VisitsOverview,
   WorkflowEfficiency,
 } from './pages/reports/index';
->>>>>>> 30ba6a97
 import SchedulePage from './pages/SchedulePage';
 import SchedulesPage from './pages/Schedules';
 import TaskAdmin from './pages/TaskAdmin';
