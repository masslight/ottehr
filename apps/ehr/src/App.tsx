import { TabContext } from '@mui/lab';
import { CssBaseline } from '@mui/material';
// import Alert from '@mui/material/Alert';
import { LicenseInfo } from '@mui/x-data-grid-pro';
import { SnackbarProvider } from 'notistack';
import { lazy, ReactElement, Suspense, useState } from 'react';
import { useIdleTimer } from 'react-idle-timer';
import { BrowserRouter, Navigate, Outlet, Route, Routes } from 'react-router-dom';
import { RoleType, setupSentry } from 'utils';
import Banner from './components/Banner';
import LogoutWarning from './components/dialogs/LogoutWarning';
import { LoadingScreen } from './components/LoadingScreen';
import Navbar from './components/navigation/Navbar';
import { ProtectedRoute } from './components/routing/ProtectedRoute';
import { TestErrorPage } from './components/TestErrorPage';
import { CustomThemeProvider } from './CustomThemeProvider';
import { UnsolicitedResultsInbox } from './features/external-labs/pages/UnsolicitedResultsInbox';
import { UnsolicitedResultsMatch } from './features/external-labs/pages/UnsolicitedResultsMatch';
import { UnsolicitedResultsReview } from './features/external-labs/pages/UnsolicitedResultsReview';
import AddPatientFollowup from './features/visits/shared/components/patient/AddPatientFollowup';
import PatientFollowup from './features/visits/shared/components/patient/PatientFollowup';
import { AppFlagsProvider } from './features/visits/shared/stores/contexts/useAppFlags';
import EditInsurance from './features/visits/telemed/components/telemed-admin/EditInsurance';
import EditVirtualLocationPage from './features/visits/telemed/components/telemed-admin/EditVirtualLocationPage';
import { PatientVisitDetails } from './features/visits/telemed/pages/PatientVisitDetailsPage';
import { useApiClients } from './hooks/useAppClients';
import useEvolveUser from './hooks/useEvolveUser';
import AddEmployeePage from './pages/AddEmployeePage';
import AddPatient from './pages/AddPatient';
import AddSchedulePage from './pages/AddSchedulePage';
import AppointmentsPage from './pages/Appointments';
import EditEmployeePage from './pages/EditEmployee';
import EmployeesPage from './pages/Employees';
import GroupPage from './pages/GroupPage';
import Logout from './pages/Logout';
import PatientDocumentsExplorerPage from './pages/PatientDocumentsExplorerPage';
import PatientInformationPage from './pages/PatientInformationPage';
import PatientPage from './pages/PatientPage';
import PatientsPage from './pages/Patients';
import Reports from './pages/Reports';
import {
  DailyPayments,
  DataExports,
  IncompleteEncounters,
  VisitsOverview,
  WorkflowEfficiency,
} from './pages/reports/index';
import SchedulePage from './pages/SchedulePage';
import SchedulesPage from './pages/Schedules';
import TaskAdmin from './pages/TaskAdmin';
import { TelemedAdminPage } from './pages/TelemedAdminPage';
import VisitDetailsPage from './pages/VisitDetailsPage';
import { Claim, Claims } from './rcm';
import { useNavStore } from './state/nav.store';

const { VITE_APP_SENTRY_DSN, VITE_APP_SENTRY_ENV } = import.meta.env;

setupSentry({
  dsn: VITE_APP_SENTRY_DSN,
  environment: VITE_APP_SENTRY_ENV,
});

const InPersonRoutingLazy = lazy(() => import('./features/visits/in-person/routing/InPersonRouting'));

const TelemedTrackingBoardPageLazy = lazy(async () => {
  const TrackingBoardPage = await import('./features/visits/telemed/pages/TrackingBoardPage');
  return { default: TrackingBoardPage.TrackingBoardPage };
});

const TelemedAppointmentPageLazy = lazy(async () => {
  const TelemedAppointmentPage = await import('./features/visits/telemed/pages/AppointmentPage');
  return { default: TelemedAppointmentPage.AppointmentPage };
});

export const INSURANCES_URL = '/telemed-admin/insurances';
export const VIRTUAL_LOCATIONS_URL = '/telemed-admin/virtual-locations';

const MUI_X_LICENSE_KEY = import.meta.env.VITE_APP_MUI_X_LICENSE_KEY;
if (MUI_X_LICENSE_KEY != null) {
  LicenseInfo.setLicenseKey(MUI_X_LICENSE_KEY);
}

export const showEnvironmentBanner = import.meta.env.VITE_APP_ENV !== 'production';

function App(): ReactElement {
  useApiClients();
  const currentUser = useEvolveUser();
  const currentTab = useNavStore((state) => state.currentTab) || 'In Person';
  const [isModalOpen, setIsModalOpen] = useState(false);
  const [timeLeft, setTimeLeft] = useState(60);

  const handleOnIdle = (): void => {
    window.location.href = '/logout';
  };

  const handleOnPrompt = (): void => {
    setIsModalOpen(true);
    setTimeLeft(Math.ceil(getRemainingTime() / 1000));
  };

  const handleContinue = (): void => {
    setIsModalOpen(false);
    reset();
  };

  const handleEndSession = (): void => {
    setIsModalOpen(false);
    handleOnIdle();
  };

  const { reset, getRemainingTime } = useIdleTimer({
    timeout: 60 * 60 * 1000, // 60 minutes
    onIdle: handleOnIdle,
    onPrompt: handleOnPrompt,
    promptBeforeIdle: 1 * 60 * 1000, // 60 second warning
    debounce: 500,
  });

  const roleUnknown =
    !currentUser ||
    !currentUser.hasRole([
      RoleType.Administrator,
      RoleType.Staff,
      RoleType.Manager,
      RoleType.Provider,
      RoleType.CustomerSupport,
    ]);

  return (
    <CustomThemeProvider>
      <AppFlagsProvider>
        <CssBaseline />
        <LogoutWarning
          modalOpen={isModalOpen}
          onEnd={handleEndSession}
          onContinue={handleContinue}
          timeoutInSeconds={timeLeft}
        />
        {showEnvironmentBanner && (
          <>
            <Banner
              text={`${import.meta.env.VITE_APP_ENV?.toUpperCase()} environment`}
              icon="warning"
              iconSize="medium"
              bgcolor="info.main"
              color="info.contrast"
            />
          </>
        )}
        <BrowserRouter>
          <Routes>
            <Route
              path="/in-person/:id/*"
              element={
                <ProtectedRoute
                  showWhenAuthenticated={
                    <Suspense fallback={<LoadingScreen />}>
                      <InPersonRoutingLazy />
                    </Suspense>
                  }
                />
              }
            />
            <Route
              element={
                <TabContext value={currentTab}>
                  <Navbar />
                  <ProtectedRoute
                    showWhenAuthenticated={
                      <>
                        <Outlet />
                      </>
                    }
                  />
                </TabContext>
              }
            >
              {roleUnknown && (
                <>
                  <Route path="/logout" element={<Logout />} />
                  <Route path="*" element={<LoadingScreen />} />
                </>
              )}
              {currentUser?.hasRole([RoleType.Administrator, RoleType.CustomerSupport]) && (
                <>
                  <Route path="/tasks" element={<TaskAdmin />} />
                  <Route path="/reports" element={<Reports />} />
                  <Route path="/reports/incomplete-encounters" element={<IncompleteEncounters />} />
                  <Route path="/reports/daily-payments" element={<DailyPayments />} />
                  <Route path="/reports/data-exports" element={<DataExports />} />
                  <Route path="/reports/workflow-efficiency" element={<WorkflowEfficiency />} />
                  <Route path="/reports/visits-overview" element={<VisitsOverview />} />
                </>
              )}
              {currentUser?.hasRole([RoleType.Administrator, RoleType.Manager, RoleType.CustomerSupport]) && (
                <>
                  <Route path="/" element={<Navigate to="/visits" />} />
                  <Route path="/logout" element={<Logout />} />
                  <Route path="/visits" element={<AppointmentsPage />} />
                  <Route path="/visits/add" element={<AddPatient />} />
                  <Route path="/visit/:id" element={<VisitDetailsPage />} />
                  <Route path="/schedules" element={<SchedulesPage />} />
                  <Route path="/schedule/:schedule-type/add" element={<AddSchedulePage />} />
                  <Route path="/group/id/:group-id" element={<GroupPage />} />
                  <Route path="/schedule/id/:schedule-id" element={<SchedulePage />} />
                  <Route path="/schedule/new/:schedule-type/:owner-id" element={<SchedulePage />} />
                  <Route path="/employees" element={<EmployeesPage />} />
                  <Route path="/employees/add" element={<AddEmployeePage />} />
                  <Route path="/employee/:id" element={<EditEmployeePage />} />
                  <Route path="/patients" element={<PatientsPage />} />
                  <Route path="/patient/:id" element={<PatientPage />} />
                  <Route path="/patient/:id/info" element={<PatientInformationPage />} />
                  <Route path="/patient/:id/details" element={<PatientVisitDetails />} />
                  <Route path="/patient/:id/docs" element={<PatientDocumentsExplorerPage />} />
                  <Route path="/patient/:id/followup/add" element={<AddPatientFollowup />} />
                  <Route path="/patient/:id/followup/:encounterId" element={<PatientFollowup />} />
                  <Route path="/telemed-admin" element={<Navigate to={INSURANCES_URL} />} />
                  <Route path={`${VIRTUAL_LOCATIONS_URL}`} element={<TelemedAdminPage />} />
                  <Route path={`${VIRTUAL_LOCATIONS_URL}/:id`} element={<EditVirtualLocationPage />} />
                  <Route path={INSURANCES_URL} element={<TelemedAdminPage />} />
                  <Route path={`${INSURANCES_URL}/:insurance`} element={<EditInsurance />} />
                  {/** telemed */}
                  <Route
                    path="/telemed/appointments"
                    element={
                      <Suspense fallback={<LoadingScreen />}>
                        <TelemedTrackingBoardPageLazy />
                      </Suspense>
                    }
                  ></Route>
                  <Route
                    path="/telemed/appointments/:id"
                    element={
                      <Suspense fallback={<LoadingScreen />}>
                        <TelemedAppointmentPageLazy />
                      </Suspense>
                    }
                  />
                  <Route path="*" element={<Navigate to={'/'} />} />
                </>
              )}
              {currentUser?.hasRole([RoleType.Staff, RoleType.Provider, RoleType.CustomerSupport]) && (
                <>
                  <Route path="/" element={<Navigate to="/visits" />} />
                  <Route path="/logout" element={<Logout />} />
                  <Route path="/visits" element={<AppointmentsPage />} />
                  <Route path="/visits/add" element={<AddPatient />} />
                  <Route path="/visit/:id" element={<VisitDetailsPage />} />
<<<<<<< HEAD
=======

>>>>>>> 077ca8b0
                  <Route path="/patient/:id" element={<PatientPage />} />
                  <Route path="/patient/:id/info" element={<PatientInformationPage />} />
                  <Route path="/patient/:id/details" element={<PatientVisitDetails />} />
                  <Route path="/patient/:id/docs" element={<PatientDocumentsExplorerPage />} />
                  <Route path="/patient/:id/followup/add" element={<AddPatientFollowup />} />
                  <Route path="/patient/:id/followup/:encounterId" element={<PatientFollowup />} />
                  <Route path="/patients" element={<PatientsPage />} />

                  <Route path="/unsolicited-results" element={<UnsolicitedResultsInbox />} />
                  <Route path="/unsolicited-results/:diagnosticReportId/match" element={<UnsolicitedResultsMatch />} />
                  <Route
                    path="/unsolicited-results/:diagnosticReportId/review"
                    element={<UnsolicitedResultsReview />}
                  />

                  <Route path="/rcm/claims" element={<Claims />} />
                  <Route path="/rcm/claims/:id" element={<Claim />} />
                  {/** telemed */}
                  <Route
                    path="/telemed/appointments"
                    element={
                      <Suspense fallback={<LoadingScreen />}>
                        <TelemedTrackingBoardPageLazy />
                      </Suspense>
                    }
                  ></Route>
                  <Route path="/telemed/appointments/:id/visit-details" element={<VisitDetailsPage />} />
                  <Route
                    path="/telemed/appointments/:id"
                    element={
                      <Suspense fallback={<LoadingScreen />}>
                        <TelemedAppointmentPageLazy />
                      </Suspense>
                    }
                  />
                  <Route path="*" element={<Navigate to={'/'} />} />
                </>
              )}
            </Route>
            <Route path="/test-error" element={<TestErrorPage />} />
          </Routes>
          <SnackbarProvider maxSnack={5} autoHideDuration={6000} />
        </BrowserRouter>
      </AppFlagsProvider>
    </CustomThemeProvider>
  );
}

export default App;<|MERGE_RESOLUTION|>--- conflicted
+++ resolved
@@ -246,10 +246,6 @@
                   <Route path="/visits" element={<AppointmentsPage />} />
                   <Route path="/visits/add" element={<AddPatient />} />
                   <Route path="/visit/:id" element={<VisitDetailsPage />} />
-<<<<<<< HEAD
-=======
-
->>>>>>> 077ca8b0
                   <Route path="/patient/:id" element={<PatientPage />} />
                   <Route path="/patient/:id/info" element={<PatientInformationPage />} />
                   <Route path="/patient/:id/details" element={<PatientVisitDetails />} />
