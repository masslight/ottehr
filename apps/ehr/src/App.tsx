import { TabContext } from '@mui/lab';
import { CssBaseline } from '@mui/material';
// import Alert from '@mui/material/Alert';
import { LicenseInfo } from '@mui/x-data-grid-pro';
import { SnackbarProvider } from 'notistack';
import { lazy, ReactElement, Suspense, useState } from 'react';
import { useIdleTimer } from 'react-idle-timer';
import { BrowserRouter, Navigate, Outlet, Route, Routes } from 'react-router-dom';
import { RoleType, setupSentry } from 'utils';
import Banner from './components/Banner';
import LogoutWarning from './components/dialogs/LogoutWarning';
import { LoadingScreen } from './components/LoadingScreen';
import Navbar from './components/navigation/Navbar';
import { ProtectedRoute } from './components/routing/ProtectedRoute';
import { TestErrorPage } from './components/TestErrorPage';
import { CustomThemeProvider } from './CustomThemeProvider';
import { UnsolicitedResultsInbox } from './features/external-labs/pages/UnsolicitedResultsInbox';
import { UnsolicitedResultsMatch } from './features/external-labs/pages/UnsolicitedResultsMatch';
import { UnsolicitedResultsReview } from './features/external-labs/pages/UnsolicitedResultsReview';
import { Tasks } from './features/tasks/pages/Tasks';
import AddPatientFollowup from './features/visits/shared/components/patient/AddPatientFollowup';
import PatientFollowup from './features/visits/shared/components/patient/PatientFollowup';
import { AppFlagsProvider } from './features/visits/shared/stores/contexts/useAppFlags';
import EditInsurance from './features/visits/telemed/components/telemed-admin/EditInsurance';
import EditVirtualLocationPage from './features/visits/telemed/components/telemed-admin/EditVirtualLocationPage';
import { PatientVisitDetails } from './features/visits/telemed/pages/PatientVisitDetailsPage';
import { useApiClients } from './hooks/useAppClients';
import useEvolveUser from './hooks/useEvolveUser';
import AddEmployeePage from './pages/AddEmployeePage';
import AddPatient from './pages/AddPatient';
import AddSchedulePage from './pages/AddSchedulePage';
import AppointmentsPage from './pages/Appointments';
import EditEmployeePage from './pages/EditEmployee';
import EmployeesPage from './pages/Employees';
import GroupPage from './pages/GroupPage';
import Logout from './pages/Logout';
import PatientDocumentsExplorerPage from './pages/PatientDocumentsExplorerPage';
import PatientInformationPage from './pages/PatientInformationPage';
import PatientPage from './pages/PatientPage';
import PatientsPage from './pages/Patients';
import Reports from './pages/Reports';
import {
  DailyPayments,
  DataExports,
  IncompleteEncounters,
  InvoiceablePatients,
  VisitsOverview,
  WorkflowEfficiency,
} from './pages/reports/index';
import SchedulePage from './pages/SchedulePage';
import SchedulesPage from './pages/Schedules';
import TaskAdmin from './pages/TaskAdmin';
import { TelemedAdminPage } from './pages/TelemedAdminPage';
import VisitDetailsPage from './pages/VisitDetailsPage';
import { Claim, Claims } from './rcm';
import { useNavStore } from './state/nav.store';

const { VITE_APP_SENTRY_DSN, VITE_APP_SENTRY_ENV } = import.meta.env;

setupSentry({
  dsn: VITE_APP_SENTRY_DSN,
  environment: VITE_APP_SENTRY_ENV,
});

const InPersonRoutingLazy = lazy(() => import('./features/visits/in-person/routing/InPersonRouting'));

const TelemedTrackingBoardPageLazy = lazy(async () => {
  const TrackingBoardPage = await import('./features/visits/telemed/pages/TrackingBoardPage');
  return { default: TrackingBoardPage.TrackingBoardPage };
});

const TelemedAppointmentPageLazy = lazy(async () => {
  const TelemedAppointmentPage = await import('./features/visits/telemed/pages/AppointmentPage');
  return { default: TelemedAppointmentPage.AppointmentPage };
});

export const INSURANCES_URL = '/telemed-admin/insurances';
export const VIRTUAL_LOCATIONS_URL = '/telemed-admin/virtual-locations';

const MUI_X_LICENSE_KEY = import.meta.env.VITE_APP_MUI_X_LICENSE_KEY;
if (MUI_X_LICENSE_KEY != null) {
  LicenseInfo.setLicenseKey(MUI_X_LICENSE_KEY);
}

export const showEnvironmentBanner = import.meta.env.VITE_APP_ENV !== 'production';

function App(): ReactElement {
  useApiClients();
  const currentUser = useEvolveUser();
  const currentTab = useNavStore((state) => state.currentTab) || 'In Person';
  const [isModalOpen, setIsModalOpen] = useState(false);
  const [timeLeft, setTimeLeft] = useState(60);

  const handleOnIdle = (): void => {
    window.location.href = '/logout';
  };

  const handleOnPrompt = (): void => {
    setIsModalOpen(true);
    setTimeLeft(Math.ceil(getRemainingTime() / 1000));
  };

  const handleContinue = (): void => {
    setIsModalOpen(false);
    reset();
  };

  const handleEndSession = (): void => {
    setIsModalOpen(false);
    handleOnIdle();
  };

  const { reset, getRemainingTime } = useIdleTimer({
    timeout: 60 * 60 * 1000, // 60 minutes
    onIdle: handleOnIdle,
    onPrompt: handleOnPrompt,
    promptBeforeIdle: 1 * 60 * 1000, // 60 second warning
    debounce: 500,
  });

  const roleUnknown =
    !currentUser ||
    !currentUser.hasRole([
      RoleType.Administrator,
      RoleType.Staff,
      RoleType.Manager,
      RoleType.Provider,
      RoleType.CustomerSupport,
    ]);

  return (
    <CustomThemeProvider>
      <AppFlagsProvider>
        <CssBaseline />
        <LogoutWarning
          modalOpen={isModalOpen}
          onEnd={handleEndSession}
          onContinue={handleContinue}
          timeoutInSeconds={timeLeft}
        />
        {showEnvironmentBanner && (
          <>
            <Banner
              text={`${import.meta.env.VITE_APP_ENV?.toUpperCase()} environment`}
              icon="warning"
              iconSize="medium"
              bgcolor="info.main"
              color="info.contrast"
            />
          </>
        )}
        <BrowserRouter>
          <Routes>
            <Route
              path="/in-person/:id/*"
              element={
                <ProtectedRoute
                  showWhenAuthenticated={
                    <Suspense fallback={<LoadingScreen />}>
                      <InPersonRoutingLazy />
                    </Suspense>
                  }
                />
              }
            />
            <Route
              element={
                <TabContext value={currentTab}>
                  <Navbar />
                  <ProtectedRoute
                    showWhenAuthenticated={
                      <>
                        <Outlet />
                      </>
                    }
                  />
                </TabContext>
              }
            >
              {roleUnknown && (
                <>
                  <Route path="/logout" element={<Logout />} />
                  <Route path="*" element={<LoadingScreen />} />
                </>
              )}
              {currentUser?.hasRole([RoleType.Administrator, RoleType.CustomerSupport]) && (
                <>
                  <Route path="/tasks-observability" element={<TaskAdmin />} />
                  <Route path="/reports" element={<Reports />} />
                  <Route path="/reports/incomplete-encounters" element={<IncompleteEncounters />} />
                  <Route path="/reports/daily-payments" element={<DailyPayments />} />
                  <Route path="/reports/data-exports" element={<DataExports />} />
                  <Route path="/reports/workflow-efficiency" element={<WorkflowEfficiency />} />
                  <Route path="/reports/visits-overview" element={<VisitsOverview />} />
                  <Route path="/reports/invoiceable-patients" element={<InvoiceablePatients />} />
                </>
              )}
              {currentUser?.hasRole([RoleType.Administrator, RoleType.Manager, RoleType.CustomerSupport]) && (
                <>
                  <Route path="/" element={<Navigate to="/visits" />} />
                  <Route path="/logout" element={<Logout />} />
                  <Route path="/visits" element={<AppointmentsPage />} />
                  <Route path="/visits/add" element={<AddPatient />} />
                  <Route path="/visit/:id" element={<VisitDetailsPage />} />
                  <Route path="/schedules" element={<SchedulesPage />} />
                  <Route path="/schedule/:schedule-type/add" element={<AddSchedulePage />} />
                  <Route path="/group/id/:group-id" element={<GroupPage />} />
                  <Route path="/schedule/id/:schedule-id" element={<SchedulePage />} />
                  <Route path="/schedule/new/:schedule-type/:owner-id" element={<SchedulePage />} />
                  <Route path="/employees" element={<EmployeesPage />} />
                  <Route path="/employees/add" element={<AddEmployeePage />} />
                  <Route path="/employee/:id" element={<EditEmployeePage />} />
                  <Route path="/patients" element={<PatientsPage />} />
                  <Route path="/patient/:id" element={<PatientPage />} />
                  <Route path="/patient/:id/info" element={<PatientInformationPage />} />
                  <Route path="/patient/:id/details" element={<PatientVisitDetails />} />
                  <Route path="/patient/:id/docs" element={<PatientDocumentsExplorerPage />} />
                  <Route path="/patient/:id/followup/add" element={<AddPatientFollowup />} />
                  <Route path="/patient/:id/followup/:encounterId" element={<PatientFollowup />} />
                  <Route path="/telemed-admin" element={<Navigate to={INSURANCES_URL} />} />
                  <Route path={`${VIRTUAL_LOCATIONS_URL}`} element={<TelemedAdminPage />} />
                  <Route path={`${VIRTUAL_LOCATIONS_URL}/:id`} element={<EditVirtualLocationPage />} />
                  <Route path={INSURANCES_URL} element={<TelemedAdminPage />} />
                  <Route path={`${INSURANCES_URL}/:insurance`} element={<EditInsurance />} />
                  {/** telemed */}
                  <Route
                    path="/telemed/appointments"
                    element={
                      <Suspense fallback={<LoadingScreen />}>
                        <TelemedTrackingBoardPageLazy />
                      </Suspense>
                    }
                  ></Route>
                  <Route
                    path="/telemed/appointments/:id"
                    element={
                      <Suspense fallback={<LoadingScreen />}>
                        <TelemedAppointmentPageLazy />
                      </Suspense>
                    }
                  />
<<<<<<< HEAD
                  <Route path="/tasks-list" element={<Tasks />} />
=======
                  <Route path="/tasks" element={<Tasks />} />
>>>>>>> 357e02aa
                  <Route path="*" element={<Navigate to={'/'} />} />
                </>
              )}
              {currentUser?.hasRole([RoleType.Staff, RoleType.Provider, RoleType.CustomerSupport]) && (
                <>
                  <Route path="/" element={<Navigate to="/visits" />} />
                  <Route path="/logout" element={<Logout />} />
                  <Route path="/visits" element={<AppointmentsPage />} />
                  <Route path="/visits/add" element={<AddPatient />} />
                  <Route path="/visit/:id" element={<VisitDetailsPage />} />
                  <Route path="/patient/:id" element={<PatientPage />} />
                  <Route path="/patient/:id/info" element={<PatientInformationPage />} />
                  <Route path="/patient/:id/details" element={<PatientVisitDetails />} />
                  <Route path="/patient/:id/docs" element={<PatientDocumentsExplorerPage />} />
                  <Route path="/patient/:id/followup/add" element={<AddPatientFollowup />} />
                  <Route path="/patient/:id/followup/:encounterId" element={<PatientFollowup />} />
                  <Route path="/patients" element={<PatientsPage />} />

                  <Route path="/unsolicited-results" element={<UnsolicitedResultsInbox />} />
                  <Route path="/unsolicited-results/:diagnosticReportId/match" element={<UnsolicitedResultsMatch />} />
                  <Route
                    path="/unsolicited-results/:diagnosticReportId/review"
                    element={<UnsolicitedResultsReview />}
                  />

                  <Route path="/rcm/claims" element={<Claims />} />
                  <Route path="/rcm/claims/:id" element={<Claim />} />
                  {/** telemed */}
                  <Route
                    path="/telemed/appointments"
                    element={
                      <Suspense fallback={<LoadingScreen />}>
                        <TelemedTrackingBoardPageLazy />
                      </Suspense>
                    }
                  ></Route>
                  <Route path="/telemed/appointments/:id/visit-details" element={<VisitDetailsPage />} />
                  <Route
                    path="/telemed/appointments/:id"
                    element={
                      <Suspense fallback={<LoadingScreen />}>
                        <TelemedAppointmentPageLazy />
                      </Suspense>
                    }
                  />
<<<<<<< HEAD
                  <Route path="/tasks-list" element={<Tasks />} />
=======
                  <Route path="/tasks" element={<Tasks />} />
>>>>>>> 357e02aa
                  <Route path="*" element={<Navigate to={'/'} />} />
                </>
              )}
            </Route>
            <Route path="/test-error" element={<TestErrorPage />} />
          </Routes>
          <SnackbarProvider maxSnack={5} autoHideDuration={6000} />
        </BrowserRouter>
      </AppFlagsProvider>
    </CustomThemeProvider>
  );
}

export default App;<|MERGE_RESOLUTION|>--- conflicted
+++ resolved
@@ -239,11 +239,7 @@
                       </Suspense>
                     }
                   />
-<<<<<<< HEAD
-                  <Route path="/tasks-list" element={<Tasks />} />
-=======
                   <Route path="/tasks" element={<Tasks />} />
->>>>>>> 357e02aa
                   <Route path="*" element={<Navigate to={'/'} />} />
                 </>
               )}
@@ -289,11 +285,7 @@
                       </Suspense>
                     }
                   />
-<<<<<<< HEAD
-                  <Route path="/tasks-list" element={<Tasks />} />
-=======
                   <Route path="/tasks" element={<Tasks />} />
->>>>>>> 357e02aa
                   <Route path="*" element={<Navigate to={'/'} />} />
                 </>
               )}
