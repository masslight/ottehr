import Oystehr, { User } from '@oystehr/sdk';
import { Address, ContactPoint, LocationHoursOfOperation, Schedule, Slot } from 'fhir/r4b';
import {
  chooseJson,
  ConversationMessage,
  SubmitLabOrderInput,
  CreateScheduleParams,
  CreateUserOutput,
  CreateUserParams,
  GetEmployeesResponse,
  GetScheduleParams,
  GetScheduleRequestParams,
  GetScheduleResponse,
  GetUserParams,
  GetUserResponse,
  PaginatedResponse,
  CreateLabOrderParameters,
  GetCreateLabOrderResources,
  LabOrderResourcesRes,
  ListScheduleOwnersParams,
  ListScheduleOwnersResponse,
  ScheduleDTO,
  UpdateScheduleParams,
  GetLabOrdersParameters,
  DeleteLabOrderParams,
  SubmitLabOrderDTO,
  CreateSlotParams,
  apiErrorToThrow,
  CreateAppointmentInputParams,
  UpdateLabOrderResourcesParameters,
  GetInHouseOrdersParameters,
  CollectInHouseLabSpecimenParameters,
  GetCreateInHouseLabOrderResourcesParameters,
  HandleInHouseLabResultsParameters,
  DeleteInHouseLabOrderParameters,
  GetCreateInHouseLabOrderResourcesResponse,
  CreateInHouseLabOrderParameters,
  GetLabelPdfParameters,
  LabelPdf,
<<<<<<< HEAD
  GetNursingOrdersInput,
  NursingOrdersSearchBy,
=======
  GetVisitLabelInput,
  InHouseOrdersListResponse,
>>>>>>> 5a8e1425
} from 'utils';
import {
  CancelAppointmentParameters,
  DeactivateUserParameters,
  GetAppointmentsParameters,
  SaveFollowupParameter,
  AssignPractitionerParameters,
  UnassignPractitionerParameters,
  ChangeInPersonVisitStatusParameters,
  UpdateUserParameters,
} from '../types/types';

export interface PatchOperation {
  // https://www.hl7.org/fhir/fhirpatch.html
  op: 'add' | 'insert' | 'delete' | 'replace' | 'move';
  path: string;
  value: string | object | boolean;
}

const VITE_APP_IS_LOCAL = import.meta.env.VITE_APP_IS_LOCAL;
const SUBMIT_LAB_ORDER_ZAMBDA_ID = import.meta.env.VITE_APP_SUBMIT_LAB_ORDER_ZAMBDA_ID;
const GET_APPOINTMENTS_ZAMBDA_ID = import.meta.env.VITE_APP_GET_APPOINTMENTS_ZAMBDA_ID;
const CREATE_APPOINTMENT_ZAMBDA_ID = import.meta.env.VITE_APP_CREATE_APPOINTMENT_ZAMBDA_ID;
const CANCEL_TELEMED_APPOINTMENT_ZAMBDA_ID = import.meta.env.VITE_APP_CANCEL_TELEMED_APPOINTMENT_ZAMBDA_ID;
const INVITE_PARTICIPANT_ZAMBDA_ID = import.meta.env.VITE_APP_INVITE_PARTICIPANT_ZAMBDA_ID;
const CREATE_USER_ZAMBDA_ID = import.meta.env.VITE_APP_CREATE_USER_ZAMBDA_ID;
const UPDATE_USER_ZAMBDA_ID = import.meta.env.VITE_APP_UPDATE_USER_ZAMBDA_ID;
const ASSIGN_PRACTITIONER_ZAMBDA_ID = import.meta.env.VITE_APP_ASSIGN_PRACTITIONER_ZAMBDA_ID;
const UNASSIGN_PRACTITIONER_ZAMBDA_ID = import.meta.env.VITE_APP_UNASSIGN_PRACTITIONER_ZAMBDA_ID;
const CHANGE_IN_PERSON_VISIT_STATUS_ZAMBDA_ID = import.meta.env.VITE_APP_CHANGE_IN_PERSON_VISIT_STATUS_ZAMBDA_ID;
const GET_USER_ZAMBDA_ID = import.meta.env.VITE_APP_GET_USER_ZAMBDA_ID;
const DEACTIVATE_USER_ZAMBDA_ID = import.meta.env.VITE_APP_DEACTIVATE_USER_ZAMBDA_ID;
const GET_CONVERSATION_ZAMBDA_ID = import.meta.env.VITE_APP_GET_CONVERSATION_ZAMBDA_ID;
const GET_SCHEDULE_ZAMBDA_ID = import.meta.env.VITE_APP_GET_SCHEDULE_ZAMBDA_ID;
const CANCEL_APPOINTMENT_ZAMBDA_ID = import.meta.env.VITE_APP_CANCEL_APPOINTMENT_ID;
const GET_EMPLOYEES_ZAMBDA_ID = import.meta.env.VITE_APP_GET_EMPLOYEES_ZAMBDA_ID;
const GET_PATIENT_PROFILE_PHOTO_URL_ZAMBDA_ID = import.meta.env.VITE_APP_GET_PATIENT_PROFILE_PHOTO_URL_ZAMBDA_ID;
const SAVE_PATIENT_FOLLOWUP_ZAMBDA_ID = import.meta.env.VITE_APP_SAVE_PATIENT_FOLLOWUP_ZAMBDA_ID;
const CREATE_LAB_ORDER_ZAMBDA_ID = import.meta.env.VITE_APP_CREATE_LAB_ORDER_ZAMBDA_ID;
const GET_CREATE_LAB_ORDER_RESOURCES = import.meta.env.VITE_APP_GET_CREATE_LAB_ORDER_RESOURCES;
const GET_LAB_ORDERS_ZAMBDA_ID = import.meta.env.VITE_APP_GET_LAB_ORDERS_ZAMBDA_ID;
const DELETE_LAB_ORDER_ZAMBDA_ID = import.meta.env.VITE_APP_DELETE_LAB_ORDER_ZAMBDA_ID;
const UPDATE_LAB_ORDER_RESOURCES_ZAMBDA_ID = import.meta.env.VITE_APP_UPDATE_LAB_ORDER_RESOURCES_ZAMBDA_ID;
const EHR_GET_SCHEDULE_ZAMBDA_ID = import.meta.env.VITE_APP_EHR_GET_SCHEDULE_ZAMBDA_ID;
const UPDATE_SCHEDULE_ZAMBDA_ID = import.meta.env.VITE_APP_UPDATE_SCHEDULE_ZAMBDA_ID;
const LIST_SCHEDULE_OWNERS_ZAMBDA_ID = import.meta.env.VITE_APP_LIST_SCHEDULE_OWNERS_ZAMBDA_ID;
const CREATE_SCHEDULE_ZAMBDA_ID = 'create-schedule';
const CREATE_SLOT_ZAMBDA_ID = 'create-slot';
const CREATE_IN_HOUSE_LAB_ORDER_ZAMBDA_ID = import.meta.env.VITE_APP_CREATE_IN_HOUSE_LAB_ORDER_ZAMBDA_ID;
const GET_IN_HOUSE_ORDERS_ZAMBDA_ID = import.meta.env.VITE_APP_GET_IN_HOUSE_ORDERS_ZAMBDA_ID;
const GET_CREATE_IN_HOUSE_LAB_ORDER_RESOURCES = import.meta.env.VITE_APP_GET_CREATE_IN_HOUSE_LAB_ORDER_RESOURCES;
const COLLECT_IN_HOUSE_LAB_SPECIMEN = import.meta.env.VITE_APP_COLLECT_IN_HOUSE_LAB_SPECIMEN;
const HANDLE_IN_HOUSE_LAB_RESULTS = import.meta.env.VITE_APP_HANDLE_IN_HOUSE_LAB_RESULTS;
const DELETE_IN_HOUSE_LAB_ORDER = import.meta.env.VITE_APP_DELETE_IN_HOUSE_LAB_ORDER;
const GET_NURSING_ORDERS_ZAMBDA_ID = import.meta.env.VITE_APP_GET_NURSING_ORDERS_ZAMBDA_ID;
const CREATE_NURSING_ORDER_ZAMBDA_ID = import.meta.env.VITE_APP_CREATE_NURSING_ORDER_ZAMBDA_ID;
const UPDATE_NURSING_ORDER = import.meta.env.VITE_APP_UPDATE_NURSING_ORDER_ZAMBDA_ID;
const GET_LABEL_PDF_ZAMBDA_ID = import.meta.env.VITE_APP_GET_LABEL_PDF_ZAMBDA_ID;
const GET_OR_CREATE_VISIT_LABEL_PDF_ZAMBDA_ID = import.meta.env.VITE_APP_GET_OR_CREATE_VISIT_LABEL_PDF_ZAMBDA_ID;

export const getUser = async (token: string): Promise<User> => {
  const oystehr = new Oystehr({
    accessToken: token,
    projectApiUrl: import.meta.env.VITE_APP_PROJECT_API_URL,
  });
  return oystehr.user.me();
};

if (!VITE_APP_IS_LOCAL) {
  throw new Error('VITE_APP_IS_LOCAL is not defined');
}

export const submitLabOrder = async (oystehr: Oystehr, parameters: SubmitLabOrderInput): Promise<SubmitLabOrderDTO> => {
  try {
    if (SUBMIT_LAB_ORDER_ZAMBDA_ID == null) {
      throw new Error('submit lab order zambda environment variable could not be loaded');
    }

    const response = await oystehr.zambda.execute({
      id: SUBMIT_LAB_ORDER_ZAMBDA_ID,
      ...parameters,
    });
    return chooseJson(response);
  } catch (error: unknown) {
    console.log(error);
    throw error;
  }
};

export const getLabelPdf = async (oystehr: Oystehr, parameters: GetLabelPdfParameters): Promise<LabelPdf[]> => {
  try {
    if (GET_LABEL_PDF_ZAMBDA_ID == null) {
      throw new Error('get-label-pdf evironment variable could not be loaded');
    }

    const response = await oystehr.zambda.execute({
      id: GET_LABEL_PDF_ZAMBDA_ID,
      ...parameters,
    });
    return chooseJson(response);
  } catch (error: unknown) {
    console.error(error);
    throw error;
  }
};

export const getOrCreateVisitLabel = async (oystehr: Oystehr, parameters: GetVisitLabelInput): Promise<LabelPdf[]> => {
  try {
    if (GET_OR_CREATE_VISIT_LABEL_PDF_ZAMBDA_ID == null) {
      throw new Error('get-or-create-visit-label-pdf environment variable could not be loaded');
    }

    const response = await oystehr.zambda.execute({
      id: GET_OR_CREATE_VISIT_LABEL_PDF_ZAMBDA_ID,
      ...parameters,
    });
    return chooseJson(response);
  } catch (error: unknown) {
    console.error(error);
    throw error;
  }
};

export const getAppointments = async (oystehr: Oystehr, parameters: GetAppointmentsParameters): Promise<any> => {
  try {
    if (GET_APPOINTMENTS_ZAMBDA_ID == null) {
      throw new Error('get appointments environment variable could not be loaded');
    }

    const response = await oystehr.zambda.execute({
      id: GET_APPOINTMENTS_ZAMBDA_ID,
      ...parameters,
    });
    return chooseJson(response);
  } catch (error: unknown) {
    console.log(error);
  }
};

export const createAppointment = async (oystehr: Oystehr, parameters: CreateAppointmentInputParams): Promise<any> => {
  try {
    if (CREATE_APPOINTMENT_ZAMBDA_ID == null) {
      throw new Error('create appointment environment variable could not be loaded');
    }

    const response = await oystehr.zambda.execute({
      id: CREATE_APPOINTMENT_ZAMBDA_ID,
      ...parameters,
    });
    return chooseJson(response);
  } catch (error: unknown) {
    console.log(error);
  }
};

export const saveFollowup = async (oystehr: Oystehr, parameters: SaveFollowupParameter): Promise<any> => {
  try {
    if (SAVE_PATIENT_FOLLOWUP_ZAMBDA_ID == null) {
      throw new Error('save followup environment variable could not be loaded');
    }

    const response = await oystehr.zambda.execute({
      id: SAVE_PATIENT_FOLLOWUP_ZAMBDA_ID,
      ...parameters,
    });
    return chooseJson(response);
  } catch (error: unknown) {
    console.log(error);
    throw new Error(JSON.stringify(error));
  }
};

export const cancelTelemedAppointment = async (
  oystehr: Oystehr,
  parameters: {
    appointmentID: string;
    cancellationReason: string;
    cancellationReasonAdditional?: string | undefined;
  }
): Promise<any> => {
  try {
    if (CANCEL_TELEMED_APPOINTMENT_ZAMBDA_ID == null) {
      throw new Error('cancel appointment environment variable could not be loaded');
    }

    const response = await oystehr.zambda.executePublic({
      id: CANCEL_TELEMED_APPOINTMENT_ZAMBDA_ID,
      ...parameters,
    });
    return chooseJson(response);
  } catch (error: unknown) {
    console.log(error, 'error');
    throw new Error(JSON.stringify(error));
  }
};

export const inviteParticipant = async (
  oystehr: Oystehr,
  parameters: {
    appointmentId: string;
    firstName: string;
    lastName: string;
    emailAddress: string;
    phoneNumber: string;
  }
): Promise<void> => {
  try {
    if (INVITE_PARTICIPANT_ZAMBDA_ID == null) {
      throw new Error('invite participant environment variable could not be loaded');
    }

    const response = await oystehr.zambda.execute({
      id: INVITE_PARTICIPANT_ZAMBDA_ID,
      ...parameters,
    });
    return chooseJson(response);
  } catch (error: unknown) {
    console.log(error, 'Error occurred trying to invite participant');
    throw new Error(JSON.stringify(error));
  }
};

export const createUser = async (oystehr: Oystehr, parameters: CreateUserParams): Promise<CreateUserOutput> => {
  try {
    if (CREATE_USER_ZAMBDA_ID == null) {
      throw new Error('create user environment variable could not be loaded');
    }

    const response = await oystehr.zambda.execute({
      id: CREATE_USER_ZAMBDA_ID,
      ...parameters,
    });
    return chooseJson(response);
  } catch (error: unknown) {
    throw new Error(JSON.stringify(error));
  }
};

export const updateUser = async (oystehr: Oystehr, parameters: UpdateUserParameters): Promise<any> => {
  try {
    if (UPDATE_USER_ZAMBDA_ID == null) {
      throw new Error('update user environment variable could not be loaded');
    }

    const response = await oystehr.zambda.execute({
      id: UPDATE_USER_ZAMBDA_ID,
      ...parameters,
    });
    return chooseJson(response);
  } catch (error: unknown) {
    throw new Error(JSON.stringify(error));
  }
};

export const assignPractitioner = async (oystehr: Oystehr, parameters: AssignPractitionerParameters): Promise<any> => {
  try {
    if (ASSIGN_PRACTITIONER_ZAMBDA_ID == null) {
      throw new Error('assign practitioner environment variable could not be loaded');
    }

    const response = await oystehr.zambda.execute({
      id: ASSIGN_PRACTITIONER_ZAMBDA_ID,
      ...parameters,
    });
    return chooseJson(response);
  } catch (error: any) {
    throw new Error(error.message);
  }
};

export const unassignPractitioner = async (
  oystehr: Oystehr,
  parameters: UnassignPractitionerParameters
): Promise<any> => {
  try {
    if (UNASSIGN_PRACTITIONER_ZAMBDA_ID == null) {
      throw new Error('unassign practitioner environment variable could not be loaded');
    }

    const response = await oystehr.zambda.execute({
      id: UNASSIGN_PRACTITIONER_ZAMBDA_ID,
      ...parameters,
    });
    return chooseJson(response);
  } catch (error: unknown) {
    throw new Error(JSON.stringify(error));
  }
};

export const changeInPersonVisitStatus = async (
  oystehr: Oystehr,
  parameters: ChangeInPersonVisitStatusParameters
): Promise<any> => {
  try {
    if (CHANGE_IN_PERSON_VISIT_STATUS_ZAMBDA_ID == null) {
      throw new Error('change in person visit status environment variable could not be loaded');
    }

    const response = await oystehr.zambda.execute({
      id: CHANGE_IN_PERSON_VISIT_STATUS_ZAMBDA_ID,
      ...parameters,
    });
    return chooseJson(response);
  } catch (error: unknown) {
    throw new Error(JSON.stringify(error));
  }
};

export const getUserDetails = async (oystehr: Oystehr, parameters: GetUserParams): Promise<GetUserResponse> => {
  try {
    if (GET_USER_ZAMBDA_ID == null) {
      throw new Error('get user details environment variable could not be loaded');
    }

    const response = await oystehr.zambda.execute({
      id: GET_USER_ZAMBDA_ID,
      ...parameters,
    });
    return chooseJson(response);
  } catch (error: unknown) {
    throw new Error(JSON.stringify(error));
  }
};

export const deactivateUser = async (oystehr: Oystehr, parameters: DeactivateUserParameters): Promise<any> => {
  try {
    if (DEACTIVATE_USER_ZAMBDA_ID == null) {
      throw new Error('deactivate user environment variable could not be loaded');
    }

    const response = await oystehr.zambda.execute({
      id: DEACTIVATE_USER_ZAMBDA_ID,
      ...parameters,
    });
    return chooseJson(response);
  } catch (error: unknown) {
    throw new Error(JSON.stringify(error));
  }
};

interface GetConversationParams {
  smsNumbers: string[];
  timezone: string;
}
export const getConversation = async (
  oystehr: Oystehr,
  parameters: GetConversationParams
): Promise<ConversationMessage[]> => {
  try {
    if (GET_CONVERSATION_ZAMBDA_ID == null) {
      throw new Error('GET_CONVERSATION_ZAMBDA_ID environment variable could not be loaded');
    }

    const response = await oystehr.zambda.execute({
      id: GET_CONVERSATION_ZAMBDA_ID,
      ...parameters,
    });
    return chooseJson(response);
  } catch (error: unknown) {
    throw new Error(JSON.stringify(error));
  }
};

export interface AvailableLocationInformation {
  id: string | undefined;
  slug: string | undefined;
  name: string | undefined;
  description: string | undefined;
  address: Address | undefined;
  telecom: ContactPoint[] | undefined;
  hoursOfOperation: LocationHoursOfOperation[] | undefined;
  timezone: string | undefined;
  otherOffices: { display: string; url: string }[];
}

export const getLocations = async (
  oystehr: Oystehr,
  parameters: GetScheduleRequestParams
): Promise<GetScheduleResponse> => {
  try {
    if (GET_SCHEDULE_ZAMBDA_ID == null || VITE_APP_IS_LOCAL == null) {
      throw new Error('get location environment variable could not be loaded');
    }
    console.log(import.meta.env);
    const response = await oystehr.zambda.executePublic({
      id: GET_SCHEDULE_ZAMBDA_ID,
      ...parameters,
    });
    return chooseJson(response);
  } catch (error: unknown) {
    console.log(error);
    throw error;
  }
};

export const cancelAppointment = async (oystehr: Oystehr, parameters: CancelAppointmentParameters): Promise<any> => {
  try {
    if (CANCEL_APPOINTMENT_ZAMBDA_ID == null) {
      throw new Error('cancel appointment environment variable could not be loaded');
    }

    const response = await oystehr.zambda.executePublic({
      id: CANCEL_APPOINTMENT_ZAMBDA_ID,
      ...parameters,
    });
    return chooseJson(response);
  } catch (error: unknown) {
    console.log(error);
    throw error;
  }
};

export const getEmployees = async (oystehr: Oystehr): Promise<GetEmployeesResponse> => {
  try {
    if (GET_EMPLOYEES_ZAMBDA_ID == null) {
      throw new Error('get employees environment variable could not be loaded');
    }

    const response = await oystehr.zambda.execute({
      id: GET_EMPLOYEES_ZAMBDA_ID,
    });
    return chooseJson(response);
  } catch (error: unknown) {
    console.log(error);
    throw error;
  }
};

export const listScheduleOwners = async (
  params: ListScheduleOwnersParams,
  oystehr: Oystehr
): Promise<ListScheduleOwnersResponse> => {
  try {
    if (LIST_SCHEDULE_OWNERS_ZAMBDA_ID == null) {
      throw new Error('list-schedule-owners zambda environment variable could not be loaded');
    }

    const response = await oystehr.zambda.execute({
      id: LIST_SCHEDULE_OWNERS_ZAMBDA_ID,
      ...params,
    });
    return chooseJson(response);
  } catch (error: unknown) {
    console.log(error);
    throw error;
  }
};

export const getSchedule = async (params: GetScheduleParams, oystehr: Oystehr): Promise<ScheduleDTO> => {
  try {
    if (EHR_GET_SCHEDULE_ZAMBDA_ID == null) {
      throw new Error('ehr-get-schedule zambda environment variable could not be loaded');
    }

    const response = await oystehr.zambda.execute({
      id: EHR_GET_SCHEDULE_ZAMBDA_ID,
      ...params,
    });
    return chooseJson(response);
  } catch (error: unknown) {
    console.log(error);
    throw error;
  }
};

export const updateSchedule = async (params: UpdateScheduleParams, oystehr: Oystehr): Promise<Schedule> => {
  try {
    if (UPDATE_SCHEDULE_ZAMBDA_ID == null) {
      throw new Error('update-schedule zambda environment variable could not be loaded');
    }

    const response = await oystehr.zambda.execute({
      id: UPDATE_SCHEDULE_ZAMBDA_ID,
      ...params,
    });
    return chooseJson(response);
  } catch (error: unknown) {
    console.log(error);
    throw error;
  }
};

export const createSchedule = async (params: CreateScheduleParams, oystehr: Oystehr): Promise<Schedule> => {
  try {
    const response = await oystehr.zambda.execute({
      id: CREATE_SCHEDULE_ZAMBDA_ID,
      ...params,
    });
    return chooseJson(response);
  } catch (error: unknown) {
    console.log(error);
    throw error;
  }
};

export interface UploadPatientProfilePhotoParameters {
  patientId: string;
  patientPhotoFile: File;
}

export interface UploadPatientProfilePhotoResponse {
  z3ImageUrl: string;
  presignedImageUrl: string;
}

export const uploadPatientProfilePhoto = async (
  oystehr: Oystehr,
  parameters: UploadPatientProfilePhotoParameters
): Promise<UploadPatientProfilePhotoResponse> => {
  try {
    if (GET_PATIENT_PROFILE_PHOTO_URL_ZAMBDA_ID == null) {
      throw new Error('Could not find environment variable GET_PATIENT_PROFILE_PHOTO_URL_ZAMBDA_ID');
    }

    const urlSigningResponse = await oystehr.zambda.execute({
      id: GET_PATIENT_PROFILE_PHOTO_URL_ZAMBDA_ID,
      ...parameters,
      action: 'upload',
    });

    const { presignedImageUrl } = chooseJson(urlSigningResponse);

    const photoFile = parameters.patientPhotoFile;
    // Upload the file to S3
    const uploadResponse = await fetch(presignedImageUrl, {
      method: 'PUT',
      headers: {
        'Content-Type': photoFile.type,
      },
      body: photoFile,
    });

    if (!uploadResponse.ok) {
      throw new Error('Failed to upload file');
    }

    return chooseJson(urlSigningResponse);
  } catch (error: unknown) {
    console.error(error);
    throw error;
  }
};

export interface GetPatientProfilePhotoParameters {
  z3PhotoUrl: string;
}
export interface GetPatientProfilePhotoResponse {
  z3ImageUrl: string;
  presignedImageUrl: string;
}

export const getSignedPatientProfilePhotoUrl = async (
  oystehr: Oystehr,
  parameters: GetPatientProfilePhotoParameters
): Promise<GetPatientProfilePhotoResponse> => {
  try {
    if (GET_PATIENT_PROFILE_PHOTO_URL_ZAMBDA_ID == null) {
      throw new Error('Could not find environment variable GET_PATIENT_PROFILE_PHOTO_URL_ZAMBDA_ID');
    }

    const urlSigningResponse = await oystehr.zambda.execute({
      id: GET_PATIENT_PROFILE_PHOTO_URL_ZAMBDA_ID,
      ...parameters,
      action: 'download',
    });

    return chooseJson(urlSigningResponse);
  } catch (error: unknown) {
    console.error(error);
    throw error;
  }
};

export const createLabOrder = async (oystehr: Oystehr, parameters: CreateLabOrderParameters): Promise<any> => {
  try {
    if (CREATE_LAB_ORDER_ZAMBDA_ID == null) {
      throw new Error('create lab order environment variable could not be loaded');
    }
    const response = await oystehr.zambda.execute({
      id: CREATE_LAB_ORDER_ZAMBDA_ID,
      ...parameters,
    });
    return chooseJson(response);
  } catch (error: unknown) {
    console.log(error);
    throw error;
  }
};

export const getCreateLabOrderResources = async (
  oystehr: Oystehr,
  parameters: GetCreateLabOrderResources
): Promise<LabOrderResourcesRes> => {
  try {
    if (GET_CREATE_LAB_ORDER_RESOURCES == null) {
      throw new Error('get create lab resources order zambda environment variable could not be loaded');
    }
    const response = await oystehr.zambda.execute({
      id: GET_CREATE_LAB_ORDER_RESOURCES,
      ...parameters,
    });
    return chooseJson(response);
  } catch (error: unknown) {
    console.log(error);
    throw error;
  }
};

export const getLabOrders = async <RequestParameters extends GetLabOrdersParameters>(
  oystehr: Oystehr,
  parameters: RequestParameters
): Promise<PaginatedResponse<RequestParameters>> => {
  try {
    if (GET_LAB_ORDERS_ZAMBDA_ID == null) {
      throw new Error('get lab orders zambda environment variable could not be loaded');
    }
    const { searchBy } = parameters;
    if (!searchBy) {
      throw new Error(
        `Missing one of the required parameters (serviceRequestId | encounterId | patientId): ${JSON.stringify(
          parameters
        )}`
      );
    }
    const response = await oystehr.zambda.execute({
      id: GET_LAB_ORDERS_ZAMBDA_ID,
      ...parameters,
    });
    return chooseJson(response);
  } catch (error: unknown) {
    console.log(error);
    throw error;
  }
};

export const deleteLabOrder = async (oystehr: Oystehr, parameters: DeleteLabOrderParams): Promise<any> => {
  try {
    if (DELETE_LAB_ORDER_ZAMBDA_ID == null) {
      throw new Error('delete lab order zambda environment variable could not be loaded');
    }
    const response = await oystehr.zambda.execute({
      id: DELETE_LAB_ORDER_ZAMBDA_ID,
      ...parameters,
    });
    return chooseJson(response);
  } catch (error: unknown) {
    console.log(error);
    throw error;
  }
};

export const updateLabOrderResources = async (
  oystehr: Oystehr,
  parameters: UpdateLabOrderResourcesParameters
): Promise<any> => {
  try {
    if (UPDATE_LAB_ORDER_RESOURCES_ZAMBDA_ID == null) {
      throw new Error('update lab order resources zambda environment variable could not be loaded');
    }
    const response = await oystehr.zambda.execute({
      id: UPDATE_LAB_ORDER_RESOURCES_ZAMBDA_ID,
      ...parameters,
    });
    return chooseJson(response);
  } catch (error: unknown) {
    console.log(error);
    throw error;
  }
};

export const createSlot = async (input: CreateSlotParams, oystehr: Oystehr): Promise<Slot> => {
  try {
    const response = await oystehr.zambda.executePublic({ id: CREATE_SLOT_ZAMBDA_ID, ...input });
    const jsonToUse = chooseJson(response);
    return jsonToUse;
  } catch (error: unknown) {
    throw apiErrorToThrow(error);
  }
};

export const createInHouseLabOrder = async (
  oystehr: Oystehr,
  parameters: CreateInHouseLabOrderParameters
): Promise<any> => {
  try {
    if (CREATE_IN_HOUSE_LAB_ORDER_ZAMBDA_ID == null) {
      throw new Error('create in house lab order zambda environment variable could not be loaded');
    }
    const response = await oystehr.zambda.execute({
      id: CREATE_IN_HOUSE_LAB_ORDER_ZAMBDA_ID,
      ...parameters,
    });
    return chooseJson(response);
  } catch (error: unknown) {
    console.log(error);
    throw error;
  }
};

export const getInHouseOrders = async <RequestParameters extends GetInHouseOrdersParameters>(
  oystehr: Oystehr,
  parameters: RequestParameters
): Promise<InHouseOrdersListResponse<RequestParameters>> => {
  try {
    if (GET_IN_HOUSE_ORDERS_ZAMBDA_ID == null) {
      throw new Error('get in house orders zambda environment variable could not be loaded');
    }
    const { searchBy } = parameters;
    if (!searchBy) {
      throw new Error(
        `Missing one of the required parameters (serviceRequestId | encounterId | patientId): ${JSON.stringify(
          parameters
        )}`
      );
    }
    const response = await oystehr.zambda.execute({
      id: GET_IN_HOUSE_ORDERS_ZAMBDA_ID,
      ...parameters,
    });
    return chooseJson(response);
  } catch (error: unknown) {
    console.log(error);
    throw error;
  }
};

export const getCreateInHouseLabOrderResources = async (
  oystehr: Oystehr,
  parameters: GetCreateInHouseLabOrderResourcesParameters
): Promise<GetCreateInHouseLabOrderResourcesResponse> => {
  try {
    if (GET_CREATE_IN_HOUSE_LAB_ORDER_RESOURCES == null) {
      throw new Error('get create in house lab order resources zambda environment variable could not be loaded');
    }
    const response = await oystehr.zambda.execute({
      id: GET_CREATE_IN_HOUSE_LAB_ORDER_RESOURCES,
      ...parameters,
    });
    return chooseJson(response);
  } catch (error: unknown) {
    console.log(error);
    throw error;
  }
};

export const collectInHouseLabSpecimen = async (
  oystehr: Oystehr,
  parameters: CollectInHouseLabSpecimenParameters
): Promise<any> => {
  try {
    if (COLLECT_IN_HOUSE_LAB_SPECIMEN == null) {
      throw new Error('collect in house lab specimen zambda environment variable could not be loaded');
    }
    const response = await oystehr.zambda.execute({
      id: COLLECT_IN_HOUSE_LAB_SPECIMEN,
      ...parameters,
    });
    return chooseJson(response);
  } catch (error: unknown) {
    console.log(error);
    throw error;
  }
};

export const handleInHouseLabResults = async (
  oystehr: Oystehr,
  parameters: HandleInHouseLabResultsParameters
): Promise<any> => {
  try {
    if (HANDLE_IN_HOUSE_LAB_RESULTS == null) {
      throw new Error('handle in house lab results zambda environment variable could not be loaded');
    }
    const response = await oystehr.zambda.execute({
      id: HANDLE_IN_HOUSE_LAB_RESULTS,
      ...parameters,
    });
    return chooseJson(response);
  } catch (error: unknown) {
    console.log(error);
    throw error;
  }
};

export const deleteInHouseLabOrder = async (
  oystehr: Oystehr,
  parameters: DeleteInHouseLabOrderParameters
): Promise<any> => {
  try {
    if (DELETE_IN_HOUSE_LAB_ORDER == null) {
      throw new Error('delete in house lab order zambda environment variable could not be loaded');
    }
    const response = await oystehr.zambda.execute({
      id: DELETE_IN_HOUSE_LAB_ORDER,
      ...parameters,
    });
    return chooseJson(response);
  } catch (error: unknown) {
    console.log(error);
    throw error;
  }
};

export const getNursingOrders = async (
  oystehr: Oystehr,
  parameters: GetNursingOrdersInput & { searchBy?: NursingOrdersSearchBy }
): Promise<any> => {
  try {
    if (GET_NURSING_ORDERS_ZAMBDA_ID == null) {
      throw new Error('get nursing orders zambda environment variable could not be loaded');
    }

    const response = await oystehr.zambda.execute({
      id: GET_NURSING_ORDERS_ZAMBDA_ID,
      ...parameters,
    });

    return chooseJson(response);
  } catch (error: unknown) {
    console.log(error);
    throw error;
  }
};

export const createNursingOrder = async (oystehr: Oystehr, parameters: any): Promise<any> => {
  try {
    if (CREATE_NURSING_ORDER_ZAMBDA_ID == null) {
      throw new Error('create nursing order zambda environment variable could not be loaded');
    }
    const response = await oystehr.zambda.execute({
      id: CREATE_NURSING_ORDER_ZAMBDA_ID,
      ...parameters,
    });
    return chooseJson(response);
  } catch (error: unknown) {
    console.log(error);
    throw error;
  }
};

export const updateNursingOrder = async (oystehr: Oystehr, parameters: any): Promise<any> => {
  try {
    if (UPDATE_NURSING_ORDER == null) {
      throw new Error('update nursing order zambda environment variable could not be loaded');
    }
    const response = await oystehr.zambda.execute({
      id: UPDATE_NURSING_ORDER,
      ...parameters,
    });
    return chooseJson(response);
  } catch (error: unknown) {
    console.log(error);
    throw error;
  }
};<|MERGE_RESOLUTION|>--- conflicted
+++ resolved
@@ -37,13 +37,10 @@
   CreateInHouseLabOrderParameters,
   GetLabelPdfParameters,
   LabelPdf,
-<<<<<<< HEAD
+  GetVisitLabelInput,
+  InHouseOrdersListResponse,
   GetNursingOrdersInput,
   NursingOrdersSearchBy,
-=======
-  GetVisitLabelInput,
-  InHouseOrdersListResponse,
->>>>>>> 5a8e1425
 } from 'utils';
 import {
   CancelAppointmentParameters,
