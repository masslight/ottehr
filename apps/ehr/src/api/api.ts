--- conflicted
+++ resolved
@@ -629,30 +629,7 @@
   }
 };
 
-<<<<<<< HEAD
-export const getCreateLabOrderResources = async (
-  oystehr: Oystehr,
-  parameters: GetCreateLabOrderResources
-): Promise<LabOrderResourcesRes> => {
-  try {
-    if (GET_CREATE_LAB_ORDER_RESOURCES == null) {
-      throw new Error('get create lab resources order zambda environment variable could not be loaded');
-    }
-    const response = await oystehr.zambda.execute({
-      id: GET_CREATE_LAB_ORDER_RESOURCES,
-      ...parameters,
-    });
-    return chooseJson(response);
-  } catch (error: unknown) {
-    console.log(error);
-    throw error;
-  }
-};
-
 export const getExternalLabOrders = async <RequestParameters extends GetLabOrdersParameters>(
-=======
-export const getLabOrders = async <RequestParameters extends GetLabOrdersParameters>(
->>>>>>> 3494e76e
   oystehr: Oystehr,
   parameters: RequestParameters
 ): Promise<PaginatedResponse<RequestParameters>> => {
