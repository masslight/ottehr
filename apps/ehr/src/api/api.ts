import Oystehr, { User } from '@oystehr/sdk';
import { Address, ContactPoint, LocationHoursOfOperation, Schedule, Slot } from 'fhir/r4b';
import {
  chooseJson,
  ConversationMessage,
  SubmitLabOrderInput,
  CreateScheduleParams,
  CreateUserOutput,
  CreateUserParams,
  GetEmployeesResponse,
  GetScheduleParams,
  GetScheduleRequestParams,
  GetScheduleResponse,
  GetUserParams,
  GetUserResponse,
  PaginatedResponse,
  CreateLabOrderParameters,
  ListScheduleOwnersParams,
  ListScheduleOwnersResponse,
  ScheduleDTO,
  UpdateScheduleParams,
  CreateRadiologyZambdaOrderInput,
  GetRadiologyOrderListZambdaInput,
  GetRadiologyOrderListZambdaOutput,
  GetLabOrdersParameters,
  DeleteLabOrderParams,
  SubmitLabOrderDTO,
  CreateAppointmentInputParams,
  UpdateLabOrderResourcesParameters,
  CreateSlotParams,
  apiErrorToThrow,
  CancelRadiologyOrderZambdaInput,
  RadiologyLaunchViewerZambdaInput,
  RadiologyLaunchViewerZambdaOutput,
  GetInHouseOrdersParameters,
  CollectInHouseLabSpecimenParameters,
  GetCreateInHouseLabOrderResourcesParameters,
  HandleInHouseLabResultsParameters,
  DeleteInHouseLabOrderParameters,
  GetCreateInHouseLabOrderResourcesResponse,
  CreateInHouseLabOrderParameters,
  GetLabelPdfParameters,
  LabelPdf,
  GetVisitLabelInput,
<<<<<<< HEAD
  InHouseOrdersListResponse,
  GetNursingOrdersInput,
  NursingOrdersSearchBy,
  CreateNursingOrderParameters,
  UpdateNursingOrderParameters,
=======
  CreateInHouseLabOrderResponse,
  InHouseGetOrdersResponseDTO,
>>>>>>> 768f1153
} from 'utils';
import {
  CancelAppointmentParameters,
  DeactivateUserParameters,
  GetAppointmentsParameters,
  SaveFollowupParameter,
  AssignPractitionerParameters,
  UnassignPractitionerParameters,
  ChangeInPersonVisitStatusParameters,
  UpdateUserParameters,
} from '../types/types';

export interface PatchOperation {
  // https://www.hl7.org/fhir/fhirpatch.html
  op: 'add' | 'insert' | 'delete' | 'replace' | 'move';
  path: string;
  value: string | object | boolean;
}

const VITE_APP_IS_LOCAL = import.meta.env.VITE_APP_IS_LOCAL;
const SUBMIT_LAB_ORDER_ZAMBDA_ID = import.meta.env.VITE_APP_SUBMIT_LAB_ORDER_ZAMBDA_ID;
const GET_APPOINTMENTS_ZAMBDA_ID = import.meta.env.VITE_APP_GET_APPOINTMENTS_ZAMBDA_ID;
const CREATE_APPOINTMENT_ZAMBDA_ID = import.meta.env.VITE_APP_CREATE_APPOINTMENT_ZAMBDA_ID;
const CANCEL_TELEMED_APPOINTMENT_ZAMBDA_ID = import.meta.env.VITE_APP_CANCEL_TELEMED_APPOINTMENT_ZAMBDA_ID;
const INVITE_PARTICIPANT_ZAMBDA_ID = import.meta.env.VITE_APP_INVITE_PARTICIPANT_ZAMBDA_ID;
const CREATE_USER_ZAMBDA_ID = import.meta.env.VITE_APP_CREATE_USER_ZAMBDA_ID;
const UPDATE_USER_ZAMBDA_ID = import.meta.env.VITE_APP_UPDATE_USER_ZAMBDA_ID;
const ASSIGN_PRACTITIONER_ZAMBDA_ID = import.meta.env.VITE_APP_ASSIGN_PRACTITIONER_ZAMBDA_ID;
const UNASSIGN_PRACTITIONER_ZAMBDA_ID = import.meta.env.VITE_APP_UNASSIGN_PRACTITIONER_ZAMBDA_ID;
const CHANGE_IN_PERSON_VISIT_STATUS_ZAMBDA_ID = import.meta.env.VITE_APP_CHANGE_IN_PERSON_VISIT_STATUS_ZAMBDA_ID;
const GET_USER_ZAMBDA_ID = import.meta.env.VITE_APP_GET_USER_ZAMBDA_ID;
const DEACTIVATE_USER_ZAMBDA_ID = import.meta.env.VITE_APP_DEACTIVATE_USER_ZAMBDA_ID;
const GET_CONVERSATION_ZAMBDA_ID = import.meta.env.VITE_APP_GET_CONVERSATION_ZAMBDA_ID;
const GET_SCHEDULE_ZAMBDA_ID = import.meta.env.VITE_APP_GET_SCHEDULE_ZAMBDA_ID;
const CANCEL_APPOINTMENT_ZAMBDA_ID = import.meta.env.VITE_APP_CANCEL_APPOINTMENT_ID;
const GET_EMPLOYEES_ZAMBDA_ID = import.meta.env.VITE_APP_GET_EMPLOYEES_ZAMBDA_ID;
const GET_PATIENT_PROFILE_PHOTO_URL_ZAMBDA_ID = import.meta.env.VITE_APP_GET_PATIENT_PROFILE_PHOTO_URL_ZAMBDA_ID;
const SAVE_PATIENT_FOLLOWUP_ZAMBDA_ID = import.meta.env.VITE_APP_SAVE_PATIENT_FOLLOWUP_ZAMBDA_ID;
const CREATE_LAB_ORDER_ZAMBDA_ID = import.meta.env.VITE_APP_CREATE_LAB_ORDER_ZAMBDA_ID;
const GET_LAB_ORDERS_ZAMBDA_ID = import.meta.env.VITE_APP_GET_LAB_ORDERS_ZAMBDA_ID;
const DELETE_LAB_ORDER_ZAMBDA_ID = import.meta.env.VITE_APP_DELETE_LAB_ORDER_ZAMBDA_ID;
const UPDATE_LAB_ORDER_RESOURCES_ZAMBDA_ID = import.meta.env.VITE_APP_UPDATE_LAB_ORDER_RESOURCES_ZAMBDA_ID;
const EHR_GET_SCHEDULE_ZAMBDA_ID = import.meta.env.VITE_APP_EHR_GET_SCHEDULE_ZAMBDA_ID;
const UPDATE_SCHEDULE_ZAMBDA_ID = import.meta.env.VITE_APP_UPDATE_SCHEDULE_ZAMBDA_ID;
const LIST_SCHEDULE_OWNERS_ZAMBDA_ID = import.meta.env.VITE_APP_LIST_SCHEDULE_OWNERS_ZAMBDA_ID;
const CREATE_SCHEDULE_ZAMBDA_ID = 'create-schedule';
const CREATE_SLOT_ZAMBDA_ID = 'create-slot';
const CREATE_IN_HOUSE_LAB_ORDER_ZAMBDA_ID = import.meta.env.VITE_APP_CREATE_IN_HOUSE_LAB_ORDER_ZAMBDA_ID;
const GET_IN_HOUSE_ORDERS_ZAMBDA_ID = import.meta.env.VITE_APP_GET_IN_HOUSE_ORDERS_ZAMBDA_ID;
const GET_CREATE_IN_HOUSE_LAB_ORDER_RESOURCES = import.meta.env.VITE_APP_GET_CREATE_IN_HOUSE_LAB_ORDER_RESOURCES;
const COLLECT_IN_HOUSE_LAB_SPECIMEN = import.meta.env.VITE_APP_COLLECT_IN_HOUSE_LAB_SPECIMEN;
const HANDLE_IN_HOUSE_LAB_RESULTS = import.meta.env.VITE_APP_HANDLE_IN_HOUSE_LAB_RESULTS;
const DELETE_IN_HOUSE_LAB_ORDER = import.meta.env.VITE_APP_DELETE_IN_HOUSE_LAB_ORDER;
const GET_NURSING_ORDERS_ZAMBDA_ID = import.meta.env.VITE_APP_GET_NURSING_ORDERS_ZAMBDA_ID;
const CREATE_NURSING_ORDER_ZAMBDA_ID = import.meta.env.VITE_APP_CREATE_NURSING_ORDER_ZAMBDA_ID;
const UPDATE_NURSING_ORDER = import.meta.env.VITE_APP_UPDATE_NURSING_ORDER_ZAMBDA_ID;
const GET_LABEL_PDF_ZAMBDA_ID = import.meta.env.VITE_APP_GET_LABEL_PDF_ZAMBDA_ID;
const GET_OR_CREATE_VISIT_LABEL_PDF_ZAMBDA_ID = import.meta.env.VITE_APP_GET_OR_CREATE_VISIT_LABEL_PDF_ZAMBDA_ID;

export const getUser = async (token: string): Promise<User> => {
  const oystehr = new Oystehr({
    accessToken: token,
    projectApiUrl: import.meta.env.VITE_APP_PROJECT_API_URL,
  });
  return oystehr.user.me();
};

if (!VITE_APP_IS_LOCAL) {
  throw new Error('VITE_APP_IS_LOCAL is not defined');
}

export const submitLabOrder = async (oystehr: Oystehr, parameters: SubmitLabOrderInput): Promise<SubmitLabOrderDTO> => {
  try {
    if (SUBMIT_LAB_ORDER_ZAMBDA_ID == null) {
      throw new Error('submit external lab order zambda environment variable could not be loaded');
    }

    const response = await oystehr.zambda.execute({
      id: SUBMIT_LAB_ORDER_ZAMBDA_ID,
      ...parameters,
    });
    return chooseJson(response);
  } catch (error: unknown) {
    console.log(error);
    throw error;
  }
};

export const getLabelPdf = async (oystehr: Oystehr, parameters: GetLabelPdfParameters): Promise<LabelPdf[]> => {
  try {
    if (GET_LABEL_PDF_ZAMBDA_ID == null) {
      throw new Error('get-label-pdf evironment variable could not be loaded');
    }

    const response = await oystehr.zambda.execute({
      id: GET_LABEL_PDF_ZAMBDA_ID,
      ...parameters,
    });
    return chooseJson(response);
  } catch (error: unknown) {
    console.error(error);
    throw error;
  }
};

export const getOrCreateVisitLabel = async (oystehr: Oystehr, parameters: GetVisitLabelInput): Promise<LabelPdf[]> => {
  try {
    if (GET_OR_CREATE_VISIT_LABEL_PDF_ZAMBDA_ID == null) {
      throw new Error('get-or-create-visit-label-pdf environment variable could not be loaded');
    }

    const response = await oystehr.zambda.execute({
      id: GET_OR_CREATE_VISIT_LABEL_PDF_ZAMBDA_ID,
      ...parameters,
    });
    return chooseJson(response);
  } catch (error: unknown) {
    console.error(error);
    throw error;
  }
};

export const getAppointments = async (oystehr: Oystehr, parameters: GetAppointmentsParameters): Promise<any> => {
  try {
    if (GET_APPOINTMENTS_ZAMBDA_ID == null) {
      throw new Error('get appointments environment variable could not be loaded');
    }

    const response = await oystehr.zambda.execute({
      id: GET_APPOINTMENTS_ZAMBDA_ID,
      ...parameters,
    });
    return chooseJson(response);
  } catch (error: unknown) {
    console.log(error);
  }
};

export const createAppointment = async (oystehr: Oystehr, parameters: CreateAppointmentInputParams): Promise<any> => {
  try {
    if (CREATE_APPOINTMENT_ZAMBDA_ID == null) {
      throw new Error('create appointment environment variable could not be loaded');
    }

    const response = await oystehr.zambda.execute({
      id: CREATE_APPOINTMENT_ZAMBDA_ID,
      ...parameters,
    });
    return chooseJson(response);
  } catch (error: unknown) {
    console.log(error);
  }
};

export const saveFollowup = async (oystehr: Oystehr, parameters: SaveFollowupParameter): Promise<any> => {
  try {
    if (SAVE_PATIENT_FOLLOWUP_ZAMBDA_ID == null) {
      throw new Error('save followup environment variable could not be loaded');
    }

    const response = await oystehr.zambda.execute({
      id: SAVE_PATIENT_FOLLOWUP_ZAMBDA_ID,
      ...parameters,
    });
    return chooseJson(response);
  } catch (error: unknown) {
    console.log(error);
    throw new Error(JSON.stringify(error));
  }
};

export const cancelTelemedAppointment = async (
  oystehr: Oystehr,
  parameters: {
    appointmentID: string;
    cancellationReason: string;
    cancellationReasonAdditional?: string | undefined;
  }
): Promise<any> => {
  try {
    if (CANCEL_TELEMED_APPOINTMENT_ZAMBDA_ID == null) {
      throw new Error('cancel appointment environment variable could not be loaded');
    }

    const response = await oystehr.zambda.executePublic({
      id: CANCEL_TELEMED_APPOINTMENT_ZAMBDA_ID,
      ...parameters,
    });
    return chooseJson(response);
  } catch (error: unknown) {
    console.log(error, 'error');
    throw new Error(JSON.stringify(error));
  }
};

export const inviteParticipant = async (
  oystehr: Oystehr,
  parameters: {
    appointmentId: string;
    firstName: string;
    lastName: string;
    emailAddress: string;
    phoneNumber: string;
  }
): Promise<void> => {
  try {
    if (INVITE_PARTICIPANT_ZAMBDA_ID == null) {
      throw new Error('invite participant environment variable could not be loaded');
    }

    const response = await oystehr.zambda.execute({
      id: INVITE_PARTICIPANT_ZAMBDA_ID,
      ...parameters,
    });
    return chooseJson(response);
  } catch (error: unknown) {
    console.log(error, 'Error occurred trying to invite participant');
    throw new Error(JSON.stringify(error));
  }
};

export const createUser = async (oystehr: Oystehr, parameters: CreateUserParams): Promise<CreateUserOutput> => {
  try {
    if (CREATE_USER_ZAMBDA_ID == null) {
      throw new Error('create user environment variable could not be loaded');
    }

    const response = await oystehr.zambda.execute({
      id: CREATE_USER_ZAMBDA_ID,
      ...parameters,
    });
    return chooseJson(response);
  } catch (error: unknown) {
    throw new Error(JSON.stringify(error));
  }
};

export const updateUser = async (oystehr: Oystehr, parameters: UpdateUserParameters): Promise<any> => {
  try {
    if (UPDATE_USER_ZAMBDA_ID == null) {
      throw new Error('update user environment variable could not be loaded');
    }

    const response = await oystehr.zambda.execute({
      id: UPDATE_USER_ZAMBDA_ID,
      ...parameters,
    });
    return chooseJson(response);
  } catch (error: unknown) {
    throw new Error(JSON.stringify(error));
  }
};

export const assignPractitioner = async (oystehr: Oystehr, parameters: AssignPractitionerParameters): Promise<any> => {
  try {
    if (ASSIGN_PRACTITIONER_ZAMBDA_ID == null) {
      throw new Error('assign practitioner environment variable could not be loaded');
    }

    const response = await oystehr.zambda.execute({
      id: ASSIGN_PRACTITIONER_ZAMBDA_ID,
      ...parameters,
    });
    return chooseJson(response);
  } catch (error: any) {
    throw new Error(error.message);
  }
};

export const unassignPractitioner = async (
  oystehr: Oystehr,
  parameters: UnassignPractitionerParameters
): Promise<any> => {
  try {
    if (UNASSIGN_PRACTITIONER_ZAMBDA_ID == null) {
      throw new Error('unassign practitioner environment variable could not be loaded');
    }

    const response = await oystehr.zambda.execute({
      id: UNASSIGN_PRACTITIONER_ZAMBDA_ID,
      ...parameters,
    });
    return chooseJson(response);
  } catch (error: unknown) {
    throw new Error(JSON.stringify(error));
  }
};

export const changeInPersonVisitStatus = async (
  oystehr: Oystehr,
  parameters: ChangeInPersonVisitStatusParameters
): Promise<any> => {
  try {
    if (CHANGE_IN_PERSON_VISIT_STATUS_ZAMBDA_ID == null) {
      throw new Error('change in person visit status environment variable could not be loaded');
    }

    const response = await oystehr.zambda.execute({
      id: CHANGE_IN_PERSON_VISIT_STATUS_ZAMBDA_ID,
      ...parameters,
    });
    return chooseJson(response);
  } catch (error: unknown) {
    throw new Error(JSON.stringify(error));
  }
};

export const getUserDetails = async (oystehr: Oystehr, parameters: GetUserParams): Promise<GetUserResponse> => {
  try {
    if (GET_USER_ZAMBDA_ID == null) {
      throw new Error('get user details environment variable could not be loaded');
    }

    const response = await oystehr.zambda.execute({
      id: GET_USER_ZAMBDA_ID,
      ...parameters,
    });
    return chooseJson(response);
  } catch (error: unknown) {
    throw new Error(JSON.stringify(error));
  }
};

export const deactivateUser = async (oystehr: Oystehr, parameters: DeactivateUserParameters): Promise<any> => {
  try {
    if (DEACTIVATE_USER_ZAMBDA_ID == null) {
      throw new Error('deactivate user environment variable could not be loaded');
    }

    const response = await oystehr.zambda.execute({
      id: DEACTIVATE_USER_ZAMBDA_ID,
      ...parameters,
    });
    return chooseJson(response);
  } catch (error: unknown) {
    throw new Error(JSON.stringify(error));
  }
};

interface GetConversationParams {
  smsNumbers: string[];
  timezone: string;
}
export const getConversation = async (
  oystehr: Oystehr,
  parameters: GetConversationParams
): Promise<ConversationMessage[]> => {
  try {
    if (GET_CONVERSATION_ZAMBDA_ID == null) {
      throw new Error('GET_CONVERSATION_ZAMBDA_ID environment variable could not be loaded');
    }

    const response = await oystehr.zambda.execute({
      id: GET_CONVERSATION_ZAMBDA_ID,
      ...parameters,
    });
    return chooseJson(response);
  } catch (error: unknown) {
    throw new Error(JSON.stringify(error));
  }
};

export interface AvailableLocationInformation {
  id: string | undefined;
  slug: string | undefined;
  name: string | undefined;
  description: string | undefined;
  address: Address | undefined;
  telecom: ContactPoint[] | undefined;
  hoursOfOperation: LocationHoursOfOperation[] | undefined;
  timezone: string | undefined;
  otherOffices: { display: string; url: string }[];
}

export const getLocations = async (
  oystehr: Oystehr,
  parameters: GetScheduleRequestParams
): Promise<GetScheduleResponse> => {
  try {
    if (GET_SCHEDULE_ZAMBDA_ID == null || VITE_APP_IS_LOCAL == null) {
      throw new Error('get location environment variable could not be loaded');
    }
    console.log(import.meta.env);
    const response = await oystehr.zambda.executePublic({
      id: GET_SCHEDULE_ZAMBDA_ID,
      ...parameters,
    });
    return chooseJson(response);
  } catch (error: unknown) {
    console.log(error);
    throw error;
  }
};

export const cancelAppointment = async (oystehr: Oystehr, parameters: CancelAppointmentParameters): Promise<any> => {
  try {
    if (CANCEL_APPOINTMENT_ZAMBDA_ID == null) {
      throw new Error('cancel appointment environment variable could not be loaded');
    }

    const response = await oystehr.zambda.executePublic({
      id: CANCEL_APPOINTMENT_ZAMBDA_ID,
      ...parameters,
    });
    return chooseJson(response);
  } catch (error: unknown) {
    console.log(error);
    throw error;
  }
};

export const getEmployees = async (oystehr: Oystehr): Promise<GetEmployeesResponse> => {
  try {
    if (GET_EMPLOYEES_ZAMBDA_ID == null) {
      throw new Error('get employees environment variable could not be loaded');
    }

    const response = await oystehr.zambda.execute({
      id: GET_EMPLOYEES_ZAMBDA_ID,
    });
    return chooseJson(response);
  } catch (error: unknown) {
    console.log(error);
    throw error;
  }
};

export const listScheduleOwners = async (
  params: ListScheduleOwnersParams,
  oystehr: Oystehr
): Promise<ListScheduleOwnersResponse> => {
  try {
    if (LIST_SCHEDULE_OWNERS_ZAMBDA_ID == null) {
      throw new Error('list-schedule-owners zambda environment variable could not be loaded');
    }

    const response = await oystehr.zambda.execute({
      id: LIST_SCHEDULE_OWNERS_ZAMBDA_ID,
      ...params,
    });
    return chooseJson(response);
  } catch (error: unknown) {
    console.log(error);
    throw error;
  }
};

export const getSchedule = async (params: GetScheduleParams, oystehr: Oystehr): Promise<ScheduleDTO> => {
  try {
    if (EHR_GET_SCHEDULE_ZAMBDA_ID == null) {
      throw new Error('ehr-get-schedule zambda environment variable could not be loaded');
    }

    const response = await oystehr.zambda.execute({
      id: EHR_GET_SCHEDULE_ZAMBDA_ID,
      ...params,
    });
    return chooseJson(response);
  } catch (error: unknown) {
    console.log(error);
    throw error;
  }
};

export const updateSchedule = async (params: UpdateScheduleParams, oystehr: Oystehr): Promise<Schedule> => {
  try {
    if (UPDATE_SCHEDULE_ZAMBDA_ID == null) {
      throw new Error('update-schedule zambda environment variable could not be loaded');
    }

    const response = await oystehr.zambda.execute({
      id: UPDATE_SCHEDULE_ZAMBDA_ID,
      ...params,
    });
    return chooseJson(response);
  } catch (error: unknown) {
    console.log(error);
    throw error;
  }
};

export const createSchedule = async (params: CreateScheduleParams, oystehr: Oystehr): Promise<Schedule> => {
  try {
    const response = await oystehr.zambda.execute({
      id: CREATE_SCHEDULE_ZAMBDA_ID,
      ...params,
    });
    return chooseJson(response);
  } catch (error: unknown) {
    console.log(error);
    throw error;
  }
};

export interface UploadPatientProfilePhotoParameters {
  patientId: string;
  patientPhotoFile: File;
}

export interface UploadPatientProfilePhotoResponse {
  z3ImageUrl: string;
  presignedImageUrl: string;
}

export const uploadPatientProfilePhoto = async (
  oystehr: Oystehr,
  parameters: UploadPatientProfilePhotoParameters
): Promise<UploadPatientProfilePhotoResponse> => {
  try {
    if (GET_PATIENT_PROFILE_PHOTO_URL_ZAMBDA_ID == null) {
      throw new Error('Could not find environment variable GET_PATIENT_PROFILE_PHOTO_URL_ZAMBDA_ID');
    }

    const urlSigningResponse = await oystehr.zambda.execute({
      id: GET_PATIENT_PROFILE_PHOTO_URL_ZAMBDA_ID,
      ...parameters,
      action: 'upload',
    });

    const { presignedImageUrl } = chooseJson(urlSigningResponse);

    const photoFile = parameters.patientPhotoFile;
    // Upload the file to S3
    const uploadResponse = await fetch(presignedImageUrl, {
      method: 'PUT',
      headers: {
        'Content-Type': photoFile.type,
      },
      body: photoFile,
    });

    if (!uploadResponse.ok) {
      throw new Error('Failed to upload file');
    }

    return chooseJson(urlSigningResponse);
  } catch (error: unknown) {
    console.error(error);
    throw error;
  }
};

export interface GetPatientProfilePhotoParameters {
  z3PhotoUrl: string;
}
export interface GetPatientProfilePhotoResponse {
  z3ImageUrl: string;
  presignedImageUrl: string;
}

export const getSignedPatientProfilePhotoUrl = async (
  oystehr: Oystehr,
  parameters: GetPatientProfilePhotoParameters
): Promise<GetPatientProfilePhotoResponse> => {
  try {
    if (GET_PATIENT_PROFILE_PHOTO_URL_ZAMBDA_ID == null) {
      throw new Error('Could not find environment variable GET_PATIENT_PROFILE_PHOTO_URL_ZAMBDA_ID');
    }

    const urlSigningResponse = await oystehr.zambda.execute({
      id: GET_PATIENT_PROFILE_PHOTO_URL_ZAMBDA_ID,
      ...parameters,
      action: 'download',
    });

    return chooseJson(urlSigningResponse);
  } catch (error: unknown) {
    console.error(error);
    throw error;
  }
};

export const createExternalLabOrder = async (oystehr: Oystehr, parameters: CreateLabOrderParameters): Promise<any> => {
  try {
    if (CREATE_LAB_ORDER_ZAMBDA_ID == null) {
      throw new Error('create external lab order environment variable could not be loaded');
    }
    const response = await oystehr.zambda.execute({
      id: CREATE_LAB_ORDER_ZAMBDA_ID,
      ...parameters,
    });
    return chooseJson(response);
  } catch (error: unknown) {
    console.log(error);
    throw error;
  }
};

export const getExternalLabOrders = async <RequestParameters extends GetLabOrdersParameters>(
  oystehr: Oystehr,
  parameters: RequestParameters
): Promise<PaginatedResponse<RequestParameters>> => {
  try {
    if (GET_LAB_ORDERS_ZAMBDA_ID == null) {
      throw new Error('get external lab orders zambda environment variable could not be loaded');
    }
    const { searchBy } = parameters;
    if (!searchBy) {
      throw new Error(
        `Missing one of the required parameters (serviceRequestId | encounterId | patientId): ${JSON.stringify(
          parameters
        )}`
      );
    }
    const response = await oystehr.zambda.execute({
      id: GET_LAB_ORDERS_ZAMBDA_ID,
      ...parameters,
    });
    return chooseJson(response);
  } catch (error: unknown) {
    console.log(error);
    throw error;
  }
};

export const deleteLabOrder = async (oystehr: Oystehr, parameters: DeleteLabOrderParams): Promise<any> => {
  try {
    if (DELETE_LAB_ORDER_ZAMBDA_ID == null) {
      throw new Error('delete lab order zambda environment variable could not be loaded');
    }
    const response = await oystehr.zambda.execute({
      id: DELETE_LAB_ORDER_ZAMBDA_ID,
      ...parameters,
    });
    return chooseJson(response);
  } catch (error: unknown) {
    console.log(error);
    throw error;
  }
};

export const updateLabOrderResources = async (
  oystehr: Oystehr,
  parameters: UpdateLabOrderResourcesParameters
): Promise<any> => {
  try {
    if (UPDATE_LAB_ORDER_RESOURCES_ZAMBDA_ID == null) {
      throw new Error('update lab order resources zambda environment variable could not be loaded');
    }
    const response = await oystehr.zambda.execute({
      id: UPDATE_LAB_ORDER_RESOURCES_ZAMBDA_ID,
      ...parameters,
    });
    return chooseJson(response);
  } catch (error: unknown) {
    console.log(error);
    throw error;
  }
};

export const createRadiologyOrder = async (
  oystehr: Oystehr,
  parameters: CreateRadiologyZambdaOrderInput
): Promise<any> => {
  try {
    const response = await oystehr.zambda.execute({
      id: 'radiology-create-order',
      ...parameters,
    });
    return chooseJson(response);
  } catch (error: unknown) {
    console.log(error);
    throw error;
  }
};

export const cancelRadiologyOrder = async (
  oystehr: Oystehr,
  parameters: CancelRadiologyOrderZambdaInput
): Promise<void> => {
  try {
    await oystehr.zambda.execute({
      id: 'radiology-cancel-order',
      ...parameters,
    });
  } catch (error: unknown) {
    console.log(error);
    throw error;
  }
};

export const radiologyLaunchViewer = async (
  oystehr: Oystehr,
  parameters: RadiologyLaunchViewerZambdaInput
): Promise<RadiologyLaunchViewerZambdaOutput> => {
  try {
    const response = await oystehr.zambda.execute({
      id: 'radiology-launch-viewer',
      ...parameters,
    });
    return chooseJson(response);
  } catch (error: unknown) {
    console.log(error);
    throw error;
  }
};

export const getRadiologyOrders = async (
  oystehr: Oystehr,
  parameters: GetRadiologyOrderListZambdaInput
): Promise<GetRadiologyOrderListZambdaOutput> => {
  try {
    const searchBy = parameters.encounterId || parameters.patientId || parameters.serviceRequestId;
    if (!searchBy) {
      throw new Error(
        `Missing one of the required parameters (serviceRequestId | encounterId | patientId): ${JSON.stringify(
          parameters
        )}`
      );
    }
    const response = await oystehr.zambda.execute({
      id: 'radiology-order-list',
      ...parameters,
    });
    return chooseJson(response);
  } catch (error: unknown) {
    console.log(error);
    throw error;
  }
};

export const createSlot = async (input: CreateSlotParams, oystehr: Oystehr): Promise<Slot> => {
  try {
    const response = await oystehr.zambda.executePublic({ id: CREATE_SLOT_ZAMBDA_ID, ...input });
    const jsonToUse = chooseJson(response);
    return jsonToUse;
  } catch (error: unknown) {
    throw apiErrorToThrow(error);
  }
};

export const createInHouseLabOrder = async (
  oystehr: Oystehr,
  parameters: CreateInHouseLabOrderParameters
): Promise<CreateInHouseLabOrderResponse> => {
  try {
    if (CREATE_IN_HOUSE_LAB_ORDER_ZAMBDA_ID == null) {
      throw new Error('create in house lab order zambda environment variable could not be loaded');
    }
    const response = await oystehr.zambda.execute({
      id: CREATE_IN_HOUSE_LAB_ORDER_ZAMBDA_ID,
      ...parameters,
    });
    return chooseJson(response);
  } catch (error: unknown) {
    console.log(error);
    throw error;
  }
};

export const getInHouseOrders = async <RequestParameters extends GetInHouseOrdersParameters>(
  oystehr: Oystehr,
  parameters: RequestParameters
): Promise<InHouseGetOrdersResponseDTO<RequestParameters>> => {
  try {
    if (GET_IN_HOUSE_ORDERS_ZAMBDA_ID == null) {
      throw new Error('get in house orders zambda environment variable could not be loaded');
    }
    const { searchBy } = parameters;
    if (!searchBy) {
      throw new Error(
        `Missing one of the required parameters (serviceRequestId | encounterId | patientId): ${JSON.stringify(
          parameters
        )}`
      );
    }
    const response = await oystehr.zambda.execute({
      id: GET_IN_HOUSE_ORDERS_ZAMBDA_ID,
      ...parameters,
    });
    return chooseJson(response);
  } catch (error: unknown) {
    console.log(error);
    throw error;
  }
};

export const getCreateInHouseLabOrderResources = async (
  oystehr: Oystehr,
  parameters: GetCreateInHouseLabOrderResourcesParameters
): Promise<GetCreateInHouseLabOrderResourcesResponse> => {
  try {
    if (GET_CREATE_IN_HOUSE_LAB_ORDER_RESOURCES == null) {
      throw new Error('get create in house lab order resources zambda environment variable could not be loaded');
    }
    const response = await oystehr.zambda.execute({
      id: GET_CREATE_IN_HOUSE_LAB_ORDER_RESOURCES,
      ...parameters,
    });
    return chooseJson(response);
  } catch (error: unknown) {
    console.log(error);
    throw error;
  }
};

export const collectInHouseLabSpecimen = async (
  oystehr: Oystehr,
  parameters: CollectInHouseLabSpecimenParameters
): Promise<any> => {
  try {
    if (COLLECT_IN_HOUSE_LAB_SPECIMEN == null) {
      throw new Error('collect in house lab specimen zambda environment variable could not be loaded');
    }
    const response = await oystehr.zambda.execute({
      id: COLLECT_IN_HOUSE_LAB_SPECIMEN,
      ...parameters,
    });
    return chooseJson(response);
  } catch (error: unknown) {
    console.log(error);
    throw error;
  }
};

export const handleInHouseLabResults = async (
  oystehr: Oystehr,
  parameters: HandleInHouseLabResultsParameters
): Promise<any> => {
  try {
    if (HANDLE_IN_HOUSE_LAB_RESULTS == null) {
      throw new Error('handle in house lab results zambda environment variable could not be loaded');
    }
    const response = await oystehr.zambda.execute({
      id: HANDLE_IN_HOUSE_LAB_RESULTS,
      ...parameters,
    });
    return chooseJson(response);
  } catch (error: unknown) {
    console.log(error);
    throw error;
  }
};

export const deleteInHouseLabOrder = async (
  oystehr: Oystehr,
  parameters: DeleteInHouseLabOrderParameters
): Promise<any> => {
  try {
    if (DELETE_IN_HOUSE_LAB_ORDER == null) {
      throw new Error('delete in house lab order zambda environment variable could not be loaded');
    }
    const response = await oystehr.zambda.execute({
      id: DELETE_IN_HOUSE_LAB_ORDER,
      ...parameters,
    });
    return chooseJson(response);
  } catch (error: unknown) {
    console.log(error);
    throw error;
  }
};

export const getNursingOrders = async (
  oystehr: Oystehr,
  parameters: GetNursingOrdersInput & { searchBy?: NursingOrdersSearchBy }
): Promise<any> => {
  try {
    if (GET_NURSING_ORDERS_ZAMBDA_ID == null) {
      throw new Error('get nursing orders zambda environment variable could not be loaded');
    }

    const response = await oystehr.zambda.execute({
      id: GET_NURSING_ORDERS_ZAMBDA_ID,
      ...parameters,
    });

    return chooseJson(response);
  } catch (error: unknown) {
    console.log(error);
    throw error;
  }
};

export const createNursingOrder = async (oystehr: Oystehr, parameters: CreateNursingOrderParameters): Promise<any> => {
  try {
    if (CREATE_NURSING_ORDER_ZAMBDA_ID == null) {
      throw new Error('create nursing order zambda environment variable could not be loaded');
    }
    const response = await oystehr.zambda.execute({
      id: CREATE_NURSING_ORDER_ZAMBDA_ID,
      ...parameters,
    });
    return chooseJson(response);
  } catch (error: unknown) {
    console.log(error);
    throw error;
  }
};

export const updateNursingOrder = async (oystehr: Oystehr, parameters: UpdateNursingOrderParameters): Promise<any> => {
  try {
    if (UPDATE_NURSING_ORDER == null) {
      throw new Error('update nursing order zambda environment variable could not be loaded');
    }
    const response = await oystehr.zambda.execute({
      id: UPDATE_NURSING_ORDER,
      ...parameters,
    });
    return chooseJson(response);
  } catch (error: unknown) {
    console.log(error);
    throw error;
  }
};<|MERGE_RESOLUTION|>--- conflicted
+++ resolved
@@ -42,16 +42,12 @@
   GetLabelPdfParameters,
   LabelPdf,
   GetVisitLabelInput,
-<<<<<<< HEAD
-  InHouseOrdersListResponse,
+  CreateInHouseLabOrderResponse,
+  InHouseGetOrdersResponseDTO,
   GetNursingOrdersInput,
   NursingOrdersSearchBy,
   CreateNursingOrderParameters,
   UpdateNursingOrderParameters,
-=======
-  CreateInHouseLabOrderResponse,
-  InHouseGetOrdersResponseDTO,
->>>>>>> 768f1153
 } from 'utils';
 import {
   CancelAppointmentParameters,
