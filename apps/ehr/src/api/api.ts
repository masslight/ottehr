import Oystehr, { User } from '@oystehr/sdk';
import { Schedule, Slot } from 'fhir/r4b';
import {
  AiAssistedEncountersReportZambdaInput,
  AiAssistedEncountersReportZambdaOutput,
  apiErrorToThrow,
  ApplyTemplateZambdaInput,
  ApplyTemplateZambdaOutput,
  AssignPractitionerInput,
  AssignPractitionerResponse,
  BulkUpdateInsuranceStatusInput,
  BulkUpdateInsuranceStatusResponse,
  CancelAppointmentZambdaInput,
  CancelAppointmentZambdaOutput,
  CancelRadiologyOrderZambdaInput,
  CancelRadiologyOrderZambdaOutput,
  CancelTelemedAppointmentZambdaInput,
  CancelTelemedAppointmentZambdaOutput,
  ChangeInPersonVisitStatusInput,
  ChangeInPersonVisitStatusResponse,
  chooseJson,
  CollectInHouseLabSpecimenParameters,
  CollectInHouseLabSpecimenZambdaOutput,
  CreateAppointmentInputParams,
  CreateAppointmentResponse,
  CreateDischargeSummaryInput,
  CreateDischargeSummaryResponse,
  CreateInHouseLabOrderParameters,
  CreateInHouseLabOrderResponse,
  CreateLabOrderParameters,
  CreateLabOrderZambdaOutput,
  CreateNursingOrderInput,
  CreateRadiologyZambdaOrderInput,
  CreateRadiologyZambdaOrderOutput,
  CreateResourcesFromAudioRecordingInput,
  CreateResourcesFromAudioRecordingOutput,
  CreateScheduleParams,
  CreateSlotParams,
  CreateUploadAudioRecordingInput,
  CreateUploadAudioRecordingOutput,
  CreateUserOutput,
  CreateUserParams,
  DailyPaymentsReportZambdaInput,
  DailyPaymentsReportZambdaOutput,
  DeleteInHouseLabOrderParameters,
  DeleteInHouseLabOrderZambdaOutput,
  DeleteLabOrderZambdaInput,
  DeleteLabOrderZambdaOutput,
  DownloadPatientProfilePhotoInput,
  EHRVisitDetails,
  GetAppointmentsZambdaInput,
  GetAppointmentsZambdaOutput,
  GetConversationInput,
  GetConversationZambdaOutput,
  GetCreateInHouseLabOrderResourcesParameters,
  GetCreateInHouseLabOrderResourcesResponse,
  GetEmployeesResponse,
  GetInHouseOrdersParameters,
  GetLabelPdfParameters,
  GetLabOrdersParameters,
  GetNursingOrdersInput,
  GetOrUploadPatientProfilePhotoZambdaResponse,
  GetPresignedFileURLInput,
  GetRadiologyOrderListZambdaInput,
  GetRadiologyOrderListZambdaOutput,
  GetScheduleParams,
  GetScheduleRequestParams,
  GetScheduleResponse,
  GetUserParams,
  GetUserResponse,
  GetVisitLabelInput,
  HandleInHouseLabResultsParameters,
  HandleInHouseLabResultsZambdaOutput,
  Icd10SearchRequestParams,
  Icd10SearchResponse,
  IncompleteEncountersReportZambdaInput,
  IncompleteEncountersReportZambdaOutput,
  InHouseGetOrdersResponseDTO,
  InviteParticipantRequestParameters,
  LabelPdf,
  ListScheduleOwnersParams,
  ListScheduleOwnersResponse,
  ListTemplatesZambdaInput,
  ListTemplatesZambdaOutput,
  PaginatedResponse,
  PaperworkToPDFInput,
  PendingSupervisorApprovalInput,
  PresignUploadUrlResponse,
  RadiologyLaunchViewerZambdaInput,
  RadiologyLaunchViewerZambdaOutput,
  SaveFollowupEncounterZambdaInput,
  SaveFollowupEncounterZambdaOutput,
  ScheduleDTO,
  SendReceiptByEmailZambdaInput,
  SendReceiptByEmailZambdaOutput,
  SubmitLabOrderInput,
  SubmitLabOrderOutput,
  UnassignPractitionerZambdaInput,
  UnassignPractitionerZambdaOutput,
  UpdateInvoiceTaskZambdaInput,
  UpdateLabOrderResourcesInput,
  UpdateNursingOrderInput,
  UpdateScheduleParams,
  UpdateUserParams,
  UpdateUserZambdaOutput,
  UpdateVisitDetailsInput,
  UpdateVisitFilesInput,
  UploadPatientProfilePhotoInput,
  UserActivationZambdaInput,
  UserActivationZambdaOutput,
  VisitDocuments,
  VisitsOverviewReportZambdaInput,
  VisitsOverviewReportZambdaOutput,
} from 'utils';

export interface PatchOperation {
  // https://www.hl7.org/fhir/fhirpatch.html
  op: 'add' | 'insert' | 'delete' | 'replace' | 'move';
  path: string;
  value: string | object | boolean;
}

const VITE_APP_IS_LOCAL = import.meta.env.VITE_APP_IS_LOCAL;
const SUBMIT_LAB_ORDER_ZAMBDA_ID = 'submit-lab-order';
const GET_APPOINTMENTS_ZAMBDA_ID = 'get-appointments';
const INCOMPLETE_ENCOUNTERS_REPORT_ZAMBDA_ID = 'incomplete-encounters-report';
const AI_ASSISTED_ENCOUNTERS_REPORT_ZAMBDA_ID = 'ai-assisted-encounters-report';
const DAILY_PAYMENTS_REPORT_ZAMBDA_ID = 'daily-payments-report';
const VISITS_OVERVIEW_REPORT_ZAMBDA_ID = 'visits-overview-report';
const CREATE_APPOINTMENT_ZAMBDA_ID = 'create-appointment';
const CANCEL_TELEMED_APPOINTMENT_ZAMBDA_ID = 'telemed-cancel-appointment';
const INVITE_PARTICIPANT_ZAMBDA_ID = 'video-chat-invites-create';
const CREATE_USER_ZAMBDA_ID = 'create-user';
const UPDATE_USER_ZAMBDA_ID = 'update-user';
const ASSIGN_PRACTITIONER_ZAMBDA_ID = 'assign-practitioner';
const UNASSIGN_PRACTITIONER_ZAMBDA_ID = 'unassign-practitioner';
const CHANGE_IN_PERSON_VISIT_STATUS_ZAMBDA_ID = 'change-in-person-visit-status';
const GET_USER_ZAMBDA_ID = 'get-user';
const USER_ACTIVATION_ZAMBDA_ID = 'user-activation';
const GET_CONVERSATION_ZAMBDA_ID = 'get-conversation';
const GET_SCHEDULE_ZAMBDA_ID = 'get-schedule';
const CANCEL_APPOINTMENT_ZAMBDA_ID = 'cancel-appointment';
const GET_EMPLOYEES_ZAMBDA_ID = 'get-employees';
const GET_PATIENT_PROFILE_PHOTO_URL_ZAMBDA_ID = 'get-patient-profile-photo-url';
const SAVE_PATIENT_FOLLOWUP_ZAMBDA_ID = 'save-followup-encounter';
const CREATE_LAB_ORDER_ZAMBDA_ID = 'create-lab-order';
const GET_LAB_ORDERS_ZAMBDA_ID = 'get-lab-orders';
const DELETE_LAB_ORDER_ZAMBDA_ID = 'delete-lab-order';
const UPDATE_LAB_ORDER_RESOURCES_ZAMBDA_ID = 'update-lab-order-resources';
const EHR_GET_SCHEDULE_ZAMBDA_ID = 'ehr-get-schedule';
const UPDATE_SCHEDULE_ZAMBDA_ID = 'update-schedule';
const LIST_SCHEDULE_OWNERS_ZAMBDA_ID = 'list-schedule-owners';
const CREATE_SCHEDULE_ZAMBDA_ID = 'create-schedule';
const CREATE_SLOT_ZAMBDA_ID = 'create-slot';
const CREATE_IN_HOUSE_LAB_ORDER_ZAMBDA_ID = 'create-in-house-lab-order';
const GET_IN_HOUSE_ORDERS_ZAMBDA_ID = 'get-in-house-orders';
const GET_CREATE_IN_HOUSE_LAB_ORDER_RESOURCES = 'get-create-in-house-lab-order-resources';
const COLLECT_IN_HOUSE_LAB_SPECIMEN = 'collect-in-house-lab-specimen';
const HANDLE_IN_HOUSE_LAB_RESULTS = 'handle-in-house-lab-results';
const DELETE_IN_HOUSE_LAB_ORDER = 'delete-in-house-lab-order';
const UNLOCK_APPOINTMENT_ZAMBDA_ID = 'unlock-appointment';
const GET_NURSING_ORDERS_ZAMBDA_ID = 'get-nursing-orders';
const CREATE_NURSING_ORDER_ZAMBDA_ID = 'create-nursing-order';
const UPDATE_NURSING_ORDER = 'update-nursing-order';
const GET_LABEL_PDF_ZAMBDA_ID = 'get-label-pdf';
const UPLOAD_AUDIO_RECORDING_ZAMBDA_ID = 'upload-audio-recording';
const CREATE_RESOURCES_FROM_AUDIO_RECORDING_ZAMBDA_ID = 'create-resources-from-audio-recording';
const GET_OR_CREATE_VISIT_LABEL_PDF_ZAMBDA_ID = 'get-or-create-visit-label-pdf';
const CREATE_DISCHARGE_SUMMARY = 'create-discharge-summary';
const PAPERWORK_TO_PDF_ZAMBDA_ID = 'paperwork-to-pdf';
const PENDING_SUPERVISOR_APPROVAL_ZAMBDA_ID = 'pending-supervisor-approval';
const SEND_RECEIPT_BY_EMAIL_ZAMBDA_ID = 'send-receipt-by-email';
const INVOICEABLE_PATIENTS_REPORT_ZAMBDA_ID = 'invoiceable-patients-report';
const BULK_UPDATE_INSURANCE_STATUS_ZAMBDA_ID = 'bulk-update-insurance-status';
const UPDATE_INVOICE_TASK_ZAMBDA_ID = 'update-invoice-task';

export const getUser = async (token: string): Promise<User> => {
  const oystehr = new Oystehr({
    accessToken: token,
    projectApiUrl: import.meta.env.VITE_APP_PROJECT_API_URL,
  });
  return oystehr.user.me();
};

if (!VITE_APP_IS_LOCAL) {
  throw new Error('VITE_APP_IS_LOCAL is not defined');
}

export const submitLabOrder = async (
  oystehr: Oystehr,
  parameters: SubmitLabOrderInput
): Promise<SubmitLabOrderOutput> => {
  try {
    if (SUBMIT_LAB_ORDER_ZAMBDA_ID == null) {
      throw new Error('submit external lab order zambda environment variable could not be loaded');
    }

    const response = await oystehr.zambda.execute({
      id: SUBMIT_LAB_ORDER_ZAMBDA_ID,
      ...parameters,
    });
    return chooseJson(response);
  } catch (error: unknown) {
    console.log(error);
    throw error;
  }
};

export const getLabelPdf = async (oystehr: Oystehr, parameters: GetLabelPdfParameters): Promise<LabelPdf[]> => {
  try {
    if (GET_LABEL_PDF_ZAMBDA_ID == null) {
      throw new Error('get-label-pdf environment variable could not be loaded');
    }

    const response = await oystehr.zambda.execute({
      id: GET_LABEL_PDF_ZAMBDA_ID,
      ...parameters,
    });
    return chooseJson(response);
  } catch (error: unknown) {
    console.error(error);
    throw error;
  }
};

export const uploadAudioRecording = async (
  oystehr: Oystehr,
  parameters: CreateUploadAudioRecordingInput
): Promise<CreateUploadAudioRecordingOutput> => {
  try {
    if (UPLOAD_AUDIO_RECORDING_ZAMBDA_ID == null) {
      throw new Error('upload audio recording zambda environment variable could not be loaded');
    }

    const response = await oystehr.zambda.execute({
      id: UPLOAD_AUDIO_RECORDING_ZAMBDA_ID,
      ...parameters,
    });
    return chooseJson(response);
  } catch (error: unknown) {
    console.log(error);
    throw error;
  }
};

export const createResourcesFromAudioRecording = async (
  oystehr: Oystehr,
  parameters: CreateResourcesFromAudioRecordingInput
): Promise<CreateResourcesFromAudioRecordingOutput> => {
  try {
    if (CREATE_RESOURCES_FROM_AUDIO_RECORDING_ZAMBDA_ID == null) {
      throw new Error('create resources from audio recording zambda environment variable could not be loaded');
    }

    const response = await oystehr.zambda.execute({
      id: CREATE_RESOURCES_FROM_AUDIO_RECORDING_ZAMBDA_ID,
      ...parameters,
    });
    return chooseJson(response);
  } catch (error: unknown) {
    console.log(error);
    throw error;
  }
};

export const getOrCreateVisitLabel = async (oystehr: Oystehr, parameters: GetVisitLabelInput): Promise<LabelPdf[]> => {
  try {
    if (GET_OR_CREATE_VISIT_LABEL_PDF_ZAMBDA_ID == null) {
      throw new Error('get-or-create-visit-label-pdf environment variable could not be loaded');
    }

    const response = await oystehr.zambda.execute({
      id: GET_OR_CREATE_VISIT_LABEL_PDF_ZAMBDA_ID,
      ...parameters,
    });
    return chooseJson(response);
  } catch (error: unknown) {
    console.error(error);
    throw error;
  }
};

export const getAppointments = async (
  oystehr: Oystehr,
  parameters: GetAppointmentsZambdaInput
): Promise<GetAppointmentsZambdaOutput> => {
  try {
    if (GET_APPOINTMENTS_ZAMBDA_ID == null) {
      throw new Error('get appointments environment variable could not be loaded');
    }

    const response = await oystehr.zambda.execute({
      id: GET_APPOINTMENTS_ZAMBDA_ID,
      ...parameters,
    });
    return chooseJson(response);
  } catch (error: unknown) {
    console.log(error);
    throw error;
  }
};

export const getIncompleteEncountersReport = async (
  oystehr: Oystehr,
  parameters: IncompleteEncountersReportZambdaInput
): Promise<IncompleteEncountersReportZambdaOutput> => {
  try {
    if (INCOMPLETE_ENCOUNTERS_REPORT_ZAMBDA_ID == null) {
      throw new Error('incomplete encounters report environment variable could not be loaded');
    }

    const response = await oystehr.zambda.execute({
      id: INCOMPLETE_ENCOUNTERS_REPORT_ZAMBDA_ID,
      ...parameters,
    });
    return chooseJson(response);
  } catch (error: unknown) {
    console.log(error);
    throw error;
  }
};

export const getAiAssistedEncountersReport = async (
  oystehr: Oystehr,
  parameters: AiAssistedEncountersReportZambdaInput
): Promise<AiAssistedEncountersReportZambdaOutput> => {
  try {
    if (AI_ASSISTED_ENCOUNTERS_REPORT_ZAMBDA_ID == null) {
      throw new Error('ai-assisted encounters report environment variable could not be loaded');
    }

    const response = await oystehr.zambda.execute({
      id: AI_ASSISTED_ENCOUNTERS_REPORT_ZAMBDA_ID,
      ...parameters,
    });
    return chooseJson(response);
  } catch (error: unknown) {
    console.log(error);
    throw error;
  }
};

export const getDailyPaymentsReport = async (
  oystehr: Oystehr,
  parameters: DailyPaymentsReportZambdaInput
): Promise<DailyPaymentsReportZambdaOutput> => {
  try {
    if (DAILY_PAYMENTS_REPORT_ZAMBDA_ID == null) {
      throw new Error('daily payments report environment variable could not be loaded');
    }

    const response = await oystehr.zambda.execute({
      id: DAILY_PAYMENTS_REPORT_ZAMBDA_ID,
      ...parameters,
    });
    return chooseJson(response);
  } catch (error: unknown) {
    console.log(error);
    throw error;
  }
};

export const getVisitsOverviewReport = async (
  oystehr: Oystehr,
  parameters: VisitsOverviewReportZambdaInput
): Promise<VisitsOverviewReportZambdaOutput> => {
  try {
    if (VISITS_OVERVIEW_REPORT_ZAMBDA_ID == null) {
      throw new Error('visits overview report environment variable could not be loaded');
    }

    const response = await oystehr.zambda.execute({
      id: VISITS_OVERVIEW_REPORT_ZAMBDA_ID,
      ...parameters,
    });
    return chooseJson(response);
  } catch (error: unknown) {
    console.log(error);
    throw error;
  }
};

export const createAppointment = async (
  oystehr: Oystehr,
  parameters: CreateAppointmentInputParams
): Promise<CreateAppointmentResponse> => {
  try {
    if (CREATE_APPOINTMENT_ZAMBDA_ID == null) {
      throw new Error('create appointment environment variable could not be loaded');
    }

    const response = await oystehr.zambda.execute({
      id: CREATE_APPOINTMENT_ZAMBDA_ID,
      ...parameters,
    });
    return chooseJson(response);
  } catch (error: unknown) {
    console.log(error);
    throw error;
  }
};

export const saveFollowup = async (
  oystehr: Oystehr,
  parameters: SaveFollowupEncounterZambdaInput
): Promise<SaveFollowupEncounterZambdaOutput> => {
  try {
    if (SAVE_PATIENT_FOLLOWUP_ZAMBDA_ID == null) {
      throw new Error('save followup environment variable could not be loaded');
    }

    const response = await oystehr.zambda.execute({
      id: SAVE_PATIENT_FOLLOWUP_ZAMBDA_ID,
      ...parameters,
    });
    return chooseJson(response);
  } catch (error: unknown) {
    console.log(error);
    throw new Error(JSON.stringify(error));
  }
};

export const cancelTelemedAppointment = async (
  oystehr: Oystehr,
  parameters: CancelTelemedAppointmentZambdaInput
): Promise<CancelTelemedAppointmentZambdaOutput> => {
  try {
    if (CANCEL_TELEMED_APPOINTMENT_ZAMBDA_ID == null) {
      throw new Error('cancel appointment environment variable could not be loaded');
    }

    const response = await oystehr.zambda.execute({
      id: CANCEL_TELEMED_APPOINTMENT_ZAMBDA_ID,
      ...parameters,
    });
    return chooseJson(response);
  } catch (error: unknown) {
    console.log(error, 'error');
    throw new Error(JSON.stringify(error));
  }
};

export const inviteParticipant = async (
  oystehr: Oystehr,
  parameters: InviteParticipantRequestParameters
): Promise<void> => {
  try {
    if (INVITE_PARTICIPANT_ZAMBDA_ID == null) {
      throw new Error('invite participant environment variable could not be loaded');
    }

    const response = await oystehr.zambda.execute({
      id: INVITE_PARTICIPANT_ZAMBDA_ID,
      ...parameters,
    });
    return chooseJson(response);
  } catch (error: unknown) {
    console.log(error, 'Error occurred trying to invite participant');
    throw new Error(JSON.stringify(error));
  }
};

export const createUser = async (oystehr: Oystehr, parameters: CreateUserParams): Promise<CreateUserOutput> => {
  try {
    if (CREATE_USER_ZAMBDA_ID == null) {
      throw new Error('create user environment variable could not be loaded');
    }

    const response = await oystehr.zambda.execute({
      id: CREATE_USER_ZAMBDA_ID,
      ...parameters,
    });
    return chooseJson(response);
  } catch (error: unknown) {
    throw new Error(JSON.stringify(error));
  }
};

export const updateUser = async (oystehr: Oystehr, parameters: UpdateUserParams): Promise<UpdateUserZambdaOutput> => {
  try {
    if (UPDATE_USER_ZAMBDA_ID == null) {
      throw new Error('update user environment variable could not be loaded');
    }

    const response = await oystehr.zambda.execute({
      id: UPDATE_USER_ZAMBDA_ID,
      ...parameters,
    });
    return chooseJson(response);
  } catch (error: unknown) {
    throw new Error(JSON.stringify(error));
  }
};

export const assignPractitioner = async (
  oystehr: Oystehr,
  parameters: AssignPractitionerInput
): Promise<AssignPractitionerResponse> => {
  try {
    if (ASSIGN_PRACTITIONER_ZAMBDA_ID == null) {
      throw new Error('assign practitioner environment variable could not be loaded');
    }

    const response = await oystehr.zambda.execute({
      id: ASSIGN_PRACTITIONER_ZAMBDA_ID,
      ...parameters,
    });
    return chooseJson(response);
  } catch (error: any) {
    throw new Error(error.message);
  }
};

export const unassignPractitioner = async (
  oystehr: Oystehr,
  parameters: UnassignPractitionerZambdaInput
): Promise<UnassignPractitionerZambdaOutput> => {
  try {
    if (UNASSIGN_PRACTITIONER_ZAMBDA_ID == null) {
      throw new Error('unassign practitioner environment variable could not be loaded');
    }

    const response = await oystehr.zambda.execute({
      id: UNASSIGN_PRACTITIONER_ZAMBDA_ID,
      ...parameters,
    });
    return chooseJson(response);
  } catch (error: unknown) {
    throw new Error(JSON.stringify(error));
  }
};

export const changeInPersonVisitStatus = async (
  oystehr: Oystehr,
  parameters: ChangeInPersonVisitStatusInput
): Promise<ChangeInPersonVisitStatusResponse> => {
  try {
    if (CHANGE_IN_PERSON_VISIT_STATUS_ZAMBDA_ID == null) {
      throw new Error('change in person visit status environment variable could not be loaded');
    }

    const response = await oystehr.zambda.execute({
      id: CHANGE_IN_PERSON_VISIT_STATUS_ZAMBDA_ID,
      ...parameters,
    });
    return chooseJson(response);
  } catch (error: unknown) {
    throw new Error(JSON.stringify(error));
  }
};

export const getUserDetails = async (oystehr: Oystehr, parameters: GetUserParams): Promise<GetUserResponse> => {
  try {
    if (GET_USER_ZAMBDA_ID == null) {
      throw new Error('get user details environment variable could not be loaded');
    }

    const response = await oystehr.zambda.execute({
      id: GET_USER_ZAMBDA_ID,
      ...parameters,
    });
    return chooseJson(response);
  } catch (error: unknown) {
    throw new Error(JSON.stringify(error));
  }
};

export const userActivation = async (
  oystehr: Oystehr,
  parameters: UserActivationZambdaInput
): Promise<UserActivationZambdaOutput> => {
  try {
    if (USER_ACTIVATION_ZAMBDA_ID == null) {
      throw new Error('user-activation environment variable could not be loaded');
    }

    const response = await oystehr.zambda.execute({
      id: USER_ACTIVATION_ZAMBDA_ID,
      ...parameters,
    });
    return chooseJson(response);
  } catch (error: unknown) {
    throw new Error(JSON.stringify(error));
  }
};

export const getConversation = async (
  oystehr: Oystehr,
  parameters: GetConversationInput
): Promise<GetConversationZambdaOutput> => {
  try {
    if (GET_CONVERSATION_ZAMBDA_ID == null) {
      throw new Error('GET_CONVERSATION_ZAMBDA_ID environment variable could not be loaded');
    }

    const response = await oystehr.zambda.execute({
      id: GET_CONVERSATION_ZAMBDA_ID,
      ...parameters,
    });
    return chooseJson(response);
  } catch (error: unknown) {
    throw new Error(JSON.stringify(error));
  }
};

export const getLocations = async (
  oystehr: Oystehr,
  parameters: GetScheduleRequestParams
): Promise<GetScheduleResponse> => {
  try {
    if (GET_SCHEDULE_ZAMBDA_ID == null || VITE_APP_IS_LOCAL == null) {
      throw new Error('get location environment variable could not be loaded');
    }
    console.log(import.meta.env);
    const response = await oystehr.zambda.executePublic({
      id: GET_SCHEDULE_ZAMBDA_ID,
      ...parameters,
    });
    return chooseJson(response);
  } catch (error: unknown) {
    console.log(error);
    throw error;
  }
};

export const cancelAppointment = async (
  oystehr: Oystehr,
  parameters: CancelAppointmentZambdaInput
): Promise<CancelAppointmentZambdaOutput> => {
  try {
    if (CANCEL_APPOINTMENT_ZAMBDA_ID == null) {
      throw new Error('cancel appointment environment variable could not be loaded');
    }

    const response = await oystehr.zambda.executePublic({
      id: CANCEL_APPOINTMENT_ZAMBDA_ID,
      ...parameters,
    });
    return chooseJson(response);
  } catch (error: unknown) {
    console.log(error);
    throw error;
  }
};

export const getEmployees = async (oystehr: Oystehr): Promise<GetEmployeesResponse> => {
  try {
    if (GET_EMPLOYEES_ZAMBDA_ID == null) {
      throw new Error('get employees environment variable could not be loaded');
    }

    const response = await oystehr.zambda.execute({
      id: GET_EMPLOYEES_ZAMBDA_ID,
    });
    return chooseJson(response);
  } catch (error: unknown) {
    console.log(error);
    throw error;
  }
};

export const listScheduleOwners = async (
  params: ListScheduleOwnersParams,
  oystehr: Oystehr
): Promise<ListScheduleOwnersResponse> => {
  try {
    if (LIST_SCHEDULE_OWNERS_ZAMBDA_ID == null) {
      throw new Error('list-schedule-owners zambda environment variable could not be loaded');
    }

    const response = await oystehr.zambda.execute({
      id: LIST_SCHEDULE_OWNERS_ZAMBDA_ID,
      ...params,
    });
    return chooseJson(response);
  } catch (error: unknown) {
    console.log(error);
    throw error;
  }
};

export const getSchedule = async (params: GetScheduleParams, oystehr: Oystehr): Promise<ScheduleDTO> => {
  try {
    if (EHR_GET_SCHEDULE_ZAMBDA_ID == null) {
      throw new Error('ehr-get-schedule zambda environment variable could not be loaded');
    }

    const response = await oystehr.zambda.execute({
      id: EHR_GET_SCHEDULE_ZAMBDA_ID,
      ...params,
    });
    return chooseJson(response);
  } catch (error: unknown) {
    console.log(error);
    throw error;
  }
};

export const updateSchedule = async (params: UpdateScheduleParams, oystehr: Oystehr): Promise<Schedule> => {
  try {
    if (UPDATE_SCHEDULE_ZAMBDA_ID == null) {
      throw new Error('update-schedule zambda environment variable could not be loaded');
    }

    const response = await oystehr.zambda.execute({
      id: UPDATE_SCHEDULE_ZAMBDA_ID,
      ...params,
    });
    return chooseJson(response);
  } catch (error: unknown) {
    console.log(error);
    throw error;
  }
};

export const createSchedule = async (params: CreateScheduleParams, oystehr: Oystehr): Promise<Schedule> => {
  try {
    const response = await oystehr.zambda.execute({
      id: CREATE_SCHEDULE_ZAMBDA_ID,
      ...params,
    });
    return chooseJson(response);
  } catch (error: unknown) {
    console.log(error);
    throw error;
  }
};

export type UploadPatientProfilePhotoParameters = Omit<UploadPatientProfilePhotoInput, 'action'> & {
  patientPhotoFile: File;
};

export const uploadPatientProfilePhoto = async (
  oystehr: Oystehr,
  parameters: UploadPatientProfilePhotoParameters
): Promise<GetOrUploadPatientProfilePhotoZambdaResponse> => {
  try {
    if (GET_PATIENT_PROFILE_PHOTO_URL_ZAMBDA_ID == null) {
      throw new Error('Could not find environment variable GET_PATIENT_PROFILE_PHOTO_URL_ZAMBDA_ID');
    }

    const { patientPhotoFile, ...zambdaInput } = parameters;

    const urlSigningResponse = await oystehr.zambda.execute({
      id: GET_PATIENT_PROFILE_PHOTO_URL_ZAMBDA_ID,
      ...zambdaInput,
      action: 'upload',
    });

    const { presignedImageUrl } = chooseJson(urlSigningResponse);

    // Upload the file to S3
    const uploadResponse = await fetch(presignedImageUrl, {
      method: 'PUT',
      headers: {
        'Content-Type': patientPhotoFile.type,
      },
      body: patientPhotoFile,
    });

    if (!uploadResponse.ok) {
      throw new Error('Failed to upload file');
    }

    return chooseJson(urlSigningResponse);
  } catch (error: unknown) {
    console.error(error);
    throw error;
  }
};

export type GetPatientProfilePhotoParameters = Omit<DownloadPatientProfilePhotoInput, 'action'>;

export const getSignedPatientProfilePhotoUrl = async (
  oystehr: Oystehr,
  parameters: GetPatientProfilePhotoParameters
): Promise<GetOrUploadPatientProfilePhotoZambdaResponse> => {
  try {
    if (GET_PATIENT_PROFILE_PHOTO_URL_ZAMBDA_ID == null) {
      throw new Error('Could not find environment variable GET_PATIENT_PROFILE_PHOTO_URL_ZAMBDA_ID');
    }

    const urlSigningResponse = await oystehr.zambda.execute({
      id: GET_PATIENT_PROFILE_PHOTO_URL_ZAMBDA_ID,
      ...parameters,
      action: 'download',
    });

    return chooseJson(urlSigningResponse);
  } catch (error: unknown) {
    console.error(error);
    throw error;
  }
};

export const createExternalLabOrder = async (
  oystehr: Oystehr,
  parameters: CreateLabOrderParameters
): Promise<CreateLabOrderZambdaOutput> => {
  try {
    if (CREATE_LAB_ORDER_ZAMBDA_ID == null) {
      throw new Error('create external lab order environment variable could not be loaded');
    }
    const response = await oystehr.zambda.execute({
      id: CREATE_LAB_ORDER_ZAMBDA_ID,
      ...parameters,
    });
    return chooseJson(response);
  } catch (error: unknown) {
    console.log(error);
    throw error;
  }
};

export const getExternalLabOrders = async <RequestParameters extends GetLabOrdersParameters>(
  oystehr: Oystehr,
  parameters: RequestParameters
): Promise<PaginatedResponse<RequestParameters>> => {
  try {
    if (GET_LAB_ORDERS_ZAMBDA_ID == null) {
      throw new Error('get external lab orders zambda environment variable could not be loaded');
    }
    const { searchBy } = parameters;
    if (!searchBy) {
      throw new Error(
        `Missing one of the required parameters (serviceRequestId | encounterId | patientId): ${JSON.stringify(
          parameters
        )}`
      );
    }
    const response = await oystehr.zambda.execute({
      id: GET_LAB_ORDERS_ZAMBDA_ID,
      ...parameters,
    });
    return chooseJson(response);
  } catch (error: unknown) {
    console.log(error);
    throw error;
  }
};

export const deleteLabOrder = async (
  oystehr: Oystehr,
  parameters: DeleteLabOrderZambdaInput
): Promise<DeleteLabOrderZambdaOutput> => {
  try {
    if (DELETE_LAB_ORDER_ZAMBDA_ID == null) {
      throw new Error('delete lab order zambda environment variable could not be loaded');
    }
    const response = await oystehr.zambda.execute({
      id: DELETE_LAB_ORDER_ZAMBDA_ID,
      ...parameters,
    });
    return chooseJson(response);
  } catch (error: unknown) {
    console.log(error);
    throw error;
  }
};

export const updateLabOrderResources = async (
  oystehr: Oystehr,
  parameters: UpdateLabOrderResourcesInput
): Promise<any> => {
  try {
    if (UPDATE_LAB_ORDER_RESOURCES_ZAMBDA_ID == null) {
      throw new Error('update lab order resources zambda environment variable could not be loaded');
    }
    const response = await oystehr.zambda.execute({
      id: UPDATE_LAB_ORDER_RESOURCES_ZAMBDA_ID,
      ...parameters,
    });
    return chooseJson(response);
  } catch (error: unknown) {
    console.log(error);
    throw error;
  }
};

export const createRadiologyOrder = async (
  oystehr: Oystehr,
  parameters: CreateRadiologyZambdaOrderInput
): Promise<CreateRadiologyZambdaOrderOutput> => {
  try {
    const response = await oystehr.zambda.execute({
      id: 'radiology-create-order',
      ...parameters,
    });
    return chooseJson(response);
  } catch (error: unknown) {
    console.log(error);
    throw error;
  }
};

export const cancelRadiologyOrder = async (
  oystehr: Oystehr,
  parameters: CancelRadiologyOrderZambdaInput
): Promise<CancelRadiologyOrderZambdaOutput> => {
  try {
    const response = await oystehr.zambda.execute({
      id: 'radiology-cancel-order',
      ...parameters,
    });
    return response ? chooseJson(response) : {};
  } catch (error: unknown) {
    console.log(error);
    throw error;
  }
};

export const radiologyLaunchViewer = async (
  oystehr: Oystehr,
  parameters: RadiologyLaunchViewerZambdaInput
): Promise<RadiologyLaunchViewerZambdaOutput> => {
  try {
    const response = await oystehr.zambda.execute({
      id: 'radiology-launch-viewer',
      ...parameters,
    });
    return chooseJson(response);
  } catch (error: unknown) {
    console.log(error);
    throw error;
  }
};

export const getRadiologyOrders = async (
  oystehr: Oystehr,
  parameters: GetRadiologyOrderListZambdaInput
): Promise<GetRadiologyOrderListZambdaOutput> => {
  try {
    const searchBy = parameters.encounterIds || parameters.patientId || parameters.serviceRequestId;
    if (!searchBy) {
      throw new Error(
        `Missing one of the required parameters (serviceRequestId | encounterId | patientId): ${JSON.stringify(
          parameters
        )}`
      );
    }
    const response = await oystehr.zambda.execute({
      id: 'radiology-order-list',
      ...parameters,
    });
    return chooseJson(response);
  } catch (error: unknown) {
    console.log(error);
    throw error;
  }
};

export const createSlot = async (input: CreateSlotParams, oystehr: Oystehr): Promise<Slot> => {
  try {
    const response = await oystehr.zambda.executePublic({ id: CREATE_SLOT_ZAMBDA_ID, ...input });
    const jsonToUse = chooseJson(response);
    return jsonToUse;
  } catch (error: unknown) {
    throw apiErrorToThrow(error);
  }
};

export const createInHouseLabOrder = async (
  oystehr: Oystehr,
  parameters: CreateInHouseLabOrderParameters
): Promise<CreateInHouseLabOrderResponse> => {
  try {
    if (CREATE_IN_HOUSE_LAB_ORDER_ZAMBDA_ID == null) {
      throw new Error('create in house lab order zambda environment variable could not be loaded');
    }
    const response = await oystehr.zambda.execute({
      id: CREATE_IN_HOUSE_LAB_ORDER_ZAMBDA_ID,
      ...parameters,
    });
    return chooseJson(response);
  } catch (error: unknown) {
    console.log(error);
    throw error;
  }
};

export const getInHouseOrders = async <RequestParameters extends GetInHouseOrdersParameters>(
  oystehr: Oystehr,
  parameters: RequestParameters
): Promise<InHouseGetOrdersResponseDTO<RequestParameters>> => {
  try {
    if (GET_IN_HOUSE_ORDERS_ZAMBDA_ID == null) {
      throw new Error('get in house orders zambda environment variable could not be loaded');
    }
    const { searchBy } = parameters;
    if (!searchBy) {
      throw new Error(
        `Missing one of the required parameters (serviceRequestId | encounterId | patientId): ${JSON.stringify(
          parameters
        )}`
      );
    }
    const response = await oystehr.zambda.execute({
      id: GET_IN_HOUSE_ORDERS_ZAMBDA_ID,
      ...parameters,
    });
    return chooseJson(response);
  } catch (error: unknown) {
    console.log(error);
    throw error;
  }
};

export const getCreateInHouseLabOrderResources = async (
  oystehr: Oystehr,
  parameters: GetCreateInHouseLabOrderResourcesParameters
): Promise<GetCreateInHouseLabOrderResourcesResponse> => {
  try {
    if (GET_CREATE_IN_HOUSE_LAB_ORDER_RESOURCES == null) {
      throw new Error('get create in house lab order resources zambda environment variable could not be loaded');
    }
    const response = await oystehr.zambda.execute({
      id: GET_CREATE_IN_HOUSE_LAB_ORDER_RESOURCES,
      ...parameters,
    });
    return chooseJson(response);
  } catch (error: unknown) {
    console.log(error);
    throw error;
  }
};

export const collectInHouseLabSpecimen = async (
  oystehr: Oystehr,
  parameters: CollectInHouseLabSpecimenParameters
): Promise<CollectInHouseLabSpecimenZambdaOutput> => {
  try {
    if (COLLECT_IN_HOUSE_LAB_SPECIMEN == null) {
      throw new Error('collect in house lab specimen zambda environment variable could not be loaded');
    }
    const response = await oystehr.zambda.execute({
      id: COLLECT_IN_HOUSE_LAB_SPECIMEN,
      ...parameters,
    });
    return chooseJson(response);
  } catch (error: unknown) {
    console.log(error);
    throw error;
  }
};

export const handleInHouseLabResults = async (
  oystehr: Oystehr,
  parameters: HandleInHouseLabResultsParameters
): Promise<HandleInHouseLabResultsZambdaOutput> => {
  try {
    if (HANDLE_IN_HOUSE_LAB_RESULTS == null) {
      throw new Error('handle in house lab results zambda environment variable could not be loaded');
    }
    const response = await oystehr.zambda.execute({
      id: HANDLE_IN_HOUSE_LAB_RESULTS,
      ...parameters,
    });
    return chooseJson(response);
  } catch (error: unknown) {
    console.log(error);
    throw error;
  }
};

export const deleteInHouseLabOrder = async (
  oystehr: Oystehr,
  parameters: DeleteInHouseLabOrderParameters
): Promise<DeleteInHouseLabOrderZambdaOutput> => {
  try {
    if (DELETE_IN_HOUSE_LAB_ORDER == null) {
      throw new Error('delete in house lab order zambda environment variable could not be loaded');
    }
    const response = await oystehr.zambda.execute({
      id: DELETE_IN_HOUSE_LAB_ORDER,
      ...parameters,
    });
    return chooseJson(response);
  } catch (error: unknown) {
    console.log(error);
    throw error;
  }
};

export const getNursingOrders = async (oystehr: Oystehr, parameters: GetNursingOrdersInput): Promise<any> => {
  try {
    const response = await oystehr.zambda.execute({
      id: GET_NURSING_ORDERS_ZAMBDA_ID,
      ...parameters,
    });

    return chooseJson(response);
  } catch (error: unknown) {
    console.log(error);
    throw error;
  }
};

export const createNursingOrder = async (oystehr: Oystehr, parameters: CreateNursingOrderInput): Promise<any> => {
  try {
    const response = await oystehr.zambda.execute({
      id: CREATE_NURSING_ORDER_ZAMBDA_ID,
      ...parameters,
    });
    return chooseJson(response);
  } catch (error: unknown) {
    console.log(error);
    throw error;
  }
};

export const updateNursingOrder = async (oystehr: Oystehr, parameters: UpdateNursingOrderInput): Promise<any> => {
  try {
    const response = await oystehr.zambda.execute({
      id: UPDATE_NURSING_ORDER,
      ...parameters,
    });
    return chooseJson(response);
  } catch (error: unknown) {
    console.log(error);
    throw error;
  }
};

export const createDischargeSummary = async (
  oystehr: Oystehr,
  parameters: CreateDischargeSummaryInput
): Promise<CreateDischargeSummaryResponse> => {
  try {
    const response = await oystehr.zambda.execute({
      id: CREATE_DISCHARGE_SUMMARY,
      ...parameters,
    });
    return chooseJson(response);
  } catch (error: unknown) {
    console.log(error);
    throw error;
  }
};

export const generatePaperworkPdf = async (
  oystehr: Oystehr,
  parameters: PaperworkToPDFInput
): Promise<{ documentReference: string }> => {
  try {
    const response = await oystehr.zambda.execute({
      id: PAPERWORK_TO_PDF_ZAMBDA_ID,
      ...parameters,
    });
    return chooseJson(response);
  } catch (error: unknown) {
    console.log(error);
    throw error;
  }
};

export const icd10Search = async (
  oystehr: Oystehr,
  parameters: Icd10SearchRequestParams
): Promise<Icd10SearchResponse> => {
  try {
    const response = await oystehr.zambda.execute({
      id: 'icd-10-search',
      ...parameters,
    });
    return chooseJson(response);
  } catch (error: unknown) {
    console.log(error);
    throw error;
  }
};

export const listTemplates = async (
  oystehr: Oystehr,
  parameters: ListTemplatesZambdaInput
): Promise<ListTemplatesZambdaOutput> => {
  try {
    const response = await oystehr.zambda.execute({
      id: 'list-templates',
      ...parameters,
    });
    return chooseJson(response);
  } catch (error: unknown) {
    console.log(error);
    throw error;
  }
};

export const applyTemplate = async (
  oystehr: Oystehr,
  parameters: ApplyTemplateZambdaInput
): Promise<ApplyTemplateZambdaOutput> => {
  try {
    const response = await oystehr.zambda.execute({
      id: 'apply-template',
      ...parameters,
    });
    return chooseJson(response);
  } catch (error: unknown) {
    console.log(error);
    throw error;
  }
};

export const pendingSupervisorApproval = async (
  oystehr: Oystehr,
  parameters: PendingSupervisorApprovalInput
): Promise<any> => {
  try {
    const response = await oystehr.zambda.execute({
      id: PENDING_SUPERVISOR_APPROVAL_ZAMBDA_ID,
      ...parameters,
    });
    return chooseJson(response);
  } catch (error: unknown) {
    console.log(error);
    throw error;
  }
};

export const unlockAppointment = async (
  oystehr: Oystehr,
  parameters: { appointmentId: string }
): Promise<{ message: string }> => {
  try {
    if (UNLOCK_APPOINTMENT_ZAMBDA_ID == null) {
      throw new Error('unlock appointment zambda environment variable could not be loaded');
    }
    const response = await oystehr.zambda.execute({
      id: UNLOCK_APPOINTMENT_ZAMBDA_ID,
      ...parameters,
    });
    return chooseJson(response);
  } catch (error: unknown) {
    console.log(error);
    throw error;
  }
};

export const sendReceiptByEmail = async (
  oystehr: Oystehr,
  parameters: SendReceiptByEmailZambdaInput
): Promise<SendReceiptByEmailZambdaOutput> => {
  try {
    if (SEND_RECEIPT_BY_EMAIL_ZAMBDA_ID == null) {
      throw new Error('send receipt by email zambda environment variable could not be loaded');
    }
    const response = await oystehr.zambda.execute({
      id: SEND_RECEIPT_BY_EMAIL_ZAMBDA_ID,
      ...parameters,
    });
    return chooseJson(response);
  } catch (error: unknown) {
    console.log(error);
    throw error;
  }
};

export const getPatientVisitFiles = async (
  oystehr: Oystehr,
  parameters: { appointmentId: string }
): Promise<VisitDocuments> => {
  try {
    const response = await oystehr.zambda.execute({
      id: 'get-visit-files',
      ...parameters,
    });
    return chooseJson(response);
  } catch (error: unknown) {
    console.log(error);
    throw error;
  }
};

export const getPatientVisitDetails = async (
  oystehr: Oystehr,
  parameters: { appointmentId: string }
): Promise<EHRVisitDetails> => {
  try {
    const response = await oystehr.zambda.execute({
      id: 'ehr-get-visit-details',
      ...parameters,
    });
    return chooseJson(response);
  } catch (error: unknown) {
    console.log(error);
    throw error;
  }
};

export const updatePatientVisitDetails = async (
  oystehr: Oystehr,
  parameters: UpdateVisitDetailsInput
): Promise<void> => {
  try {
    await oystehr.zambda.execute({
      id: 'ehr-update-visit-details',
      ...parameters,
    });
  } catch (error: unknown) {
    console.log(error);
    throw error;
  }
};

export const updateVisitFiles = async (oystehr: Oystehr, parameters: UpdateVisitFilesInput): Promise<void> => {
  try {
    await oystehr.zambda.execute({
      id: 'update-visit-files',
      ...parameters,
    });
  } catch (error: unknown) {
    console.log(error);
    throw error;
  }
};

export const invoiceablePatientsReport = async (oystehr: Oystehr): Promise<void> => {
  try {
    const response = await oystehr.zambda.execute({
      id: INVOICEABLE_PATIENTS_REPORT_ZAMBDA_ID,
    });
    return chooseJson(response);
  } catch (error: unknown) {
    console.log(error);
    throw error;
  }
};

<<<<<<< HEAD
=======
export const bulkUpdateInsuranceStatus = async (
  oystehr: Oystehr,
  parameters: BulkUpdateInsuranceStatusInput
): Promise<BulkUpdateInsuranceStatusResponse> => {
  try {
    if (BULK_UPDATE_INSURANCE_STATUS_ZAMBDA_ID == null) {
      throw new Error('bulk update insurance status zambda environment variable could not be loaded');
    }
    const response = await oystehr.zambda.execute({
      id: BULK_UPDATE_INSURANCE_STATUS_ZAMBDA_ID,
      ...parameters,
    });
    return chooseJson(response);
  } catch (error: unknown) {
    console.log(error);
    throw error;
  }
};

>>>>>>> d8996f92
const getPresignedFileURL = async (
  params: GetPresignedFileURLInput,
  oystehr: Oystehr
): Promise<PresignUploadUrlResponse> => {
  try {
    const { appointmentID, fileType, fileFormat } = params;

    const response = await oystehr.zambda.executePublic({
      id: 'get-presigned-file-url',
      appointmentID,
      fileType,
      fileFormat,
    });
    const jsonToUse = chooseJson(response);
    return jsonToUse;
  } catch (error: unknown) {
    throw apiErrorToThrow(error);
  }
};

interface CreateZ3ObjectParams {
  appointmentID: string;
  fileType: GetPresignedFileURLInput['fileType'];
  fileFormat: GetPresignedFileURLInput['fileFormat'];
  file: File;
}

export const createZ3Object = async (input: CreateZ3ObjectParams, oystehr: Oystehr): Promise<string> => {
  const { appointmentID, fileType, fileFormat, file } = input;
  try {
    const presignedURLRequest = await getPresignedFileURL(
      {
        appointmentID,
        fileType,
        fileFormat,
      },
      oystehr
    );

    // const presignedURLResponse = await presignedURLRequest.json();
    // Upload the file to S3
    const uploadResponse = await fetch(presignedURLRequest.presignedURL, {
      method: 'PUT',
      headers: {
        'Content-Type': file.type,
      },
      body: file,
    });

    if (!uploadResponse.ok) {
      throw new Error('Failed to upload file');
    }

    return presignedURLRequest.z3URL;
  } catch (error: unknown) {
    throw apiErrorToThrow(error);
  }
};

export const updateInvoiceTask = async (oystehr: Oystehr, parameters: UpdateInvoiceTaskZambdaInput): Promise<void> => {
  try {
    await oystehr.zambda.execute({
      id: UPDATE_INVOICE_TASK_ZAMBDA_ID,
      ...parameters,
    });
  } catch (error: unknown) {
    console.log(error);
    throw apiErrorToThrow(error);
  }
};<|MERGE_RESOLUTION|>--- conflicted
+++ resolved
@@ -1326,8 +1326,6 @@
   }
 };
 
-<<<<<<< HEAD
-=======
 export const bulkUpdateInsuranceStatus = async (
   oystehr: Oystehr,
   parameters: BulkUpdateInsuranceStatusInput
@@ -1347,7 +1345,6 @@
   }
 };
 
->>>>>>> d8996f92
 const getPresignedFileURL = async (
   params: GetPresignedFileURLInput,
   oystehr: Oystehr
