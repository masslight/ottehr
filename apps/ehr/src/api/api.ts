--- conflicted
+++ resolved
@@ -1224,7 +1224,53 @@
   }
 };
 
-<<<<<<< HEAD
+export const getPatientVisitFiles = async (
+  oystehr: Oystehr,
+  parameters: { appointmentId: string }
+): Promise<VisitDocuments> => {
+  try {
+    const response = await oystehr.zambda.execute({
+      id: 'get-visit-files',
+      ...parameters,
+    });
+    return chooseJson(response);
+  } catch (error: unknown) {
+    console.log(error);
+    throw error;
+  }
+};
+
+export const getPatientVisitDetails = async (
+  oystehr: Oystehr,
+  parameters: { appointmentId: string }
+): Promise<EHRVisitDetails> => {
+  try {
+    const response = await oystehr.zambda.execute({
+      id: 'ehr-get-visit-details',
+      ...parameters,
+    });
+    return chooseJson(response);
+  } catch (error: unknown) {
+    console.log(error);
+    throw error;
+  }
+};
+
+export const updatePatientVisitDetails = async (
+  oystehr: Oystehr,
+  parameters: UpdateVisitDetailsInput
+): Promise<void> => {
+  try {
+    await oystehr.zambda.execute({
+      id: 'ehr-update-visit-details',
+      ...parameters,
+    });
+  } catch (error: unknown) {
+    console.log(error);
+    throw error;
+  }
+};
+
 export const invoiceablePatientsReport = async (oystehr: Oystehr): Promise<void> => {
   try {
     if (INVOICEABLE_PATIENTS_REPORT_ZAMBDA_ID == null) {
@@ -1232,54 +1278,10 @@
     }
     const response = await oystehr.zambda.execute({
       id: INVOICEABLE_PATIENTS_REPORT_ZAMBDA_ID,
-=======
-export const getPatientVisitFiles = async (
-  oystehr: Oystehr,
-  parameters: { appointmentId: string }
-): Promise<VisitDocuments> => {
-  try {
-    const response = await oystehr.zambda.execute({
-      id: 'get-visit-files',
-      ...parameters,
->>>>>>> 30ba6a97
-    });
-    return chooseJson(response);
-  } catch (error: unknown) {
-    console.log(error);
-    throw error;
-  }
-<<<<<<< HEAD
-=======
-};
-
-export const getPatientVisitDetails = async (
-  oystehr: Oystehr,
-  parameters: { appointmentId: string }
-): Promise<EHRVisitDetails> => {
-  try {
-    const response = await oystehr.zambda.execute({
-      id: 'ehr-get-visit-details',
-      ...parameters,
-    });
-    return chooseJson(response);
-  } catch (error: unknown) {
-    console.log(error);
-    throw error;
-  }
-};
-
-export const updatePatientVisitDetails = async (
-  oystehr: Oystehr,
-  parameters: UpdateVisitDetailsInput
-): Promise<void> => {
-  try {
-    await oystehr.zambda.execute({
-      id: 'ehr-update-visit-details',
-      ...parameters,
-    });
-  } catch (error: unknown) {
-    console.log(error);
-    throw error;
-  }
->>>>>>> 30ba6a97
+    });
+    return chooseJson(response);
+  } catch (error: unknown) {
+    console.log(error);
+    throw error;
+  }
 };