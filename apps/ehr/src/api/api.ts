--- conflicted
+++ resolved
@@ -24,13 +24,10 @@
   GetLabOrdersParameters,
   DeleteLabOrderParams,
   SubmitLabOrderDTO,
-<<<<<<< HEAD
-  UpdateLabOrderResourcesParameters,
-=======
   CreateSlotParams,
   apiErrorToThrow,
   CreateAppointmentInputParams,
->>>>>>> bcec84d7
+  UpdateLabOrderResourcesParameters,
 } from 'utils';
 import {
   CancelAppointmentParameters,
