import Oystehr, { User } from '@oystehr/sdk';
import { Address, ContactPoint, LocationHoursOfOperation } from 'fhir/r4b';
import {
  ConversationMessage,
  SubmitLabOrderInput,
  GetEmployeesResponse,
<<<<<<< HEAD
  GetLabOrderDetailsInput,
=======
  GetLabOrdersParameters,
>>>>>>> 28365ed5
  GetScheduleRequestParams,
  GetScheduleResponse,
  GetUserParams,
  GetUserResponse,
<<<<<<< HEAD
  OrderDetails,
=======
  PaginatedLabOrderResponse,
>>>>>>> 28365ed5
} from 'utils';
import {
  CancelAppointmentParameters,
  CreateAppointmentParameters,
  DeactivateUserParameters,
  GetAppointmentsParameters,
  SaveFollowupParameter,
  AssignPractitionerParameters,
  UnassignPractitionerParameters,
  ChangeInPersonVisitStatusParameters,
  UpdateUserParameters,
  SubmitLabOrderParameters,
} from '../types/types';

export interface PatchOperation {
  // https://www.hl7.org/fhir/fhirpatch.html
  op: 'add' | 'insert' | 'delete' | 'replace' | 'move';
  path: string;
  value: string | object | boolean;
}

const VITE_APP_IS_LOCAL = import.meta.env.VITE_APP_IS_LOCAL;
const GET_LAB_ORDER_DETAILS_ZAMBDA_ID = import.meta.env.VITE_APP_GET_LAB_ORDER_DETAILS_ZAMBDA_ID;
const SUBMIT_LAB_ORDER_ZAMBDA_ID = import.meta.env.VITE_APP_SUBMIT_LAB_ORDER_ZAMBDA_ID;
const GET_APPOINTMENTS_ZAMBDA_ID = import.meta.env.VITE_APP_GET_APPOINTMENTS_ZAMBDA_ID;
const CREATE_APPOINTMENT_ZAMBDA_ID = import.meta.env.VITE_APP_CREATE_APPOINTMENT_ZAMBDA_ID;
const CANCEL_TELEMED_APPOINTMENT_ZAMBDA_ID = import.meta.env.VITE_APP_CANCEL_TELEMED_APPOINTMENT_ZAMBDA_ID;
const INVITE_PARTICIPANT_ZAMBDA_ID = import.meta.env.VITE_APP_INVITE_PARTICIPANT_ZAMBDA_ID;
const UPDATE_USER_ZAMBDA_ID = import.meta.env.VITE_APP_UPDATE_USER_ZAMBDA_ID;
const ASSIGN_PRACTITIONER_ZAMBDA_ID = import.meta.env.VITE_APP_ASSIGN_PRACTITIONER_ZAMBDA_ID;
const UNASSIGN_PRACTITIONER_ZAMBDA_ID = import.meta.env.VITE_APP_UNASSIGN_PRACTITIONER_ZAMBDA_ID;
const CHANGE_IN_PERSON_VISIT_STATUS_ZAMBDA_ID = import.meta.env.VITE_APP_CHANGE_IN_PERSON_VISIT_STATUS_ZAMBDA_ID;
const GET_USER_ZAMBDA_ID = import.meta.env.VITE_APP_GET_USER_ZAMBDA_ID;
const DEACTIVATE_USER_ZAMBDA_ID = import.meta.env.VITE_APP_DEACTIVATE_USER_ZAMBDA_ID;
const GET_CONVERSATION_ZAMBDA_ID = import.meta.env.VITE_APP_GET_CONVERSATION_ZAMBDA_ID;
const GET_SCHEDULE_ZAMBDA_ID = import.meta.env.VITE_APP_GET_SCHEDULE_ZAMBDA_ID;
const CANCEL_APPOINTMENT_ZAMBDA_ID = import.meta.env.VITE_APP_CANCEL_APPOINTMENT_ID;
const GET_EMPLOYEES_ZAMBDA_ID = import.meta.env.VITE_APP_GET_EMPLOYEES_ZAMBDA_ID;
const GET_PATIENT_PROFILE_PHOTO_URL_ZAMBDA_ID = import.meta.env.VITE_APP_GET_PATIENT_PROFILE_PHOTO_URL_ZAMBDA_ID;
const SAVE_PATIENT_FOLLOWUP_ZAMBDA_ID = import.meta.env.VITE_APP_SAVE_PATIENT_FOLLOWUP_ZAMBDA_ID;
const CREATE_LAB_ORDER_ZAMBDA_ID = import.meta.env.VITE_APP_CREATE_LAB_ORDER_ZAMBDA_ID;
const GET_LAB_ORDERS_ZAMBDA_ID = import.meta.env.VITE_APP_GET_LAB_ORDERS_ZAMBDA_ID;
const DELETE_LAB_ORDER_ZAMBDA_ID = import.meta.env.VITE_APP_DELETE_LAB_ORDER_ZAMBDA_ID;

function chooseJson(json: any, isLocal: string): any {
  return isLocal === 'true' ? json : json.output;
}

export const getUser = async (token: string): Promise<User> => {
  const oystehr = new Oystehr({
    accessToken: token,
    projectApiUrl: import.meta.env.VITE_APP_PROJECT_API_URL,
  });
  return oystehr.user.me();
};

if (!VITE_APP_IS_LOCAL) {
  throw new Error('VITE_APP_IS_LOCAL is not defined');
}

export const submitLabOrder = async (oystehr: Oystehr, parameters: SubmitLabOrderInput): Promise<OrderDetails> => {
  try {
    if (SUBMIT_LAB_ORDER_ZAMBDA_ID == null) {
      throw new Error('submit lab order environment variable could not be loaded');
    }

    const response = await oystehr.zambda.execute({
      id: SUBMIT_LAB_ORDER_ZAMBDA_ID,
      ...parameters,
    });
    return chooseJson(response, VITE_APP_IS_LOCAL);
  } catch (error: unknown) {
    console.log(error);
    throw new Error(JSON.stringify(error));
  }
};

export const getLabOrderDetails = async (
  oystehr: Oystehr,
  parameters: GetLabOrderDetailsInput
): Promise<OrderDetails> => {
  try {
    if (GET_LAB_ORDER_DETAILS_ZAMBDA_ID == null) {
      throw new Error('get lab order details environment variable could not be loaded');
    }

    const response = await oystehr.zambda.execute({
      id: GET_LAB_ORDER_DETAILS_ZAMBDA_ID,
      ...parameters,
    });
    return chooseJson(response, VITE_APP_IS_LOCAL);
  } catch (error: unknown) {
    console.log(error);
    throw new Error(JSON.stringify(error));
  }
};

export const getAppointments = async (oystehr: Oystehr, parameters: GetAppointmentsParameters): Promise<any> => {
  try {
    if (GET_APPOINTMENTS_ZAMBDA_ID == null) {
      throw new Error('get appointments environment variable could not be loaded');
    }

    const response = await oystehr.zambda.execute({
      id: GET_APPOINTMENTS_ZAMBDA_ID,
      ...parameters,
    });
    return chooseJson(response, VITE_APP_IS_LOCAL);
  } catch (error: unknown) {
    console.log(error);
  }
};

export const createAppointment = async (oystehr: Oystehr, parameters: CreateAppointmentParameters): Promise<any> => {
  try {
    if (CREATE_APPOINTMENT_ZAMBDA_ID == null) {
      throw new Error('create appointment environment variable could not be loaded');
    }

    // we currently have two different visit type conventions on telemed and ehr, one with '-'
    // separating the distinct words / prefix adn word and one where it's just continuous chars
    const translatedParams = {
      ...parameters,
      visitType: parameters.visitType?.replace('-', ''),
    };

    const response = await oystehr.zambda.execute({
      id: CREATE_APPOINTMENT_ZAMBDA_ID,
      ...translatedParams,
    });
    return chooseJson(response, VITE_APP_IS_LOCAL);
  } catch (error: unknown) {
    console.log(error);
  }
};

export const saveFollowup = async (oystehr: Oystehr, parameters: SaveFollowupParameter): Promise<any> => {
  try {
    if (SAVE_PATIENT_FOLLOWUP_ZAMBDA_ID == null) {
      throw new Error('save followup environment variable could not be loaded');
    }

    const response = await oystehr.zambda.execute({
      id: SAVE_PATIENT_FOLLOWUP_ZAMBDA_ID,
      ...parameters,
    });
    return chooseJson(response, VITE_APP_IS_LOCAL);
  } catch (error: unknown) {
    console.log(error);
    throw new Error(JSON.stringify(error));
  }
};

export const cancelTelemedAppointment = async (
  oystehr: Oystehr,
  parameters: {
    appointmentID: string;
    cancellationReason: string;
    cancellationReasonAdditional?: string | undefined;
  }
): Promise<any> => {
  try {
    if (CANCEL_TELEMED_APPOINTMENT_ZAMBDA_ID == null) {
      throw new Error('cancel appointment environment variable could not be loaded');
    }

    const response = await oystehr.zambda.executePublic({
      id: CANCEL_TELEMED_APPOINTMENT_ZAMBDA_ID,
      ...parameters,
    });
    return chooseJson(response, VITE_APP_IS_LOCAL);
  } catch (error: unknown) {
    console.log(error, 'error');
    throw new Error(JSON.stringify(error));
  }
};

export const inviteParticipant = async (
  oystehr: Oystehr,
  parameters: {
    appointmentId: string;
    firstName: string;
    lastName: string;
    emailAddress: string;
    phoneNumber: string;
  }
): Promise<void> => {
  try {
    if (INVITE_PARTICIPANT_ZAMBDA_ID == null) {
      throw new Error('invite participant environment variable could not be loaded');
    }

    const response = await oystehr.zambda.execute({
      id: INVITE_PARTICIPANT_ZAMBDA_ID,
      ...parameters,
    });
    return chooseJson(response, VITE_APP_IS_LOCAL);
  } catch (error: unknown) {
    console.log(error, 'Error occurred trying to invite participant');
    throw new Error(JSON.stringify(error));
  }
};

export const updateUser = async (oystehr: Oystehr, parameters: UpdateUserParameters): Promise<any> => {
  try {
    if (UPDATE_USER_ZAMBDA_ID == null) {
      throw new Error('update user environment variable could not be loaded');
    }

    const response = await oystehr.zambda.execute({
      id: UPDATE_USER_ZAMBDA_ID,
      ...parameters,
    });
    return chooseJson(response, VITE_APP_IS_LOCAL);
  } catch (error: unknown) {
    throw new Error(JSON.stringify(error));
  }
};

export const assignPractitioner = async (oystehr: Oystehr, parameters: AssignPractitionerParameters): Promise<any> => {
  try {
    if (ASSIGN_PRACTITIONER_ZAMBDA_ID == null) {
      throw new Error('assign practitioner environment variable could not be loaded');
    }

    const response = await oystehr.zambda.execute({
      id: ASSIGN_PRACTITIONER_ZAMBDA_ID,
      ...parameters,
    });
    return chooseJson(response, VITE_APP_IS_LOCAL);
  } catch (error: any) {
    throw new Error(error.message);
  }
};

export const unassignPractitioner = async (
  oystehr: Oystehr,
  parameters: UnassignPractitionerParameters
): Promise<any> => {
  try {
    if (UNASSIGN_PRACTITIONER_ZAMBDA_ID == null) {
      throw new Error('unassign practitioner environment variable could not be loaded');
    }

    const response = await oystehr.zambda.execute({
      id: UNASSIGN_PRACTITIONER_ZAMBDA_ID,
      ...parameters,
    });
    return chooseJson(response, VITE_APP_IS_LOCAL);
  } catch (error: unknown) {
    throw new Error(JSON.stringify(error));
  }
};

export const changeInPersonVisitStatus = async (
  oystehr: Oystehr,
  parameters: ChangeInPersonVisitStatusParameters
): Promise<any> => {
  try {
    if (CHANGE_IN_PERSON_VISIT_STATUS_ZAMBDA_ID == null) {
      throw new Error('change in person visit status environment variable could not be loaded');
    }

    const response = await oystehr.zambda.execute({
      id: CHANGE_IN_PERSON_VISIT_STATUS_ZAMBDA_ID,
      ...parameters,
    });
    return chooseJson(response, VITE_APP_IS_LOCAL);
  } catch (error: unknown) {
    throw new Error(JSON.stringify(error));
  }
};

export const getUserDetails = async (oystehr: Oystehr, parameters: GetUserParams): Promise<GetUserResponse> => {
  try {
    if (GET_USER_ZAMBDA_ID == null) {
      throw new Error('get user details environment variable could not be loaded');
    }

    const response = await oystehr.zambda.execute({
      id: GET_USER_ZAMBDA_ID,
      ...parameters,
    });
    return chooseJson(response, VITE_APP_IS_LOCAL);
  } catch (error: unknown) {
    throw new Error(JSON.stringify(error));
  }
};

export const deactivateUser = async (oystehr: Oystehr, parameters: DeactivateUserParameters): Promise<any> => {
  try {
    if (DEACTIVATE_USER_ZAMBDA_ID == null) {
      throw new Error('deactivate user environment variable could not be loaded');
    }

    const response = await oystehr.zambda.execute({
      id: DEACTIVATE_USER_ZAMBDA_ID,
      ...parameters,
    });
    return chooseJson(response, VITE_APP_IS_LOCAL);
  } catch (error: unknown) {
    throw new Error(JSON.stringify(error));
  }
};

interface GetConversationParams {
  smsNumbers: string[];
  timezone: string;
}
export const getConversation = async (
  oystehr: Oystehr,
  parameters: GetConversationParams
): Promise<ConversationMessage[]> => {
  try {
    if (GET_CONVERSATION_ZAMBDA_ID == null) {
      throw new Error('GET_CONVERSATION_ZAMBDA_ID environment variable could not be loaded');
    }

    const response = await oystehr.zambda.execute({
      id: GET_CONVERSATION_ZAMBDA_ID,
      ...parameters,
    });
    return chooseJson(response, VITE_APP_IS_LOCAL);
  } catch (error: unknown) {
    throw new Error(JSON.stringify(error));
  }
};

export interface AvailableLocationInformation {
  id: string | undefined;
  slug: string | undefined;
  name: string | undefined;
  description: string | undefined;
  address: Address | undefined;
  telecom: ContactPoint[] | undefined;
  hoursOfOperation: LocationHoursOfOperation[] | undefined;
  timezone: string | undefined;
  otherOffices: { display: string; url: string }[];
}

export const getLocations = async (
  oystehr: Oystehr,
  parameters: GetScheduleRequestParams
): Promise<GetScheduleResponse> => {
  try {
    if (GET_SCHEDULE_ZAMBDA_ID == null || VITE_APP_IS_LOCAL == null) {
      throw new Error('get location environment variable could not be loaded');
    }
    console.log(import.meta.env);
    const response = await oystehr.zambda.executePublic({
      id: GET_SCHEDULE_ZAMBDA_ID,
      ...parameters,
    });
    return chooseJson(response, VITE_APP_IS_LOCAL);
  } catch (error: unknown) {
    console.log(error);
    throw error;
  }
};

export const cancelAppointment = async (oystehr: Oystehr, parameters: CancelAppointmentParameters): Promise<any> => {
  try {
    if (CANCEL_APPOINTMENT_ZAMBDA_ID == null) {
      throw new Error('cancel appointment environment variable could not be loaded');
    }

    const response = await oystehr.zambda.executePublic({
      id: CANCEL_APPOINTMENT_ZAMBDA_ID,
      ...parameters,
    });
    return chooseJson(response, VITE_APP_IS_LOCAL);
  } catch (error: unknown) {
    console.log(error);
    throw error;
  }
};

export const getEmployees = async (oystehr: Oystehr): Promise<GetEmployeesResponse> => {
  try {
    if (GET_EMPLOYEES_ZAMBDA_ID == null) {
      throw new Error('get employees environment variable could not be loaded');
    }

    const response = await oystehr.zambda.execute({
      id: GET_EMPLOYEES_ZAMBDA_ID,
    });
    return chooseJson(response, VITE_APP_IS_LOCAL);
  } catch (error: unknown) {
    console.log(error);
    throw error;
  }
};

export interface UploadPatientProfilePhotoParameters {
  patientId: string;
  patientPhotoFile: File;
}

export interface UploadPatientProfilePhotoResponse {
  z3ImageUrl: string;
  presignedImageUrl: string;
}

export const uploadPatientProfilePhoto = async (
  oystehr: Oystehr,
  parameters: UploadPatientProfilePhotoParameters
): Promise<UploadPatientProfilePhotoResponse> => {
  try {
    if (GET_PATIENT_PROFILE_PHOTO_URL_ZAMBDA_ID == null) {
      throw new Error('Could not find environment variable GET_PATIENT_PROFILE_PHOTO_URL_ZAMBDA_ID');
    }

    const urlSigningResponse = await oystehr.zambda.execute({
      id: GET_PATIENT_PROFILE_PHOTO_URL_ZAMBDA_ID,
      ...parameters,
      action: 'upload',
    });

    const { presignedImageUrl } = chooseJson(urlSigningResponse, VITE_APP_IS_LOCAL);

    const photoFile = parameters.patientPhotoFile;
    // Upload the file to S3
    const uploadResponse = await fetch(presignedImageUrl, {
      method: 'PUT',
      headers: {
        'Content-Type': photoFile.type,
      },
      body: photoFile,
    });

    if (!uploadResponse.ok) {
      throw new Error('Failed to upload file');
    }

    return chooseJson(urlSigningResponse, VITE_APP_IS_LOCAL);
  } catch (error: unknown) {
    console.error(error);
    throw error;
  }
};

export interface GetPatientProfilePhotoParameters {
  z3PhotoUrl: string;
}
export interface GetPatientProfilePhotoResponse {
  z3ImageUrl: string;
  presignedImageUrl: string;
}

export const getSignedPatientProfilePhotoUrl = async (
  oystehr: Oystehr,
  parameters: GetPatientProfilePhotoParameters
): Promise<GetPatientProfilePhotoResponse> => {
  try {
    if (GET_PATIENT_PROFILE_PHOTO_URL_ZAMBDA_ID == null) {
      throw new Error('Could not find environment variable GET_PATIENT_PROFILE_PHOTO_URL_ZAMBDA_ID');
    }

    const urlSigningResponse = await oystehr.zambda.execute({
      id: GET_PATIENT_PROFILE_PHOTO_URL_ZAMBDA_ID,
      ...parameters,
      action: 'download',
    });

    return chooseJson(urlSigningResponse, VITE_APP_IS_LOCAL);
  } catch (error: unknown) {
    console.error(error);
    throw error;
  }
};

export const createLabOrder = async (oystehr: Oystehr, parameters: SubmitLabOrderParameters): Promise<any> => {
  try {
    if (CREATE_LAB_ORDER_ZAMBDA_ID == null) {
      throw new Error('submit lab order environment variable could not be loaded');
    }
    const response = await oystehr.zambda.execute({
      id: CREATE_LAB_ORDER_ZAMBDA_ID,
      ...parameters,
    });
    return chooseJson(response, VITE_APP_IS_LOCAL);
  } catch (error: unknown) {
    console.log(error);
    throw error;
  }
};

export const getLabOrders = async (
  oystehr: Oystehr,
  parameters: GetLabOrdersParameters
): Promise<PaginatedLabOrderResponse> => {
  try {
    if (GET_LAB_ORDERS_ZAMBDA_ID == null) {
      throw new Error('get lab orders environment variable could not be loaded');
    }
    const response = await oystehr.zambda.execute({
      id: GET_LAB_ORDERS_ZAMBDA_ID,
      ...parameters,
    });
    return chooseJson(response, VITE_APP_IS_LOCAL);
  } catch (error: unknown) {
    console.log(error);
    throw error;
  }
};

export interface DeleteLabOrderParameters {
  labOrderId: string;
  encounterId: string;
}

export const deleteLabOrder = async (oystehr: Oystehr, parameters: DeleteLabOrderParameters): Promise<any> => {
  try {
    if (DELETE_LAB_ORDER_ZAMBDA_ID == null) {
      throw new Error('delete lab order environment variable could not be loaded');
    }
    const response = await oystehr.zambda.execute({
      id: DELETE_LAB_ORDER_ZAMBDA_ID,
      ...parameters,
    });
    return chooseJson(response, VITE_APP_IS_LOCAL);
  } catch (error: unknown) {
    console.log(error);
    throw error;
  }
};<|MERGE_RESOLUTION|>--- conflicted
+++ resolved
@@ -4,20 +4,14 @@
   ConversationMessage,
   SubmitLabOrderInput,
   GetEmployeesResponse,
-<<<<<<< HEAD
   GetLabOrderDetailsInput,
-=======
   GetLabOrdersParameters,
->>>>>>> 28365ed5
   GetScheduleRequestParams,
   GetScheduleResponse,
   GetUserParams,
   GetUserResponse,
-<<<<<<< HEAD
   OrderDetails,
-=======
   PaginatedLabOrderResponse,
->>>>>>> 28365ed5
 } from 'utils';
 import {
   CancelAppointmentParameters,
