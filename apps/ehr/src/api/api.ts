import Oystehr, { User } from '@oystehr/sdk';
import { Address, ContactPoint, LocationHoursOfOperation, Schedule, Slot } from 'fhir/r4b';
import {
  chooseJson,
  ConversationMessage,
  SubmitLabOrderInput,
  CreateScheduleParams,
  CreateUserOutput,
  CreateUserParams,
  GetEmployeesResponse,
  GetScheduleParams,
  GetScheduleRequestParams,
  GetScheduleResponse,
  GetUserParams,
  GetUserResponse,
  PaginatedResponse,
  CreateLabOrderParameters,
  GetCreateLabOrderResources,
  LabOrderResourcesRes,
  ListScheduleOwnersParams,
  ListScheduleOwnersResponse,
  ScheduleDTO,
  UpdateScheduleParams,
  GetLabOrdersParameters,
  DeleteLabOrderParams,
  SubmitLabOrderDTO,
  CreateSlotParams,
  apiErrorToThrow,
  CreateAppointmentInputParams,
  UpdateLabOrderResourcesParameters,
  GetInHouseOrdersParameters,
  CollectInHouseLabSpecimenParameters,
  GetCreateInHouseLabOrderResourcesParameters,
  HandleInHouseLabResultsParameters,
  DeleteInHouseLabOrderParameters,
  GetCreateInHouseLabOrderResourcesResponse,
  CreateInHouseLabOrderParameters,
<<<<<<< HEAD
  InHouseLabDTO,
=======
  GetLabelPdfParameters,
  LabelPdf,
  GetVisitLabelInput,
>>>>>>> e2475dee
} from 'utils';
import {
  CancelAppointmentParameters,
  DeactivateUserParameters,
  GetAppointmentsParameters,
  SaveFollowupParameter,
  AssignPractitionerParameters,
  UnassignPractitionerParameters,
  ChangeInPersonVisitStatusParameters,
  UpdateUserParameters,
} from '../types/types';

export interface PatchOperation {
  // https://www.hl7.org/fhir/fhirpatch.html
  op: 'add' | 'insert' | 'delete' | 'replace' | 'move';
  path: string;
  value: string | object | boolean;
}

const VITE_APP_IS_LOCAL = import.meta.env.VITE_APP_IS_LOCAL;
const SUBMIT_LAB_ORDER_ZAMBDA_ID = import.meta.env.VITE_APP_SUBMIT_LAB_ORDER_ZAMBDA_ID;
const GET_APPOINTMENTS_ZAMBDA_ID = import.meta.env.VITE_APP_GET_APPOINTMENTS_ZAMBDA_ID;
const CREATE_APPOINTMENT_ZAMBDA_ID = import.meta.env.VITE_APP_CREATE_APPOINTMENT_ZAMBDA_ID;
const CANCEL_TELEMED_APPOINTMENT_ZAMBDA_ID = import.meta.env.VITE_APP_CANCEL_TELEMED_APPOINTMENT_ZAMBDA_ID;
const INVITE_PARTICIPANT_ZAMBDA_ID = import.meta.env.VITE_APP_INVITE_PARTICIPANT_ZAMBDA_ID;
const CREATE_USER_ZAMBDA_ID = import.meta.env.VITE_APP_CREATE_USER_ZAMBDA_ID;
const UPDATE_USER_ZAMBDA_ID = import.meta.env.VITE_APP_UPDATE_USER_ZAMBDA_ID;
const ASSIGN_PRACTITIONER_ZAMBDA_ID = import.meta.env.VITE_APP_ASSIGN_PRACTITIONER_ZAMBDA_ID;
const UNASSIGN_PRACTITIONER_ZAMBDA_ID = import.meta.env.VITE_APP_UNASSIGN_PRACTITIONER_ZAMBDA_ID;
const CHANGE_IN_PERSON_VISIT_STATUS_ZAMBDA_ID = import.meta.env.VITE_APP_CHANGE_IN_PERSON_VISIT_STATUS_ZAMBDA_ID;
const GET_USER_ZAMBDA_ID = import.meta.env.VITE_APP_GET_USER_ZAMBDA_ID;
const DEACTIVATE_USER_ZAMBDA_ID = import.meta.env.VITE_APP_DEACTIVATE_USER_ZAMBDA_ID;
const GET_CONVERSATION_ZAMBDA_ID = import.meta.env.VITE_APP_GET_CONVERSATION_ZAMBDA_ID;
const GET_SCHEDULE_ZAMBDA_ID = import.meta.env.VITE_APP_GET_SCHEDULE_ZAMBDA_ID;
const CANCEL_APPOINTMENT_ZAMBDA_ID = import.meta.env.VITE_APP_CANCEL_APPOINTMENT_ID;
const GET_EMPLOYEES_ZAMBDA_ID = import.meta.env.VITE_APP_GET_EMPLOYEES_ZAMBDA_ID;
const GET_PATIENT_PROFILE_PHOTO_URL_ZAMBDA_ID = import.meta.env.VITE_APP_GET_PATIENT_PROFILE_PHOTO_URL_ZAMBDA_ID;
const SAVE_PATIENT_FOLLOWUP_ZAMBDA_ID = import.meta.env.VITE_APP_SAVE_PATIENT_FOLLOWUP_ZAMBDA_ID;
const CREATE_LAB_ORDER_ZAMBDA_ID = import.meta.env.VITE_APP_CREATE_LAB_ORDER_ZAMBDA_ID;
const GET_CREATE_LAB_ORDER_RESOURCES = import.meta.env.VITE_APP_GET_CREATE_LAB_ORDER_RESOURCES;
const GET_LAB_ORDERS_ZAMBDA_ID = import.meta.env.VITE_APP_GET_LAB_ORDERS_ZAMBDA_ID;
const DELETE_LAB_ORDER_ZAMBDA_ID = import.meta.env.VITE_APP_DELETE_LAB_ORDER_ZAMBDA_ID;
const UPDATE_LAB_ORDER_RESOURCES_ZAMBDA_ID = import.meta.env.VITE_APP_UPDATE_LAB_ORDER_RESOURCES_ZAMBDA_ID;
const EHR_GET_SCHEDULE_ZAMBDA_ID = import.meta.env.VITE_APP_EHR_GET_SCHEDULE_ZAMBDA_ID;
const UPDATE_SCHEDULE_ZAMBDA_ID = import.meta.env.VITE_APP_UPDATE_SCHEDULE_ZAMBDA_ID;
const LIST_SCHEDULE_OWNERS_ZAMBDA_ID = import.meta.env.VITE_APP_LIST_SCHEDULE_OWNERS_ZAMBDA_ID;
const CREATE_SCHEDULE_ZAMBDA_ID = 'create-schedule';
const CREATE_SLOT_ZAMBDA_ID = 'create-slot';
const CREATE_IN_HOUSE_LAB_ORDER_ZAMBDA_ID = import.meta.env.VITE_APP_CREATE_IN_HOUSE_LAB_ORDER_ZAMBDA_ID;
const GET_IN_HOUSE_ORDERS_ZAMBDA_ID = import.meta.env.VITE_APP_GET_IN_HOUSE_ORDERS_ZAMBDA_ID;
const GET_CREATE_IN_HOUSE_LAB_ORDER_RESOURCES = import.meta.env.VITE_APP_GET_CREATE_IN_HOUSE_LAB_ORDER_RESOURCES;
const GET_IN_HOUSE_LAB_ORDER_DETAIL = import.meta.env.VITE_APP_GET_IN_HOUSE_LAB_ORDER_DETAIL;
const COLLECT_IN_HOUSE_LAB_SPECIMEN = import.meta.env.VITE_APP_COLLECT_IN_HOUSE_LAB_SPECIMEN;
const HANDLE_IN_HOUSE_LAB_RESULTS = import.meta.env.VITE_APP_HANDLE_IN_HOUSE_LAB_RESULTS;
const DELETE_IN_HOUSE_LAB_ORDER = import.meta.env.VITE_APP_DELETE_IN_HOUSE_LAB_ORDER;
const GET_LABEL_PDF_ZAMBDA_ID = import.meta.env.VITE_APP_GET_LABEL_PDF_ZAMBDA_ID;
const GET_OR_CREATE_VISIT_LABEL_PDF_ZAMBDA_ID = import.meta.env.VITE_APP_GET_OR_CREATE_VISIT_LABEL_PDF_ZAMBDA_ID;

export const getUser = async (token: string): Promise<User> => {
  const oystehr = new Oystehr({
    accessToken: token,
    projectApiUrl: import.meta.env.VITE_APP_PROJECT_API_URL,
  });
  return oystehr.user.me();
};

if (!VITE_APP_IS_LOCAL) {
  throw new Error('VITE_APP_IS_LOCAL is not defined');
}

export const submitLabOrder = async (oystehr: Oystehr, parameters: SubmitLabOrderInput): Promise<SubmitLabOrderDTO> => {
  try {
    if (SUBMIT_LAB_ORDER_ZAMBDA_ID == null) {
      throw new Error('submit lab order zambda environment variable could not be loaded');
    }

    const response = await oystehr.zambda.execute({
      id: SUBMIT_LAB_ORDER_ZAMBDA_ID,
      ...parameters,
    });
    return chooseJson(response);
  } catch (error: unknown) {
    console.log(error);
    throw error;
  }
};

export const getLabelPdf = async (oystehr: Oystehr, parameters: GetLabelPdfParameters): Promise<LabelPdf[]> => {
  try {
    if (GET_LABEL_PDF_ZAMBDA_ID == null) {
      throw new Error('get-label-pdf evironment variable could not be loaded');
    }

    const response = await oystehr.zambda.execute({
      id: GET_LABEL_PDF_ZAMBDA_ID,
      ...parameters,
    });
    return chooseJson(response);
  } catch (error: unknown) {
    console.error(error);
    throw error;
  }
};

export const getOrCreateVisitLabel = async (oystehr: Oystehr, parameters: GetVisitLabelInput): Promise<LabelPdf[]> => {
  try {
    if (GET_OR_CREATE_VISIT_LABEL_PDF_ZAMBDA_ID == null) {
      throw new Error('get-or-create-visit-label-pdf environment variable could not be loaded');
    }

    const response = await oystehr.zambda.execute({
      id: GET_OR_CREATE_VISIT_LABEL_PDF_ZAMBDA_ID,
      ...parameters,
    });
    return chooseJson(response);
  } catch (error: unknown) {
    console.error(error);
    throw error;
  }
};

export const getAppointments = async (oystehr: Oystehr, parameters: GetAppointmentsParameters): Promise<any> => {
  try {
    if (GET_APPOINTMENTS_ZAMBDA_ID == null) {
      throw new Error('get appointments environment variable could not be loaded');
    }

    const response = await oystehr.zambda.execute({
      id: GET_APPOINTMENTS_ZAMBDA_ID,
      ...parameters,
    });
    return chooseJson(response);
  } catch (error: unknown) {
    console.log(error);
  }
};

export const createAppointment = async (oystehr: Oystehr, parameters: CreateAppointmentInputParams): Promise<any> => {
  try {
    if (CREATE_APPOINTMENT_ZAMBDA_ID == null) {
      throw new Error('create appointment environment variable could not be loaded');
    }

    const response = await oystehr.zambda.execute({
      id: CREATE_APPOINTMENT_ZAMBDA_ID,
      ...parameters,
    });
    return chooseJson(response);
  } catch (error: unknown) {
    console.log(error);
  }
};

export const saveFollowup = async (oystehr: Oystehr, parameters: SaveFollowupParameter): Promise<any> => {
  try {
    if (SAVE_PATIENT_FOLLOWUP_ZAMBDA_ID == null) {
      throw new Error('save followup environment variable could not be loaded');
    }

    const response = await oystehr.zambda.execute({
      id: SAVE_PATIENT_FOLLOWUP_ZAMBDA_ID,
      ...parameters,
    });
    return chooseJson(response);
  } catch (error: unknown) {
    console.log(error);
    throw new Error(JSON.stringify(error));
  }
};

export const cancelTelemedAppointment = async (
  oystehr: Oystehr,
  parameters: {
    appointmentID: string;
    cancellationReason: string;
    cancellationReasonAdditional?: string | undefined;
  }
): Promise<any> => {
  try {
    if (CANCEL_TELEMED_APPOINTMENT_ZAMBDA_ID == null) {
      throw new Error('cancel appointment environment variable could not be loaded');
    }

    const response = await oystehr.zambda.executePublic({
      id: CANCEL_TELEMED_APPOINTMENT_ZAMBDA_ID,
      ...parameters,
    });
    return chooseJson(response);
  } catch (error: unknown) {
    console.log(error, 'error');
    throw new Error(JSON.stringify(error));
  }
};

export const inviteParticipant = async (
  oystehr: Oystehr,
  parameters: {
    appointmentId: string;
    firstName: string;
    lastName: string;
    emailAddress: string;
    phoneNumber: string;
  }
): Promise<void> => {
  try {
    if (INVITE_PARTICIPANT_ZAMBDA_ID == null) {
      throw new Error('invite participant environment variable could not be loaded');
    }

    const response = await oystehr.zambda.execute({
      id: INVITE_PARTICIPANT_ZAMBDA_ID,
      ...parameters,
    });
    return chooseJson(response);
  } catch (error: unknown) {
    console.log(error, 'Error occurred trying to invite participant');
    throw new Error(JSON.stringify(error));
  }
};

export const createUser = async (oystehr: Oystehr, parameters: CreateUserParams): Promise<CreateUserOutput> => {
  try {
    if (CREATE_USER_ZAMBDA_ID == null) {
      throw new Error('create user environment variable could not be loaded');
    }

    const response = await oystehr.zambda.execute({
      id: CREATE_USER_ZAMBDA_ID,
      ...parameters,
    });
    return chooseJson(response);
  } catch (error: unknown) {
    throw new Error(JSON.stringify(error));
  }
};

export const updateUser = async (oystehr: Oystehr, parameters: UpdateUserParameters): Promise<any> => {
  try {
    if (UPDATE_USER_ZAMBDA_ID == null) {
      throw new Error('update user environment variable could not be loaded');
    }

    const response = await oystehr.zambda.execute({
      id: UPDATE_USER_ZAMBDA_ID,
      ...parameters,
    });
    return chooseJson(response);
  } catch (error: unknown) {
    throw new Error(JSON.stringify(error));
  }
};

export const assignPractitioner = async (oystehr: Oystehr, parameters: AssignPractitionerParameters): Promise<any> => {
  try {
    if (ASSIGN_PRACTITIONER_ZAMBDA_ID == null) {
      throw new Error('assign practitioner environment variable could not be loaded');
    }

    const response = await oystehr.zambda.execute({
      id: ASSIGN_PRACTITIONER_ZAMBDA_ID,
      ...parameters,
    });
    return chooseJson(response);
  } catch (error: any) {
    throw new Error(error.message);
  }
};

export const unassignPractitioner = async (
  oystehr: Oystehr,
  parameters: UnassignPractitionerParameters
): Promise<any> => {
  try {
    if (UNASSIGN_PRACTITIONER_ZAMBDA_ID == null) {
      throw new Error('unassign practitioner environment variable could not be loaded');
    }

    const response = await oystehr.zambda.execute({
      id: UNASSIGN_PRACTITIONER_ZAMBDA_ID,
      ...parameters,
    });
    return chooseJson(response);
  } catch (error: unknown) {
    throw new Error(JSON.stringify(error));
  }
};

export const changeInPersonVisitStatus = async (
  oystehr: Oystehr,
  parameters: ChangeInPersonVisitStatusParameters
): Promise<any> => {
  try {
    if (CHANGE_IN_PERSON_VISIT_STATUS_ZAMBDA_ID == null) {
      throw new Error('change in person visit status environment variable could not be loaded');
    }

    const response = await oystehr.zambda.execute({
      id: CHANGE_IN_PERSON_VISIT_STATUS_ZAMBDA_ID,
      ...parameters,
    });
    return chooseJson(response);
  } catch (error: unknown) {
    throw new Error(JSON.stringify(error));
  }
};

export const getUserDetails = async (oystehr: Oystehr, parameters: GetUserParams): Promise<GetUserResponse> => {
  try {
    if (GET_USER_ZAMBDA_ID == null) {
      throw new Error('get user details environment variable could not be loaded');
    }

    const response = await oystehr.zambda.execute({
      id: GET_USER_ZAMBDA_ID,
      ...parameters,
    });
    return chooseJson(response);
  } catch (error: unknown) {
    throw new Error(JSON.stringify(error));
  }
};

export const deactivateUser = async (oystehr: Oystehr, parameters: DeactivateUserParameters): Promise<any> => {
  try {
    if (DEACTIVATE_USER_ZAMBDA_ID == null) {
      throw new Error('deactivate user environment variable could not be loaded');
    }

    const response = await oystehr.zambda.execute({
      id: DEACTIVATE_USER_ZAMBDA_ID,
      ...parameters,
    });
    return chooseJson(response);
  } catch (error: unknown) {
    throw new Error(JSON.stringify(error));
  }
};

interface GetConversationParams {
  smsNumbers: string[];
  timezone: string;
}
export const getConversation = async (
  oystehr: Oystehr,
  parameters: GetConversationParams
): Promise<ConversationMessage[]> => {
  try {
    if (GET_CONVERSATION_ZAMBDA_ID == null) {
      throw new Error('GET_CONVERSATION_ZAMBDA_ID environment variable could not be loaded');
    }

    const response = await oystehr.zambda.execute({
      id: GET_CONVERSATION_ZAMBDA_ID,
      ...parameters,
    });
    return chooseJson(response);
  } catch (error: unknown) {
    throw new Error(JSON.stringify(error));
  }
};

export interface AvailableLocationInformation {
  id: string | undefined;
  slug: string | undefined;
  name: string | undefined;
  description: string | undefined;
  address: Address | undefined;
  telecom: ContactPoint[] | undefined;
  hoursOfOperation: LocationHoursOfOperation[] | undefined;
  timezone: string | undefined;
  otherOffices: { display: string; url: string }[];
}

export const getLocations = async (
  oystehr: Oystehr,
  parameters: GetScheduleRequestParams
): Promise<GetScheduleResponse> => {
  try {
    if (GET_SCHEDULE_ZAMBDA_ID == null || VITE_APP_IS_LOCAL == null) {
      throw new Error('get location environment variable could not be loaded');
    }
    console.log(import.meta.env);
    const response = await oystehr.zambda.executePublic({
      id: GET_SCHEDULE_ZAMBDA_ID,
      ...parameters,
    });
    return chooseJson(response);
  } catch (error: unknown) {
    console.log(error);
    throw error;
  }
};

export const cancelAppointment = async (oystehr: Oystehr, parameters: CancelAppointmentParameters): Promise<any> => {
  try {
    if (CANCEL_APPOINTMENT_ZAMBDA_ID == null) {
      throw new Error('cancel appointment environment variable could not be loaded');
    }

    const response = await oystehr.zambda.executePublic({
      id: CANCEL_APPOINTMENT_ZAMBDA_ID,
      ...parameters,
    });
    return chooseJson(response);
  } catch (error: unknown) {
    console.log(error);
    throw error;
  }
};

export const getEmployees = async (oystehr: Oystehr): Promise<GetEmployeesResponse> => {
  try {
    if (GET_EMPLOYEES_ZAMBDA_ID == null) {
      throw new Error('get employees environment variable could not be loaded');
    }

    const response = await oystehr.zambda.execute({
      id: GET_EMPLOYEES_ZAMBDA_ID,
    });
    return chooseJson(response);
  } catch (error: unknown) {
    console.log(error);
    throw error;
  }
};

export const listScheduleOwners = async (
  params: ListScheduleOwnersParams,
  oystehr: Oystehr
): Promise<ListScheduleOwnersResponse> => {
  try {
    if (LIST_SCHEDULE_OWNERS_ZAMBDA_ID == null) {
      throw new Error('list-schedule-owners zambda environment variable could not be loaded');
    }

    const response = await oystehr.zambda.execute({
      id: LIST_SCHEDULE_OWNERS_ZAMBDA_ID,
      ...params,
    });
    return chooseJson(response);
  } catch (error: unknown) {
    console.log(error);
    throw error;
  }
};

export const getSchedule = async (params: GetScheduleParams, oystehr: Oystehr): Promise<ScheduleDTO> => {
  try {
    if (EHR_GET_SCHEDULE_ZAMBDA_ID == null) {
      throw new Error('ehr-get-schedule zambda environment variable could not be loaded');
    }

    const response = await oystehr.zambda.execute({
      id: EHR_GET_SCHEDULE_ZAMBDA_ID,
      ...params,
    });
    return chooseJson(response);
  } catch (error: unknown) {
    console.log(error);
    throw error;
  }
};

export const updateSchedule = async (params: UpdateScheduleParams, oystehr: Oystehr): Promise<Schedule> => {
  try {
    if (UPDATE_SCHEDULE_ZAMBDA_ID == null) {
      throw new Error('update-schedule zambda environment variable could not be loaded');
    }

    const response = await oystehr.zambda.execute({
      id: UPDATE_SCHEDULE_ZAMBDA_ID,
      ...params,
    });
    return chooseJson(response);
  } catch (error: unknown) {
    console.log(error);
    throw error;
  }
};

export const createSchedule = async (params: CreateScheduleParams, oystehr: Oystehr): Promise<Schedule> => {
  try {
    const response = await oystehr.zambda.execute({
      id: CREATE_SCHEDULE_ZAMBDA_ID,
      ...params,
    });
    return chooseJson(response);
  } catch (error: unknown) {
    console.log(error);
    throw error;
  }
};

export interface UploadPatientProfilePhotoParameters {
  patientId: string;
  patientPhotoFile: File;
}

export interface UploadPatientProfilePhotoResponse {
  z3ImageUrl: string;
  presignedImageUrl: string;
}

export const uploadPatientProfilePhoto = async (
  oystehr: Oystehr,
  parameters: UploadPatientProfilePhotoParameters
): Promise<UploadPatientProfilePhotoResponse> => {
  try {
    if (GET_PATIENT_PROFILE_PHOTO_URL_ZAMBDA_ID == null) {
      throw new Error('Could not find environment variable GET_PATIENT_PROFILE_PHOTO_URL_ZAMBDA_ID');
    }

    const urlSigningResponse = await oystehr.zambda.execute({
      id: GET_PATIENT_PROFILE_PHOTO_URL_ZAMBDA_ID,
      ...parameters,
      action: 'upload',
    });

    const { presignedImageUrl } = chooseJson(urlSigningResponse);

    const photoFile = parameters.patientPhotoFile;
    // Upload the file to S3
    const uploadResponse = await fetch(presignedImageUrl, {
      method: 'PUT',
      headers: {
        'Content-Type': photoFile.type,
      },
      body: photoFile,
    });

    if (!uploadResponse.ok) {
      throw new Error('Failed to upload file');
    }

    return chooseJson(urlSigningResponse);
  } catch (error: unknown) {
    console.error(error);
    throw error;
  }
};

export interface GetPatientProfilePhotoParameters {
  z3PhotoUrl: string;
}
export interface GetPatientProfilePhotoResponse {
  z3ImageUrl: string;
  presignedImageUrl: string;
}

export const getSignedPatientProfilePhotoUrl = async (
  oystehr: Oystehr,
  parameters: GetPatientProfilePhotoParameters
): Promise<GetPatientProfilePhotoResponse> => {
  try {
    if (GET_PATIENT_PROFILE_PHOTO_URL_ZAMBDA_ID == null) {
      throw new Error('Could not find environment variable GET_PATIENT_PROFILE_PHOTO_URL_ZAMBDA_ID');
    }

    const urlSigningResponse = await oystehr.zambda.execute({
      id: GET_PATIENT_PROFILE_PHOTO_URL_ZAMBDA_ID,
      ...parameters,
      action: 'download',
    });

    return chooseJson(urlSigningResponse);
  } catch (error: unknown) {
    console.error(error);
    throw error;
  }
};

export const createLabOrder = async (oystehr: Oystehr, parameters: CreateLabOrderParameters): Promise<any> => {
  try {
    if (CREATE_LAB_ORDER_ZAMBDA_ID == null) {
      throw new Error('create lab order environment variable could not be loaded');
    }
    const response = await oystehr.zambda.execute({
      id: CREATE_LAB_ORDER_ZAMBDA_ID,
      ...parameters,
    });
    return chooseJson(response);
  } catch (error: unknown) {
    console.log(error);
    throw error;
  }
};

export const getCreateLabOrderResources = async (
  oystehr: Oystehr,
  parameters: GetCreateLabOrderResources
): Promise<LabOrderResourcesRes> => {
  try {
    if (GET_CREATE_LAB_ORDER_RESOURCES == null) {
      throw new Error('get create lab resources order zambda environment variable could not be loaded');
    }
    const response = await oystehr.zambda.execute({
      id: GET_CREATE_LAB_ORDER_RESOURCES,
      ...parameters,
    });
    return chooseJson(response);
  } catch (error: unknown) {
    console.log(error);
    throw error;
  }
};

export const getLabOrders = async <RequestParameters extends GetLabOrdersParameters>(
  oystehr: Oystehr,
  parameters: RequestParameters
): Promise<PaginatedResponse<RequestParameters>> => {
  try {
    if (GET_LAB_ORDERS_ZAMBDA_ID == null) {
      throw new Error('get lab orders zambda environment variable could not be loaded');
    }
    const { searchBy } = parameters;
    if (!searchBy) {
      throw new Error(
        `Missing one of the required parameters (serviceRequestId | encounterId | patientId): ${JSON.stringify(
          parameters
        )}`
      );
    }
    const response = await oystehr.zambda.execute({
      id: GET_LAB_ORDERS_ZAMBDA_ID,
      ...parameters,
    });
    return chooseJson(response);
  } catch (error: unknown) {
    console.log(error);
    throw error;
  }
};

export const deleteLabOrder = async (oystehr: Oystehr, parameters: DeleteLabOrderParams): Promise<any> => {
  try {
    if (DELETE_LAB_ORDER_ZAMBDA_ID == null) {
      throw new Error('delete lab order zambda environment variable could not be loaded');
    }
    const response = await oystehr.zambda.execute({
      id: DELETE_LAB_ORDER_ZAMBDA_ID,
      ...parameters,
    });
    return chooseJson(response);
  } catch (error: unknown) {
    console.log(error);
    throw error;
  }
};

export const updateLabOrderResources = async (
  oystehr: Oystehr,
  parameters: UpdateLabOrderResourcesParameters
): Promise<any> => {
  try {
    if (UPDATE_LAB_ORDER_RESOURCES_ZAMBDA_ID == null) {
      throw new Error('update lab order resources zambda environment variable could not be loaded');
    }
    const response = await oystehr.zambda.execute({
      id: UPDATE_LAB_ORDER_RESOURCES_ZAMBDA_ID,
      ...parameters,
    });
    return chooseJson(response);
  } catch (error: unknown) {
    console.log(error);
    throw error;
  }
};

export const createSlot = async (input: CreateSlotParams, oystehr: Oystehr): Promise<Slot> => {
  try {
    const response = await oystehr.zambda.executePublic({ id: CREATE_SLOT_ZAMBDA_ID, ...input });
    const jsonToUse = chooseJson(response);
    return jsonToUse;
  } catch (error: unknown) {
    throw apiErrorToThrow(error);
  }
};

export const createInHouseLabOrder = async (
  oystehr: Oystehr,
  parameters: CreateInHouseLabOrderParameters
): Promise<any> => {
  try {
    if (CREATE_IN_HOUSE_LAB_ORDER_ZAMBDA_ID == null) {
      throw new Error('create in house lab order zambda environment variable could not be loaded');
    }
    const response = await oystehr.zambda.execute({
      id: CREATE_IN_HOUSE_LAB_ORDER_ZAMBDA_ID,
      ...parameters,
    });
    return chooseJson(response);
  } catch (error: unknown) {
    console.log(error);
    throw error;
  }
};

export const getInHouseOrders = async <RequestParameters extends GetInHouseOrdersParameters>(
  oystehr: Oystehr,
  parameters: RequestParameters
): Promise<PaginatedResponse<RequestParameters>> => {
  try {
    if (GET_IN_HOUSE_ORDERS_ZAMBDA_ID == null) {
      throw new Error('get in house orders zambda environment variable could not be loaded');
    }
    const { searchBy } = parameters;
    if (!searchBy) {
      throw new Error(
        `Missing one of the required parameters (serviceRequestId | encounterId | patientId): ${JSON.stringify(
          parameters
        )}`
      );
    }
    const response = await oystehr.zambda.execute({
      id: GET_IN_HOUSE_ORDERS_ZAMBDA_ID,
      ...parameters,
    });
    return chooseJson(response);
  } catch (error: unknown) {
    console.log(error);
    throw error;
  }
};

export const getCreateInHouseLabOrderResources = async (
  oystehr: Oystehr,
  parameters: GetCreateInHouseLabOrderResourcesParameters
): Promise<GetCreateInHouseLabOrderResourcesResponse> => {
  try {
    if (GET_CREATE_IN_HOUSE_LAB_ORDER_RESOURCES == null) {
      throw new Error('get create in house lab order resources zambda environment variable could not be loaded');
    }
    const response = await oystehr.zambda.execute({
      id: GET_CREATE_IN_HOUSE_LAB_ORDER_RESOURCES,
      ...parameters,
    });
    return chooseJson(response);
  } catch (error: unknown) {
    console.log(error);
    throw error;
  }
};

// todo this is temp to facilitate faster dev while the get-orders zambda that will be called by both
// the tables and the detail page is being worked on
export const getInHouseLabOrderDetail = async (
  oystehr: Oystehr,
  parameters: { serviceRequestId: string }
): Promise<InHouseLabDTO> => {
  try {
    if (GET_IN_HOUSE_LAB_ORDER_DETAIL == null) {
      throw new Error('get in house lab order detail zambda environment variable could not be loaded');
    }
    const response = await oystehr.zambda.execute({
      id: GET_IN_HOUSE_LAB_ORDER_DETAIL,
      ...parameters,
    });
    return chooseJson(response);
  } catch (error: unknown) {
    console.log(error);
    throw error;
  }
};

export const collectInHouseLabSpecimen = async (
  oystehr: Oystehr,
  parameters: CollectInHouseLabSpecimenParameters
): Promise<any> => {
  try {
    if (COLLECT_IN_HOUSE_LAB_SPECIMEN == null) {
      throw new Error('collect in house lab specimen zambda environment variable could not be loaded');
    }
    const response = await oystehr.zambda.execute({
      id: COLLECT_IN_HOUSE_LAB_SPECIMEN,
      ...parameters,
    });
    return chooseJson(response);
  } catch (error: unknown) {
    console.log(error);
    throw error;
  }
};

export const handleInHouseLabResults = async (
  oystehr: Oystehr,
  parameters: HandleInHouseLabResultsParameters
): Promise<any> => {
  try {
    if (HANDLE_IN_HOUSE_LAB_RESULTS == null) {
      throw new Error('handle in house lab results zambda environment variable could not be loaded');
    }
    const response = await oystehr.zambda.execute({
      id: HANDLE_IN_HOUSE_LAB_RESULTS,
      ...parameters,
    });
    return chooseJson(response);
  } catch (error: unknown) {
    console.log(error);
    throw error;
  }
};

export const deleteInHouseLabOrder = async (
  oystehr: Oystehr,
  parameters: DeleteInHouseLabOrderParameters
): Promise<any> => {
  try {
    if (DELETE_IN_HOUSE_LAB_ORDER == null) {
      throw new Error('delete in house lab order zambda environment variable could not be loaded');
    }
    const response = await oystehr.zambda.execute({
      id: DELETE_IN_HOUSE_LAB_ORDER,
      ...parameters,
    });
    return chooseJson(response);
  } catch (error: unknown) {
    console.log(error);
    throw error;
  }
};<|MERGE_RESOLUTION|>--- conflicted
+++ resolved
@@ -35,13 +35,10 @@
   DeleteInHouseLabOrderParameters,
   GetCreateInHouseLabOrderResourcesResponse,
   CreateInHouseLabOrderParameters,
-<<<<<<< HEAD
-  InHouseLabDTO,
-=======
   GetLabelPdfParameters,
   LabelPdf,
   GetVisitLabelInput,
->>>>>>> e2475dee
+  InHouseLabDTO,
 } from 'utils';
 import {
   CancelAppointmentParameters,
