--- conflicted
+++ resolved
@@ -1323,7 +1323,6 @@
   }
 };
 
-<<<<<<< HEAD
 const getPresignedFileURL = async (
   params: GetPresignedFileURLInput,
   oystehr: Oystehr
@@ -1380,7 +1379,9 @@
     return presignedURLRequest.z3URL;
   } catch (error: unknown) {
     throw apiErrorToThrow(error);
-=======
+  }
+};
+
 export const updateInvoiceTask = async (oystehr: Oystehr, parameters: UpdateInvoiceTaskZambdaInput): Promise<void> => {
   try {
     await oystehr.zambda.execute({
@@ -1389,7 +1390,6 @@
     });
   } catch (error: unknown) {
     console.log(error);
-    throw error;
->>>>>>> fb971412
+    throw apiErrorToThrow(error);
   }
 };