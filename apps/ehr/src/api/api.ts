--- conflicted
+++ resolved
@@ -3,12 +3,9 @@
 import {
   chooseJson,
   ConversationMessage,
-<<<<<<< HEAD
   CreateScheduleParams,
-=======
   CreateUserOutput,
   CreateUserParams,
->>>>>>> f928f7a9
   GetEmployeesResponse,
   GetScheduleParams,
   GetScheduleRequestParams,
