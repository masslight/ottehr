import ArrowDropDownCircleOutlinedIcon from '@mui/icons-material/ArrowDropDownCircleOutlined';
import {
  Box,
  IconButton,
  Paper,
  Table,
  TableBody,
  TableCell,
  TableContainer,
  TableHead,
  TableRow,
  Typography,
  alpha,
  useTheme,
} from '@mui/material';
import { Location } from 'fhir/r4b';
import { DateTime } from 'luxon';
import { ReactElement, useState } from 'react';
import { InHouseOrderListPageItemDTO, InPersonAppointmentInformation } from 'utils';
import { AppointmentsStatusChipsCount } from './AppointmentStatusChipsCount';
import AppointmentTableRow from './AppointmentTableRow';
import { ApptTab } from './AppointmentTabs';
import {
  ACTION_WIDTH,
  ACTION_WIDTH_MIN,
  CHAT_WIDTH,
  CHAT_WIDTH_MIN,
<<<<<<< HEAD
  GO_TO_ONE_BUTTON_WIDTH,
  GO_TO_ONE_BUTTON_WIDTH_MIN,
  GO_TO_TWO_BUTTON_WIDTH,
  GO_TO_TWO_BUTTON_WIDTH_MIN,
  GROUP_WIDTH,
  GROUP_WIDTH_MIN,
=======
  GO_TO_WIDTH,
  GO_TO_WIDTH_MIN,
>>>>>>> 3151d76e
  NEXT_WIDTH,
  NOTES_WIDTH,
  NOTES_WIDTH_MIN,
  PATIENT_AND_REASON_WIDTH_MIN,
  PROVIDER_WIDTH,
  PROVIDER_WIDTH_MIN,
  ROOM_WIDTH,
  ROOM_WIDTH_MIN,
  TIME_WIDTH,
  TIME_WIDTH_MIN,
  TYPE_WIDTH,
  TYPE_WIDTH_MIN,
  VISIT_ICONS_WIDTH,
  VISIT_ICONS_WIDTH_MIN,
} from '../constants';
import { dataTestIds } from '../constants/data-test-ids';

interface AppointmentTableProps {
  appointments: InPersonAppointmentInformation[];
  location: Location | undefined;
  tab: ApptTab;
  now: DateTime;
  updateAppointments: () => void;
  setEditingComment: (editingComment: boolean) => void;
  inHouseLabOrdersByAppointmentId: Record<string, InHouseOrderListPageItemDTO[]>;
}

export default function AppointmentTable({
  appointments,
  location,
  tab,
  now,
  updateAppointments,
  setEditingComment,
  inHouseLabOrdersByAppointmentId,
}: AppointmentTableProps): ReactElement {
  const theme = useTheme();
  const actionButtons = tab === ApptTab.prebooked ? true : false;
  const showTime = tab !== ApptTab.prebooked ? true : false;
  const [collapseWaiting, setCollapseWaiting] = useState<boolean>(false);
  const [collapseExam, setCollapseExam] = useState<boolean>(false);

  return (
    <>
      <AppointmentsStatusChipsCount appointments={appointments} />
      <Paper>
        <TableContainer sx={{ overflow: 'inherit' }} data-testid={dataTestIds.dashboard.appointmentsTable(tab)}>
          <Table style={{ tableLayout: 'fixed', width: '100%' }}>
            {/* column widths must add up to the table width ^ */}
            <TableHead>
              <TableRow
                sx={{ '& .MuiTableCell-root': { px: '8px' }, display: { xs: 'none', sm: 'none', md: 'table-row' } }}
              >
                <TableCell style={{ width: NEXT_WIDTH }}></TableCell>
                <TableCell style={{ width: TYPE_WIDTH, minWidth: TYPE_WIDTH_MIN }}>
                  <Typography variant="subtitle2" sx={{ fontSize: '14px' }}>
                    {tab !== ApptTab.prebooked ? 'Type & Status' : 'Type'}
                  </Typography>
                </TableCell>
                {showTime && (
                  <TableCell style={{ width: TIME_WIDTH, minWidth: TIME_WIDTH_MIN }}>
                    <Typography variant="subtitle2" sx={{ fontSize: '14px' }}>
                      Time
                    </Typography>
                  </TableCell>
                )}
                <TableCell style={{ minWidth: PATIENT_AND_REASON_WIDTH_MIN }}>
                  <Typography variant="subtitle2" sx={{ fontSize: '14px' }}>
                    Patient & Reason
                  </Typography>
                </TableCell>
                {(tab === ApptTab['in-office'] || tab === ApptTab.completed) && (
                  <TableCell style={{ width: ROOM_WIDTH, minWidth: ROOM_WIDTH_MIN }}>
                    <Typography variant="subtitle2" sx={{ fontSize: '14px' }}>
                      Room
                    </Typography>
                  </TableCell>
                )}
                <TableCell style={{ width: PROVIDER_WIDTH, minWidth: PROVIDER_WIDTH_MIN }}>
                  <Typography variant="subtitle2" sx={{ fontSize: '14px' }}>
                    Provider
                  </Typography>
                </TableCell>
                <TableCell style={{ width: VISIT_ICONS_WIDTH, minWidth: VISIT_ICONS_WIDTH_MIN }}>
                  <Typography variant="subtitle2" sx={{ fontSize: '14px' }}>
                    Visit Components
                  </Typography>
                </TableCell>
                <TableCell style={{ width: NOTES_WIDTH, minWidth: NOTES_WIDTH_MIN }}>
                  <Typography variant="subtitle2" sx={{ fontSize: '14px' }}>
                    Notes
                  </Typography>
                </TableCell>
                <TableCell style={{ width: CHAT_WIDTH, minWidth: CHAT_WIDTH_MIN }}>
                  <Typography variant="subtitle2" sx={{ fontSize: '14px' }}>
                    Chat
                  </Typography>
                </TableCell>
                <TableCell
                  style={{
                    width: tab === ApptTab.prebooked ? GO_TO_ONE_BUTTON_WIDTH : GO_TO_TWO_BUTTON_WIDTH,
                    minWidth: tab === ApptTab.prebooked ? GO_TO_ONE_BUTTON_WIDTH_MIN : GO_TO_TWO_BUTTON_WIDTH_MIN,
                  }}
                >
                  <Typography variant="subtitle2" sx={{ fontSize: '14px' }}>
                    Go to...
                  </Typography>
                </TableCell>
                {tab === ApptTab.prebooked && (
                  <TableCell style={{ width: ACTION_WIDTH, minWidth: ACTION_WIDTH_MIN }}>
                    <Typography variant="subtitle2" sx={{ fontSize: '14px' }}>
                      Arrived
                    </Typography>
                  </TableCell>
                )}
              </TableRow>
            </TableHead>
            <TableBody>
              {tab === ApptTab['in-office'] ? (
                <>
                  <TableRow>
                    <TableCell sx={{ backgroundColor: alpha(theme.palette.secondary.main, 0.08) }} colSpan={11}>
                      <Box sx={{ display: 'flex', alignItems: 'center' }}>
                        <IconButton onClick={() => setCollapseWaiting(!collapseWaiting)} sx={{ mr: 0.75, p: 0 }}>
                          <ArrowDropDownCircleOutlinedIcon
                            sx={{
                              color: theme.palette.primary.main,
                              rotate: collapseWaiting ? '' : '180deg',
                            }}
                          ></ArrowDropDownCircleOutlinedIcon>
                        </IconButton>
                        {/* todo add a count to the this title */}
                        <Typography variant="subtitle2" sx={{ fontSize: '14px' }}>
                          Waiting Room (
                          {
                            appointments.filter((appointmentTemp) => {
                              return appointmentTemp.status === 'arrived' || appointmentTemp.status === 'ready';
                            }).length
                          }
                          )
                        </Typography>
                      </Box>
                    </TableCell>
                  </TableRow>
                  {!collapseWaiting &&
                    // todo add logic to filter out appointments that are not waiting
                    appointments
                      .filter((appointmentTemp) => {
                        return appointmentTemp.status === 'arrived' || appointmentTemp.status === 'ready';
                      })
                      .map((appointment) => {
                        return (
                          <AppointmentTableRow
                            key={appointment.id}
                            appointment={appointment}
                            location={location}
                            actionButtons={actionButtons}
                            showTime={showTime}
                            now={now}
                            updateAppointments={updateAppointments}
                            setEditingComment={setEditingComment}
                            tab={tab}
                            inHouseLabOrders={inHouseLabOrdersByAppointmentId[appointment.id]}
                          ></AppointmentTableRow>
                        );
                      })}
                </>
              ) : (
                appointments?.map((appointment) => {
                  return (
                    <AppointmentTableRow
                      key={appointment.id}
                      appointment={appointment}
                      location={location}
                      actionButtons={actionButtons}
                      showTime={showTime}
                      now={now}
                      updateAppointments={updateAppointments}
                      setEditingComment={setEditingComment}
                      tab={tab}
                      inHouseLabOrders={inHouseLabOrdersByAppointmentId[appointment.id]}
                    ></AppointmentTableRow>
                  );
                })
              )}
            </TableBody>
          </Table>
        </TableContainer>
      </Paper>
      {tab === ApptTab['in-office'] && (
        <Paper sx={{ marginTop: '16px' }}>
          <TableContainer sx={{ overflow: 'inherit' }}>
            <Table style={{ tableLayout: 'fixed', width: '100%' }}>
              <TableHead>
                <TableRow
                  sx={{ '& .MuiTableCell-root': { px: '8px' }, display: { xs: 'none', sm: 'none', md: 'table-row' } }}
                >
                  <TableCell style={{ width: NEXT_WIDTH }}></TableCell>
                  <TableCell style={{ width: TYPE_WIDTH, minWidth: TYPE_WIDTH_MIN }}></TableCell>
                  {showTime && <TableCell style={{ width: TIME_WIDTH, minWidth: TIME_WIDTH_MIN }}></TableCell>}
                  <TableCell style={{ minWidth: PATIENT_AND_REASON_WIDTH_MIN }}></TableCell>
                  <TableCell style={{ width: ROOM_WIDTH, minWidth: ROOM_WIDTH_MIN }}></TableCell>
                  <TableCell style={{ width: PROVIDER_WIDTH, minWidth: PROVIDER_WIDTH_MIN }}></TableCell>
                  <TableCell style={{ width: VISIT_ICONS_WIDTH, minWidth: VISIT_ICONS_WIDTH_MIN }}></TableCell>
                  <TableCell style={{ width: NOTES_WIDTH, minWidth: NOTES_WIDTH_MIN }}></TableCell>
                  <TableCell style={{ width: CHAT_WIDTH, minWidth: CHAT_WIDTH_MIN }}></TableCell>
                  <TableCell
                    style={{ width: GO_TO_TWO_BUTTON_WIDTH, minWidth: GO_TO_TWO_BUTTON_WIDTH_MIN }}
                  ></TableCell>
                </TableRow>
              </TableHead>
              <TableBody>
                <TableRow>
                  <TableCell sx={{ backgroundColor: alpha(theme.palette.secondary.main, 0.08) }} colSpan={11}>
                    <Box sx={{ display: 'flex', alignItems: 'center' }}>
                      <IconButton onClick={() => setCollapseExam(!collapseExam)} sx={{ mr: 0.75, p: 0 }}>
                        <ArrowDropDownCircleOutlinedIcon
                          sx={{
                            color: theme.palette.primary.main,
                            rotate: collapseExam ? '' : '180deg',
                          }}
                        ></ArrowDropDownCircleOutlinedIcon>
                      </IconButton>
                      {/* todo add a count to the this title */}
                      <Typography variant="subtitle2" sx={{ fontSize: '14px' }}>
                        Exam Rooms (
                        {
                          appointments.filter((appointmentTemp) => {
                            return appointmentTemp.status !== 'arrived' && appointmentTemp.status !== 'ready';
                          }).length
                        }
                        )
                      </Typography>
                    </Box>
                  </TableCell>
                </TableRow>
                {!collapseExam &&
                  // todo add logic to filter out appointments that are not in exam
                  appointments
                    .filter((appointmentTemp) => {
                      return appointmentTemp.status !== 'arrived' && appointmentTemp.status !== 'ready';
                    })
                    .map((appointment) => {
                      return (
                        <AppointmentTableRow
                          key={appointment.id}
                          appointment={appointment}
                          location={location}
                          actionButtons={actionButtons}
                          showTime={showTime}
                          now={now}
                          updateAppointments={updateAppointments}
                          setEditingComment={setEditingComment}
                          tab={tab}
                          inHouseLabOrders={inHouseLabOrdersByAppointmentId[appointment.id]}
                        ></AppointmentTableRow>
                      );
                    })}
              </TableBody>
            </Table>
          </TableContainer>
        </Paper>
      )}
    </>
  );
}<|MERGE_RESOLUTION|>--- conflicted
+++ resolved
@@ -25,17 +25,10 @@
   ACTION_WIDTH_MIN,
   CHAT_WIDTH,
   CHAT_WIDTH_MIN,
-<<<<<<< HEAD
   GO_TO_ONE_BUTTON_WIDTH,
   GO_TO_ONE_BUTTON_WIDTH_MIN,
   GO_TO_TWO_BUTTON_WIDTH,
   GO_TO_TWO_BUTTON_WIDTH_MIN,
-  GROUP_WIDTH,
-  GROUP_WIDTH_MIN,
-=======
-  GO_TO_WIDTH,
-  GO_TO_WIDTH_MIN,
->>>>>>> 3151d76e
   NEXT_WIDTH,
   NOTES_WIDTH,
   NOTES_WIDTH_MIN,
