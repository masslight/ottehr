import { progressNoteIcon, startIntakeIcon } from '@ehrTheme/icons';
import ChatOutlineIcon from '@mui/icons-material/ChatOutlined';
import InfoOutlinedIcon from '@mui/icons-material/InfoOutlined';
import MedicalInformationIcon from '@mui/icons-material/MedicalInformationOutlined';
import PriorityHighRoundedIcon from '@mui/icons-material/PriorityHighRounded';
import { LoadingButton } from '@mui/lab';
import {
  Badge,
  Box,
  capitalize,
  Grid,
  IconButton,
  MenuItem,
  Stack,
  TableCell,
  TableRow,
  TextField,
  Tooltip,
  Typography,
  useMediaQuery,
  useTheme,
} from '@mui/material';
import { Operation } from 'fast-json-patch';
import { Appointment, Location } from 'fhir/r4b';
import { DateTime } from 'luxon';
import { enqueueSnackbar } from 'notistack';
import React, { ReactElement, useCallback, useEffect, useMemo, useState } from 'react';
import { Link, useNavigate } from 'react-router-dom';
import { otherColors } from 'src/themes/ottehr/colors';
import {
  ExtendedMedicationDataForResponse,
  formatMinutes,
  getDurationOfStatus,
  getPatchBinary,
  getVisitTotalTime,
  InHouseOrderListPageItemDTO,
  InPersonAppointmentInformation,
  LabOrderListPageDTO,
  NursingOrder,
  PRACTITIONER_CODINGS,
  PROJECT_NAME,
  ROOM_EXTENSION_URL,
  VisitStatusLabel,
} from 'utils';
import { LANGUAGES } from '../constants';
import { dataTestIds } from '../constants/data-test-ids';
import ChatModal from '../features/chat/ChatModal';
import { usePractitionerActions } from '../features/css-module/hooks/usePractitioner';
import { checkInPatient } from '../helpers';
import { displayOrdersToolTip } from '../helpers';
import { getTimezone } from '../helpers/formatDateTime';
import { formatPatientName } from '../helpers/formatPatientName';
import { getOfficePhoneNumber } from '../helpers/getOfficePhoneNumber';
import { handleChangeInPersonVisitStatus } from '../helpers/inPersonVisitStatusUtils';
import { useApiClients } from '../hooks/useAppClients';
import useEvolveUser from '../hooks/useEvolveUser';
import AppointmentNote from './AppointmentNote';
import AppointmentTableRowMobile from './AppointmentTableRowMobile';
import { ApptTab } from './AppointmentTabs';
import { GenericToolTip } from './GenericToolTip';
import GoToButton from './GoToButton';
import { InfoIconsToolTip } from './InfoIconsToolTip';
import { PatientDateOfBirth } from './PatientDateOfBirth';
import { PriorityIconWithBorder } from './PriorityIconWithBorder';
import ReasonsForVisit from './ReasonForVisit';

interface AppointmentTableProps {
  appointment: InPersonAppointmentInformation;
  location?: Location;
  actionButtons: boolean;
  showTime: boolean;
  now: DateTime;
  tab: ApptTab;
  updateAppointments: () => void;
  setEditingComment: (editingComment: boolean) => void;
  inHouseLabOrders: InHouseOrderListPageItemDTO[] | undefined;
  externalLabOrders: LabOrderListPageDTO[] | undefined;
<<<<<<< HEAD
  inHouseMedications: ExtendedMedicationDataForResponse[] | undefined;
=======
  nursingOrders: NursingOrder[] | undefined;
>>>>>>> a4634a37
}

const VITE_APP_QRS_URL = import.meta.env.VITE_APP_QRS_URL;

export function getAppointmentStatusChip(status: VisitStatusLabel | undefined, count?: number): ReactElement {
  if (!status) {
    return <span>todo1</span>;
  }
  if (!CHIP_STATUS_MAP[status]) {
    return <span>todo2</span>;
  }

  return (
    <span
      data-testid={dataTestIds.dashboard.appointmentStatus}
      style={{
        fontSize: '12px',
        borderRadius: '4px',
        border: `${['pending', 'checked out'].includes(status) ? '1px solid #BFC2C6' : 'none'}`,
        textTransform: 'uppercase',
        background: CHIP_STATUS_MAP[status].background.primary,
        color: CHIP_STATUS_MAP[status].color.primary,
        display: 'inline-block',
        padding: '2px 8px 0 8px',
        verticalAlign: 'middle',
      }}
    >
      {count ? `${status} - ${count}` : status}
    </span>
  );
}

export const CHIP_STATUS_MAP: {
  [status in VisitStatusLabel]: {
    background: {
      primary: string;
      secondary?: string;
    };
    color: {
      primary: string;
      secondary?: string;
    };
  };
} = {
  pending: {
    background: {
      primary: '#FFFFFF',
    },
    color: {
      primary: '#546E7A',
    },
  },
  arrived: {
    background: {
      primary: '#ECEFF1',
      secondary: '#9E9E9E',
    },
    color: {
      primary: '#37474F',
    },
  },
  ready: {
    background: {
      primary: '#C8E6C9',
      secondary: '#43A047',
    },
    color: {
      primary: '#1B5E20',
    },
  },
  intake: {
    background: {
      primary: '#e0b6fc',
    },
    color: {
      primary: '#412654',
    },
  },
  'ready for provider': {
    background: {
      primary: '#D1C4E9',
      secondary: '#673AB7',
    },
    color: {
      primary: '#311B92',
    },
  },
  provider: {
    background: {
      primary: '#B3E5FC',
    },
    color: {
      primary: '#01579B',
    },
  },
  'ready for discharge': {
    background: {
      primary: '#B2EBF2',
    },
    color: {
      primary: '#006064',
    },
  },
  completed: {
    background: {
      primary: '#FFFFFF',
    },
    color: {
      primary: '#546E7A',
    },
  },
  cancelled: {
    background: {
      primary: '#FECDD2',
    },
    color: {
      primary: '#B71C1C',
    },
  },
  'no show': {
    background: {
      primary: '#DFE5E9',
    },
    color: {
      primary: '#212121',
    },
  },
  unknown: {
    background: {
      primary: '#FFFFFF',
    },
    color: {
      primary: '#000000',
    },
  },
};

const linkStyle = {
  display: 'contents',
  color: otherColors.tableRow,
};

const longWaitTimeFlag = (appointment: InPersonAppointmentInformation, statusTime: number): boolean => {
  if (
    appointment.status === 'ready for provider' ||
    appointment.status === 'intake' ||
    (appointment.status === 'ready' && appointment.appointmentType !== 'walk-in')
  ) {
    if (statusTime > 45) {
      return true;
    }
  }
  return false;
};

export default function AppointmentTableRow({
  appointment,
  location,
  actionButtons,
  showTime,
  now,
  tab,
  updateAppointments,
  setEditingComment,
  inHouseLabOrders,
  externalLabOrders,
<<<<<<< HEAD
  inHouseMedications,
=======
  nursingOrders,
>>>>>>> a4634a37
}: AppointmentTableProps): ReactElement {
  const { oystehr, oystehrZambda } = useApiClients();
  const theme = useTheme();
  const navigate = useNavigate();
  const { encounter } = appointment;
  const [statusTime, setStatusTime] = useState<string>('');
  const [arrivedStatusSaving, setArrivedStatusSaving] = useState<boolean>(false);
  const [room, setRoom] = useState<string>(appointment.room || '');
  const [roomSaving, setRoomSaving] = useState<boolean>(false);
  const [chatModalOpen, setChatModalOpen] = useState<boolean>(false);
  const [hasUnread, setHasUnread] = useState<boolean>(appointment.smsModel?.hasUnreadMessages || false);
  const user = useEvolveUser();

  if (!user) {
    throw new Error('User is not defined');
  }

  const [startIntakeButtonLoading, setStartIntakeButtonLoading] = useState(false);
  const { handleUpdatePractitioner } = usePractitionerActions(encounter, 'start', PRACTITIONER_CODINGS.Admitter);
  const rooms = useMemo(() => {
    return location?.extension?.filter((ext) => ext.url === ROOM_EXTENSION_URL).map((ext) => ext.valueString);
  }, [location]);

  const officePhoneNumber = getOfficePhoneNumber(location);

  const patientName =
    (appointment.patient.lastName &&
      appointment.patient.firstName &&
      formatPatientName({
        firstName: appointment.patient.firstName,
        lastName: appointment.patient.lastName,
        middleName: appointment.patient.middleName,
      })) ||
    'Unknown';

  let start;
  if (appointment.start) {
    const locationTimeZone = getTimezone(location);
    const dateTime = DateTime.fromISO(appointment.start).setZone(locationTimeZone);
    start = dateTime.toFormat('h:mm a');
  }

  const showChatIcon = appointment.smsModel !== undefined;
  // console.log('sms model', appointment.smsModel);

  const isMobile = useMediaQuery(theme.breakpoints.down('sm'));

  useEffect(() => {
    setHasUnread(appointment.smsModel?.hasUnreadMessages || false);
  }, [appointment.smsModel?.hasUnreadMessages]);

  const handleArrivedClick = async (_event: React.MouseEvent<HTMLElement>): Promise<void> => {
    if (!oystehr) {
      throw new Error('error getting fhir client');
    }
    if (!appointment.id) {
      throw new Error('error getting appointment id');
    }
    setArrivedStatusSaving(true);
    await checkInPatient(oystehr, appointment.id, appointment.encounterId, user);
    setArrivedStatusSaving(false);
    await updateAppointments();
  };

  const changeRoom = async (room?: string): Promise<void> => {
    if (!oystehr) {
      throw new Error('error getting fhir client');
    }
    if (!appointment.id) {
      throw new Error('error getting appointment id');
    }
    setRoomSaving(true);

    const appointmentToUpdate = await oystehr.fhir.get<Appointment>({
      resourceType: 'Appointment',
      id: appointment.id,
    });

    let patchOp: Operation;

    if (!room) {
      const extension = (appointmentToUpdate.extension || []).filter((ext) => ext.url !== ROOM_EXTENSION_URL);

      if (extension?.length === 0) {
        patchOp = {
          op: 'remove',
          path: '/extension',
        };
      } else {
        patchOp = {
          op: 'replace',
          path: '/extension',
          value: extension,
        };
      }
    } else {
      if (appointmentToUpdate.extension?.find((ext) => ext.url === ROOM_EXTENSION_URL)) {
        patchOp = {
          op: 'replace',
          path: '/extension',
          value: appointmentToUpdate.extension.map((ext) => {
            if (ext.url === ROOM_EXTENSION_URL) {
              return { url: ROOM_EXTENSION_URL, valueString: room };
            }
            return ext;
          }),
        };
      } else {
        if ((appointmentToUpdate.extension || []).length === 0) {
          patchOp = {
            op: 'add',
            path: '/extension',
            value: [{ url: ROOM_EXTENSION_URL, valueString: room }],
          };
        } else {
          patchOp = {
            op: 'replace',
            path: '/extension',
            value: [...(appointmentToUpdate.extension || []), { url: ROOM_EXTENSION_URL, valueString: room }],
          };
        }
      }
    }

    await oystehr.fhir.batch({
      requests: [
        getPatchBinary({ resourceId: appointment.id, resourceType: 'Appointment', patchOperations: [patchOp] }),
      ],
    });

    setRoomSaving(false);
  };

  const recentStatus = appointment?.visitStatusHistory[appointment.visitStatusHistory.length - 1];
  const { totalMinutes, waitingMinutesEstimate } = useMemo(() => {
    const totalMinutes = getVisitTotalTime(appointment, appointment.visitStatusHistory, now);
    const waitingMinutesEstimate = appointment?.waitingMinutes;
    return { totalMinutes, waitingMinutesEstimate };
  }, [appointment, now]);
  if (recentStatus && recentStatus.period) {
    const currentStatusTime = getDurationOfStatus(recentStatus, now);

    let statusTimeTemp =
      tab === ApptTab.cancelled || tab === ApptTab.completed || recentStatus.status === 'ready for discharge'
        ? `${formatMinutes(totalMinutes)}m`
        : `${formatMinutes(currentStatusTime)}m`;

    if (
      tab !== ApptTab.cancelled &&
      tab !== ApptTab.completed &&
      statusTimeTemp !== `${formatMinutes(totalMinutes)}m` &&
      recentStatus.status !== 'ready for discharge' &&
      appointment.visitStatusHistory &&
      appointment?.visitStatusHistory.length > 1
    ) {
      statusTimeTemp += ` / ${formatMinutes(totalMinutes)}m`;
    }

    if (statusTimeTemp !== statusTime) {
      setStatusTime(statusTimeTemp);
    }
  }

  const patientDateOfBirth = appointment.needsDOBConfirmation
    ? appointment.unconfirmedDOB
    : appointment.patient?.dateOfBirth;

  const isLongWaitingTime = useMemo(() => {
    return longWaitTimeFlag(appointment, parseInt(statusTime) || 0);
  }, [appointment, statusTime]);

  const formattedPriorityHighIcon = (
    <PriorityHighRoundedIcon
      style={{
        height: '14px',
        width: '14px',
        padding: '2px',
        color: theme.palette.primary.contrastText,
        backgroundColor: otherColors.priorityHighIcon,
        borderRadius: '4px',
        marginRight: '4px',
      }}
    />
  );

  const longWaitFlag = (
    <Box
      sx={{
        display: 'flex',
        gap: 1,
        alignItems: 'center',
      }}
    >
      <PriorityIconWithBorder fill={theme.palette.warning.main} />
      <Typography
        variant="body2"
        color={theme.palette.getContrastText(theme.palette.background.default)}
        style={{ display: 'inline', fontWeight: 500 }}
      >
        Long wait: Please check on patient
      </Typography>
    </Box>
  );

  const timeToolTip = (
    <Grid container sx={{ width: '100%' }}>
      <Box
        sx={{
          display: 'flex',
          flexDirection: 'column',
          gap: 2,
        }}
      >
        {isLongWaitingTime && longWaitFlag}
        {appointment?.visitStatusHistory?.map((statusTemp, index) => {
          return (
            <Box key={index} sx={{ display: 'flex', gap: 1 }}>
              <Typography
                variant="body2"
                color={theme.palette.getContrastText(theme.palette.background.default)}
                style={{ display: 'inline', marginTop: 1 }}
              >
                {formatMinutes(getDurationOfStatus(statusTemp, now))} mins
              </Typography>
              {getAppointmentStatusChip(statusTemp.status as VisitStatusLabel)}
            </Box>
          );
        })}

        <Typography
          variant="body2"
          color={theme.palette.getContrastText(theme.palette.background.default)}
          style={{ display: 'inline', fontWeight: 500 }}
        >
          Total LOS: {formatMinutes(totalMinutes)} mins
        </Typography>
        <Typography
          variant="body2"
          color={theme.palette.getContrastText(theme.palette.background.default)}
          style={{ display: 'inline', fontWeight: 500 }}
          sx={{ whiteSpace: { md: 'nowrap', sm: 'normal' } }}
        >
          Estimated wait time at check-in:
          {waitingMinutesEstimate !== undefined
            ? ` ${formatMinutes(Math.floor(waitingMinutesEstimate / 5) * 5)} mins`
            : ''}
          {/* previous waiting minutes logic
          {waitingMinutesEstimate
            ? ` ${formatMinutes(waitingMinutesEstimate)} - ${formatMinutes(waitingMinutesEstimate + 15)} mins`
            : ''} */}
        </Typography>
      </Box>
    </Grid>
  );

  const statusTimeEl = (
    <>
      <Grid item>{isLongWaitingTime && <PriorityIconWithBorder fill={theme.palette.warning.main} />}</Grid>
      <Grid item sx={{ display: 'flex', alignItems: 'center' }}>
        <Typography variant="body1" sx={{ display: 'inline', fontWeight: `${isLongWaitingTime ? '700' : ''}` }}>
          {statusTime}
        </Typography>
        {appointment.visitStatusHistory && appointment.visitStatusHistory.length > 1 && (
          <span style={{ color: 'rgba(0, 0, 0, 0.6)', display: 'flex', alignItems: 'center' }}>
            <InfoOutlinedIcon
              style={{
                height: '20px',
                width: '20px',
                padding: '2px',
                borderRadius: '4px',
                marginLeft: '2px',
                marginTop: '1px',
              }}
            />
          </span>
        )}
      </Grid>
    </>
  );

  const quickTexts: { [key in LANGUAGES]: string }[] = useMemo(() => {
    return [
      // todo need to make url dynamic or pull from location
      {
        english: `Please complete the paperwork and sign consent forms to avoid a delay in check-in. For ${appointment.patient.firstName}, click here: ${VITE_APP_QRS_URL}/visit/${appointment.id}`,
        // cSpell:disable-next Spanish
        spanish: `Complete la documentación y firme los formularios de consentimiento para evitar demoras en el registro. Para ${appointment.patient.firstName}, haga clic aquí: ${VITE_APP_QRS_URL}/visit/${appointment.id}`,
      },
      {
        english:
          'To prevent any delays with your pre-booked visit, please complete the digital paperwork fully in our new system.',
        spanish:
          // cSpell:disable-next Spanish
          'Para evitar demoras en su visita preprogramada, complete toda la documentación digital en nuestro nuevo sistema.',
      },
      {
        english: 'We are now ready to check you in. Please head to the front desk to complete the process.',
        // cSpell:disable-next Spanish
        spanish: 'Ahora estamos listos para registrarlo. Diríjase a la recepción para completar el proceso.',
      },
      {
        english: 'We are ready for the patient to be seen, please enter the facility.',
        // cSpell:disable-next Spanish
        spanish: 'Estamos listos para atender al paciente; ingrese al centro.',
      },
      {
        english: `${PROJECT_NAME} is trying to get ahold of you. Please call us at ${officePhoneNumber} or respond to this text message.`,
        // cSpell:disable-next Spanish
        spanish: `${PROJECT_NAME} está intentando comunicarse con usted. Llámenos al ${officePhoneNumber} o responda a este mensaje de texto.`,
      },
      {
        english: `${PROJECT_NAME} hopes you are feeling better. Please call us with any questions at ${officePhoneNumber}.`,
        // cSpell:disable-next Spanish
        spanish: `${PROJECT_NAME} espera que se sienta mejor. Llámenos si tiene alguna pregunta al ${officePhoneNumber}.`,
      },
    ];
  }, [appointment.id, appointment.patient.firstName, officePhoneNumber]);

  const onCloseChat = useCallback(() => {
    setChatModalOpen(false);
  }, [setChatModalOpen]);

  const onMarkAllRead = useCallback(() => {
    setHasUnread(false);
  }, [setHasUnread]);

  if (isMobile) {
    return (
      <AppointmentTableRowMobile
        appointment={appointment}
        patientName={patientName}
        start={start}
        tab={tab}
        formattedPriorityHighIcon={formattedPriorityHighIcon}
        statusTime={statusTime}
        statusChip={getAppointmentStatusChip(appointment.status)}
        isLongWaitingTime={isLongWaitingTime}
        patientDateOfBirth={patientDateOfBirth}
        statusTimeEl={showTime ? statusTimeEl : undefined}
        linkStyle={linkStyle}
        timeToolTip={timeToolTip}
      ></AppointmentTableRowMobile>
    );
  }

  const handleStartIntakeButton = async (): Promise<void> => {
    setStartIntakeButtonLoading(true);
    try {
      await handleUpdatePractitioner();
      if (!encounter.id) {
        throw new Error('Encounter ID is not defined but it is required in order to start intake.');
      }

      if (!oystehrZambda) {
        throw new Error('Oystehr Zambda client is not defined');
      }

      await handleChangeInPersonVisitStatus(
        {
          encounterId: encounter.id,
          user,
          updatedStatus: 'intake',
        },
        oystehrZambda
      );
      navigate(`/in-person/${appointment.id}/patient-info`);
    } catch (error) {
      console.error(error);
      enqueueSnackbar('An error occurred. Please try again.', { variant: 'error' });
    }
    setStartIntakeButtonLoading(false);
  };

  const renderStartIntakeButton = (): ReactElement | undefined => {
    if (appointment.status === 'arrived' || appointment.status === 'ready' || appointment.status === 'intake') {
      return (
        <GoToButton
          text="Start Intake"
          loading={startIntakeButtonLoading}
          onClick={handleStartIntakeButton}
          dataTestId={dataTestIds.dashboard.intakeButton}
        >
          <img src={startIntakeIcon} />
        </GoToButton>
      );
    }
    return undefined;
  };

  const renderProgressNoteButton = (): ReactElement | undefined => {
    if (
      appointment.status === 'ready for provider' ||
      appointment.status === 'provider' ||
      appointment.status === 'completed'
    ) {
      return (
        <GoToButton
          text="Progress Note"
          onClick={() => navigate(`/in-person/${appointment.id}`)}
          dataTestId={dataTestIds.dashboard.progressNoteButton}
        >
          <img src={progressNoteIcon} />
        </GoToButton>
      );
    }
    return undefined;
  };

  // there are two different tooltips that are show on the tracking board depending which tab/section you are on
  // 1. visit components on prebooked, in-office/waiting and cancelled
  // 2. orders on in-office/in-exam and discharged
  // this bool determines what style mouse should show on hover for the cells that hold these tooltips
  // if orders tooltip is displayed, we check if there are any orders - if no orders the cell will be empty and it doesn't make sense to have the pointer hand
  // if visit components, there is always something in this cell, hence the default to true
  const showPointerForInfoIcons = displayOrdersToolTip(appointment, tab)
<<<<<<< HEAD
    ? inHouseLabOrders?.length || externalLabOrders?.length || inHouseMedications?.length
=======
    ? inHouseLabOrders?.length || externalLabOrders?.length || nursingOrders?.length
>>>>>>> a4634a37
    : true;

  return (
    <TableRow
      id="appointments-table-row"
      data-testid={dataTestIds.dashboard.tableRowWrapper(appointment.id)}
      sx={{
        '&:last-child td, &:last-child th': { border: 0 },
        '& .MuiTableCell-root': { p: '8px' },
        position: 'relative',
        ...(appointment.next && {
          // borderTop: '2px solid #43A047',
          boxShadow: `inset 0 0 0 1px ${CHIP_STATUS_MAP[appointment.status].background.secondary}`,
        }),
      }}
    >
      <TableCell sx={{ verticalAlign: 'center' }}>
        {appointment.next && (
          <Box
            sx={{
              backgroundColor: CHIP_STATUS_MAP[appointment.status].background.secondary,
              position: 'absolute',
              width: '25px',
              bottom: 0,
              left: '-25px',
              height: '100%',
              borderTopLeftRadius: '10px',
              borderBottomLeftRadius: '10px',
            }}
          >
            <Typography
              variant="body1"
              fontSize={14}
              sx={{
                writingMode: 'vertical-lr',
                transform: 'scale(-1)',
                position: 'absolute',
                top: '28%',
                left: '10%',
                color: theme.palette.background.paper,
              }}
            >
              NEXT
            </Typography>
          </Box>
        )}
      </TableCell>
      <TableCell data-testid={dataTestIds.dashboard.tableRowStatus(appointment.id)}>
        <Typography variant="body1">
          {capitalize?.(
            appointment.appointmentType === 'post-telemed'
              ? 'Post Telemed'
              : (appointment.appointmentType || '').toString()
          )}
        </Typography>
        <Typography variant="body1">
          <strong>{start}</strong>
        </Typography>
        {tab !== ApptTab.prebooked && <Box mt={1}>{getAppointmentStatusChip(appointment.status)}</Box>}
      </TableCell>
      {/* placeholder until time stamps for waiting and in exam or something comparable are made */}
      {/* <TableCell sx={{ verticalAlign: 'top' }}><Typography variant="body1" aria-owns={hoverElement ? 'status-popover' : undefined} aria-haspopup='true' sx={{ verticalAlign: 'top' }} onMouseOver={(event) => setHoverElement(event.currentTarget)} onMouseLeave={() => setHoverElement(undefined)}>{statusTime}</Typography></TableCell>
          <Popover id='status-popover' open={hoverElement !== undefined} anchorEl={hoverElement} anchorOrigin={{ vertical: 'top', horizontal: 'center' }} transformOrigin={{ vertical: 'bottom', horizontal: 'right' }} onClose={() => setHoverElement(undefined)}><Typography>test</Typography></Popover> */}
      {showTime && (
        <TableCell sx={{ verticalAlign: 'center' }}>
          <Tooltip
            componentsProps={{
              tooltip: {
                sx: {
                  width: 'auto',
                  maxWidth: 'none',
                  marginLeft: 'auto',
                  marginRight: 'auto',
                  padding: 2,
                  backgroundColor: theme.palette.background.default,
                  boxShadow:
                    '0px 1px 8px 0px rgba(0, 0, 0, 0.12), 0px 3px 4px 0px rgba(0, 0, 0, 0.14), 0px 3px 3px -2px rgba(0, 0, 0, 0.20)',
                  '& .MuiTooltip-arrow': { color: theme.palette.background.default },
                },
              },
            }}
            title={timeToolTip}
            placement="top"
            arrow
          >
            <Grid sx={{ display: 'flex', alignItems: 'center', marginTop: '8px' }} gap={1}>
              {statusTimeEl}
            </Grid>
          </Tooltip>
        </TableCell>
      )}
      <TableCell sx={{ verticalAlign: 'center', wordWrap: 'break-word' }}>
        <Box sx={{ display: 'flex', flexDirection: 'column', gap: 0.5 }}>
          <Link
            to={`/patient/${appointment.patient.id}`}
            style={{ textDecoration: 'none' }}
            data-testId={dataTestIds.dashboard.patientName}
          >
            <Typography variant="subtitle2" sx={{ fontSize: '16px', color: '#000' }}>
              {patientName}
            </Typography>
          </Link>
          {appointment.needsDOBConfirmation ? (
            <GenericToolTip title="Date of birth for returning patient was not confirmed" customWidth="170px">
              <Box sx={{ display: 'flex', gap: 0.75, alignItems: 'center', flexWrap: 'nowrap' }}>
                <Typography variant="body2" sx={{ color: theme.palette.text.secondary, whiteSpace: 'nowrap' }}>{`${
                  appointment.patient?.sex && capitalize(appointment.patient?.sex)
                } | `}</Typography>
                <Box sx={{ display: 'flex', alignItems: 'center', flexWrap: 'nowrap' }}>
                  <PatientDateOfBirth dateOfBirth={patientDateOfBirth} />
                  {appointment.needsDOBConfirmation && <PriorityIconWithBorder fill={theme.palette.warning.main} />}
                </Box>
              </Box>
            </GenericToolTip>
          ) : (
            <Box sx={{ display: 'flex', gap: 0.75, alignItems: 'center', flexWrap: 'nowrap' }}>
              <Typography sx={{ color: theme.palette.text.secondary, whiteSpace: 'nowrap' }}>{`${
                appointment.patient?.sex && capitalize(appointment.patient?.sex)
              } |`}</Typography>
              <PatientDateOfBirth dateOfBirth={patientDateOfBirth} />
            </Box>
          )}
          <ReasonsForVisit
            reasonsForVisit={appointment.reasonForVisit}
            tab={tab}
            formattedPriorityHighIcon={formattedPriorityHighIcon}
            lineMax={2}
          ></ReasonsForVisit>
        </Box>
      </TableCell>
      {(tab === ApptTab['in-office'] || tab === ApptTab.completed) && (
        <TableCell
          sx={{
            verticalAlign: 'center',
          }}
        >
          {tab === ApptTab['in-office'] ? (
            rooms &&
            rooms.length > 0 && (
              <TextField
                select
                fullWidth
                variant="standard"
                disabled={roomSaving}
                value={room}
                onChange={(e) => {
                  setRoom(e.target.value);
                  void changeRoom(e.target.value);
                }}
              >
                <MenuItem value={''}>None</MenuItem>
                {rooms?.map((room) => (
                  <MenuItem key={room} value={room}>
                    {room}
                  </MenuItem>
                ))}
              </TextField>
            )
          ) : (
            <Typography sx={{ fontSize: 14, display: 'inline' }}>{room}</Typography>
          )}
        </TableCell>
      )}
      <TableCell sx={{ verticalAlign: 'center' }}>
        <Typography sx={{ fontSize: 14, display: 'inline' }}>{appointment.provider}</Typography>
      </TableCell>
      <TableCell
        sx={{
          verticalAlign: 'center',
          cursor: `${showPointerForInfoIcons ? 'pointer' : 'auto'}`,
        }}
      >
        <InfoIconsToolTip
          appointment={appointment}
          tab={tab}
          inHouseLabOrders={inHouseLabOrders}
          externalLabOrders={externalLabOrders}
<<<<<<< HEAD
          inHouseMedications={inHouseMedications}
=======
          nursingOrders={nursingOrders}
>>>>>>> a4634a37
        />
      </TableCell>
      <TableCell sx={{ verticalAlign: 'center' }}>
        <AppointmentNote
          appointment={appointment}
          oystehr={oystehr}
          user={user}
          updateAppointments={updateAppointments}
          setEditingComment={setEditingComment}
        ></AppointmentNote>
      </TableCell>
      <TableCell sx={{ verticalAlign: 'center' }}>
        {showChatIcon && (
          <IconButton
            sx={{
              backgroundColor: theme.palette.primary.main,
              width: '36px',
              height: '36px',
              borderRadius: '100%',
              display: 'flex',
              justifyContent: 'center',
              alignItems: 'center',
              '&:hover': {
                backgroundColor: theme.palette.primary.main,
              },
            }}
            onClick={(_event) => {
              setChatModalOpen(true);
            }}
            aria-label={hasUnread ? 'unread messages chat icon' : 'chat icon, no unread messages'}
          >
            {/* todo reduce code duplication */}
            {hasUnread ? (
              <Badge
                variant="dot"
                color="warning"
                sx={{
                  '& .MuiBadge-badge': {
                    width: '14px',
                    height: '14px',
                    borderRadius: '10px',
                    border: '2px solid white',
                    top: '-4px',
                    right: '-4px',
                  },
                }}
              >
                <ChatOutlineIcon
                  sx={{
                    color: theme.palette.primary.contrastText,
                    height: '20px',
                    width: '20px',
                  }}
                ></ChatOutlineIcon>
              </Badge>
            ) : (
              <ChatOutlineIcon
                sx={{
                  color: theme.palette.primary.contrastText,
                  height: '20px',
                  width: '20px',
                }}
              ></ChatOutlineIcon>
            )}
          </IconButton>
        )}
      </TableCell>
      <TableCell sx={{ verticalAlign: 'center' }}>
        <Stack direction={'row'} spacing={1}>
          <GoToButton
            text="Visit Details"
            onClick={() => navigate(`/visit/${appointment.id}`)}
            dataTestId={dataTestIds.dashboard.visitDetailsButton}
          >
            <MedicalInformationIcon />
          </GoToButton>
          {renderStartIntakeButton()}
          {renderProgressNoteButton()}
        </Stack>
      </TableCell>
      {actionButtons && (
        <TableCell sx={{ verticalAlign: 'center' }}>
          <LoadingButton
            data-testid={dataTestIds.dashboard.arrivedButton}
            onClick={handleArrivedClick}
            loading={arrivedStatusSaving}
            variant="contained"
            sx={{
              borderRadius: 8,
              textTransform: 'none',
              fontSize: '15px',
              fontWeight: 500,
            }}
          >
            Arrived
          </LoadingButton>
        </TableCell>
      )}
      {chatModalOpen && (
        <ChatModal
          appointment={appointment}
          currentLocation={location}
          onClose={onCloseChat}
          onMarkAllRead={onMarkAllRead}
          quickTexts={quickTexts}
        />
      )}
    </TableRow>
  );
}<|MERGE_RESOLUTION|>--- conflicted
+++ resolved
@@ -75,11 +75,8 @@
   setEditingComment: (editingComment: boolean) => void;
   inHouseLabOrders: InHouseOrderListPageItemDTO[] | undefined;
   externalLabOrders: LabOrderListPageDTO[] | undefined;
-<<<<<<< HEAD
+  nursingOrders: NursingOrder[] | undefined;
   inHouseMedications: ExtendedMedicationDataForResponse[] | undefined;
-=======
-  nursingOrders: NursingOrder[] | undefined;
->>>>>>> a4634a37
 }
 
 const VITE_APP_QRS_URL = import.meta.env.VITE_APP_QRS_URL;
@@ -246,11 +243,8 @@
   setEditingComment,
   inHouseLabOrders,
   externalLabOrders,
-<<<<<<< HEAD
+  nursingOrders,
   inHouseMedications,
-=======
-  nursingOrders,
->>>>>>> a4634a37
 }: AppointmentTableProps): ReactElement {
   const { oystehr, oystehrZambda } = useApiClients();
   const theme = useTheme();
@@ -666,11 +660,7 @@
   // if orders tooltip is displayed, we check if there are any orders - if no orders the cell will be empty and it doesn't make sense to have the pointer hand
   // if visit components, there is always something in this cell, hence the default to true
   const showPointerForInfoIcons = displayOrdersToolTip(appointment, tab)
-<<<<<<< HEAD
-    ? inHouseLabOrders?.length || externalLabOrders?.length || inHouseMedications?.length
-=======
-    ? inHouseLabOrders?.length || externalLabOrders?.length || nursingOrders?.length
->>>>>>> a4634a37
+    ? inHouseLabOrders?.length || externalLabOrders?.length || nursingOrders?.length || inHouseMedications?.length
     : true;
 
   return (
@@ -848,11 +838,8 @@
           tab={tab}
           inHouseLabOrders={inHouseLabOrders}
           externalLabOrders={externalLabOrders}
-<<<<<<< HEAD
+          nursingOrders={nursingOrders}
           inHouseMedications={inHouseMedications}
-=======
-          nursingOrders={nursingOrders}
->>>>>>> a4634a37
         />
       </TableCell>
       <TableCell sx={{ verticalAlign: 'center' }}>
