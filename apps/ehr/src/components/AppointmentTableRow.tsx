--- conflicted
+++ resolved
@@ -29,18 +29,11 @@
   VisitStatusLabel,
   formatMinutes,
   getDurationOfStatus,
-<<<<<<< HEAD
   PROJECT_NAME,
-} from 'utils';
-import { LANGUAGES } from '../constants';
-import { PriorityIconWithBorder } from './PriorityIconWithBorder';
-=======
   getVisitTotalTime,
 } from 'utils';
 import { LANGUAGES } from '../constants';
 import { dataTestIds } from '../constants/data-test-ids';
-import { otherColors } from '../CustomThemeProvider';
->>>>>>> 735d3d1f
 import ChatModal from '../features/chat/ChatModal';
 import { CSSButton } from '../features/css-module/components/CSSButton';
 import { usePractitionerActions } from '../features/css-module/hooks/usePractitioner';
@@ -58,18 +51,9 @@
 import { GenericToolTip, PaperworkToolTipContent } from './GenericToolTip';
 import { IntakeCheckmark } from './IntakeCheckmark';
 import { PatientDateOfBirth } from './PatientDateOfBirth';
-<<<<<<< HEAD
-import { formatPatientName } from '../helpers/formatPatientName';
 import { otherColors } from 'src/themes/ottehr/colors';
-import { usePractitionerActions } from '../features/css-module/hooks/usePractitioner';
-import { practitionerType } from '../helpers/practitionerUtils';
-import { enqueueSnackbar } from 'notistack';
-import { useAppointment } from '../features/css-module/hooks/useAppointment';
-import { handleChangeInPersonVisitStatus } from '../helpers/inPersonVisitStatusUtils';
-=======
 import { PriorityIconWithBorder } from './PriorityIconWithBorder';
 import ReasonsForVisit from './ReasonForVisit';
->>>>>>> 735d3d1f
 
 interface AppointmentTableProps {
   appointment: InPersonAppointmentInformation;
