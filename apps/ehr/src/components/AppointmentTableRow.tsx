import { progressNoteIcon, startIntakeIcon } from '@ehrTheme/icons';
import ChatOutlineIcon from '@mui/icons-material/ChatOutlined';
import InfoOutlinedIcon from '@mui/icons-material/InfoOutlined';
import LogoutIcon from '@mui/icons-material/Logout';
import MedicalInformationIcon from '@mui/icons-material/MedicalInformationOutlined';
import PriorityHighRoundedIcon from '@mui/icons-material/PriorityHighRounded';
import { LoadingButton } from '@mui/lab';
import {
  Badge,
  Box,
  capitalize,
  Grid,
  IconButton,
  MenuItem,
  Stack,
  TableCell,
  TableRow,
  TextField,
  Tooltip,
  Typography,
  useMediaQuery,
  useTheme,
} from '@mui/material';
import { Operation } from 'fast-json-patch';
import { Appointment, Location } from 'fhir/r4b';
import { DateTime } from 'luxon';
import { enqueueSnackbar } from 'notistack';
import React, { ReactElement, useCallback, useEffect, useMemo, useState } from 'react';
import { Link, useNavigate } from 'react-router-dom';
import { otherColors } from 'src/themes/ottehr/colors';
import {
  formatMinutes,
  getDurationOfStatus,
  getPatchBinary,
  getVisitTotalTime,
  InPersonAppointmentInformation,
  OrdersForTrackingBoardRow,
  PRACTITIONER_CODINGS,
  PROJECT_NAME,
  ROOM_EXTENSION_URL,
  VisitStatusLabel,
} from 'utils';
import { LANGUAGES } from '../constants';
import { dataTestIds } from '../constants/data-test-ids';
import ChatModal from '../features/chat/ChatModal';
import { usePractitionerActions } from '../features/css-module/hooks/usePractitioner';
import { checkInPatient } from '../helpers';
import { displayOrdersToolTip } from '../helpers';
import { getTimezone } from '../helpers/formatDateTime';
import { formatPatientName } from '../helpers/formatPatientName';
import { getOfficePhoneNumber } from '../helpers/getOfficePhoneNumber';
import { handleChangeInPersonVisitStatus } from '../helpers/inPersonVisitStatusUtils';
import { useApiClients } from '../hooks/useAppClients';
import useEvolveUser from '../hooks/useEvolveUser';
import AppointmentNote from './AppointmentNote';
import AppointmentTableRowMobile from './AppointmentTableRowMobile';
import { ApptTab } from './AppointmentTabs';
import { GenericToolTip } from './GenericToolTip';
import GoToButton from './GoToButton';
import { InfoIconsToolTip } from './InfoIconsToolTip';
import { PatientDateOfBirth } from './PatientDateOfBirth';
import { PriorityIconWithBorder } from './PriorityIconWithBorder';
import ReasonsForVisit from './ReasonForVisit';

interface AppointmentTableRowProps {
  appointment: InPersonAppointmentInformation;
  location?: Location;
  actionButtons: boolean;
  showTime: boolean;
  now: DateTime;
  tab: ApptTab;
  updateAppointments: () => void;
  setEditingComment: (editingComment: boolean) => void;
  orders: OrdersForTrackingBoardRow;
}

const VITE_APP_QRS_URL = import.meta.env.VITE_APP_QRS_URL;

export function getAppointmentStatusChip(status: VisitStatusLabel | undefined, count?: number): ReactElement {
  if (!status) {
    return <span>todo1</span>;
  }
  if (!CHIP_STATUS_MAP[status]) {
    return <span>todo2</span>;
  }

  const label = STATUS_LABEL_MAP[status] || status;

  return (
    <span
      data-testid={dataTestIds.dashboard.appointmentStatus}
      style={{
        fontSize: '12px',
        borderRadius: '4px',
        border: `${['pending', 'checked out'].includes(status) ? '1px solid #BFC2C6' : 'none'}`,
        textTransform: 'uppercase',
        background: CHIP_STATUS_MAP[status].background.primary,
        color: CHIP_STATUS_MAP[status].color.primary,
        display: 'inline-block',
        padding: '2px 8px 0 8px',
        verticalAlign: 'middle',
      }}
    >
      {count ? `${label} - ${count}` : label}
    </span>
  );
}

export const CHIP_STATUS_MAP: {
  [status in VisitStatusLabel]: {
    background: {
      primary: string;
      secondary?: string;
    };
    color: {
      primary: string;
      secondary?: string;
    };
  };
} = {
  pending: {
    background: {
      primary: '#FFFFFF',
    },
    color: {
      primary: '#546E7A',
    },
  },
  arrived: {
    background: {
      primary: '#ECEFF1',
      secondary: '#9E9E9E',
    },
    color: {
      primary: '#37474F',
    },
  },
  ready: {
    background: {
      primary: '#C8E6C9',
      secondary: '#43A047',
    },
    color: {
      primary: '#1B5E20',
    },
  },
  intake: {
    background: {
      primary: '#e0b6fc',
    },
    color: {
      primary: '#412654',
    },
  },
  'ready for provider': {
    background: {
      primary: '#D1C4E9',
      secondary: '#673AB7',
    },
    color: {
      primary: '#311B92',
    },
  },
  provider: {
    background: {
      primary: '#B3E5FC',
    },
    color: {
      primary: '#01579B',
    },
  },
  'ready for discharge': {
    background: {
      primary: '#B2EBF2',
    },
    color: {
      primary: '#006064',
    },
  },
  completed: {
    background: {
      primary: '#FFFFFF',
    },
    color: {
      primary: '#546E7A',
    },
  },
  cancelled: {
    background: {
      primary: '#FECDD2',
    },
    color: {
      primary: '#B71C1C',
    },
  },
  'no show': {
    background: {
      primary: '#DFE5E9',
    },
    color: {
      primary: '#212121',
    },
  },
  unknown: {
    background: {
      primary: '#FFFFFF',
    },
    color: {
      primary: '#000000',
    },
  },
};

const STATUS_LABEL_MAP: Partial<Record<VisitStatusLabel, string>> = {
  'ready for discharge': 'Discharged',
};

const linkStyle = {
  display: 'contents',
  color: otherColors.tableRow,
};

const longWaitTimeFlag = (appointment: InPersonAppointmentInformation, statusTime: number): boolean => {
  if (
    appointment.status === 'ready for provider' ||
    appointment.status === 'intake' ||
    (appointment.status === 'ready' && appointment.appointmentType !== 'walk-in')
  ) {
    if (statusTime > 45) {
      return true;
    }
  }
  return false;
};

export default function AppointmentTableRow({
  appointment,
  location,
  actionButtons,
  showTime,
  now,
  tab,
  updateAppointments,
  setEditingComment,
<<<<<<< HEAD
  inHouseLabOrders,
  externalLabOrders,
  nursingOrders,
}: AppointmentTableRowProps): ReactElement {
=======
  orders,
}: AppointmentTableProps): ReactElement {
>>>>>>> ef2640cd
  const { oystehr, oystehrZambda } = useApiClients();
  const theme = useTheme();
  const navigate = useNavigate();
  const { encounter } = appointment;
  const [statusTime, setStatusTime] = useState<string>('');
  const [arrivedStatusSaving, setArrivedStatusSaving] = useState<boolean>(false);
  const [room, setRoom] = useState<string>(appointment.room || '');
  const [roomSaving, setRoomSaving] = useState<boolean>(false);
  const [chatModalOpen, setChatModalOpen] = useState<boolean>(false);
  const [hasUnread, setHasUnread] = useState<boolean>(appointment.smsModel?.hasUnreadMessages || false);
  const user = useEvolveUser();
  const { inHouseLabOrders, externalLabOrders, nursingOrders, inHouseMedications } = orders;

  if (!user) {
    throw new Error('User is not defined');
  }

  const [startIntakeButtonLoading, setStartIntakeButtonLoading] = useState(false);
  const [dischargeButtonLoading, setDischargeButtonLoading] = useState(false);
  const { handleUpdatePractitioner } = usePractitionerActions(encounter, 'start', PRACTITIONER_CODINGS.Admitter);
  const rooms = useMemo(() => {
    return location?.extension?.filter((ext) => ext.url === ROOM_EXTENSION_URL).map((ext) => ext.valueString);
  }, [location]);

  const officePhoneNumber = getOfficePhoneNumber(location);

  const patientName =
    (appointment.patient.lastName &&
      appointment.patient.firstName &&
      formatPatientName({
        firstName: appointment.patient.firstName,
        lastName: appointment.patient.lastName,
        middleName: appointment.patient.middleName,
      })) ||
    'Unknown';

  let start;
  if (appointment.start) {
    const locationTimeZone = getTimezone(location);
    const dateTime = DateTime.fromISO(appointment.start).setZone(locationTimeZone);
    start = dateTime.toFormat('h:mm a');
  }

  const showChatIcon = appointment.smsModel !== undefined;
  // console.log('sms model', appointment.smsModel);

  const isMobile = useMediaQuery(theme.breakpoints.down('sm'));

  useEffect(() => {
    setHasUnread(appointment.smsModel?.hasUnreadMessages || false);
  }, [appointment.smsModel?.hasUnreadMessages]);

  const handleArrivedClick = async (_event: React.MouseEvent<HTMLElement>): Promise<void> => {
    if (!oystehr) {
      throw new Error('error getting fhir client');
    }
    if (!appointment.id) {
      throw new Error('error getting appointment id');
    }
    setArrivedStatusSaving(true);
    await checkInPatient(oystehr, appointment.id, appointment.encounterId, user);
    setArrivedStatusSaving(false);
    await updateAppointments();
  };

  const changeRoom = async (room?: string): Promise<void> => {
    if (!oystehr) {
      throw new Error('error getting fhir client');
    }
    if (!appointment.id) {
      throw new Error('error getting appointment id');
    }
    setRoomSaving(true);

    const appointmentToUpdate = await oystehr.fhir.get<Appointment>({
      resourceType: 'Appointment',
      id: appointment.id,
    });

    let patchOp: Operation;

    if (!room) {
      const extension = (appointmentToUpdate.extension || []).filter((ext) => ext.url !== ROOM_EXTENSION_URL);

      if (extension?.length === 0) {
        patchOp = {
          op: 'remove',
          path: '/extension',
        };
      } else {
        patchOp = {
          op: 'replace',
          path: '/extension',
          value: extension,
        };
      }
    } else {
      if (appointmentToUpdate.extension?.find((ext) => ext.url === ROOM_EXTENSION_URL)) {
        patchOp = {
          op: 'replace',
          path: '/extension',
          value: appointmentToUpdate.extension.map((ext) => {
            if (ext.url === ROOM_EXTENSION_URL) {
              return { url: ROOM_EXTENSION_URL, valueString: room };
            }
            return ext;
          }),
        };
      } else {
        if ((appointmentToUpdate.extension || []).length === 0) {
          patchOp = {
            op: 'add',
            path: '/extension',
            value: [{ url: ROOM_EXTENSION_URL, valueString: room }],
          };
        } else {
          patchOp = {
            op: 'replace',
            path: '/extension',
            value: [...(appointmentToUpdate.extension || []), { url: ROOM_EXTENSION_URL, valueString: room }],
          };
        }
      }
    }

    await oystehr.fhir.batch({
      requests: [
        getPatchBinary({ resourceId: appointment.id, resourceType: 'Appointment', patchOperations: [patchOp] }),
      ],
    });

    setRoomSaving(false);
  };

  const recentStatus = appointment?.visitStatusHistory[appointment.visitStatusHistory.length - 1];
  const { totalMinutes, waitingMinutesEstimate } = useMemo(() => {
    const totalMinutes = getVisitTotalTime(appointment, appointment.visitStatusHistory, now);
    const waitingMinutesEstimate = appointment?.waitingMinutes;
    return { totalMinutes, waitingMinutesEstimate };
  }, [appointment, now]);
  if (recentStatus && recentStatus.period) {
    const currentStatusTime = getDurationOfStatus(recentStatus, now);

    let statusTimeTemp =
      tab === ApptTab.cancelled || tab === ApptTab.completed || recentStatus.status === 'ready for discharge'
        ? `${formatMinutes(totalMinutes)}m`
        : `${formatMinutes(currentStatusTime)}m`;

    if (
      tab !== ApptTab.cancelled &&
      tab !== ApptTab.completed &&
      statusTimeTemp !== `${formatMinutes(totalMinutes)}m` &&
      recentStatus.status !== 'ready for discharge' &&
      appointment.visitStatusHistory &&
      appointment?.visitStatusHistory.length > 1
    ) {
      statusTimeTemp += ` / ${formatMinutes(totalMinutes)}m`;
    }

    if (statusTimeTemp !== statusTime) {
      setStatusTime(statusTimeTemp);
    }
  }

  const patientDateOfBirth = appointment.needsDOBConfirmation
    ? appointment.unconfirmedDOB
    : appointment.patient?.dateOfBirth;

  const isLongWaitingTime = useMemo(() => {
    return longWaitTimeFlag(appointment, parseInt(statusTime) || 0);
  }, [appointment, statusTime]);

  const formattedPriorityHighIcon = (
    <PriorityHighRoundedIcon
      style={{
        height: '14px',
        width: '14px',
        padding: '2px',
        color: theme.palette.primary.contrastText,
        backgroundColor: otherColors.priorityHighIcon,
        borderRadius: '4px',
        marginRight: '4px',
      }}
    />
  );

  const longWaitFlag = (
    <Box
      sx={{
        display: 'flex',
        gap: 1,
        alignItems: 'center',
      }}
    >
      <PriorityIconWithBorder fill={theme.palette.warning.main} />
      <Typography
        variant="body2"
        color={theme.palette.getContrastText(theme.palette.background.default)}
        style={{ display: 'inline', fontWeight: 500 }}
      >
        Long wait: Please check on patient
      </Typography>
    </Box>
  );

  const timeToolTip = (
    <Grid container sx={{ width: '100%' }}>
      <Box
        sx={{
          display: 'flex',
          flexDirection: 'column',
          gap: 2,
        }}
      >
        {isLongWaitingTime && longWaitFlag}
        {appointment?.visitStatusHistory?.map((statusTemp, index) => {
          return (
            <Box key={index} sx={{ display: 'flex', gap: 1 }}>
              <Typography
                variant="body2"
                color={theme.palette.getContrastText(theme.palette.background.default)}
                style={{ display: 'inline', marginTop: 1 }}
              >
                {formatMinutes(getDurationOfStatus(statusTemp, now))} mins
              </Typography>
              {getAppointmentStatusChip(statusTemp.status as VisitStatusLabel)}
            </Box>
          );
        })}

        <Typography
          variant="body2"
          color={theme.palette.getContrastText(theme.palette.background.default)}
          style={{ display: 'inline', fontWeight: 500 }}
        >
          Total LOS: {formatMinutes(totalMinutes)} mins
        </Typography>
        <Typography
          variant="body2"
          color={theme.palette.getContrastText(theme.palette.background.default)}
          style={{ display: 'inline', fontWeight: 500 }}
          sx={{ whiteSpace: { md: 'nowrap', sm: 'normal' } }}
        >
          Estimated wait time at check-in:
          {waitingMinutesEstimate !== undefined
            ? ` ${formatMinutes(Math.floor(waitingMinutesEstimate / 5) * 5)} mins`
            : ''}
          {/* previous waiting minutes logic
          {waitingMinutesEstimate
            ? ` ${formatMinutes(waitingMinutesEstimate)} - ${formatMinutes(waitingMinutesEstimate + 15)} mins`
            : ''} */}
        </Typography>
      </Box>
    </Grid>
  );

  const statusTimeEl = (
    <>
      <Grid item>{isLongWaitingTime && <PriorityIconWithBorder fill={theme.palette.warning.main} />}</Grid>
      <Grid item sx={{ display: 'flex', alignItems: 'center' }}>
        <Typography variant="body1" sx={{ display: 'inline', fontWeight: `${isLongWaitingTime ? '700' : ''}` }}>
          {statusTime}
        </Typography>
        {appointment.visitStatusHistory && appointment.visitStatusHistory.length > 1 && (
          <span style={{ color: 'rgba(0, 0, 0, 0.6)', display: 'flex', alignItems: 'center' }}>
            <InfoOutlinedIcon
              style={{
                height: '20px',
                width: '20px',
                padding: '2px',
                borderRadius: '4px',
                marginLeft: '2px',
                marginTop: '1px',
              }}
            />
          </span>
        )}
      </Grid>
    </>
  );

  const quickTexts: { [key in LANGUAGES]: string }[] = useMemo(() => {
    return [
      // todo need to make url dynamic or pull from location
      {
        english: `Please complete the paperwork and sign consent forms to avoid a delay in check-in. For ${appointment.patient.firstName}, click here: ${VITE_APP_QRS_URL}/visit/${appointment.id}`,
        // cSpell:disable-next Spanish
        spanish: `Complete la documentación y firme los formularios de consentimiento para evitar demoras en el registro. Para ${appointment.patient.firstName}, haga clic aquí: ${VITE_APP_QRS_URL}/visit/${appointment.id}`,
      },
      {
        english:
          'To prevent any delays with your pre-booked visit, please complete the digital paperwork fully in our new system.',
        spanish:
          // cSpell:disable-next Spanish
          'Para evitar demoras en su visita preprogramada, complete toda la documentación digital en nuestro nuevo sistema.',
      },
      {
        english: 'We are now ready to check you in. Please head to the front desk to complete the process.',
        // cSpell:disable-next Spanish
        spanish: 'Ahora estamos listos para registrarlo. Diríjase a la recepción para completar el proceso.',
      },
      {
        english: 'We are ready for the patient to be seen, please enter the facility.',
        // cSpell:disable-next Spanish
        spanish: 'Estamos listos para atender al paciente; ingrese al centro.',
      },
      {
        english: `${PROJECT_NAME} is trying to get ahold of you. Please call us at ${officePhoneNumber} or respond to this text message.`,
        // cSpell:disable-next Spanish
        spanish: `${PROJECT_NAME} está intentando comunicarse con usted. Llámenos al ${officePhoneNumber} o responda a este mensaje de texto.`,
      },
      {
        english: `${PROJECT_NAME} hopes you are feeling better. Please call us with any questions at ${officePhoneNumber}.`,
        // cSpell:disable-next Spanish
        spanish: `${PROJECT_NAME} espera que se sienta mejor. Llámenos si tiene alguna pregunta al ${officePhoneNumber}.`,
      },
    ];
  }, [appointment.id, appointment.patient.firstName, officePhoneNumber]);

  const onCloseChat = useCallback(() => {
    setChatModalOpen(false);
  }, [setChatModalOpen]);

  const onMarkAllRead = useCallback(() => {
    setHasUnread(false);
  }, [setHasUnread]);

  if (isMobile) {
    return (
      <AppointmentTableRowMobile
        appointment={appointment}
        patientName={patientName}
        start={start}
        tab={tab}
        formattedPriorityHighIcon={formattedPriorityHighIcon}
        statusTime={statusTime}
        statusChip={getAppointmentStatusChip(appointment.status)}
        isLongWaitingTime={isLongWaitingTime}
        patientDateOfBirth={patientDateOfBirth}
        statusTimeEl={showTime ? statusTimeEl : undefined}
        linkStyle={linkStyle}
        timeToolTip={timeToolTip}
      ></AppointmentTableRowMobile>
    );
  }

  const handleStartIntakeButton = async (): Promise<void> => {
    setStartIntakeButtonLoading(true);
    try {
      await handleUpdatePractitioner();
      if (!encounter.id) {
        throw new Error('Encounter ID is not defined but it is required in order to start intake.');
      }

      if (!oystehrZambda) {
        throw new Error('Oystehr Zambda client is not defined');
      }

      await handleChangeInPersonVisitStatus(
        {
          encounterId: encounter.id,
          user,
          updatedStatus: 'intake',
        },
        oystehrZambda
      );
      navigate(`/in-person/${appointment.id}/patient-info`);
    } catch (error) {
      console.error(error);
      enqueueSnackbar('An error occurred. Please try again.', { variant: 'error' });
    }
    setStartIntakeButtonLoading(false);
  };

  const renderStartIntakeButton = (): ReactElement | undefined => {
    if (appointment.status === 'arrived' || appointment.status === 'ready' || appointment.status === 'intake') {
      return (
        <GoToButton
          text="Start Intake"
          loading={startIntakeButtonLoading}
          onClick={handleStartIntakeButton}
          dataTestId={dataTestIds.dashboard.intakeButton}
        >
          <img src={startIntakeIcon} />
        </GoToButton>
      );
    }
    return undefined;
  };

  const renderProgressNoteButton = (): ReactElement | undefined => {
    if (
      appointment.status === 'ready for provider' ||
      appointment.status === 'provider' ||
      appointment.status === 'completed' ||
      appointment.status === 'ready for discharge'
    ) {
      return (
        <GoToButton
          text="Progress Note"
          onClick={() => navigate(`/in-person/${appointment.id}`)}
          dataTestId={dataTestIds.dashboard.progressNoteButton}
        >
          <img src={progressNoteIcon} />
        </GoToButton>
      );
    }
    return undefined;
  };

  const handleDischargeButton = async (): Promise<void> => {
    setDischargeButtonLoading(true);
    try {
      if (!encounter || !encounter.id) {
        throw new Error('Encounter ID is required to change the visit status');
      }
      if (!oystehrZambda) {
        throw new Error('Oystehr Zambda client is not available when changing the visit status');
      }
      if (!user) {
        throw new Error('User is required to change the visit status');
      }
      await handleChangeInPersonVisitStatus(
        {
          encounterId: encounter.id,
          user,
          updatedStatus: 'ready for discharge',
        },
        oystehrZambda
      );
      await updateAppointments();
      enqueueSnackbar('Patient discharged successfully', { variant: 'success' });
    } catch (error) {
      console.error(error);
      enqueueSnackbar('An error occurred. Please try again.', { variant: 'error' });
    }
    setDischargeButtonLoading(false);
  };

  const renderDischargeButton = (): ReactElement | undefined => {
    if (appointment.status === 'provider') {
      return (
        <GoToButton
          loading={dischargeButtonLoading}
          text="Discharge"
          onClick={handleDischargeButton}
          dataTestId={dataTestIds.dashboard.dischargeButton}
        >
          <LogoutIcon />
        </GoToButton>
      );
    }
    return undefined;
  };

  // there are two different tooltips that are show on the tracking board depending which tab/section you are on
  // 1. visit components on prebooked, in-office/waiting and cancelled
  // 2. orders on in-office/in-exam and discharged
  // this bool determines what style mouse should show on hover for the cells that hold these tooltips
  // if orders tooltip is displayed, we check if there are any orders - if no orders the cell will be empty and it doesn't make sense to have the pointer hand
  // if visit components, there is always something in this cell, hence the default to true
  const showPointerForInfoIcons = displayOrdersToolTip(appointment, tab)
    ? inHouseLabOrders?.length || externalLabOrders?.length || nursingOrders?.length || inHouseMedications?.length
    : true;

  return (
    <TableRow
      id="appointments-table-row"
      data-testid={dataTestIds.dashboard.tableRowWrapper(appointment.id)}
      sx={{
        '&:last-child td, &:last-child th': { border: 0 },
        '& .MuiTableCell-root': { p: '8px' },
        position: 'relative',
        ...(appointment.next && {
          // borderTop: '2px solid #43A047',
          boxShadow: `inset 0 0 0 1px ${CHIP_STATUS_MAP[appointment.status].background.secondary}`,
        }),
      }}
    >
      <TableCell sx={{ verticalAlign: 'center' }}>
        {appointment.next && (
          <Box
            sx={{
              backgroundColor: CHIP_STATUS_MAP[appointment.status].background.secondary,
              position: 'absolute',
              width: '25px',
              bottom: 0,
              left: '-25px',
              height: '100%',
              borderTopLeftRadius: '10px',
              borderBottomLeftRadius: '10px',
            }}
          >
            <Typography
              variant="body1"
              fontSize={14}
              sx={{
                writingMode: 'vertical-lr',
                transform: 'scale(-1)',
                position: 'absolute',
                top: '28%',
                left: '10%',
                color: theme.palette.background.paper,
              }}
            >
              NEXT
            </Typography>
          </Box>
        )}
      </TableCell>
      <TableCell data-testid={dataTestIds.dashboard.tableRowStatus(appointment.id)}>
        <Typography variant="body1">
          {capitalize?.(
            appointment.appointmentType === 'post-telemed'
              ? 'Post Telemed'
              : (appointment.appointmentType || '').toString()
          )}
        </Typography>
        <Typography variant="body1">
          <strong>{start}</strong>
        </Typography>
        {tab !== ApptTab.prebooked && <Box mt={1}>{getAppointmentStatusChip(appointment.status)}</Box>}
      </TableCell>
      {/* placeholder until time stamps for waiting and in exam or something comparable are made */}
      {/* <TableCell sx={{ verticalAlign: 'top' }}><Typography variant="body1" aria-owns={hoverElement ? 'status-popover' : undefined} aria-haspopup='true' sx={{ verticalAlign: 'top' }} onMouseOver={(event) => setHoverElement(event.currentTarget)} onMouseLeave={() => setHoverElement(undefined)}>{statusTime}</Typography></TableCell>
          <Popover id='status-popover' open={hoverElement !== undefined} anchorEl={hoverElement} anchorOrigin={{ vertical: 'top', horizontal: 'center' }} transformOrigin={{ vertical: 'bottom', horizontal: 'right' }} onClose={() => setHoverElement(undefined)}><Typography>test</Typography></Popover> */}
      {showTime && (
        <TableCell sx={{ verticalAlign: 'center' }}>
          <Tooltip
            componentsProps={{
              tooltip: {
                sx: {
                  width: 'auto',
                  maxWidth: 'none',
                  marginLeft: 'auto',
                  marginRight: 'auto',
                  padding: 2,
                  backgroundColor: theme.palette.background.default,
                  boxShadow:
                    '0px 1px 8px 0px rgba(0, 0, 0, 0.12), 0px 3px 4px 0px rgba(0, 0, 0, 0.14), 0px 3px 3px -2px rgba(0, 0, 0, 0.20)',
                  '& .MuiTooltip-arrow': { color: theme.palette.background.default },
                },
              },
            }}
            title={timeToolTip}
            placement="top"
            arrow
          >
            <Grid sx={{ display: 'flex', alignItems: 'center', marginTop: '8px' }} gap={1}>
              {statusTimeEl}
            </Grid>
          </Tooltip>
        </TableCell>
      )}
      <TableCell sx={{ verticalAlign: 'center', wordWrap: 'break-word' }}>
        <Box sx={{ display: 'flex', flexDirection: 'column', gap: 0.5 }}>
          <Link
            to={`/patient/${appointment.patient.id}`}
            style={{ textDecoration: 'none' }}
            data-testId={dataTestIds.dashboard.patientName}
          >
            <Typography variant="subtitle2" sx={{ fontSize: '16px', color: '#000' }}>
              {patientName}
            </Typography>
          </Link>
          {appointment.needsDOBConfirmation ? (
            <GenericToolTip title="Date of birth for returning patient was not confirmed" customWidth="170px">
              <Box sx={{ display: 'flex', gap: 0.75, alignItems: 'center', flexWrap: 'nowrap' }}>
                <Typography variant="body2" sx={{ color: theme.palette.text.secondary, whiteSpace: 'nowrap' }}>{`${
                  appointment.patient?.sex && capitalize(appointment.patient?.sex)
                } | `}</Typography>
                <Box sx={{ display: 'flex', alignItems: 'center', flexWrap: 'nowrap' }}>
                  <PatientDateOfBirth dateOfBirth={patientDateOfBirth} />
                  {appointment.needsDOBConfirmation && <PriorityIconWithBorder fill={theme.palette.warning.main} />}
                </Box>
              </Box>
            </GenericToolTip>
          ) : (
            <Box sx={{ display: 'flex', gap: 0.75, alignItems: 'center', flexWrap: 'nowrap' }}>
              <Typography sx={{ color: theme.palette.text.secondary, whiteSpace: 'nowrap' }}>{`${
                appointment.patient?.sex && capitalize(appointment.patient?.sex)
              } |`}</Typography>
              <PatientDateOfBirth dateOfBirth={patientDateOfBirth} />
            </Box>
          )}
          <ReasonsForVisit
            reasonsForVisit={appointment.reasonForVisit}
            tab={tab}
            formattedPriorityHighIcon={formattedPriorityHighIcon}
            lineMax={2}
          ></ReasonsForVisit>
        </Box>
      </TableCell>
      {(tab === ApptTab['in-office'] || tab === ApptTab.completed) && (
        <TableCell
          sx={{
            verticalAlign: 'center',
          }}
        >
          {tab === ApptTab['in-office'] ? (
            rooms &&
            rooms.length > 0 && (
              <TextField
                select
                fullWidth
                variant="standard"
                disabled={roomSaving}
                value={room}
                onChange={(e) => {
                  setRoom(e.target.value);
                  void changeRoom(e.target.value);
                }}
              >
                <MenuItem value={''}>None</MenuItem>
                {rooms?.map((room) => (
                  <MenuItem key={room} value={room}>
                    {room}
                  </MenuItem>
                ))}
              </TextField>
            )
          ) : (
            <Typography sx={{ fontSize: 14, display: 'inline' }}>{room}</Typography>
          )}
        </TableCell>
      )}
      <TableCell sx={{ verticalAlign: 'center' }}>
        <Typography sx={{ fontSize: 14, display: 'inline' }}>{appointment.provider}</Typography>
      </TableCell>
      <TableCell
        sx={{
          verticalAlign: 'center',
          cursor: `${showPointerForInfoIcons ? 'pointer' : 'auto'}`,
        }}
      >
        <InfoIconsToolTip
          appointment={appointment}
          tab={tab}
          inHouseLabOrders={inHouseLabOrders}
          externalLabOrders={externalLabOrders}
          nursingOrders={nursingOrders}
          inHouseMedications={inHouseMedications}
        />
      </TableCell>
      <TableCell sx={{ verticalAlign: 'center' }}>
        <AppointmentNote
          appointment={appointment}
          oystehr={oystehr}
          user={user}
          updateAppointments={updateAppointments}
          setEditingComment={setEditingComment}
        ></AppointmentNote>
      </TableCell>
      <TableCell sx={{ verticalAlign: 'center' }}>
        {showChatIcon && (
          <IconButton
            sx={{
              backgroundColor: theme.palette.primary.main,
              width: '36px',
              height: '36px',
              borderRadius: '100%',
              display: 'flex',
              justifyContent: 'center',
              alignItems: 'center',
              '&:hover': {
                backgroundColor: theme.palette.primary.main,
              },
            }}
            onClick={(_event) => {
              setChatModalOpen(true);
            }}
            aria-label={hasUnread ? 'unread messages chat icon' : 'chat icon, no unread messages'}
          >
            {/* todo reduce code duplication */}
            {hasUnread ? (
              <Badge
                variant="dot"
                color="warning"
                sx={{
                  '& .MuiBadge-badge': {
                    width: '14px',
                    height: '14px',
                    borderRadius: '10px',
                    border: '2px solid white',
                    top: '-4px',
                    right: '-4px',
                  },
                }}
              >
                <ChatOutlineIcon
                  sx={{
                    color: theme.palette.primary.contrastText,
                    height: '20px',
                    width: '20px',
                  }}
                ></ChatOutlineIcon>
              </Badge>
            ) : (
              <ChatOutlineIcon
                sx={{
                  color: theme.palette.primary.contrastText,
                  height: '20px',
                  width: '20px',
                }}
              ></ChatOutlineIcon>
            )}
          </IconButton>
        )}
      </TableCell>
      <TableCell sx={{ verticalAlign: 'center' }}>
        <Stack direction={'row'} spacing={1}>
          <GoToButton
            text="Visit Details"
            onClick={() => navigate(`/visit/${appointment.id}`)}
            dataTestId={dataTestIds.dashboard.visitDetailsButton}
          >
            <MedicalInformationIcon />
          </GoToButton>
          {renderStartIntakeButton()}
          {renderProgressNoteButton()}
          {renderDischargeButton()}
        </Stack>
      </TableCell>
      {actionButtons && (
        <TableCell sx={{ verticalAlign: 'center' }}>
          <LoadingButton
            data-testid={dataTestIds.dashboard.arrivedButton}
            onClick={handleArrivedClick}
            loading={arrivedStatusSaving}
            variant="contained"
            sx={{
              borderRadius: 8,
              textTransform: 'none',
              fontSize: '15px',
              fontWeight: 500,
            }}
          >
            Arrived
          </LoadingButton>
        </TableCell>
      )}
      {chatModalOpen && (
        <ChatModal
          appointment={appointment}
          currentLocation={location}
          onClose={onCloseChat}
          onMarkAllRead={onMarkAllRead}
          quickTexts={quickTexts}
        />
      )}
    </TableRow>
  );
}<|MERGE_RESOLUTION|>--- conflicted
+++ resolved
@@ -242,15 +242,8 @@
   tab,
   updateAppointments,
   setEditingComment,
-<<<<<<< HEAD
-  inHouseLabOrders,
-  externalLabOrders,
-  nursingOrders,
+  orders,
 }: AppointmentTableRowProps): ReactElement {
-=======
-  orders,
-}: AppointmentTableProps): ReactElement {
->>>>>>> ef2640cd
   const { oystehr, oystehrZambda } = useApiClients();
   const theme = useTheme();
   const navigate = useNavigate();
