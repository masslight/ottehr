--- conflicted
+++ resolved
@@ -93,107 +93,6 @@
   );
 
   return (
-<<<<<<< HEAD
-    <Box sx={{ width: '100%', marginTop: 3 }}>
-      <TabContext value={value}>
-        <Box sx={{ borderBottom: 1, borderColor: 'divider' }}>
-          <TabList
-            variant="scrollable"
-            allowScrollButtonsMobile={true}
-            onChange={handleChange}
-            aria-label="appointment tabs"
-          >
-            <Tab
-              data-testid={dataTestIds.dashboard.prebookedTab}
-              label={`Pre-booked${preBookedAppointments ? ` – ${preBookedAppointments?.length}` : ''}`}
-              value={ApptTab.prebooked}
-              sx={{ textTransform: 'none', fontWeight: 500 }}
-            />
-            <Tab
-              data-testid={dataTestIds.dashboard.inOfficeTab}
-              label={`In Office${inOfficeAppointments ? ` – ${inOfficeAppointments?.length}` : ''}`}
-              value={ApptTab['in-office']}
-              sx={{ textTransform: 'none', fontWeight: 500 }}
-            />
-            <Tab
-              data-testid={dataTestIds.dashboard.dischargedTab}
-              label={`Discharged${completedAppointments ? ` – ${completedAppointments?.length}` : ''}`}
-              value={ApptTab.completed}
-              sx={{ textTransform: 'none', fontWeight: 500 }}
-            />
-            <Tab
-              data-testid={dataTestIds.dashboard.cancelledTab}
-              label="Cancelled"
-              value={ApptTab.cancelled}
-              sx={{ textTransform: 'none', fontWeight: 500 }}
-            />
-            {loading && <Loading />}
-          </TabList>
-        </Box>
-        <TabPanel value={ApptTab.prebooked} sx={{ padding: 0 }}>
-          {selectLocationMsg || (
-            <AppointmentTable
-              appointments={preBookedAppointments}
-              // todo we dont need orders on the prebooked tab, think about making optional, maybe
-              inHouseLabOrdersByAppointmentId={inHouseLabOrdersByAppointmentId}
-              externalLabOrdersByAppointmentId={externalLabOrdersByAppointmentId}
-              nursingOrdersByAppointmentId={nursingLabOrdersByAppointmentId}
-              location={location}
-              tab={value}
-              now={now}
-              updateAppointments={updateAppointments}
-              setEditingComment={setEditingComment}
-            ></AppointmentTable>
-          )}
-        </TabPanel>
-        <TabPanel value={ApptTab['in-office']} sx={{ padding: 0 }}>
-          {selectLocationMsg || (
-            <AppointmentTable
-              appointments={inOfficeAppointments}
-              inHouseLabOrdersByAppointmentId={inHouseLabOrdersByAppointmentId}
-              externalLabOrdersByAppointmentId={externalLabOrdersByAppointmentId}
-              nursingOrdersByAppointmentId={nursingLabOrdersByAppointmentId}
-              location={location}
-              tab={value}
-              now={now}
-              updateAppointments={updateAppointments}
-              setEditingComment={setEditingComment}
-            ></AppointmentTable>
-          )}
-        </TabPanel>
-        <TabPanel value={ApptTab.completed} sx={{ padding: 0 }}>
-          {selectLocationMsg || (
-            <AppointmentTable
-              appointments={completedAppointments}
-              inHouseLabOrdersByAppointmentId={inHouseLabOrdersByAppointmentId}
-              externalLabOrdersByAppointmentId={externalLabOrdersByAppointmentId}
-              nursingOrdersByAppointmentId={nursingLabOrdersByAppointmentId}
-              location={location}
-              tab={value}
-              now={now}
-              updateAppointments={updateAppointments}
-              setEditingComment={setEditingComment}
-            ></AppointmentTable>
-          )}
-        </TabPanel>
-        <TabPanel value={ApptTab.cancelled} sx={{ padding: 0 }}>
-          {selectLocationMsg || (
-            <AppointmentTable
-              appointments={cancelledAppointments}
-              inHouseLabOrdersByAppointmentId={inHouseLabOrdersByAppointmentId}
-              externalLabOrdersByAppointmentId={externalLabOrdersByAppointmentId}
-              nursingOrdersByAppointmentId={nursingLabOrdersByAppointmentId}
-              location={location}
-              tab={value}
-              now={now}
-              updateAppointments={updateAppointments}
-              setEditingComment={setEditingComment}
-            ></AppointmentTable>
-          )}
-        </TabPanel>
-      </TabContext>
-    </Box>
-=======
     <>
       <Box sx={{ width: '100%', marginTop: 3 }}>
         <TabContext value={value}>
@@ -286,6 +185,5 @@
         </TabContext>
       </Box>
     </>
->>>>>>> ef2640cd
   );
 }