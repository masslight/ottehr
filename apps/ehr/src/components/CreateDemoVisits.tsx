import { useAuth0 } from '@auth0/auth0-react';
import { LoadingButton } from '@mui/lab';
import { Alert, Snackbar, TextField, Typography } from '@mui/material';
import { Box } from '@mui/system';
import React, { ReactElement, useState } from 'react';
import { createSamplePrebookAppointments } from 'utils/lib/helpers';
import { otherColors } from '../CustomThemeProvider';
import createDemoVisits from '../assets/create-demo-visits.svg';
import { useApiClients } from '../hooks/useAppClients';

const createAppointmentZambdaId = import.meta.env.VITE_APP_CREATE_APPOINTMENT_ZAMBDA_ID;
const intakeZambdaUrl = import.meta.env.VITE_APP_INTAKE_ZAMBDAS_URL;
// const submitPaperworkZambdaId = import.meta.env.VITE_APP_SUBMIT_PAPERWORK_ZAMBDA_ID;
<<<<<<< HEAD
const isLocal = import.meta.env.VITE_APP_IS_LOCAL === 'true';
const projectId = import.meta.env.VITE_APP_PROJECT_ID;
=======
// const isLocal = import.meta.env.VITE_APP_IS_LOCAL === 'true';
>>>>>>> 4b45a5ef

const CreateDemoVisits = (): ReactElement => {
  const [phoneNumber, setPhoneNumber] = useState('');
  const [inputError, setInputError] = useState(false);
  const [loading, setLoading] = useState(false);
  const [snackbar, setSnackbar] = useState<{
    open: boolean;
    message: string;
    severity: 'success' | 'error';
  }>({
    open: false,
    message: '',
    severity: 'success',
  });
  const { getAccessTokenSilently } = useAuth0();
  const { oystehr } = useApiClients();

  const selectedLocation = JSON.parse(localStorage.getItem('selectedLocation') || '{}');

  const handleCreateSampleAppointments = async (
    event: React.MouseEvent<HTMLButtonElement> | React.FormEvent<HTMLFormElement>
  ): Promise<void> => {
    event.preventDefault();
    const formattedPhoneNumber = formatPhoneNumber(phoneNumber);
    if (!formattedPhoneNumber) {
      setInputError(true);
      return;
    } else {
      setInputError(false);
    }
    try {
      setLoading(true);
      setInputError(false);
      const authToken = await getAccessTokenSilently();
      await createSamplePrebookAppointments({
        oystehr,
        authToken,
        phoneNumber: formattedPhoneNumber,
        createAppointmentZambdaId,
<<<<<<< HEAD
        isLocal,
        intakeZambdaUrl,
        projectId,
        selectedLocation.id
      );
=======
        intakeZambdaUrl,
        selectedLocationId: selectedLocation.id,
        projectId: import.meta.env.VITE_APP_PROJECT_ID,
      });
>>>>>>> 4b45a5ef
      setSnackbar({
        open: true,
        message: 'Appointments created successfully!',
        severity: 'success',
      });
    } catch (error) {
      setSnackbar({
        open: true,
        message: 'Error creating appointments',
        severity: 'error',
      });
      console.error(error);
    } finally {
      setLoading(false);
    }
  };

  const formatPhoneNumber = (phone: string): string | null => {
    const digitsOnly = phone.replace(/\D/g, '');

    if (digitsOnly.length === 10) {
      return digitsOnly;
    } else if (digitsOnly.length === 11 && digitsOnly.startsWith('1')) {
      return digitsOnly.slice(1);
    }
    return null;
  };

  const handleCloseSnackbar = (event?: React.SyntheticEvent | Event, reason?: string): void => {
    if (reason === 'clickaway') {
      return;
    }
    setSnackbar((prev) => ({ ...prev, open: false }));
  };

  const handleChange = (e: React.ChangeEvent<HTMLInputElement>): void => {
    const input = e.target.value;
    setPhoneNumber(input);
  };

  return (
    <Box
      sx={{
        display: 'flex',
        alignItems: 'center',
        gap: 2,
        backgroundColor: otherColors.lightBlue,
        px: 2.5,
        py: 1.5,
        borderRadius: 2,
        mt: 2,
      }}
    >
      <Box sx={{ display: 'flex', flexDirection: 'column', gap: 0.5, flexShrink: 0 }}>
        <Typography variant="h6" color="primary.main">
          Lack of test data? Create demo visits
        </Typography>
        <Typography variant="body2" color="text.secondary">
          Please enter a phone number to create visits for this user
        </Typography>
      </Box>
      <Box sx={{ display: 'flex', flexGrow: 1, gap: 2, alignItems: 'center' }}>
        <TextField
          label="Phone Number"
          value={phoneNumber}
          onChange={handleChange}
          size="small"
          sx={{
            flexGrow: 1,
            '& .MuiOutlinedInput-root': {
              '& fieldset': {
                borderColor: inputError ? 'error.main' : 'rgba(0, 0, 0, 0.23)',
              },
              '& input': {
                backgroundColor: 'white',
              },
            },
          }}
          required
          error={inputError}
          helperText={inputError ? 'Please enter a valid phone number' : ''}
        />
        <LoadingButton
          loading={loading}
          onClick={handleCreateSampleAppointments}
          size="small"
          type="submit"
          sx={{
            borderRadius: 10,
            border: '1px solid #2169F5',
            display: 'flex',
            alignItems: 'center',
            gap: 0.5,

            px: 2,
            py: 0.75,
            flexShrink: 0,
            minHeight: 0,
            '& .MuiButton-startIcon': {
              margin: 0,
            },
          }}
          startIcon={<img src={createDemoVisits} alt="create demo visits" style={{ width: 16, height: 16 }} />}
        >
          <Typography variant="button" sx={{ textTransform: 'none', textWrap: 'nowrap' }}>
            Create Demo Visits
          </Typography>
        </LoadingButton>
      </Box>
      <Snackbar
        open={snackbar.open}
        autoHideDuration={6000}
        onClose={handleCloseSnackbar}
        anchorOrigin={{ vertical: 'top', horizontal: 'center' }}
      >
        <Alert onClose={handleCloseSnackbar} severity={snackbar.severity} sx={{ width: '100%' }}>
          {snackbar.message}
        </Alert>
      </Snackbar>
    </Box>
  );
};

export default CreateDemoVisits;<|MERGE_RESOLUTION|>--- conflicted
+++ resolved
@@ -10,13 +10,6 @@
 
 const createAppointmentZambdaId = import.meta.env.VITE_APP_CREATE_APPOINTMENT_ZAMBDA_ID;
 const intakeZambdaUrl = import.meta.env.VITE_APP_INTAKE_ZAMBDAS_URL;
-// const submitPaperworkZambdaId = import.meta.env.VITE_APP_SUBMIT_PAPERWORK_ZAMBDA_ID;
-<<<<<<< HEAD
-const isLocal = import.meta.env.VITE_APP_IS_LOCAL === 'true';
-const projectId = import.meta.env.VITE_APP_PROJECT_ID;
-=======
-// const isLocal = import.meta.env.VITE_APP_IS_LOCAL === 'true';
->>>>>>> 4b45a5ef
 
 const CreateDemoVisits = (): ReactElement => {
   const [phoneNumber, setPhoneNumber] = useState('');
@@ -56,18 +49,10 @@
         authToken,
         phoneNumber: formattedPhoneNumber,
         createAppointmentZambdaId,
-<<<<<<< HEAD
-        isLocal,
-        intakeZambdaUrl,
-        projectId,
-        selectedLocation.id
-      );
-=======
         intakeZambdaUrl,
         selectedLocationId: selectedLocation.id,
         projectId: import.meta.env.VITE_APP_PROJECT_ID,
       });
->>>>>>> 4b45a5ef
       setSnackbar({
         open: true,
         message: 'Appointments created successfully!',
