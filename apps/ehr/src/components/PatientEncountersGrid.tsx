--- conflicted
+++ resolved
@@ -37,24 +37,14 @@
   AppointmentType,
   FOLLOWUP_SYSTEMS,
   formatMinutes,
-<<<<<<< HEAD
   PatientVisitListResponse,
-=======
-  getInPersonVisitStatus,
-  getTelemedVisitStatus,
-  isInPersonAppointment,
   PrefilledInvoiceInfo,
->>>>>>> fb971412
   ServiceMode,
   TelemedAppointmentStatus,
   TelemedCallStatusesArr,
   visitStatusArray,
 } from 'utils';
-<<<<<<< HEAD
-=======
-import { create } from 'zustand';
-import { getEmployees, updateInvoiceTask } from '../api/api';
->>>>>>> fb971412
+import { updateInvoiceTask } from '../api/api';
 import { formatISOStringToDateAndTime } from '../helpers/formatDateTime';
 import { useApiClients } from '../hooks/useAppClients';
 import { SendInvoiceToPatientDialog } from './dialogs';
@@ -159,12 +149,6 @@
   const [sortDirection, setSortDirection] = useState<SortDirection>('desc');
   const [page, setPage] = useState(0);
   const [rowsPerPage, setRowsPerPage] = useState(5);
-<<<<<<< HEAD
-  const [sendInvoiceDialogOpen, setSendInvoiceDialogOpen] = useState(false);
-=======
-  const [followupEncounters, setFollowupEncounters] = useState<Encounter[]>([]);
-  const [followupLocations, setFollowupLocations] = useState<Map<string, Location>>(new Map());
->>>>>>> fb971412
   const [selectedInvoiceTask, setSelectedInvoiceTask] = useState<Task | undefined>(undefined);
 
   const { oystehrZambda, oystehr } = useApiClients();
@@ -296,20 +280,7 @@
     return filtered.slice(startIndex, startIndex + rowsPerPage);
   }, [filtered, page, rowsPerPage]);
 
-<<<<<<< HEAD
-  const sendInvoice = async (taskId: string, taskInput: TaskInput[]): Promise<void> => {
-=======
-  function filterAppointmentForStatus(appointmentHistory: AppointmentHistoryRow, filterStatus: string): boolean {
-    if (!appointmentHistory.encounter) return false;
-    const appointmentStatus =
-      appointmentHistory.serviceMode === ServiceMode.virtual
-        ? getTelemedVisitStatus(appointmentHistory.encounter.status, appointmentHistory.appointment.status)
-        : getInPersonVisitStatus(appointmentHistory.appointment, appointmentHistory.encounter);
-    return filterStatus === appointmentStatus;
-  }
-
   const sendInvoice = async (taskId: string, prefilledInvoiceInfo: PrefilledInvoiceInfo): Promise<void> => {
->>>>>>> fb971412
     try {
       if (oystehrZambda) {
         await updateInvoiceTask(oystehrZambda, {
