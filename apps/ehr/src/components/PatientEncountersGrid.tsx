import AddIcon from '@mui/icons-material/Add';
import ArrowDownwardIcon from '@mui/icons-material/ArrowDownward';
import ArrowUpwardIcon from '@mui/icons-material/ArrowUpward';
import SubdirectoryArrowRightIcon from '@mui/icons-material/SubdirectoryArrowRight';
import {
  Box,
  capitalize,
  Checkbox,
  Chip,
  FormControlLabel,
  IconButton,
  MenuItem,
  Paper,
  Stack,
  Table,
  TableBody,
  TableCell,
  TableContainer,
  TableHead,
  TablePagination,
  TableRow,
  TextField,
  Typography,
} from '@mui/material';
import { useQuery } from '@tanstack/react-query';
import { Encounter, Patient } from 'fhir/r4b';
import { DateTime } from 'luxon';
import React, { FC, ReactElement, useMemo, useState } from 'react';
import { useNavigate } from 'react-router-dom';
import { getTelemedVisitDetailsUrl } from 'src/features/visits/telemed/utils/routing';
import { visitTypeToInPersonLabel, visitTypeToTelemedLabel } from 'src/types/types';
import styled from 'styled-components';
import {
  EmployeeDetails,
  FOLLOWUP_SYSTEMS,
  formatMinutes,
  getInPersonVisitStatus,
  getTelemedVisitStatus,
  isInPersonAppointment,
  ServiceMode,
  TelemedCallStatusesArr,
  useSuccessQuery,
  visitStatusArray,
} from 'utils';
import { create } from 'zustand';
import { getEmployees } from '../api/api';
import { formatISOStringToDateAndTime } from '../helpers/formatDateTime';
import { useApiClients } from '../hooks/useAppClients';
import { AppointmentHistoryRow } from '../hooks/useGetPatient';
import { RoundedButton } from './RoundedButton';
import { TelemedAppointmentStatusChip } from './TelemedAppointmentStatusChip';

type PatientEncountersGridProps = {
  appointments?: AppointmentHistoryRow[];
  loading: boolean;
  patient?: Patient;
};

interface ColorScheme {
  bg: string;
  text: string;
}

type StatusType = 'OPEN' | 'RESOLVED';

const statusColors: Record<StatusType, ColorScheme> = {
  OPEN: { bg: '#b3e5fc', text: '#01579B' },
  RESOLVED: { bg: '#c8e6c9', text: '#1b5e20' },
};

const StatusChip = styled(Chip)(() => ({
  borderRadius: '8px',
  padding: '0 9px',
  margin: 0,
  height: '24px',
  '& .MuiChip-label': {
    padding: 0,
    fontWeight: 'bold',
    fontSize: '0.7rem',
  },
  '& .MuiChip-icon': {
    marginLeft: 'auto',
    marginRight: '-4px',
    order: 1,
  },
}));

export const getFollowupStatusChip = (status: 'OPEN' | 'RESOLVED'): ReactElement => {
  const statusVal =
    status === 'OPEN'
      ? { statusText: 'OPEN', statusColors: statusColors.OPEN }
      : { statusText: 'RESOLVED', statusColors: statusColors.RESOLVED };
  return (
    <StatusChip
      label={statusVal.statusText}
      sx={{
        backgroundColor: statusVal.statusColors.bg,
        color: statusVal.statusColors.text,
        '& .MuiSvgIcon-root': {
          color: 'inherit',
          fontSize: '1.2rem',
          margin: '0 -4px 0 2px',
        },
      }}
    />
  );
};

const useEmployeesStore = create<{ employees: EmployeeDetails[] }>()(() => ({ employees: [] }));

const ProviderCell: FC<{ encounter?: Encounter }> = ({ encounter }) => {
  const { employees } = useEmployeesStore();

  const practitioner = encounter?.participant
    ?.find((participant) => participant.individual?.reference?.startsWith('Practitioner'))
    ?.individual?.reference?.split('/')?.[1];

  const employee = practitioner ? employees.find((employee) => employee.profile.endsWith(practitioner)) : undefined;

  return <Typography variant="body2">{employee ? `${employee.firstName} ${employee.lastName}` : '-'}</Typography>;
};

<<<<<<< HEAD
type SortField = 'dateTime';
type SortDirection = 'asc' | 'desc';
=======
const columns: GridColDef<AppointmentHistoryRow>[] = [
  {
    sortComparator: (a, b) => {
      const createdA = DateTime.fromISO(a ?? '');
      const createdB = DateTime.fromISO(b ?? '');
      return createdA.diff(createdB).milliseconds;
    },
    field: 'dateTime',
    headerName: 'Date & Time',
    width: 150,
    renderCell: ({ row: { dateTime, officeTimeZone } }) =>
      dateTime ? formatISOStringToDateAndTime(dateTime, officeTimeZone) : '-',
  },
  {
    sortable: false,
    field: 'status',
    headerName: 'Status',
    width: 140,
    renderCell: ({ row: { appointment, serviceMode: serviceType, encounter } }) => {
      if (serviceType === ServiceMode.virtual) {
        if (!encounter) {
          return;
        }
        const status = getTelemedVisitStatus(encounter.status, appointment.status);
        return !!status && <TelemedAppointmentStatusChip status={status} />;
      } else {
        if (!encounter) return;
        const encounterStatus = getInPersonVisitStatus(appointment, encounter);
        if (!encounterStatus) {
          return;
        }
>>>>>>> d1b58ae3

interface TableColumn {
  id: string;
  label: string;
  sortable?: boolean;
  width?: number;
  align?: 'left' | 'center' | 'right';
}

const columns: TableColumn[] = [
  { id: 'dateTime', label: 'Date & Time', sortable: true, width: 150 },
  { id: 'status', label: 'Status', width: 140 },
  { id: 'type', label: 'Type', width: 150 },
  { id: 'reason', label: 'Reason for visit', width: 150 },
  { id: 'provider', label: 'Provider', width: 150 },
  { id: 'office', label: 'Office', width: 150 },
  { id: 'los', label: 'LOS', width: 100 },
  { id: 'info', label: 'Visit Info', width: 120, align: 'center' },
  { id: 'note', label: 'Progress Note', width: 150 },
];

export const PatientEncountersGrid: FC<PatientEncountersGridProps> = (props) => {
  const { appointments, loading, patient } = props;

  const [type, setType] = useState('all');
  const [period, setPeriod] = useState(0);
  const [status, setStatus] = useState('all');
  const [hideCancelled, setHideCancelled] = useState(false);
  const [hideNoShow, setHideNoShow] = useState(false);
  const [sortField, setSortField] = useState<SortField>('dateTime');
  const [sortDirection, setSortDirection] = useState<SortDirection>('desc');
  const [page, setPage] = useState(0);
  const [rowsPerPage, setRowsPerPage] = useState(5);
  const [followupEncounters, setFollowupEncounters] = useState<Encounter[]>([]);

  const { oystehrZambda, oystehr } = useApiClients();
  const navigate = useNavigate();

  const { data: employeesData } = useQuery({
    queryKey: ['employees'],
    queryFn: async () => {
      if (!oystehrZambda) {
        return null;
      }
      const data = await getEmployees(oystehrZambda);
      if (!data.employees) {
        return null;
      }
      return data;
    },
    enabled: !!oystehrZambda,
  });

  useSuccessQuery(employeesData, (data) => {
    const employees = data?.employees || [];
    useEmployeesStore.setState({ employees });
  });

  // Fetch follow-up encounters
  const { data: followupData } = useQuery({
    queryKey: ['followupEncounters', patient?.id],
    queryFn: async () => {
      if (!oystehr || !patient?.id) {
        return [];
      }
      try {
        const fhirEncounters = (
          await oystehr.fhir.search<Encounter>({
            resourceType: 'Encounter',
            params: [
              {
                name: '_sort',
                value: '-date',
              },
              {
                name: 'subject',
                value: `Patient/${patient.id}`,
              },
              {
                name: 'type',
                value: FOLLOWUP_SYSTEMS.type.code,
              },
            ],
          })
        ).unbundle();
        return fhirEncounters;
      } catch (e) {
        console.error('error loading follow-up encounters', e);
        return [];
      }
    },
    enabled: !!oystehr && !!patient?.id,
  });

  // Update follow-up encounters when data changes
  React.useEffect(() => {
    if (followupData) {
      setFollowupEncounters(followupData);
    }
  }, [followupData]);

  const filtered = useMemo(() => {
    let filtered = appointments || [];

    if (type !== 'all') {
      filtered = filtered.filter((item) => item.typeLabel === type);
    }

    if (period) {
      filtered = filtered.filter((item) => {
        return -DateTime.fromISO(item.dateTime ?? '').diffNow('months').months < period;
      });
    }

    if (status !== 'all') {
      filtered = filtered.filter((item) => filterAppointmentForStatus(item, status));
    }

    if (hideCancelled) {
      filtered = filtered.filter((item) => !filterAppointmentForStatus(item, 'cancelled'));
    }

    if (hideNoShow) {
      filtered = filtered.filter(
        (item) => item.serviceMode === ServiceMode.virtual || !filterAppointmentForStatus(item, 'no show')
      );
    }

    // Apply sorting
    if (sortField === 'dateTime') {
      filtered = [...filtered].sort((a, b) => {
        const dateA = DateTime.fromISO(a.dateTime ?? '');
        const dateB = DateTime.fromISO(b.dateTime ?? '');
        const diff = dateA.diff(dateB).milliseconds;
        return sortDirection === 'asc' ? diff : -diff;
      });
    }

    return filtered;
  }, [appointments, period, type, status, hideCancelled, hideNoShow, sortField, sortDirection]);

  const paginatedData = useMemo(() => {
    const startIndex = page * rowsPerPage;
    return filtered.slice(startIndex, startIndex + rowsPerPage);
  }, [filtered, page, rowsPerPage]);

  function filterAppointmentForStatus(appointmentHistory: AppointmentHistoryRow, filterStatus: string): boolean {
    if (!appointmentHistory.encounter) return false;
    const appointmentStatus =
      appointmentHistory.serviceMode === ServiceMode.virtual
        ? getTelemedVisitStatus(appointmentHistory.encounter.status, appointmentHistory.appointment.status)
        : getInPersonVisitStatus(appointmentHistory.appointment, appointmentHistory.encounter);
    return filterStatus === appointmentStatus;
  }

  const handleSort = (field: SortField): void => {
    if (sortField === field) {
      setSortDirection(sortDirection === 'asc' ? 'desc' : 'asc');
    } else {
      setSortField(field);
      setSortDirection('desc');
    }
  };

  const handleChangePage = (_event: unknown, newPage: number): void => {
    setPage(newPage);
  };

  const handleChangeRowsPerPage = (event: React.ChangeEvent<HTMLInputElement>): void => {
    setRowsPerPage(parseInt(event.target.value, 10));
    setPage(0);
  };

  const getFollowupEncountersForRow = (row: AppointmentHistoryRow): Encounter[] => {
    if (!row.encounter?.id) return [];
    return followupEncounters.filter((encounter) => encounter.partOf?.reference?.endsWith(row.encounter?.id || ''));
  };

  const renderFollowupCellContent = (encounter: Encounter, columnId: string): React.ReactNode => {
    switch (columnId) {
      case 'dateTime':
        return encounter.period?.start ? formatISOStringToDateAndTime(encounter.period.start) : '-';
      case 'type': {
        const typeCoding = encounter.type?.find(
          (t) => t.coding?.find((c) => c.system === FOLLOWUP_SYSTEMS.type.url && c.code === FOLLOWUP_SYSTEMS.type.code)
        );
        let typeText = '-';
        if (typeCoding?.text) {
          typeText = typeCoding.text;
        }
        return <Typography variant="body2">{typeText}</Typography>;
      }
      case 'reason':
        if (!encounter.reasonCode) return '-';
        return <Typography variant="body2">{encounter.reasonCode[0].text}</Typography>;
      case 'answered': {
        const answered = encounter.participant?.find(
          (p) => p.type?.find((t) => t.coding?.find((c) => c.system === FOLLOWUP_SYSTEMS.answeredUrl))
        )?.type?.[0].coding?.[0].display;
        return <Typography variant="body2">{answered || '-'}</Typography>;
      }
      case 'caller': {
        const caller = encounter.participant?.find(
          (p) => p.type?.find((t) => t.coding?.find((c) => c.system === FOLLOWUP_SYSTEMS.callerUrl))
        )?.type?.[0].coding?.[0].display;
        return <Typography variant="body2">{caller || '-'}</Typography>;
      }
      case 'status': {
        if (!encounter.status) return null;
        const statusVal = encounter.status === 'in-progress' ? 'OPEN' : 'RESOLVED';
        return getFollowupStatusChip(statusVal);
      }
      case 'note': {
        const appointmentId = encounter.appointment?.[0]?.reference?.replace('Appointment/', '');
        if (!appointmentId) return '-';

        const encounterId = encounter.id;
        const to = `/in-person/${appointmentId}/follow-up-note`;

        return (
          <RoundedButton to={to} state={{ encounterId }}>
            Progress Note
          </RoundedButton>
        );
      }
      default:
        return '-';
    }
  };

  const renderCellContent = (row: AppointmentHistoryRow, columnId: string): React.ReactNode => {
    switch (columnId) {
      case 'dateTime':
        return row.dateTime ? formatISOStringToDateAndTime(row.dateTime, row.officeTimeZone) : '-';
      case 'status':
        if (row.serviceMode === ServiceMode.virtual) {
          if (!row.encounter) return null;
          const status = mapStatusToTelemed(row.encounter.status, row.appointment.status);
          return !!status && <TelemedAppointmentStatusChip status={status} />;
        } else {
          if (!row.encounter) return null;
          const encounterStatus = getInPersonVisitStatus(row.appointment, row.encounter);
          return encounterStatus || null;
        }
      case 'type':
        return row.typeLabel || '-';
      case 'reason':
        return (
          <Typography variant="body2">
            {(row.appointment?.description ?? '')
              .split(',')
              .map((complaint) => complaint.trim())
              .join(', ') || '-'}
          </Typography>
        );
      case 'provider':
        return <ProviderCell encounter={row.encounter} />;
      case 'office':
        return row.office || '-';
      case 'los':
        return row.length !== undefined ? `${formatMinutes(row.length)} ${row.length === 1 ? 'min' : 'mins'}` : '-';
      case 'info': {
        if (!row.id) return null;
        const isInPerson = isInPersonAppointment(row.appointment);
        return (
          <RoundedButton to={isInPerson ? `/visit/${row.id}` : getTelemedVisitDetailsUrl(row.id)}>
            Visit Info
          </RoundedButton>
        );
      }
      case 'note':
        return (
          <RoundedButton
            to={
              row.serviceMode === ServiceMode.virtual
                ? `/telemed/appointments/${row.id}?tab=sign`
                : `/in-person/${row.id}/progress-note`
            }
          >
            Progress Note
          </RoundedButton>
        );
      default:
        return '-';
    }
  };

  return (
    <Paper sx={{ padding: 3 }} component={Stack} spacing={2}>
      <Box sx={{ display: 'flex', alignItems: 'center', gap: 2 }}>
        <Typography variant="h4" color="primary.dark" sx={{ flexGrow: 1 }}>
          Encounters - {appointments?.length || 0}
        </Typography>
        {appointments?.[0]?.dateTime && (
          <Typography>
            Latest visit: {formatISOStringToDateAndTime(appointments[0].dateTime, appointments[0].officeTimeZone)}
          </Typography>
        )}
        <RoundedButton to="/visits/add" target="_blank" variant="contained" startIcon={<AddIcon fontSize="small" />}>
          New Visit
        </RoundedButton>
        <RoundedButton
          variant="contained"
          startIcon={<AddIcon fontSize="small" />}
          onClick={() => navigate('followup/add')}
        >
          Follow-up
        </RoundedButton>
      </Box>

      <Box sx={{ display: 'flex', gap: 2 }}>
        <TextField size="small" fullWidth label="Type" select value={type} onChange={(e) => setType(e.target.value)}>
          <MenuItem value="all">All</MenuItem>
          <MenuItem value={visitTypeToInPersonLabel['walk-in']}>{visitTypeToInPersonLabel['walk-in']}</MenuItem>
          <MenuItem value={visitTypeToInPersonLabel['post-telemed']}>
            {visitTypeToInPersonLabel['post-telemed']}
          </MenuItem>
          <MenuItem value={visitTypeToInPersonLabel['pre-booked']}>{visitTypeToInPersonLabel['pre-booked']}</MenuItem>
          <MenuItem value={visitTypeToTelemedLabel['pre-booked']}>{visitTypeToTelemedLabel['pre-booked']}</MenuItem>
          <MenuItem value={visitTypeToTelemedLabel['walk-in']}>{visitTypeToTelemedLabel['walk-in']}</MenuItem>
        </TextField>

        <TextField
          size="small"
          fullWidth
          label="Visit Period"
          select
          value={period}
          onChange={(e) => setPeriod(+e.target.value)}
        >
          <MenuItem value={0}>All</MenuItem>
          <MenuItem value={1}>Last month</MenuItem>
          <MenuItem value={3}>Last 3 months</MenuItem>
          <MenuItem value={6}>Last 6 months</MenuItem>
          <MenuItem value={12}>Last year</MenuItem>
        </TextField>

        <TextField
          size="small"
          fullWidth
          label="Visit Status"
          select
          value={status}
          onChange={(e) => setStatus(e.target.value)}
        >
          <MenuItem value="all">All</MenuItem>
          {[...new Set([...TelemedCallStatusesArr, ...visitStatusArray.filter((item) => item !== 'cancelled')])].map(
            (status) => (
              <MenuItem key={status} value={status}>
                {capitalize(status)}
              </MenuItem>
            )
          )}
        </TextField>

        <FormControlLabel
          sx={{
            whiteSpace: 'nowrap',
          }}
          control={<Checkbox value={hideCancelled} onChange={(e) => setHideCancelled(e.target.checked)} />}
          label="Hide “Cancelled”"
        />

        <FormControlLabel
          sx={{
            whiteSpace: 'nowrap',
          }}
          control={<Checkbox value={hideNoShow} onChange={(e) => setHideNoShow(e.target.checked)} />}
          label="Hide “No Show”"
        />
      </Box>

      <TableContainer>
        <Table>
          <TableHead>
            <TableRow>
              {columns.map((column) => (
                <TableCell
                  key={column.id}
                  sx={{
                    width: column.width,
                    fontWeight: 500,
                    textAlign: column.align || 'left',
                  }}
                >
                  <Box sx={{ display: 'flex', alignItems: 'center', gap: 1 }}>
                    {column.label}
                    {column.sortable && (
                      <IconButton size="small" onClick={() => handleSort(column.id as SortField)} sx={{ padding: 0 }}>
                        {sortField === column.id ? (
                          sortDirection === 'asc' ? (
                            <ArrowUpwardIcon fontSize="small" />
                          ) : (
                            <ArrowDownwardIcon fontSize="small" />
                          )
                        ) : (
                          <ArrowDownwardIcon fontSize="small" sx={{ opacity: 0.3 }} />
                        )}
                      </IconButton>
                    )}
                  </Box>
                </TableCell>
              ))}
            </TableRow>
          </TableHead>
          <TableBody>
            {loading ? (
              <TableRow>
                <TableCell colSpan={columns.length} sx={{ textAlign: 'center', py: 4 }}>
                  Loading...
                </TableCell>
              </TableRow>
            ) : paginatedData.length === 0 ? (
              <TableRow>
                <TableCell colSpan={columns.length} sx={{ textAlign: 'center', py: 4 }}>
                  No encounters found
                </TableCell>
              </TableRow>
            ) : (
              paginatedData.map((row, index) => {
                const rowId = row.id || `row-${index}`;
                const followupEncountersForRow = getFollowupEncountersForRow(row);
                const hasFollowups = followupEncountersForRow.length > 0;

                return (
                  <React.Fragment key={rowId}>
                    <TableRow hover>
                      {columns.map((column, colIndex) => (
                        <TableCell
                          key={column.id}
                          sx={{
                            width: column.width,
                            textAlign: column.align || 'left',
                            paddingLeft: colIndex === 0 ? 2 : 1,
                          }}
                        >
                          {renderCellContent(row, column.id)}
                        </TableCell>
                      ))}
                    </TableRow>

                    {hasFollowups && (
                      <>
                        {followupEncountersForRow.map((followupEncounter, followupIndex) => (
                          <TableRow
                            key={`followup-${followupEncounter.id || followupIndex}`}
                            sx={{
                              backgroundColor: 'rgba(0, 0, 0, 0.02)',
                              '&:hover': {
                                backgroundColor: 'rgba(0, 0, 0, 0.04)',
                              },
                            }}
                          >
                            {columns.map((column, colIndex) => (
                              <TableCell
                                key={`followup-${column.id}`}
                                sx={{
                                  width: column.width,
                                  textAlign: column.align || 'left',
                                  ...(colIndex === 0
                                    ? {
                                        display: 'flex',
                                        flexDirection: 'row',
                                        alignItems: 'center',
                                        gap: 1,
                                      }
                                    : {}),
                                }}
                              >
                                {colIndex === 0 && <SubdirectoryArrowRightIcon />}
                                {renderFollowupCellContent(followupEncounter, column.id)}
                              </TableCell>
                            ))}
                          </TableRow>
                        ))}
                      </>
                    )}
                  </React.Fragment>
                );
              })
            )}
          </TableBody>
        </Table>
      </TableContainer>

      <TablePagination
        rowsPerPageOptions={[5]}
        component="div"
        count={filtered.length}
        rowsPerPage={rowsPerPage}
        page={page}
        onPageChange={handleChangePage}
        onRowsPerPageChange={handleChangeRowsPerPage}
      />
    </Paper>
  );
};<|MERGE_RESOLUTION|>--- conflicted
+++ resolved
@@ -120,42 +120,8 @@
   return <Typography variant="body2">{employee ? `${employee.firstName} ${employee.lastName}` : '-'}</Typography>;
 };
 
-<<<<<<< HEAD
 type SortField = 'dateTime';
 type SortDirection = 'asc' | 'desc';
-=======
-const columns: GridColDef<AppointmentHistoryRow>[] = [
-  {
-    sortComparator: (a, b) => {
-      const createdA = DateTime.fromISO(a ?? '');
-      const createdB = DateTime.fromISO(b ?? '');
-      return createdA.diff(createdB).milliseconds;
-    },
-    field: 'dateTime',
-    headerName: 'Date & Time',
-    width: 150,
-    renderCell: ({ row: { dateTime, officeTimeZone } }) =>
-      dateTime ? formatISOStringToDateAndTime(dateTime, officeTimeZone) : '-',
-  },
-  {
-    sortable: false,
-    field: 'status',
-    headerName: 'Status',
-    width: 140,
-    renderCell: ({ row: { appointment, serviceMode: serviceType, encounter } }) => {
-      if (serviceType === ServiceMode.virtual) {
-        if (!encounter) {
-          return;
-        }
-        const status = getTelemedVisitStatus(encounter.status, appointment.status);
-        return !!status && <TelemedAppointmentStatusChip status={status} />;
-      } else {
-        if (!encounter) return;
-        const encounterStatus = getInPersonVisitStatus(appointment, encounter);
-        if (!encounterStatus) {
-          return;
-        }
->>>>>>> d1b58ae3
 
 interface TableColumn {
   id: string;
@@ -393,7 +359,7 @@
       case 'status':
         if (row.serviceMode === ServiceMode.virtual) {
           if (!row.encounter) return null;
-          const status = mapStatusToTelemed(row.encounter.status, row.appointment.status);
+          const status = getTelemedVisitStatus(row.encounter.status, row.appointment.status);
           return !!status && <TelemedAppointmentStatusChip status={status} />;
         } else {
           if (!row.encounter) return null;
