import AddIcon from '@mui/icons-material/Add';
import ArrowDownwardIcon from '@mui/icons-material/ArrowDownward';
import ArrowUpwardIcon from '@mui/icons-material/ArrowUpward';
import SubdirectoryArrowRightIcon from '@mui/icons-material/SubdirectoryArrowRight';
import {
  Box,
  capitalize,
  Checkbox,
  Chip,
  FormControlLabel,
  IconButton,
  MenuItem,
  Paper,
  Stack,
  Table,
  TableBody,
  TableCell,
  TableContainer,
  TableHead,
  TablePagination,
  TableRow,
  TextField,
  Typography,
} from '@mui/material';
import { useQuery } from '@tanstack/react-query';
import { Encounter, Location, Patient } from 'fhir/r4b';
import { DateTime } from 'luxon';
<<<<<<< HEAD
import { enqueueSnackbar } from 'notistack';
import { FC, useMemo, useState } from 'react';
=======
import React, { FC, ReactElement, useMemo, useState } from 'react';
import { useNavigate } from 'react-router-dom';
>>>>>>> 8cda5558
import { getTelemedVisitDetailsUrl } from 'src/features/visits/telemed/utils/routing';
import { visitTypeToInPersonLabel, visitTypeToTelemedLabel } from 'src/types/types';
import styled from 'styled-components';
import {
  EmployeeDetails,
  FOLLOWUP_SYSTEMS,
  formatMinutes,
  getInPersonVisitStatus,
  getTelemedVisitStatus,
  isInPersonAppointment,
  ServiceMode,
  TelemedCallStatusesArr,
  useSuccessQuery,
  visitStatusArray,
} from 'utils';
import { create } from 'zustand';
import { getEmployees, getPrefilledInvoiceInfo, sendInvoiceToPatient } from '../api/api';
import { formatISOStringToDateAndTime } from '../helpers/formatDateTime';
import { useApiClients } from '../hooks/useAppClients';
import { AppointmentHistoryRow } from '../hooks/useGetPatient';
import { SendInvoiceToPatientDialog } from './dialogs';
import { SendPatientInvoiceOnSubmitProps } from './dialogs/SendInvoiceToPatientDialog';
import { RoundedButton } from './RoundedButton';
import { TelemedAppointmentStatusChip } from './TelemedAppointmentStatusChip';

type PatientEncountersGridProps = {
  appointments?: AppointmentHistoryRow[];
  patientId?: string;
  loading: boolean;
  patient?: Patient;
};

interface ColorScheme {
  bg: string;
  text: string;
}

type StatusType = 'OPEN' | 'RESOLVED';

const statusColors: Record<StatusType, ColorScheme> = {
  OPEN: { bg: '#b3e5fc', text: '#01579B' },
  RESOLVED: { bg: '#c8e6c9', text: '#1b5e20' },
};

const StatusChip = styled(Chip)(() => ({
  borderRadius: '8px',
  padding: '0 9px',
  margin: 0,
  height: '24px',
  '& .MuiChip-label': {
    padding: 0,
    fontWeight: 'bold',
    fontSize: '0.7rem',
  },
  '& .MuiChip-icon': {
    marginLeft: 'auto',
    marginRight: '-4px',
    order: 1,
  },
}));

export const getFollowupStatusChip = (status: 'OPEN' | 'RESOLVED'): ReactElement => {
  const statusVal =
    status === 'OPEN'
      ? { statusText: 'OPEN', statusColors: statusColors.OPEN }
      : { statusText: 'RESOLVED', statusColors: statusColors.RESOLVED };
  return (
    <StatusChip
      label={statusVal.statusText}
      sx={{
        backgroundColor: statusVal.statusColors.bg,
        color: statusVal.statusColors.text,
        '& .MuiSvgIcon-root': {
          color: 'inherit',
          fontSize: '1.2rem',
          margin: '0 -4px 0 2px',
        },
      }}
    />
  );
};

const useEmployeesStore = create<{ employees: EmployeeDetails[] }>()(() => ({ employees: [] }));

const ProviderCell: FC<{ encounter?: Encounter }> = ({ encounter }) => {
  const { employees } = useEmployeesStore();

  const practitioner = encounter?.participant
    ?.find((participant) => participant.individual?.reference?.startsWith('Practitioner'))
    ?.individual?.reference?.split('/')?.[1];

  const employee = practitioner ? employees.find((employee) => employee.profile.endsWith(practitioner)) : undefined;

  return <Typography variant="body2">{employee ? `${employee.firstName} ${employee.lastName}` : '-'}</Typography>;
};

<<<<<<< HEAD
const emptyEmployeeList: EmployeeDetails[] = [];

export const PatientEncountersGrid: FC<PatientEncountersGridProps> = (props) => {
  const { appointments, loading, patientId } = props;
=======
type SortField = 'dateTime';
type SortDirection = 'asc' | 'desc';

interface TableColumn {
  id: string;
  label: string;
  sortable?: boolean;
  width?: number;
  align?: 'left' | 'center' | 'right';
}

const columns: TableColumn[] = [
  { id: 'dateTime', label: 'Date & Time', sortable: true, width: 150 },
  { id: 'status', label: 'Status', width: 140 },
  { id: 'type', label: 'Type', width: 150 },
  { id: 'reason', label: 'Reason for visit', width: 150 },
  { id: 'provider', label: 'Provider', width: 150 },
  { id: 'office', label: 'Office', width: 150 },
  { id: 'los', label: 'LOS', width: 100 },
  { id: 'info', label: 'Visit Info', width: 120, align: 'center' },
  { id: 'note', label: 'Progress Note', width: 150 },
];

export const PatientEncountersGrid: FC<PatientEncountersGridProps> = (props) => {
  const { appointments, loading, patient } = props;
>>>>>>> 8cda5558

  const [type, setType] = useState('all');
  const [period, setPeriod] = useState(0);
  const [status, setStatus] = useState('all');
  const [hideCancelled, setHideCancelled] = useState(false);
  const [hideNoShow, setHideNoShow] = useState(false);
<<<<<<< HEAD
  const [sendInvoiceDialogOpen, setSendInvoiceDialogOpen] = useState(false);
  const [selectedEncounterId, setSelectedEncounterId] = useState<string | undefined>(undefined);
=======
  const [sortField, setSortField] = useState<SortField>('dateTime');
  const [sortDirection, setSortDirection] = useState<SortDirection>('desc');
  const [page, setPage] = useState(0);
  const [rowsPerPage, setRowsPerPage] = useState(5);
  const [followupEncounters, setFollowupEncounters] = useState<Encounter[]>([]);
  const [followupLocations, setFollowupLocations] = useState<Map<string, Location>>(new Map());
>>>>>>> 8cda5558

  const { oystehrZambda, oystehr } = useApiClients();
  const navigate = useNavigate();

  const { data: employeesData } = useQuery({
    queryKey: ['employees'],
    queryFn: async () => {
      if (!oystehrZambda) {
        return null;
      }
      const data = await getEmployees(oystehrZambda);
      if (!data.employees) {
        return null;
      }
      return data;
    },
    enabled: !!oystehrZambda,
  });

  const { data: prefilledInvoice } = useQuery({
    queryKey: ['get-prefilled-invoice-info', patientId],
    queryFn: () => {
      if (oystehrZambda && patientId) return getPrefilledInvoiceInfo(oystehrZambda, { patientId });
      return undefined;
    },
    enabled: !!oystehrZambda && !!patientId,
  });

  useSuccessQuery(employeesData, (data) => {
    const employees = data?.employees || [];
    useEmployeesStore.setState({ employees });
  });

  // Fetch follow-up encounters
  const { data: followupData } = useQuery({
    queryKey: ['followupEncounters', patient?.id],
    queryFn: async () => {
      if (!oystehr || !patient?.id) {
        return { encounters: [], locations: new Map<string, Location>() };
      }
      try {
        const fhirResources = await oystehr.fhir.search({
          resourceType: 'Encounter',
          params: [
            {
              name: '_sort',
              value: '-date',
            },
            {
              name: 'subject',
              value: `Patient/${patient.id}`,
            },
            {
              name: 'type',
              value: FOLLOWUP_SYSTEMS.type.code,
            },
            {
              name: 'part-of:missing',
              value: 'false',
            },
            {
              name: '_include',
              value: 'Encounter:location',
            },
          ],
        });

        const bundle = fhirResources.unbundle();

        const encounters = bundle.filter((resource) => resource.resourceType === 'Encounter') as Encounter[];
        const locations = bundle.filter((resource) => resource.resourceType === 'Location') as Location[];

        const locationMap = new Map<string, Location>();
        locations.forEach((location) => {
          if (location.id) {
            locationMap.set(location.id, location);
          }
        });

        return { encounters, locations: locationMap };
      } catch (e) {
        console.error('error loading follow-up encounters', e);
        return { encounters: [], locations: new Map<string, Location>() };
      }
    },
    enabled: !!oystehr && !!patient?.id,
  });

  // Update follow-up encounters when data changes
  React.useEffect(() => {
    if (followupData) {
      setFollowupEncounters(followupData.encounters);
      setFollowupLocations(followupData.locations);
    }
  }, [followupData]);

  const filtered = useMemo(() => {
    let filtered = appointments || [];

    if (type !== 'all') {
      filtered = filtered.filter((item) => item.typeLabel === type);
    }

    if (period) {
      filtered = filtered.filter((item) => {
        return -DateTime.fromISO(item.dateTime ?? '').diffNow('months').months < period;
      });
    }

    if (status !== 'all') {
      filtered = filtered.filter((item) => filterAppointmentForStatus(item, status));
    }

    if (hideCancelled) {
      filtered = filtered.filter((item) => !filterAppointmentForStatus(item, 'cancelled'));
    }

    if (hideNoShow) {
      filtered = filtered.filter(
        (item) => item.serviceMode === ServiceMode.virtual || !filterAppointmentForStatus(item, 'no show')
      );
    }

    // Apply sorting
    if (sortField === 'dateTime') {
      filtered = [...filtered].sort((a, b) => {
        const dateA = DateTime.fromISO(a.dateTime ?? '');
        const dateB = DateTime.fromISO(b.dateTime ?? '');
        const diff = dateA.diff(dateB).milliseconds;
        return sortDirection === 'asc' ? diff : -diff;
      });
    }

    return filtered;
  }, [appointments, period, type, status, hideCancelled, hideNoShow, sortField, sortDirection]);

  const paginatedData = useMemo(() => {
    const startIndex = page * rowsPerPage;
    return filtered.slice(startIndex, startIndex + rowsPerPage);
  }, [filtered, page, rowsPerPage]);

  function filterAppointmentForStatus(appointmentHistory: AppointmentHistoryRow, filterStatus: string): boolean {
    if (!appointmentHistory.encounter) return false;
    const appointmentStatus =
      appointmentHistory.serviceMode === ServiceMode.virtual
        ? getTelemedVisitStatus(appointmentHistory.encounter.status, appointmentHistory.appointment.status)
        : getInPersonVisitStatus(appointmentHistory.appointment, appointmentHistory.encounter);
    return filterStatus === appointmentStatus;
  }

<<<<<<< HEAD
  const sendInvoice = async (props: SendPatientInvoiceOnSubmitProps): Promise<void> => {
    try {
      if (oystehrZambda) {
        const { patientId, prefilledInfo, oystEncounterId } = props;
        await sendInvoiceToPatient(oystehrZambda, {
          oystPatientId: patientId,
          oystEncounterId,
          prefilledInfo,
        });
        setSendInvoiceDialogOpen(false);
        enqueueSnackbar('Invoice created and sent successfully', { variant: 'success' });
      }
    } catch {
      enqueueSnackbar('Error occured during invoice creation, please try again', { variant: 'error' });
    }
  };

  const columns: GridColDef<AppointmentHistoryRow>[] = [
    {
      sortComparator: (a, b) => {
        const createdA = DateTime.fromISO(a ?? '');
        const createdB = DateTime.fromISO(b ?? '');
        return createdA.diff(createdB).milliseconds;
      },
      field: 'dateTime',
      headerName: 'Date & Time',
      width: 150,
      renderCell: ({ row: { dateTime, officeTimeZone } }) =>
        dateTime ? formatISOStringToDateAndTime(dateTime, officeTimeZone) : '-',
    },
    {
      sortable: false,
      field: 'status',
      headerName: 'Status',
      width: 140,
      renderCell: ({ row: { appointment, serviceMode: serviceType, encounter } }) => {
        if (serviceType === ServiceMode.virtual) {
          if (!encounter) {
            return;
          }
          const status = getTelemedVisitStatus(encounter.status, appointment.status);
          return !!status && <TelemedAppointmentStatusChip status={status} />;
        } else {
          if (!encounter) return;
          const encounterStatus = getInPersonVisitStatus(appointment, encounter);
          if (!encounterStatus) {
            return;
          }

          return encounterStatus;
        }
      },
    },
    {
      sortable: false,
      field: 'type',
      headerName: 'Type',
      width: 150,
      renderCell: ({ row: { typeLabel: type } }) => type || '-',
    },
    {
      sortable: false,
      field: 'reason',
      headerName: 'Reason for visit',
      width: 150,
      renderCell: ({ row: { appointment } }) => (
        <Typography variant="body2">
          {(appointment?.description ?? '')
            .split(',')
            .map((complaint) => complaint.trim())
            .join(', ') || '-'}
        </Typography>
      ),
    },
    {
      sortable: false,
      field: 'provider',
      headerName: 'Provider',
      width: 150,
      renderCell: ({ row: { encounter } }) => <ProviderCell encounter={encounter} />,
    },
    {
      sortable: false,
      field: 'office',
      headerName: 'Office',
      width: 150,
      renderCell: ({ row: { office } }) => office || '-',
    },
    {
      sortable: false,
      field: 'los',
      headerName: 'LOS',
      width: 100,
      renderCell: ({ row: { length } }) =>
        length !== undefined ? `${formatMinutes(length)} ${length === 1 ? 'min' : 'mins'}` : '-',
    },
    {
      sortable: false,
      field: 'info',
      headerName: 'Visit Info',
      headerAlign: 'center',
      width: 120,
      renderCell: ({ row: { id, appointment } }) => {
        if (!id) {
          return null;
        }

        const isInPerson = isInPersonAppointment(appointment);
        return (
          <RoundedButton to={isInPerson ? `/visit/${id}` : getTelemedVisitDetailsUrl(id)}>Visit Info</RoundedButton>
        );
      },
    },
    {
      sortable: false,
      field: 'note',
      headerName: 'Progress Note',
      width: 150,
      renderCell: ({ row: { id, serviceMode: serviceType } }) => (
        <RoundedButton
          to={
            serviceType === ServiceMode.virtual
              ? `/telemed/appointments/${id}?tab=sign`
              : `/in-person/${id}/progress-note`
          }
        >
          Progress Note
        </RoundedButton>
      ),
    },
    {
      sortable: false,
      field: 'invoice',
      headerName: 'Invoice',
      width: 150,
      renderCell: ({ row: { encounter } }) => (
        <RoundedButton
          onClick={() => {
            setSendInvoiceDialogOpen(true);
            setSelectedEncounterId(encounter?.id);
          }}
        >
          Invoice
        </RoundedButton>
      ),
    },
  ];
=======
  const handleSort = (field: SortField): void => {
    if (sortField === field) {
      setSortDirection(sortDirection === 'asc' ? 'desc' : 'asc');
    } else {
      setSortField(field);
      setSortDirection('desc');
    }
  };

  const handleChangePage = (_event: unknown, newPage: number): void => {
    setPage(newPage);
  };

  const handleChangeRowsPerPage = (event: React.ChangeEvent<HTMLInputElement>): void => {
    setRowsPerPage(parseInt(event.target.value, 10));
    setPage(0);
  };

  const getFollowupEncountersForRow = (row: AppointmentHistoryRow): Encounter[] => {
    if (!row.encounter?.id) return [];
    return followupEncounters.filter((encounter) => encounter.partOf?.reference?.endsWith(row.encounter?.id || ''));
  };

  const renderFollowupCellContent = (encounter: Encounter, columnId: string): React.ReactNode => {
    const locationReference = encounter.location?.[0]?.location?.reference;
    const locationId = locationReference?.replace('Location/', '');
    const location = locationId ? followupLocations.get(locationId) : undefined;

    switch (columnId) {
      case 'dateTime':
        return encounter.period?.start ? formatISOStringToDateAndTime(encounter.period.start) : '-';
      case 'type': {
        const typeCoding = encounter.type?.find(
          (t) => t.coding?.find((c) => c.system === FOLLOWUP_SYSTEMS.type.url && c.code === FOLLOWUP_SYSTEMS.type.code)
        );
        let typeText = '-';
        if (typeCoding?.text) {
          typeText = typeCoding.text;
        }
        return <Typography variant="body2">{typeText}</Typography>;
      }
      case 'reason':
        if (!encounter.reasonCode) return '-';
        return <Typography variant="body2">{encounter.reasonCode[0].text}</Typography>;
      case 'provider':
        return <ProviderCell encounter={encounter} />;
      case 'office':
        return location?.address?.state && location?.name
          ? `${location.address.state.toUpperCase()} - ${location.name}`
          : '-';
      case 'status': {
        if (!encounter.status) return null;
        const statusVal = encounter.status === 'in-progress' ? 'OPEN' : 'RESOLVED';
        return getFollowupStatusChip(statusVal);
      }
      case 'note': {
        const appointmentId = encounter.appointment?.[0]?.reference?.replace('Appointment/', '');
        if (!appointmentId) return '-';

        const encounterId = encounter.id;
        const to = `/in-person/${appointmentId}/follow-up-note`;

        return (
          <RoundedButton to={to} state={{ encounterId }}>
            Progress Note
          </RoundedButton>
        );
      }
      default:
        return '-';
    }
  };

  const renderCellContent = (row: AppointmentHistoryRow, columnId: string): React.ReactNode => {
    switch (columnId) {
      case 'dateTime':
        return row.dateTime ? formatISOStringToDateAndTime(row.dateTime, row.officeTimeZone) : '-';
      case 'status':
        if (row.serviceMode === ServiceMode.virtual) {
          if (!row.encounter) return null;
          const status = getTelemedVisitStatus(row.encounter.status, row.appointment.status);
          return !!status && <TelemedAppointmentStatusChip status={status} />;
        } else {
          if (!row.encounter) return null;
          const encounterStatus = getInPersonVisitStatus(row.appointment, row.encounter);
          return encounterStatus || null;
        }
      case 'type':
        return row.typeLabel || '-';
      case 'reason':
        return (
          <Typography variant="body2">
            {(row.appointment?.description ?? '')
              .split(',')
              .map((complaint) => complaint.trim())
              .join(', ') || '-'}
          </Typography>
        );
      case 'provider':
        return <ProviderCell encounter={row.encounter} />;
      case 'office':
        return row.office || '-';
      case 'los':
        return row.length !== undefined ? `${formatMinutes(row.length)} ${row.length === 1 ? 'min' : 'mins'}` : '-';
      case 'info': {
        if (!row.id) return null;
        const isInPerson = isInPersonAppointment(row.appointment);
        return (
          <RoundedButton
            to={isInPerson ? `/visit/${row.id}` : getTelemedVisitDetailsUrl(row.id)}
            state={{ encounterId: row.encounter?.id }}
          >
            Visit Info
          </RoundedButton>
        );
      }
      case 'note':
        return (
          <RoundedButton
            to={
              row.serviceMode === ServiceMode.virtual
                ? `/telemed/appointments/${row.id}?tab=sign`
                : `/in-person/${row.id}/progress-note`
            }
          >
            Progress Note
          </RoundedButton>
        );
      default:
        return '-';
    }
  };
>>>>>>> 8cda5558

  return (
    <Paper sx={{ padding: 3 }} component={Stack} spacing={2}>
      <Box sx={{ display: 'flex', alignItems: 'center', gap: 2 }}>
        <Typography variant="h4" color="primary.dark" sx={{ flexGrow: 1 }}>
          Encounters - {appointments?.length || 0}
        </Typography>
        {appointments?.[0]?.dateTime && (
          <Typography>
            Latest visit: {formatISOStringToDateAndTime(appointments[0].dateTime, appointments[0].officeTimeZone)}
          </Typography>
        )}
        <RoundedButton to="/visits/add" target="_blank" variant="contained" startIcon={<AddIcon fontSize="small" />}>
          New Visit
        </RoundedButton>
        <RoundedButton
          variant="contained"
          startIcon={<AddIcon fontSize="small" />}
          onClick={() => navigate('followup/add')}
        >
          Follow-up
        </RoundedButton>
      </Box>

      <Box sx={{ display: 'flex', gap: 2 }}>
        <TextField size="small" fullWidth label="Type" select value={type} onChange={(e) => setType(e.target.value)}>
          <MenuItem value="all">All</MenuItem>
          <MenuItem value={visitTypeToInPersonLabel['walk-in']}>{visitTypeToInPersonLabel['walk-in']}</MenuItem>
          <MenuItem value={visitTypeToInPersonLabel['post-telemed']}>
            {visitTypeToInPersonLabel['post-telemed']}
          </MenuItem>
          <MenuItem value={visitTypeToInPersonLabel['pre-booked']}>{visitTypeToInPersonLabel['pre-booked']}</MenuItem>
          <MenuItem value={visitTypeToTelemedLabel['pre-booked']}>{visitTypeToTelemedLabel['pre-booked']}</MenuItem>
          <MenuItem value={visitTypeToTelemedLabel['walk-in']}>{visitTypeToTelemedLabel['walk-in']}</MenuItem>
        </TextField>

        <TextField
          size="small"
          fullWidth
          label="Visit Period"
          select
          value={period}
          onChange={(e) => setPeriod(+e.target.value)}
        >
          <MenuItem value={0}>All</MenuItem>
          <MenuItem value={1}>Last month</MenuItem>
          <MenuItem value={3}>Last 3 months</MenuItem>
          <MenuItem value={6}>Last 6 months</MenuItem>
          <MenuItem value={12}>Last year</MenuItem>
        </TextField>

        <TextField
          size="small"
          fullWidth
          label="Visit Status"
          select
          value={status}
          onChange={(e) => setStatus(e.target.value)}
        >
          <MenuItem value="all">All</MenuItem>
          {[...new Set([...TelemedCallStatusesArr, ...visitStatusArray.filter((item) => item !== 'cancelled')])].map(
            (status) => (
              <MenuItem key={status} value={status}>
                {capitalize(status)}
              </MenuItem>
            )
          )}
        </TextField>

        <FormControlLabel
          sx={{
            whiteSpace: 'nowrap',
          }}
          control={<Checkbox value={hideCancelled} onChange={(e) => setHideCancelled(e.target.checked)} />}
          label="Hide “Cancelled”"
        />

        <FormControlLabel
          sx={{
            whiteSpace: 'nowrap',
          }}
          control={<Checkbox value={hideNoShow} onChange={(e) => setHideNoShow(e.target.checked)} />}
          label="Hide “No Show”"
        />
      </Box>

      <TableContainer>
        <Table>
          <TableHead>
            <TableRow>
              {columns.map((column) => (
                <TableCell
                  key={column.id}
                  sx={{
                    width: column.width,
                    fontWeight: 500,
                    textAlign: column.align || 'left',
                  }}
                >
                  <Box sx={{ display: 'flex', alignItems: 'center', gap: 1 }}>
                    {column.label}
                    {column.sortable && (
                      <IconButton size="small" onClick={() => handleSort(column.id as SortField)} sx={{ padding: 0 }}>
                        {sortField === column.id ? (
                          sortDirection === 'asc' ? (
                            <ArrowUpwardIcon fontSize="small" />
                          ) : (
                            <ArrowDownwardIcon fontSize="small" />
                          )
                        ) : (
                          <ArrowDownwardIcon fontSize="small" sx={{ opacity: 0.3 }} />
                        )}
                      </IconButton>
                    )}
                  </Box>
                </TableCell>
              ))}
            </TableRow>
          </TableHead>
          <TableBody>
            {loading ? (
              <TableRow>
                <TableCell colSpan={columns.length} sx={{ textAlign: 'center', py: 4 }}>
                  Loading...
                </TableCell>
              </TableRow>
            ) : paginatedData.length === 0 ? (
              <TableRow>
                <TableCell colSpan={columns.length} sx={{ textAlign: 'center', py: 4 }}>
                  No encounters found
                </TableCell>
              </TableRow>
            ) : (
              paginatedData.map((row, index) => {
                const rowId = row.id || `row-${index}`;
                const followupEncountersForRow = getFollowupEncountersForRow(row);
                const hasFollowups = followupEncountersForRow.length > 0;

                return (
                  <React.Fragment key={rowId}>
                    <TableRow hover>
                      {columns.map((column, colIndex) => (
                        <TableCell
                          key={column.id}
                          sx={{
                            width: column.width,
                            textAlign: column.align || 'left',
                            paddingLeft: colIndex === 0 ? 2 : 1,
                          }}
                        >
                          {renderCellContent(row, column.id)}
                        </TableCell>
                      ))}
                    </TableRow>

                    {hasFollowups && (
                      <>
                        {followupEncountersForRow.map((followupEncounter, followupIndex) => (
                          <TableRow
                            key={`followup-${followupEncounter.id || followupIndex}`}
                            sx={{
                              backgroundColor: 'rgba(0, 0, 0, 0.02)',
                              '&:hover': {
                                backgroundColor: 'rgba(0, 0, 0, 0.04)',
                              },
                            }}
                          >
                            {columns.map((column, colIndex) => (
                              <TableCell
                                key={`followup-${column.id}`}
                                sx={{
                                  width: column.width,
                                  textAlign: column.align || 'left',
                                  ...(colIndex === 0
                                    ? {
                                        display: 'flex',
                                        flexDirection: 'row',
                                        alignItems: 'center',
                                        gap: 1,
                                      }
                                    : {}),
                                }}
                              >
                                {colIndex === 0 && <SubdirectoryArrowRightIcon />}
                                {renderFollowupCellContent(followupEncounter, column.id)}
                              </TableCell>
                            ))}
                          </TableRow>
                        ))}
                      </>
                    )}
                  </React.Fragment>
                );
              })
            )}
          </TableBody>
        </Table>
      </TableContainer>

      <TablePagination
        rowsPerPageOptions={[5]}
        component="div"
        count={filtered.length}
        rowsPerPage={rowsPerPage}
        page={page}
        onPageChange={handleChangePage}
        onRowsPerPageChange={handleChangeRowsPerPage}
      />
      <SendInvoiceToPatientDialog
        title="Send invoice"
        modalOpen={sendInvoiceDialogOpen}
        handleClose={() => setSendInvoiceDialogOpen(false)}
        submitButtonName="Send"
        onSubmit={sendInvoice}
        patientId={patientId}
        encounterId={selectedEncounterId}
        prefilledInvoice={prefilledInvoice}
      />
    </Paper>
  );
};<|MERGE_RESOLUTION|>--- conflicted
+++ resolved
@@ -25,13 +25,9 @@
 import { useQuery } from '@tanstack/react-query';
 import { Encounter, Location, Patient } from 'fhir/r4b';
 import { DateTime } from 'luxon';
-<<<<<<< HEAD
 import { enqueueSnackbar } from 'notistack';
-import { FC, useMemo, useState } from 'react';
-=======
 import React, { FC, ReactElement, useMemo, useState } from 'react';
 import { useNavigate } from 'react-router-dom';
->>>>>>> 8cda5558
 import { getTelemedVisitDetailsUrl } from 'src/features/visits/telemed/utils/routing';
 import { visitTypeToInPersonLabel, visitTypeToTelemedLabel } from 'src/types/types';
 import styled from 'styled-components';
@@ -128,12 +124,6 @@
   return <Typography variant="body2">{employee ? `${employee.firstName} ${employee.lastName}` : '-'}</Typography>;
 };
 
-<<<<<<< HEAD
-const emptyEmployeeList: EmployeeDetails[] = [];
-
-export const PatientEncountersGrid: FC<PatientEncountersGridProps> = (props) => {
-  const { appointments, loading, patientId } = props;
-=======
 type SortField = 'dateTime';
 type SortDirection = 'asc' | 'desc';
 
@@ -159,24 +149,20 @@
 
 export const PatientEncountersGrid: FC<PatientEncountersGridProps> = (props) => {
   const { appointments, loading, patient } = props;
->>>>>>> 8cda5558
 
   const [type, setType] = useState('all');
   const [period, setPeriod] = useState(0);
   const [status, setStatus] = useState('all');
   const [hideCancelled, setHideCancelled] = useState(false);
   const [hideNoShow, setHideNoShow] = useState(false);
-<<<<<<< HEAD
-  const [sendInvoiceDialogOpen, setSendInvoiceDialogOpen] = useState(false);
-  const [selectedEncounterId, setSelectedEncounterId] = useState<string | undefined>(undefined);
-=======
   const [sortField, setSortField] = useState<SortField>('dateTime');
   const [sortDirection, setSortDirection] = useState<SortDirection>('desc');
   const [page, setPage] = useState(0);
   const [rowsPerPage, setRowsPerPage] = useState(5);
   const [followupEncounters, setFollowupEncounters] = useState<Encounter[]>([]);
   const [followupLocations, setFollowupLocations] = useState<Map<string, Location>>(new Map());
->>>>>>> 8cda5558
+  const [sendInvoiceDialogOpen, setSendInvoiceDialogOpen] = useState(false);
+  const [selectedEncounterId] = useState<string | undefined>(undefined);
 
   const { oystehrZambda, oystehr } = useApiClients();
   const navigate = useNavigate();
@@ -197,12 +183,12 @@
   });
 
   const { data: prefilledInvoice } = useQuery({
-    queryKey: ['get-prefilled-invoice-info', patientId],
+    queryKey: ['get-prefilled-invoice-info', patient?.id],
     queryFn: () => {
-      if (oystehrZambda && patientId) return getPrefilledInvoiceInfo(oystehrZambda, { patientId });
+      if (oystehrZambda && patient?.id) return getPrefilledInvoiceInfo(oystehrZambda, { patientId: patient?.id });
       return undefined;
     },
-    enabled: !!oystehrZambda && !!patientId,
+    enabled: !!oystehrZambda && !!patient?.id,
   });
 
   useSuccessQuery(employeesData, (data) => {
@@ -327,7 +313,6 @@
     return filterStatus === appointmentStatus;
   }
 
-<<<<<<< HEAD
   const sendInvoice = async (props: SendPatientInvoiceOnSubmitProps): Promise<void> => {
     try {
       if (oystehrZambda) {
@@ -345,137 +330,6 @@
     }
   };
 
-  const columns: GridColDef<AppointmentHistoryRow>[] = [
-    {
-      sortComparator: (a, b) => {
-        const createdA = DateTime.fromISO(a ?? '');
-        const createdB = DateTime.fromISO(b ?? '');
-        return createdA.diff(createdB).milliseconds;
-      },
-      field: 'dateTime',
-      headerName: 'Date & Time',
-      width: 150,
-      renderCell: ({ row: { dateTime, officeTimeZone } }) =>
-        dateTime ? formatISOStringToDateAndTime(dateTime, officeTimeZone) : '-',
-    },
-    {
-      sortable: false,
-      field: 'status',
-      headerName: 'Status',
-      width: 140,
-      renderCell: ({ row: { appointment, serviceMode: serviceType, encounter } }) => {
-        if (serviceType === ServiceMode.virtual) {
-          if (!encounter) {
-            return;
-          }
-          const status = getTelemedVisitStatus(encounter.status, appointment.status);
-          return !!status && <TelemedAppointmentStatusChip status={status} />;
-        } else {
-          if (!encounter) return;
-          const encounterStatus = getInPersonVisitStatus(appointment, encounter);
-          if (!encounterStatus) {
-            return;
-          }
-
-          return encounterStatus;
-        }
-      },
-    },
-    {
-      sortable: false,
-      field: 'type',
-      headerName: 'Type',
-      width: 150,
-      renderCell: ({ row: { typeLabel: type } }) => type || '-',
-    },
-    {
-      sortable: false,
-      field: 'reason',
-      headerName: 'Reason for visit',
-      width: 150,
-      renderCell: ({ row: { appointment } }) => (
-        <Typography variant="body2">
-          {(appointment?.description ?? '')
-            .split(',')
-            .map((complaint) => complaint.trim())
-            .join(', ') || '-'}
-        </Typography>
-      ),
-    },
-    {
-      sortable: false,
-      field: 'provider',
-      headerName: 'Provider',
-      width: 150,
-      renderCell: ({ row: { encounter } }) => <ProviderCell encounter={encounter} />,
-    },
-    {
-      sortable: false,
-      field: 'office',
-      headerName: 'Office',
-      width: 150,
-      renderCell: ({ row: { office } }) => office || '-',
-    },
-    {
-      sortable: false,
-      field: 'los',
-      headerName: 'LOS',
-      width: 100,
-      renderCell: ({ row: { length } }) =>
-        length !== undefined ? `${formatMinutes(length)} ${length === 1 ? 'min' : 'mins'}` : '-',
-    },
-    {
-      sortable: false,
-      field: 'info',
-      headerName: 'Visit Info',
-      headerAlign: 'center',
-      width: 120,
-      renderCell: ({ row: { id, appointment } }) => {
-        if (!id) {
-          return null;
-        }
-
-        const isInPerson = isInPersonAppointment(appointment);
-        return (
-          <RoundedButton to={isInPerson ? `/visit/${id}` : getTelemedVisitDetailsUrl(id)}>Visit Info</RoundedButton>
-        );
-      },
-    },
-    {
-      sortable: false,
-      field: 'note',
-      headerName: 'Progress Note',
-      width: 150,
-      renderCell: ({ row: { id, serviceMode: serviceType } }) => (
-        <RoundedButton
-          to={
-            serviceType === ServiceMode.virtual
-              ? `/telemed/appointments/${id}?tab=sign`
-              : `/in-person/${id}/progress-note`
-          }
-        >
-          Progress Note
-        </RoundedButton>
-      ),
-    },
-    {
-      sortable: false,
-      field: 'invoice',
-      headerName: 'Invoice',
-      width: 150,
-      renderCell: ({ row: { encounter } }) => (
-        <RoundedButton
-          onClick={() => {
-            setSendInvoiceDialogOpen(true);
-            setSelectedEncounterId(encounter?.id);
-          }}
-        >
-          Invoice
-        </RoundedButton>
-      ),
-    },
-  ];
-=======
   const handleSort = (field: SortField): void => {
     if (sortField === field) {
       setSortDirection(sortDirection === 'asc' ? 'desc' : 'asc');
@@ -608,7 +462,6 @@
         return '-';
     }
   };
->>>>>>> 8cda5558
 
   return (
     <Paper sx={{ padding: 3 }} component={Stack} spacing={2}>
@@ -823,7 +676,7 @@
         handleClose={() => setSendInvoiceDialogOpen(false)}
         submitButtonName="Send"
         onSubmit={sendInvoice}
-        patientId={patientId}
+        patientId={patient?.id}
         encounterId={selectedEncounterId}
         prefilledInvoice={prefilledInvoice}
       />
