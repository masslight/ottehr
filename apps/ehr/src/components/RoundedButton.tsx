--- conflicted
+++ resolved
@@ -14,11 +14,7 @@
     <LoadingButton
       variant="outlined"
       size="large"
-<<<<<<< HEAD
-      loadingPosition={props.startIcon ? 'start' : undefined}
-=======
       loadingPosition={props.loadingPosition || 'center'}
->>>>>>> 11a49497
       {...props}
       {...(props.to ? { component: Link, to: props.to, target: props.target } : {})}
     />
