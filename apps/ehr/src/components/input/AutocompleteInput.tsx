import { Autocomplete, Box, FormHelperText, Skeleton, TextField } from '@mui/material';
import { Controller, useFormContext } from 'react-hook-form';
import { REQUIRED_FIELD_ERROR_MESSAGE } from 'utils';
import { Option } from './Option';

type Props = {
  name: string;
  label: string;
  options: Option[] | undefined;
  loading?: boolean;
  required?: boolean;
  validate?: (value: string | undefined) => boolean | string;
  selectOnly?: boolean;
  onInputTextChanged?: (text: string) => void;
  noOptionsText?: string;
<<<<<<< HEAD
  dataTestId?: string;
=======
  valueToOption?: (value: any) => Option;
  optionToValue?: (value: Option) => any;
>>>>>>> dd2f0d38
};

export const AutocompleteInput: React.FC<Props> = ({
  name,
  label,
  options,
  loading,
  required,
  validate,
  selectOnly,
  onInputTextChanged,
  noOptionsText,
<<<<<<< HEAD
  dataTestId,
=======
  valueToOption,
  optionToValue,
>>>>>>> dd2f0d38
}) => {
  const { control } = useFormContext();
  if (loading && !options) {
    return <Skeleton variant="rectangular" width="100%" height={40} />;
  }
  return (
    <Controller
      name={name}
      control={control}
      rules={{ required: required ? REQUIRED_FIELD_ERROR_MESSAGE : false, validate: validate }}
<<<<<<< HEAD
      render={({ field, fieldState: { error } }) => (
        <Box sx={{ width: '100%' }}>
          <Autocomplete
            value={
              field.value != null
                ? options?.find((option) => option.value === field.value) ?? { label: field.value, value: field.value }
                : null
            }
            options={options ?? []}
            noOptionsText={noOptionsText}
            getOptionLabel={(option) => option.label}
            onChange={(_e, option: any) => field.onChange(option?.value ?? null)}
            renderInput={(params) => (
              <TextField
                {...params}
                label={label + (required ? '*' : '')}
                placeholder={`Select ${label}`}
                inputProps={{ ...params.inputProps, readOnly: selectOnly }}
                error={error != null}
                size="small"
                onChange={onInputTextChanged ? (e) => onInputTextChanged(e.target.value) : undefined}
                data-testid={dataTestId}
              />
            )}
            loading={loading}
            fullWidth
          />
          {error && <FormHelperText error={true}>{error?.message}</FormHelperText>}
        </Box>
      )}
=======
      render={({ field, fieldState: { error } }) => {
        let valueOption: Option | null = null;
        if (field.value != null && valueToOption) {
          valueOption = valueToOption(field.value);
        } else if (field.value != null) {
          valueOption = options?.find((option) => option.value === field.value) ?? null;
        }
        const optionsToUse = options ?? [];
        if (
          valueOption &&
          !options?.find((option) => option.value === valueOption?.value && option.label === valueOption.label)
        ) {
          optionsToUse?.push(valueOption);
        }
        return (
          <Box sx={{ width: '100%' }}>
            <Autocomplete
              value={valueOption}
              options={optionsToUse}
              noOptionsText={noOptionsText}
              getOptionLabel={(option) => option.label}
              isOptionEqualToValue={(option, tempValue) => option.value === tempValue.value}
              onChange={(_e, option: any) =>
                field.onChange((option && optionToValue ? optionToValue(option) : option?.value) ?? null)
              }
              renderInput={(params) => (
                <TextField
                  {...params}
                  label={label + (required ? '*' : '')}
                  placeholder={`Select ${label}`}
                  inputProps={{ ...params.inputProps, readOnly: selectOnly }}
                  error={error != null}
                  size="small"
                  onChange={onInputTextChanged ? (e) => onInputTextChanged(e.target.value) : undefined}
                />
              )}
              loading={loading}
              fullWidth
            />
            {error && <FormHelperText error={true}>{error?.message}</FormHelperText>}
          </Box>
        );
      }}
>>>>>>> dd2f0d38
    />
  );
};<|MERGE_RESOLUTION|>--- conflicted
+++ resolved
@@ -13,12 +13,9 @@
   selectOnly?: boolean;
   onInputTextChanged?: (text: string) => void;
   noOptionsText?: string;
-<<<<<<< HEAD
-  dataTestId?: string;
-=======
   valueToOption?: (value: any) => Option;
   optionToValue?: (value: Option) => any;
->>>>>>> dd2f0d38
+  dataTestId?: string;
 };
 
 export const AutocompleteInput: React.FC<Props> = ({
@@ -31,12 +28,9 @@
   selectOnly,
   onInputTextChanged,
   noOptionsText,
-<<<<<<< HEAD
-  dataTestId,
-=======
   valueToOption,
   optionToValue,
->>>>>>> dd2f0d38
+  dataTestId,
 }) => {
   const { control } = useFormContext();
   if (loading && !options) {
@@ -47,38 +41,6 @@
       name={name}
       control={control}
       rules={{ required: required ? REQUIRED_FIELD_ERROR_MESSAGE : false, validate: validate }}
-<<<<<<< HEAD
-      render={({ field, fieldState: { error } }) => (
-        <Box sx={{ width: '100%' }}>
-          <Autocomplete
-            value={
-              field.value != null
-                ? options?.find((option) => option.value === field.value) ?? { label: field.value, value: field.value }
-                : null
-            }
-            options={options ?? []}
-            noOptionsText={noOptionsText}
-            getOptionLabel={(option) => option.label}
-            onChange={(_e, option: any) => field.onChange(option?.value ?? null)}
-            renderInput={(params) => (
-              <TextField
-                {...params}
-                label={label + (required ? '*' : '')}
-                placeholder={`Select ${label}`}
-                inputProps={{ ...params.inputProps, readOnly: selectOnly }}
-                error={error != null}
-                size="small"
-                onChange={onInputTextChanged ? (e) => onInputTextChanged(e.target.value) : undefined}
-                data-testid={dataTestId}
-              />
-            )}
-            loading={loading}
-            fullWidth
-          />
-          {error && <FormHelperText error={true}>{error?.message}</FormHelperText>}
-        </Box>
-      )}
-=======
       render={({ field, fieldState: { error } }) => {
         let valueOption: Option | null = null;
         if (field.value != null && valueToOption) {
@@ -113,6 +75,7 @@
                   error={error != null}
                   size="small"
                   onChange={onInputTextChanged ? (e) => onInputTextChanged(e.target.value) : undefined}
+                  data-testid={dataTestId}
                 />
               )}
               loading={loading}
@@ -122,7 +85,6 @@
           </Box>
         );
       }}
->>>>>>> dd2f0d38
     />
   );
 };