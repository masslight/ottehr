--- conflicted
+++ resolved
@@ -2,29 +2,19 @@
 import { AppBar, Container, Tab, Toolbar, useMediaQuery, useTheme } from '@mui/material';
 import { ReactElement, SyntheticEvent, useEffect, useMemo } from 'react';
 import { Link, useLocation } from 'react-router-dom';
-<<<<<<< HEAD
 import { PROJECT_NAME, RoleType } from 'utils';
-=======
-import { RoleType } from 'utils';
-import logo from '../../assets/logo-4x.png';
-import { otherColors } from '../../CustomThemeProvider';
-import { adjustTopForBannerHeight } from '../../helpers/misc.helper';
->>>>>>> c2cc8eaf
 import useEvolveUser from '../../hooks/useEvolveUser';
 import { AppTab, useNavStore } from '../../state/nav.store';
 import MobileMenu from './MobileMenu';
-<<<<<<< HEAD
-import { adjustTopForBannerHeight } from '../../constants';
 import { otherColors } from '@theme/colors';
 import { logo } from '@theme/icons';
-=======
 import { UserMenu } from './UserMenu';
+import { adjustTopForBannerHeight } from 'src/helpers/misc.helper';
 
 const { VITE_APP_ORGANIZATION_NAME_SHORT: ORGANIZATION_NAME_SHORT } = import.meta.env;
 if (ORGANIZATION_NAME_SHORT == null) {
   throw new Error('Could not load env variable');
 }
->>>>>>> c2cc8eaf
 
 export type NavbarItems = {
   [key in AppTab]?: { urls: string[] };
