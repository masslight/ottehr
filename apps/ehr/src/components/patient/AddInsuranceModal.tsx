--- conflicted
+++ resolved
@@ -15,12 +15,6 @@
 import React from 'react';
 import { useForm, Controller } from 'react-hook-form';
 import { v4 as uuid } from 'uuid';
-<<<<<<< HEAD
-import { coverageFieldPaths, InsurancePlanDTO, relatedPersonFieldPaths, SUBSCRIBER_RELATIONSHIP_CODE_MAP } from 'utils';
-import { STATE_OPTIONS } from '../../constants';
-import { BasicDatePicker as DatePicker, Option } from '../form';
-import { RELATIONSHIP_TO_INSURED } from '../../rcm/utils/resources.helper';
-=======
 import {
   coverageFieldPaths,
   InsurancePlanDTO,
@@ -31,9 +25,7 @@
 } from 'utils';
 import { RELATIONSHIP_TO_INSURED_OPTIONS, SEX_OPTIONS, STATE_OPTIONS } from '../../constants';
 import { BasicDatePicker as DatePicker, FormSelect, FormTextField, LabeledField, Option } from '../form';
->>>>>>> 137aceab
 import { usePatientStore } from '../../state/patient.store';
-import { otherColors } from '@theme/colors';
 
 interface AddInsuranceModalProps {
   open: boolean;
