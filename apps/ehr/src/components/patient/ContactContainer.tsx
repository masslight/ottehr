--- conflicted
+++ resolved
@@ -24,25 +24,15 @@
     <Section title="Contact information">
       <Row label="Street address" inputId={FormFields.streetAddress.key} required>
         <FormTextField
-<<<<<<< HEAD
           name={FormFields.streetAddress.key}
-=======
           data-testid={dataTestIds.contactInformationContainer.streetAddress}
-          name={patientFieldPaths.streetAddress}
->>>>>>> 21f341e3
           control={control}
           rules={{ required: REQUIRED_FIELD_ERROR_MESSAGE }}
           id={FormFields.streetAddress.key}
         />
       </Row>
-      <Row label="Address line 2" inputId="patient-street-address-line-2">
-        <FormTextField
-          name={patientFieldPaths.streetAddressLine2}
-          control={control}
-          defaultValue={patient?.address?.[0]?.line?.[1]}
-          id="patient-street-address-line-2"
-          onChangeHandler={handleChange}
-        />
+      <Row label="Address line 2" inputId={FormFields.addressLine2.key}>
+        <FormTextField name={FormFields.addressLine2.key} control={control} id={FormFields.addressLine2.key} />
       </Row>
       <Row label="City, State, ZIP" required>
         <Box sx={{ display: 'flex', gap: 2 }}>
@@ -52,11 +42,7 @@
             rules={{
               required: REQUIRED_FIELD_ERROR_MESSAGE,
             }}
-<<<<<<< HEAD
-=======
-            onChangeHandler={handleChange}
             data-testid={dataTestIds.contactInformationContainer.city}
->>>>>>> 21f341e3
           />
           <FormAutocomplete
             name={FormFields.state.key}
@@ -66,11 +52,7 @@
               validate: (value: string) => STATE_OPTIONS.some((option) => option.value === value),
               required: REQUIRED_FIELD_ERROR_MESSAGE,
             }}
-<<<<<<< HEAD
-=======
-            onChangeHandler={handleAutocompleteChange}
             data-testid={dataTestIds.contactInformationContainer.state}
->>>>>>> 21f341e3
           />
           <FormTextField
             name={FormFields.zip.key}
@@ -79,24 +61,15 @@
               required: REQUIRED_FIELD_ERROR_MESSAGE,
               validate: (value: string) => isPostalCodeValid(value) || 'Must be 5 digits',
             }}
-<<<<<<< HEAD
-=======
-            onChangeHandler={handleChange}
             data-testid={dataTestIds.contactInformationContainer.zip}
->>>>>>> 21f341e3
           />
         </Box>
       </Row>
       <Row label="Patient email" required={true}>
         <FormTextField
-<<<<<<< HEAD
           id={FormFields.email.key}
           name={FormFields.email.key}
-=======
           data-testid={dataTestIds.contactInformationContainer.patientEmail}
-          id="patient-email"
-          name={emailPath}
->>>>>>> 21f341e3
           control={control}
           rules={{
             required: REQUIRED_FIELD_ERROR_MESSAGE,
@@ -116,11 +89,7 @@
             required: REQUIRED_FIELD_ERROR_MESSAGE,
             validate: (value: string) => isPhoneNumberValid(value) || 'Must be 10 digits',
           }}
-<<<<<<< HEAD
-=======
-          onChangeHandler={handleChange}
           data-testid={dataTestIds.contactInformationContainer.patientMobile}
->>>>>>> 21f341e3
         />
       </Row>
     </Section>
