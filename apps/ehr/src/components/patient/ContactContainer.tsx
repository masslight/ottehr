--- conflicted
+++ resolved
@@ -13,11 +13,7 @@
 import { getTelecomInfo, usePatientStore } from '../../state/patient.store';
 import { FormAutocomplete, FormTextField } from '../form';
 import { Row, Section } from '../layout';
-<<<<<<< HEAD
-import { usePatientStore } from '../../state/patient.store';
 import { dataTestIds } from '../../constants/data-test-ids';
-=======
->>>>>>> 702c6d87
 
 export const ContactContainer: FC = () => {
   const { patient, updatePatientField } = usePatientStore();
