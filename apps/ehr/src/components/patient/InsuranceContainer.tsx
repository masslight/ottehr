import { Autocomplete, Box, Checkbox, TextField, Typography, useTheme } from '@mui/material';
import { FC, useEffect, useMemo, useState } from 'react';
import { Controller, useFormContext } from 'react-hook-form';
import { isPostalCodeValid, REQUIRED_FIELD_ERROR_MESSAGE } from 'utils';
import { BasicDatePicker as DatePicker, FormSelect, FormTextField } from '../../components/form';
import {
  INSURANCE_COVERAGE_OPTIONS,
  InsurancePriorityOptions,
  PatientIdentifyingFields,
  RELATIONSHIP_TO_INSURED_OPTIONS,
  SEX_OPTIONS,
  STATE_OPTIONS,
} from '../../constants';
import { Row, Section } from '../layout';
import ShowMoreButton from './ShowMoreButton';
import { InsurancePlanDTO, usePatientStore } from '../../state/patient.store';
import { PatientAddressFields } from '../../constants';
import { FormFields as AllFormFields } from '../../constants';
import { LoadingButton } from '@mui/lab';
import { dataTestIds } from '../../constants/data-test-ids';

type InsuranceContainerProps = {
  ordinal: number;
  removeInProgress?: boolean;
  handleRemoveClick?: () => void;
};

export const InsuranceContainer: FC<InsuranceContainerProps> = ({ ordinal, removeInProgress, handleRemoveClick }) => {
  //console.log('insuranceId', insuranceId);
  const theme = useTheme();
  const { insurancePlans } = usePatientStore();

  const [showMoreInfo, setShowMoreInfo] = useState(false);
  const [sameAsPatientAddress, setSameAsPatientAddress] = useState(false);

  const { control, setValue, watch } = useFormContext();

  const { FormFields, LocalAddressFields, LocalIdentifyingFields } = useMemo(() => {
    const FormFields = AllFormFields.insurance[ordinal - 1];

    const LocalAddressFields = [
      FormFields.streetAddress.key,
      FormFields.addressLine2.key,
      FormFields.city.key,
      FormFields.state.key,
      FormFields.zip.key,
    ];

    const LocalIdentifyingFields = [
      FormFields.firstName.key,
      FormFields.middleName.key,
      FormFields.lastName.key,
      FormFields.birthDate.key,
      FormFields.birthSex.key,
    ];
    return { FormFields, LocalAddressFields, LocalIdentifyingFields };
  }, [ordinal]);

  const patientAddressData = watch(PatientAddressFields);
  const patientIdentifyingData = watch(PatientIdentifyingFields);
  const localAddressData = watch(LocalAddressFields);
  const localIdentifyingData = watch(LocalIdentifyingFields);
  const selfSelected = watch(FormFields.relationship.key) === 'Self';

  useEffect(() => {
    if (sameAsPatientAddress || selfSelected) {
      for (let i = 0; i < localAddressData.length; i++) {
        if (patientAddressData[i] && localAddressData[i] !== patientAddressData[i]) {
          setValue(LocalAddressFields[i], patientAddressData[i]);
        }
      }
      if (selfSelected) {
        for (let i = 0; i < localIdentifyingData.length; i++) {
          if (patientIdentifyingData[i] && localIdentifyingData[i] !== patientIdentifyingData[i]) {
            setValue(LocalIdentifyingFields[i], patientIdentifyingData[i]);
          }
        }
      }
    }
  }, [
    LocalAddressFields,
    LocalIdentifyingFields,
    localAddressData,
    localIdentifyingData,
    patientAddressData,
    patientIdentifyingData,
    sameAsPatientAddress,
    selfSelected,
    setValue,
  ]);

  const toggleMoreInfo = (): void => {
    setShowMoreInfo((prev) => !prev);
  };

  const handleRemoveInsurance = (): void => {
    handleRemoveClick?.();
  };

  return (
    <Section title="Insurance information">
      <Row label="Type" required dataTestId={dataTestIds.insuranceContainer.type}>
        <FormSelect
          name={FormFields.insurancePriority.key}
          control={control}
          defaultValue={ordinal === 1 ? 'Primary' : 'Secondary'}
          options={INSURANCE_COVERAGE_OPTIONS}
          rules={{
            required: REQUIRED_FIELD_ERROR_MESSAGE,
            validate: (value, ctxt) => {
              // todo: this validation concept would be good to lift into the paperwork validation engine
              const otherGroupKey = InsurancePriorityOptions.find((key) => key !== FormFields.insurancePriority.key);
              let otherGroupValue: 'Primary' | 'Secondary' | undefined;
              if (otherGroupKey) {
                otherGroupValue = ctxt[otherGroupKey];
              }
              if (otherGroupValue === value) {
                return `Account may not have two ${value.toLowerCase()} insurance plans`;
              }
              return true;
            },
          }}
        />
      </Row>
      <Row label="Insurance carrier" required dataTestId={dataTestIds.insuranceContainer.insuranceCarrier}>
        <Controller
          name={FormFields.insuranceCarrier.key}
          control={control}
          rules={{
            required: REQUIRED_FIELD_ERROR_MESSAGE,
            validate: (value) => insurancePlans.some((option) => `InsurancePlan/${option.id}` === value?.reference),
          }}
          render={({ field: { value }, fieldState: { error } }) => {
            const isLoading = insurancePlans.length === 0;

            const selectedOption = insurancePlans.find((option) => `InsurancePlan/${option.id}` === value?.reference);
            return (
              <Autocomplete
                options={insurancePlans}
                loading={isLoading}
                loadingText={'Loading...'}
                value={selectedOption ?? ({} as InsurancePlanDTO)}
                isOptionEqualToValue={(option, value) => {
                  return option?.id === value?.id;
                }}
                getOptionLabel={(option) => option.name || ''}
                onChange={(_, newValue) => {
                  if (newValue) {
                    setValue(
                      FormFields.insuranceCarrier.key,
                      { reference: `InsurancePlan/${newValue.id}`, display: newValue.name },
                      { shouldDirty: true }
                    );
                  } else {
                    setValue(FormFields.insuranceCarrier.key, null);
                  }
                }}
                disableClearable
                fullWidth
                renderInput={(params) => (
                  <TextField {...params} variant="standard" error={!!error} required helperText={error?.message} />
                )}
              />
            );
          }}
        />
      </Row>
      <Row
        label="Member ID"
        required
        inputId={FormFields.memberId.key}
        dataTestId={dataTestIds.insuranceContainer.memberId}
      >
        <FormTextField
          id={FormFields.memberId.key}
          name={FormFields.memberId.key}
          control={control}
          rules={{ required: REQUIRED_FIELD_ERROR_MESSAGE }}
        />
      </Row>
      <Box
        sx={{ display: 'flex', justifyContent: 'flex-end' }}
        data-testid={dataTestIds.insuranceContainer.showMoreButton}
      >
        <ShowMoreButton onClick={toggleMoreInfo} isOpen={showMoreInfo} />
      </Box>
      {showMoreInfo && (
        <>
          <Row
            label="Policy holder's first name"
            required
            inputId={FormFields.firstName.key}
            dataTestId={dataTestIds.insuranceContainer.policyHoldersFirstName}
          >
            <FormTextField
              id={FormFields.firstName.key}
              name={FormFields.firstName.key}
              disabled={selfSelected}
              control={control}
              rules={{ required: REQUIRED_FIELD_ERROR_MESSAGE }}
            />
          </Row>
          <Row
            label="Policy holder's middle name"
            inputId={FormFields.middleName.key}
            dataTestId={dataTestIds.insuranceContainer.policyHoldersMiddleName}
          >
            <FormTextField
              id={FormFields.middleName.key}
              name={FormFields.middleName.key}
              control={control}
              disabled={selfSelected}
            />
          </Row>
          <Row
            label="Policy holder's last name"
            required
            inputId={FormFields.lastName.key}
            dataTestId={dataTestIds.insuranceContainer.policyHoldersLastName}
          >
            <FormTextField
              id={FormFields.lastName.key}
              name={FormFields.lastName.key}
              disabled={selfSelected}
              control={control}
              rules={{ required: REQUIRED_FIELD_ERROR_MESSAGE }}
            />
          </Row>
<<<<<<< HEAD
          <Row
            label="Policy holder's date of birth"
            required
            dataTestId={dataTestIds.insuranceContainer.policyHoldersDateOfBirth}
          >
            <DatePicker name={FormFields.birthDate.key} control={control} required={true} disabled={selfSelected} />
=======
          <Row label="Policy holder's date of birth" required>
            <DatePicker
              name={FormFields.birthDate.key}
              control={control}
              rules={{ required: REQUIRED_FIELD_ERROR_MESSAGE }}
              disabled={selfSelected}
            />
>>>>>>> 2f0ba950
          </Row>
          <Row label="Policy holder's sex" required dataTestId={dataTestIds.insuranceContainer.policyHoldersSex}>
            <FormSelect
              name={FormFields.birthSex.key}
              control={control}
              options={SEX_OPTIONS}
              disabled={selfSelected}
              rules={{ required: REQUIRED_FIELD_ERROR_MESSAGE }}
            />
          </Row>
          <Box sx={{ display: 'flex', justifyContent: 'space-between', gap: '5px' }}>
            <Box sx={{ display: 'flex', alignItems: 'center', gap: '0px' }}>
              <Checkbox
                data-testid={dataTestIds.insuranceContainer.policyHolderAdrressCheckbox}
                checked={sameAsPatientAddress || selfSelected}
                onChange={() => {
                  setSameAsPatientAddress((currentVal) => !currentVal);
                }}
                disabled={selfSelected}
              />
              <Typography>Policy holder address is the same as patient's address</Typography>
            </Box>
          </Box>
          <Row
            label="Street address"
            inputId={FormFields.streetAddress.key}
            required
            dataTestId={dataTestIds.insuranceContainer.streetAddress}
          >
            <FormTextField
              id={FormFields.streetAddress.key}
              name={FormFields.streetAddress.key}
              disabled={(sameAsPatientAddress || selfSelected) && Boolean(patientAddressData[0])}
              control={control}
              rules={{ required: REQUIRED_FIELD_ERROR_MESSAGE }}
            />
          </Row>
          <Row
            label="Address line 2"
            inputId={FormFields.addressLine2.key}
            dataTestId={dataTestIds.insuranceContainer.addressLine2}
          >
            <FormTextField
              id={FormFields.addressLine2.key}
              name={FormFields.addressLine2.key}
              disabled={sameAsPatientAddress || selfSelected}
              control={control}
            />
          </Row>
          <Row label="City, State, ZIP" required>
            <Box sx={{ display: 'flex', gap: 2 }}>
              <FormTextField
                data-testid={dataTestIds.insuranceContainer.city}
                name={FormFields.city.key}
                disabled={(sameAsPatientAddress || selfSelected) && Boolean(patientAddressData[2])}
                control={control}
                rules={{ required: REQUIRED_FIELD_ERROR_MESSAGE }}
              />
              <Controller
                name={FormFields.state.key}
                control={control}
                rules={{
                  required: REQUIRED_FIELD_ERROR_MESSAGE,
                }}
                render={({ field: { value }, fieldState: { error } }) => {
                  return (
                    <Autocomplete
                      options={STATE_OPTIONS.map((option) => option.value)}
                      disabled={(sameAsPatientAddress || selfSelected) && Boolean(patientAddressData[3])}
                      value={value ?? ''}
                      onChange={(_, newValue) => {
                        if (newValue) {
                          setValue(FormFields.state.key, newValue);
                        } else {
                          setValue(FormFields.state.key, '');
                        }
                      }}
                      disableClearable
                      fullWidth
                      renderInput={(params) => (
                        <TextField
                          data-testid={dataTestIds.insuranceContainer.state}
                          {...params}
                          variant="standard"
                          error={!!error}
                          required
                          helperText={error?.message}
                        />
                      )}
                    />
                  );
                }}
              />
              <FormTextField
                data-testid={dataTestIds.insuranceContainer.zip}
                name={FormFields.zip.key}
                control={control}
                disabled={(sameAsPatientAddress || selfSelected) && Boolean(patientAddressData[4])}
                rules={{
                  validate: (value: string) => isPostalCodeValid(value) || 'Must be 5 digits',
                  required: REQUIRED_FIELD_ERROR_MESSAGE,
                }}
              />
            </Box>
          </Row>
          <Row
            label="Patient’s relationship to insured"
            required
            dataTestId={dataTestIds.insuranceContainer.relationship}
          >
            <FormSelect
              name={FormFields.relationship.key}
              control={control}
              options={RELATIONSHIP_TO_INSURED_OPTIONS}
              rules={{ required: REQUIRED_FIELD_ERROR_MESSAGE }}
            />
          </Row>
          <Row
            label="Additional insurance information"
            inputId={FormFields.additionalInformation.key}
            dataTestId={dataTestIds.insuranceContainer.additionalInformation}
          >
            <FormTextField
              id={FormFields.additionalInformation.key}
              name={FormFields.additionalInformation.key}
              control={control}
            />
          </Row>
          <LoadingButton
            data-testid={dataTestIds.insuranceContainer.removeButton}
            onClick={handleRemoveInsurance}
            variant="text"
            loading={removeInProgress}
            sx={{
              color: theme.palette.error.main,
              textTransform: 'none',
              fontSize: '13px',
              fontWeight: 700,
              display: handleRemoveClick !== undefined ? 'flex' : 'none',
              alignItems: 'center',
              justifyContent: 'flex-start',
              padding: '0',
              width: 'fit-content',
            }}
          >
            Remove This Insurance
          </LoadingButton>
        </>
      )}
    </Section>
  );
};<|MERGE_RESOLUTION|>--- conflicted
+++ resolved
@@ -226,22 +226,17 @@
               rules={{ required: REQUIRED_FIELD_ERROR_MESSAGE }}
             />
           </Row>
-<<<<<<< HEAD
           <Row
             label="Policy holder's date of birth"
             required
             dataTestId={dataTestIds.insuranceContainer.policyHoldersDateOfBirth}
           >
-            <DatePicker name={FormFields.birthDate.key} control={control} required={true} disabled={selfSelected} />
-=======
-          <Row label="Policy holder's date of birth" required>
             <DatePicker
               name={FormFields.birthDate.key}
               control={control}
               rules={{ required: REQUIRED_FIELD_ERROR_MESSAGE }}
               disabled={selfSelected}
             />
->>>>>>> 2f0ba950
           </Row>
           <Row label="Policy holder's sex" required dataTestId={dataTestIds.insuranceContainer.policyHoldersSex}>
             <FormSelect
