import { Box, Divider, MenuItem, Select, Typography, useTheme } from '@mui/material';
import { HumanName, Patient } from 'fhir/r4b';
import { FC, useState } from 'react';
import { Controller, useFormContext } from 'react-hook-form';
import { LANGUAGE_OPTIONS, REQUIRED_FIELD_ERROR_MESSAGE } from 'utils';
import {
  ETHNICITY_OPTIONS,
  GENDER_IDENTITY_OPTIONS,
  POINT_OF_DISCOVERY_OPTIONS,
  RACE_OPTIONS,
  SEXUAL_ORIENTATION_OPTIONS,
} from '../../constants';
import { FormSelect, FormTextField } from '../form';
import { Row, Section } from '../layout';
import ShowMoreButton from './ShowMoreButton';
<<<<<<< HEAD
=======
import { usePatientStore } from '../../state/patient.store';
import { dataTestIds } from '../../constants/data-test-ids';
>>>>>>> 21f341e3

const FormFields = {
  ethinicity: { key: 'patient-ethnicity' },
  race: { key: 'patient-race' },
  sexualOrientation: { key: 'patient-sexual-orientation' },
  genderIdentity: { key: 'patient-gender-identity' },
  genderIdentityDetails: { key: 'patient-gender-identity-details' },
  language: { key: 'patient-preferred-language' },
  pointOfDiscovery: { key: 'patient-point-of-discovery' },
  sendMarketing: { key: 'mobile-opt-in' },
  commonWellConsent: { key: 'common-well-consent' },
};

interface PatientDetailsContainerProps {
  patient: Patient;
}
export const PatientDetailsContainer: FC<PatientDetailsContainerProps> = ({ patient }) => {
  const theme = useTheme();
  const { control, watch } = useFormContext();

  const [showAllPreviousNames, setShowAllPreviousNames] = useState(false);

  if (!patient) return null;

  const previousNames = patient.name?.filter((name) => name.use === 'old').reverse() || [];

  const handleChange = (event: React.ChangeEvent<HTMLInputElement>): void => {
    console.log('event', event);
  };

  const genderIdentityCurrentValue = watch(FormFields.genderIdentity.key);

  const handleGenderIdentityChange = (e: React.ChangeEvent<HTMLInputElement>): void => {
    handleChange(e as any);
    // Remove gender identity details if not selecting "Other"
    if (e.target.value !== 'Non-binary gender identity') {
      // setValue(patientFieldPaths.genderIdentityDetails, '');
      // updatePatientField(patientFieldPaths.genderIdentityDetails, '');
    }
  };

  return (
    <Section title="Patient details">
      <Row label="Previous name">
        {previousNames.length > 0 ? (
          <Box sx={{ display: 'flex', flexDirection: 'column', alignItems: 'flex-start', gap: 1, width: '100%' }}>
            <Box sx={{ width: '100%' }}>
              <Box sx={{ width: '100%', display: 'flex', justifyContent: 'space-between' }}>
                <Typography component="span">{formatFullName(previousNames[0])}</Typography>
                {previousNames.length > 1 && (
                  <ShowMoreButton
                    isOpen={showAllPreviousNames}
                    onClick={() => setShowAllPreviousNames(!showAllPreviousNames)}
                  />
                )}
              </Box>
              <Divider />
            </Box>
            {showAllPreviousNames &&
              previousNames.length > 1 &&
              previousNames.slice(1).map((name, index) => (
                <Box key={index} sx={{ width: '100%' }}>
                  <Typography sx={{ pb: 0.5 }}>{formatFullName(name)}</Typography>
                  <Divider />
                </Box>
              ))}
          </Box>
        ) : (
          <Typography color="text.secondary">No previous names</Typography>
        )}
      </Row>
      <Row label="Patient's ethnicity" required>
        <FormSelect
<<<<<<< HEAD
          name={FormFields.ethinicity.key}
=======
          data-testid={dataTestIds.patientDetailsContainer.patientsEthnicity}
          name={patientFieldPaths.ethnicity}
>>>>>>> 21f341e3
          control={control}
          options={ETHNICITY_OPTIONS}
          rules={{
            required: REQUIRED_FIELD_ERROR_MESSAGE,
          }}
          onChangeHandler={handleChange}
        />
      </Row>
      <Row label="Patient's race" required>
        <FormSelect
<<<<<<< HEAD
          name={FormFields.race.key}
=======
          data-testid={dataTestIds.patientDetailsContainer.patientsRace}
          name={patientFieldPaths.race}
>>>>>>> 21f341e3
          control={control}
          options={RACE_OPTIONS}
          rules={{
            required: REQUIRED_FIELD_ERROR_MESSAGE,
          }}
          onChangeHandler={handleChange}
        />
      </Row>
      <Row label="Sexual orientation">
        <FormSelect
          name={FormFields.sexualOrientation.key}
          control={control}
          options={SEXUAL_ORIENTATION_OPTIONS}
          onChangeHandler={handleChange}
        />
      </Row>
      <Row label="Gender identity">
        <FormSelect
          name={FormFields.genderIdentity.key}
          control={control}
          options={GENDER_IDENTITY_OPTIONS}
          onChangeHandler={handleGenderIdentityChange}
        />
      </Row>
      {genderIdentityCurrentValue === 'Non-binary gender identity' && (
        <Box
          sx={{
            display: 'flex',
            justifyContent: 'flex-end',
            gap: '5px',
          }}
        >
          <Box sx={{ display: 'flex', alignItems: 'center', alignSelf: 'end', flex: '0 1 70%' }}>
            <FormTextField
              name={FormFields.genderIdentityDetails.key}
              control={control}
              onChangeHandler={handleChange}
            />
          </Box>
        </Box>
      )}
      <Row label="How did you hear about us?">
        <FormSelect
          name={FormFields.pointOfDiscovery.key}
          control={control}
          options={POINT_OF_DISCOVERY_OPTIONS}
          onChangeHandler={handleChange}
        />
      </Row>
      <Box
        sx={{
          display: 'flex',
          justifyContent: 'space-between',
          gap: '5px',
        }}
      >
        <Box sx={{ display: 'flex', alignItems: 'center', flex: '0 1 30%' }}>
          <Typography sx={{ color: theme.palette.primary.dark }}>Send marketing messages</Typography>
        </Box>
        <Box sx={{ display: 'flex', alignItems: 'center', flex: '1 1 70%' }}>
          <Controller
            name={FormFields.sendMarketing.key}
            control={control}
            render={({ field }) => (
              <Select
                {...field}
                value={field.value || ''}
                variant="standard"
                sx={{ width: '100%' }}
                onChange={(e) => {
                  field.onChange(e);
                  handleChange(e as any);
                }}
              >
                {[
                  { value: true, label: 'Yes' },
                  { value: false, label: 'No' },
                ].map((option) => (
                  <MenuItem key={String(option.value)} value={String(option.value)}>
                    {option.label}
                  </MenuItem>
                ))}
              </Select>
            )}
          />
        </Box>
      </Box>
      <Box
        sx={{
          display: 'flex',
          justifyContent: 'space-between',
          gap: '5px',
        }}
      >
        <Box sx={{ display: 'flex', alignItems: 'center', flex: '0 1 30%' }}>
          <Typography sx={{ color: theme.palette.primary.dark }}>Preferred language</Typography>
        </Box>
        <Box sx={{ display: 'flex', alignItems: 'center', flex: '1 1 70%' }}>
          <Controller
            name={FormFields.language.key}
            control={control}
            render={({ field }) => (
              <Select
                {...field}
                value={field.value || ''}
                variant="standard"
                sx={{ width: '100%' }}
                onChange={(e) => {
                  field.onChange(e);
                  handleChange(e as any);
                }}
              >
                {Object.entries(LANGUAGE_OPTIONS).map(([key, value]) => (
                  <MenuItem key={value} value={value}>
                    {key}
                  </MenuItem>
                ))}
              </Select>
            )}
          />
        </Box>
      </Box>
      <Box
        sx={{
          display: 'flex',
          justifyContent: 'space-between',
          gap: '5px',
        }}
      >
        <Box sx={{ display: 'flex', alignItems: 'center', flex: '0 1 30%' }}>
          <Typography sx={{ color: theme.palette.primary.dark }}>CommonWell consent</Typography>
        </Box>
        <Box sx={{ display: 'flex', alignItems: 'center', flex: '1 1 70%' }}>
          <Controller
            name={FormFields.commonWellConsent.key}
            control={control}
            render={({ field }) => (
              <Select
                {...field}
                value={field.value || ''}
                variant="standard"
                sx={{ width: '100%' }}
                onChange={(e) => {
                  field.onChange(e);
                  handleChange(e as any);
                }}
              >
                {[
                  { value: true, label: 'Yes' },
                  { value: false, label: 'No' },
                ].map((option) => (
                  <MenuItem key={String(option.value)} value={String(option.value)}>
                    {option.label}
                  </MenuItem>
                ))}
              </Select>
            )}
          />
        </Box>
      </Box>
    </Section>
  );
};

const formatFullName = (name: HumanName): string => {
  const components = [
    name.given?.join(' '), // Combines all given names (first + middle)
    name.family,
    name.suffix?.join(' '), // Combines all suffixes
  ].filter(Boolean); // Remove any undefined/null values

  return components.join(' ');
};<|MERGE_RESOLUTION|>--- conflicted
+++ resolved
@@ -13,11 +13,7 @@
 import { FormSelect, FormTextField } from '../form';
 import { Row, Section } from '../layout';
 import ShowMoreButton from './ShowMoreButton';
-<<<<<<< HEAD
-=======
-import { usePatientStore } from '../../state/patient.store';
 import { dataTestIds } from '../../constants/data-test-ids';
->>>>>>> 21f341e3
 
 const FormFields = {
   ethinicity: { key: 'patient-ethnicity' },
@@ -91,12 +87,8 @@
       </Row>
       <Row label="Patient's ethnicity" required>
         <FormSelect
-<<<<<<< HEAD
           name={FormFields.ethinicity.key}
-=======
           data-testid={dataTestIds.patientDetailsContainer.patientsEthnicity}
-          name={patientFieldPaths.ethnicity}
->>>>>>> 21f341e3
           control={control}
           options={ETHNICITY_OPTIONS}
           rules={{
@@ -107,12 +99,8 @@
       </Row>
       <Row label="Patient's race" required>
         <FormSelect
-<<<<<<< HEAD
           name={FormFields.race.key}
-=======
           data-testid={dataTestIds.patientDetailsContainer.patientsRace}
-          name={patientFieldPaths.race}
->>>>>>> 21f341e3
           control={control}
           options={RACE_OPTIONS}
           rules={{
