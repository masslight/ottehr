--- conflicted
+++ resolved
@@ -13,9 +13,6 @@
 
   if (!patient) return null;
 
-<<<<<<< HEAD
-  const { value: phone, path: responsiblePartyPhonePath } = getTelecomInfo(patient, 'phone', 0);
-=======
   const contactIndex = patient.contact?.findIndex(
     (contact) =>
       contact.relationship?.some(
@@ -82,7 +79,6 @@
   const responsiblePartyPhonePath = patientFieldPaths.responsiblePartyPhone
     .replace(/contact\/\d+/, `contact/${responsiblePartyIndex}`)
     .replace(/telecom\/\d+/, `telecom/${phoneNumberIndex}`);
->>>>>>> cec3b193
 
   const handleChange = (event: React.ChangeEvent<HTMLInputElement>): void => {
     const { name, value } = event.target;
