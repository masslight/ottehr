--- conflicted
+++ resolved
@@ -1,12 +1,7 @@
 import dayjs from 'dayjs';
 import { FC, useEffect } from 'react';
-<<<<<<< HEAD
-import { useFormContext } from 'react-hook-form';
+import { useFormContext, Controller } from 'react-hook-form';
 import { isPhoneNumberValid, REQUIRED_FIELD_ERROR_MESSAGE } from 'utils';
-=======
-import { useFormContext, Controller } from 'react-hook-form';
-import { phoneRegex, REQUIRED_FIELD_ERROR_MESSAGE } from 'utils';
->>>>>>> caee1a34
 import { BasicDatePicker as DatePicker, FormSelect, FormTextField } from '../../components/form';
 import { PatientGuarantorFields, RELATIONSHIP_OPTIONS, SEX_OPTIONS } from '../../constants';
 import { Row, Section } from '../layout';
