--- conflicted
+++ resolved
@@ -58,34 +58,11 @@
           name={patientFieldPaths.releaseOfInfo}
           control={control}
           defaultValue={releaseOfInfo === undefined ? '' : String(releaseOfInfo)}
-<<<<<<< HEAD
-          rules={{ required: true }}
-          render={({ field }) => (
-            <Select
-              data-testid={dataTestIds.userSettingsContainer.releaseOfInfoDropdown}
-              {...field}
-              value={field.value || ''}
-              variant="standard"
-              sx={{ width: '100%' }}
-              onChange={(e) => {
-                field.onChange(e);
-                handleChange(e as any);
-              }}
-            >
-              {[
-                { value: true, label: 'Yes, Release Allowed' },
-                { value: false, label: 'No, Release Not Allowed' },
-              ].map((option) => (
-                <MenuItem key={String(option.value)} value={String(option.value)}>
-                  {option.label}
-                </MenuItem>
-              ))}
-            </Select>
-=======
           rules={{ required: REQUIRED_FIELD_ERROR_MESSAGE }}
           render={({ field, fieldState: { error } }) => (
             <Box sx={{ width: '100%' }}>
               <Select
+                data-testid={dataTestIds.userSettingsContainer.releaseOfInfoDropdown}
                 {...field}
                 value={field.value || ''}
                 variant="standard"
@@ -106,7 +83,6 @@
               </Select>
               {error && <FormHelperText error={true}>{error?.message}</FormHelperText>}
             </Box>
->>>>>>> 702c6d87
           )}
         />
       </Row>
