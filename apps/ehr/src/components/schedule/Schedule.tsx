--- conflicted
+++ resolved
@@ -23,12 +23,9 @@
 import { Operation } from 'fast-json-patch';
 import { Closure, Day, Overrides, ScheduleExtension, Weekday, Weekdays } from '../../types/types';
 import { useApiClients } from '../../hooks/useAppClients';
-<<<<<<< HEAD
 import { otherColors } from '@theme/colors';
-=======
 import { SCHEDULE_EXTENSION_URL } from 'utils';
 
->>>>>>> 632516f5
 interface InfoForDayProps {
   day: Weekday;
   setDay: (day: Day) => void;
