import { Close } from '@mui/icons-material';
import SendIcon from '@mui/icons-material/Send';
import { LoadingButton } from '@mui/lab';
import {
  Avatar,
  Box,
  CircularProgress,
  Dialog,
  Divider,
  Grid,
  IconButton,
  List,
  ListItem,
  Modal,
  TextField,
  ToggleButton,
  ToggleButtonGroup,
  useTheme,
} from '@mui/material';
import Typography from '@mui/material/Typography';
import { Patient } from 'fhir/r4b';
import { DateTime } from 'luxon';
import { ChangeEvent, memo, ReactElement, UIEvent, useEffect, useMemo, useState } from 'react';
import { LocationWithWalkinSchedule } from 'src/pages/AddPatient';
import { AppointmentMessaging, ConversationMessage, initialsFromName, markAllMessagesRead, Timezone } from 'utils';
import { CompleteConfiguration } from '../../components/CompleteConfiguration';
import { LANGUAGES } from '../../constants';
import { dataTestIds } from '../../constants/data-test-ids';
import { useApiClients } from '../../hooks/useAppClients';
import useEvolveUser, { EvolveUser } from '../../hooks/useEvolveUser';
import { getPatientName, removeHtmlTags } from '../../telemed/utils';
import { useFetchChatMessagesQuery, useGetMessagingConfigQuery, useSendMessagesMutation } from './chat.queries';

function scrollToBottomOfChat(): void {
  // this helps with the scroll working,
  // not sure why setting it to 0 works.
  // maybe the element scrollHeight isn't set
  // and this waiting helps?
  setTimeout(() => {
    const element = document.getElementById('message-container');
    if (element) {
      element.scrollTop = element?.scrollHeight;
    }
  }, 0);
}

export interface MessageModel extends ConversationMessage {
  resolvedId?: string | undefined;
}

const makePendingSentMessage = (text: string, timezone: string, sender: EvolveUser): MessageModel => {
  const id = `pending_sent_message_${Math.round(Math.random() * 100)}`;
  const now = DateTime.now().setZone(timezone);
  // todo: consts for these format strings somewhere, or just send the date from BE and do all the formatting in one place
  const sentDay = now.toLocaleString({ day: 'numeric', month: 'numeric', year: '2-digit' }, { locale: 'en-us' });
  const sentTime = now.toLocaleString({ timeStyle: 'short' }, { locale: 'en-us' });

  return {
    id,
    sender: sender.userName, // todo
    sentDay,
    sentTime,
    content: text,
    isRead: true,
    resolvedId: undefined,
    isFromPatient: false,
  };
};

const ChatModal = memo(
  ({
    appointment,
    patient,
    onClose,
    onMarkAllRead,
    quickTexts,
  }: {
    appointment: AppointmentMessaging;
    patient?: Patient;
    currentLocation?: LocationWithWalkinSchedule;
    onClose: () => void;
    onMarkAllRead: () => void;
    quickTexts: { [key in LANGUAGES]: string }[] | string[];
  }): ReactElement => {
    const theme = useTheme();
    const { oystehr } = useApiClients();
    const currentUser = useEvolveUser();
    const [_messages, _setMessages] = useState<MessageModel[]>([]);
    const [messageText, setMessageText] = useState<string>('');
    const [quickTextsOpen, setQuickTextsOpen] = useState<boolean>(false);
    const [language, setLanguage] = useState<LANGUAGES>(LANGUAGES.english);
    const [isMessagingSetup, setIsMessagingSetup] = useState<boolean>(true);

    const [pendingMessageSend, setPendingMessageSend] = useState<MessageModel | undefined>();

    const { patient: patientFromAppointment, smsModel: model } = appointment;
    const timezone = DateTime.now().zoneName;

    let patientName;
    if (patientFromAppointment?.firstName || patientFromAppointment?.lastName)
      patientName = `${patientFromAppointment?.firstName || ''} ${patientFromAppointment?.lastName || ''}`;

    const numbersToSendTo = useMemo(() => {
      const numbers = (model?.recipients ?? []).map((recipient) => recipient.smsNumber);
      const uniqueNumbers = Array.from(new Set(numbers));
      if (uniqueNumbers.length === 0) {
        return undefined;
      } else {
        if (uniqueNumbers.length > 1) {
          console.log('multiple numbers associated with this patient; using first');
        }
        return uniqueNumbers;
      }
    }, [model?.recipients]);

    const sendMessagesMutation = useSendMessagesMutation(
      model?.recipients || [],
      messageText,
      (sendResult) => {
        if (sendResult) {
          setPendingMessageSend(sendResult);
          setMessageText('');
          void refetchMessages({ throwOnError: true });
        } else {
          throw new Error('send message failed - no id returned');
        }
      },
      (error) => {
        console.error('send message failure: ', error);
        setPendingMessageSend(undefined);
      }
    );

    const { isFetching: isMessagesFetching, refetch: refetchMessages } = useFetchChatMessagesQuery(
      timezone,
      numbersToSendTo,
      (messages) => {
        if (!messages) {
          return;
        }
        _setMessages(messages);
        setPendingMessageSend(undefined);
      }
    );

    const [messages]: [MessageModel[]] = useMemo(() => {
      const pending = pendingMessageSend ? [pendingMessageSend] : [];
      const messagesToReturn = [..._messages, ...pending];
      return [messagesToReturn];
    }, [_messages, pendingMessageSend]);

    const newMessagesStartId = useMemo(() => {
      return messages.find((message) => {
        return !message.isRead;
      })?.id;
    }, [messages]);

    const hasUnreadMessages = model?.hasUnreadMessages;

    const markAllRead = async (): Promise<void> => {
      if (currentUser && oystehr && hasUnreadMessages) {
        try {
          await markAllMessagesRead({
            chat: messages,
            user: currentUser,
            oystehr,
          });
          _setMessages(
            messages.map((m) => {
              return {
                ...m,
                isRead: true,
              };
            })
          );
          onMarkAllRead();
        } catch (e) {
          console.error('failed to mark messages as read: ', e);
        }
      }
    };

    const handleSendMessage = async (event: UIEvent, message: string): Promise<void> => {
      event.preventDefault();

      if (message.trim() === '') {
        return;
      }
      if (!currentUser) {
        throw new Error(`Message send failed. Current user is not defined`);
      }
      const newPendingMessage = makePendingSentMessage(message, timezone, currentUser);
      setPendingMessageSend(newPendingMessage);
      await sendMessagesMutation.mutateAsync(newPendingMessage);

      void markAllRead();
    };

    const quickTextStyle = {
      position: 'absolute',
      top: '50%',
      left: '50%',
      transform: 'translate(-50%, -50%)',
      maxWidth: 'sm',
      bgcolor: 'background.paper',
      boxShadow: 24,
      borderRadius: '4px',
      p: '8px 16px',
    };

    const selectQuickText = (text: string): void => {
      setMessageText(text);
      setQuickTextsOpen(false);
    };

    const handleClose = (): void => {
      void markAllRead();
      onClose();
    };

    const hasQuickTextTranslations = (quickTexts: any): quickTexts is { [key in LANGUAGES]: string }[] => {
      return typeof quickTexts[0] === 'object';
    };

    const MessageBodies: JSX.Element[] = useMemo(() => {
      if (pendingMessageSend === undefined && isMessagesFetching) {
        return [];
      }
      return messages.map((message) => {
        const contentKey = message.resolvedId ?? message.id;
        const isPending = message.id === pendingMessageSend?.id || message.id === pendingMessageSend?.resolvedId;
        return (
          <MessageBody
            key={message.id}
            isPending={isPending}
            contentKey={contentKey}
            message={message}
            hasNewMessageLine={newMessagesStartId !== undefined && message.id === newMessagesStartId}
            showDaySent={true} //keeping this config in case minds change again, YAGNI, I know
            timezone={timezone}
          />
        );
      });
    }, [isMessagesFetching, messages, newMessagesStartId, pendingMessageSend, timezone]);

    useEffect(() => {
      if (MessageBodies.length) {
        scrollToBottomOfChat();
      }
    }, [MessageBodies.length]);

<<<<<<< HEAD
    const { isLoading: isMessagingConfigLoading } = useGetMessagingConfigQuery(
      (data) => {
        if (!data.transactionalSMSConfig && !data.conversationConfig) {
          setIsMessagingSetup(false);
        }
      },
      // todo: Need to change this when sdk is updated to return code in response instead of 404
      () => setIsMessagingSetup(false)
    );
=======
    const { isLoading: isMessagingConfigLoading } = useGetMessagingConfigQuery((data) => {
      if (!data) {
        return;
      }
      if (!data.transactionalSMSConfig && !data.conversationConfig) {
        setIsMessagingSetup(false);
      }
    });
>>>>>>> 0f38c008

    const handleSetup = (): void => {
      window.open('https://docs.oystehr.com/ottehr/setup/messaging/', '_blank');
    };

    return (
      <Dialog
        open={true}
        onClose={handleClose}
        aria-labelledby="modal-title"
        aria-describedby="modal-description"
        maxWidth="md"
        fullWidth
      >
        <form>
          <Grid container>
            <Grid item xs={12} sx={{ margin: '24px 24px 16px 24px' }}>
              <Typography id="modal-title" variant="h4" sx={{ fontWeight: 600, color: theme.palette.primary.dark }}>
                Chat with {patientName || getPatientName(patient?.name).firstLastName}
              </Typography>
              <Typography
                id="modal-description"
                variant="h5"
                data-testid={dataTestIds.telemedEhrFlow.chatModalDescription}
                sx={{ fontWeight: 600, color: theme.palette.primary.dark }}
              >
                {numbersToSendTo ? numbersToSendTo.join(',') : ''}
              </Typography>
              <IconButton
                aria-label="Close"
                onClick={handleClose}
                sx={{
                  position: 'absolute',
                  right: 16,
                  top: 16,
                }}
              >
                <Close />
              </IconButton>
            </Grid>
            <Grid item xs={12}>
              <Divider />
            </Grid>
          </Grid>
          <Grid
            container
            id="message-container"
            sx={{ height: '400px', overflowY: 'scroll', padding: '24px 32px 16px 24px' }}
          >
            {(pendingMessageSend === undefined && isMessagesFetching) || isMessagingConfigLoading ? (
              <Grid
                item
                xs={12}
                sx={{
                  height: '100%',
                  display: 'flex',
                  flexDirection: 'column',
                  alignItems: 'center',
                  justifyContent: 'center',
                }}
              >
                <CircularProgress />
              </Grid>
            ) : (
              <>{MessageBodies}</>
            )}
          </Grid>
          {!isMessagingSetup && !isMessagingConfigLoading && (
            <Grid item sx={{ margin: '24px' }}>
              <CompleteConfiguration handleSetup={handleSetup} />
            </Grid>
          )}
          <Divider />
          <Grid container sx={{ margin: '16px 0 16px 24px' }}>
            <Grid item xs={8.35}>
              <TextField
                id="patient-message"
                label="Message to the patient"
                value={messageText}
                onPaste={(e) => e.preventDefault()}
                disabled={pendingMessageSend !== undefined}
                autoComplete="off"
                onChange={(event: ChangeEvent<HTMLInputElement>) => setMessageText(event.target.value)}
                onKeyDown={async (e) => {
                  if (e.key === 'Enter' && !e.shiftKey) {
                    await handleSendMessage(e, messageText);
                  }
                }}
                fullWidth
                multiline
              />
            </Grid>

            <Grid item xs={3} sx={{ alignSelf: 'center', textAlign: 'center', display: 'flex' }}>
              <LoadingButton
                sx={{ marginX: 1, borderRadius: '100px', textTransform: 'none', fontWeight: 500 }}
                variant="outlined"
                onClick={() => setQuickTextsOpen(true)}
                disabled={pendingMessageSend !== undefined}
              >
                Quick text
              </LoadingButton>
              <LoadingButton
                sx={{
                  background: theme.palette.primary.main,
                  borderRadius: '100px',
                  textTransform: 'none',
                }}
                variant="contained"
                // size="small"
                startIcon={<SendIcon />}
                onClick={(event) => handleSendMessage(event, messageText)}
                loading={pendingMessageSend !== undefined}
                type="submit"
              >
                Send
              </LoadingButton>
            </Grid>
          </Grid>
          <Modal
            open={quickTextsOpen}
            onClose={() => {
              setQuickTextsOpen(false);
            }}
          >
            <Grid container sx={quickTextStyle}>
              <Grid item sx={{ marginTop: '6px', width: '100%' }}>
                <Box sx={{ display: 'flex', justifyContent: 'space-between' }}>
                  <Typography
                    variant="h6"
                    sx={{ fontWeight: '600 !important', color: theme.palette.primary.main, marginBottom: '4px' }}
                  >
                    Quick texts
                  </Typography>
                  {hasQuickTextTranslations(quickTexts) && (
                    <ToggleButtonGroup
                      sx={{
                        '& .MuiToggleButton-sizeSmall': {
                          textTransform: 'none',
                          color: theme.palette.primary.main,
                          fontSize: '13px',
                          fontWeight: 500,
                        },
                        '& .MuiToggleButton-sizeSmall:hover': {
                          color: theme.palette.primary.contrastText,
                          backgroundColor: theme.palette.primary.light,
                        },
                        '& .Mui-selected': {
                          color: `${theme.palette.primary.contrastText} !important`,
                          backgroundColor: `${theme.palette.primary.main} !important`,
                          textTransform: 'none',
                        },
                      }}
                      size="small"
                      exclusive
                      value={language}
                      onChange={(e: React.MouseEvent<HTMLElement>, value: LANGUAGES) => {
                        setLanguage(value);
                      }}
                    >
                      <ToggleButton value={LANGUAGES.english} sx={{ padding: '4px 10px 4px 10px' }}>
                        English
                      </ToggleButton>
                      <ToggleButton value={LANGUAGES.spanish} sx={{ padding: '4px 10px 4px 10px' }}>
                        Spanish
                      </ToggleButton>
                    </ToggleButtonGroup>
                  )}
                </Box>
                <Typography variant="body2">Select the text to populate the message to the patient</Typography>
              </Grid>
              <Grid item>
                <List sx={{ padding: 0 }}>
                  {hasQuickTextTranslations(quickTexts)
                    ? quickTexts
                        .filter((text) => text[language])
                        .map((text) => (
                          <ListItem
                            key={text[language]}
                            sx={{
                              padding: 1,
                              my: '12px',
                              backgroundColor: 'rgba(77, 21, 183, 0.04)',
                              cursor: 'pointer',
                            }}
                            onClick={() => selectQuickText(text[language])}
                          >
                            <Typography variant="body1">{text[language]}</Typography>
                          </ListItem>
                        ))
                    : quickTexts.map((text) => {
                        return (
                          <ListItem
                            key={text}
                            sx={{
                              padding: 1,
                              my: '12px',
                              backgroundColor: 'rgba(77, 21, 183, 0.04)',
                              cursor: 'pointer',
                            }}
                            onClick={() => selectQuickText(removeHtmlTags(text))}
                          >
                            <Typography variant="body1">{parseTextToJSX(text)}</Typography>
                          </ListItem>
                        );
                      })}
                </List>
              </Grid>
            </Grid>
          </Modal>
        </form>
      </Dialog>
    );
  }
);

export default ChatModal;

interface MessageBodyProps {
  isPending: boolean;
  hasNewMessageLine: boolean;
  message: ConversationMessage;
  contentKey: string;
  showDaySent: boolean;
  timezone: Timezone;
}
const MessageBody: React.FC<MessageBodyProps> = (props) => {
  const { isPending, message, contentKey, hasNewMessageLine, showDaySent, timezone } = props;
  const theme = useTheme();
  const authorInitials = initialsFromName(message.sender);

  const sentTimeLabel = (() => {
    if (!message.sentTime || !message.sentDay) return '';
    const sentDate = DateTime.fromFormat(`${message.sentDay} ${message.sentTime}`, 'M/d/yy h:mm a', {
      zone: timezone,
    });

    return sentDate.toFormat('M/d/yy h:mm a ZZZZ', { locale: 'en-US' });
  })();

  return (
    <Grid container item key={contentKey} spacing={3} sx={{ opacity: isPending ? '0.5' : '1.0' }}>
      {hasNewMessageLine && (
        <Grid item xs={12}>
          <Divider
            sx={{
              '&::before, &::after': { borderTop: `thin solid ${theme.palette.warning.main}` },
              color: theme.palette.warning.main,
            }}
          >
            New messages
          </Divider>
        </Grid>
      )}
      <Grid item container display={'table-row-group'} xs={12} spacing={0}>
        {showDaySent && (
          <Grid item xs={12} sx={{ paddingBottom: '0px' }}>
            <Typography
              variant="body1"
              color={'rgb(0, 0, 0, 0.7)'}
              textAlign="center"
              sx={{
                paddingTop: '40px',
              }}
            >
              {`${sentTimeLabel}`}
            </Typography>
          </Grid>
        )}
        <Grid
          item
          container
          xs={12}
          display={'table-row'}
          sx={{
            opacity: isPending ? '0.5' : '1.0',
            display: 'flex',
            flexDirection: 'row',
            alignItems: 'center',
            justifyContent: 'flex-start',
          }}
        >
          <Avatar
            sx={{
              backgroundColor: message.isFromPatient ? theme.palette.secondary.main : theme.palette.primary.main,
              fontSize: authorInitials.length > 3 ? '12px' : '16px',
              marginInlineEnd: '8px',
            }}
          >
            {authorInitials}
          </Avatar>
          <Typography variant="body1" color="primary.dark" fontWeight={600}>
            {message.sender}
          </Typography>
        </Grid>
        <Grid
          item
          container
          display={'table-row'}
          xs={12}
          sx={{
            opacity: isPending ? '0.5' : '1.0',
            padding: '2px',
            paddingTop: '8px',
            display: 'flex',
            flexDirection: 'row',
            alignItems: 'flex-start',
            justifyContent: 'space-between',
          }}
        >
          <Grid item xs={11}>
            <Typography variant="body1" sx={{ whiteSpace: 'pre-line', paddingBottom: '20px' }}>
              {message.content}
            </Typography>
          </Grid>
          <Grid item xs={1}>
            {/*
              more yagni...
              <Typography variant="body1" color={'rgb(0, 0, 0, 0.7)'} sx={{ marginLeft: '10px' }} textAlign="right">
              {message.sentTime}
            </Typography>
            */}
          </Grid>
        </Grid>
      </Grid>
    </Grid>
  );
};

function parseTextToJSX(text: string): JSX.Element[] {
  // Split the string at the custom HTML tag
  const parts = text.split(/(<phone.*?<\/phone>)/g).filter(Boolean);

  return parts.map((part, index) => {
    if (part.startsWith('<phone')) {
      // Extract the content inside the custom HTML tag
      const match = part.match(/<phone[^>]*>(.*?)<\/phone>/);
      if (match) {
        return (
          <span key={index} style={{ whiteSpace: 'nowrap' }}>
            {match[1]}
          </span>
        );
      }
    }

    return <span key={index}>{part}</span>;
  });
}<|MERGE_RESOLUTION|>--- conflicted
+++ resolved
@@ -249,26 +249,15 @@
       }
     }, [MessageBodies.length]);
 
-<<<<<<< HEAD
     const { isLoading: isMessagingConfigLoading } = useGetMessagingConfigQuery(
       (data) => {
-        if (!data.transactionalSMSConfig && !data.conversationConfig) {
+        if (!data?.transactionalSMSConfig && !data?.conversationConfig) {
           setIsMessagingSetup(false);
         }
       },
       // todo: Need to change this when sdk is updated to return code in response instead of 404
       () => setIsMessagingSetup(false)
     );
-=======
-    const { isLoading: isMessagingConfigLoading } = useGetMessagingConfigQuery((data) => {
-      if (!data) {
-        return;
-      }
-      if (!data.transactionalSMSConfig && !data.conversationConfig) {
-        setIsMessagingSetup(false);
-      }
-    });
->>>>>>> 0f38c008
 
     const handleSetup = (): void => {
       window.open('https://docs.oystehr.com/ottehr/setup/messaging/', '_blank');
