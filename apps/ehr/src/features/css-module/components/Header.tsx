import CloseIcon from '@mui/icons-material/Close';
import ArrowBackIcon from '@mui/icons-material/ArrowBack';
import { Box, Grid, IconButton, Stack, Typography } from '@mui/material';
import { TypographyOptions } from '@mui/material/styles/createTypography';
import { styled } from '@mui/system';
import { enqueueSnackbar } from 'notistack';
import { useState } from 'react';
import { useNavigate, useParams } from 'react-router-dom';
import { VisitStatusLabel, PRACTITIONER_CODINGS } from 'utils';
import { dataTestIds } from '../../../constants/data-test-ids';
import { getSelectors } from '../../../shared/store/getSelectors';
import { useAppointmentStore } from '../../../telemed';
import { useNavigationContext } from '../context/NavigationContext';
import { useAppointment } from '../hooks/useAppointment';
import { usePractitionerActions } from '../hooks/usePractitioner';
import { ChangeStatusDropdown } from './ChangeStatusDropdown';
import { InternalNotes } from './InternalNotes';
import { PrintVisitLabelButton } from './PrintVisitLabelButton';
import { ProfileAvatar } from './ProfileAvatar';
import { SwitchIntakeModeButton } from './SwitchIntakeModeButton';

const HeaderWrapper = styled(Box)(({ theme }) => ({
  backgroundColor: theme.palette.background.paper,
  padding: '8px 16px 8px 0',
  borderBottom: `1px solid ${theme.palette.divider}`,
  boxShadow: '0px 2px 4px -1px #00000033',
}));

const PatientName = styled(Typography)(({ theme }) => ({
  ...(theme?.typography as TypographyOptions).h4,
  textAlign: 'left',
  fontWeight: 'bold',
  color: theme.palette.primary.dark,
}));

const PatientMetadata = styled(Typography)(({ theme }) => ({
  fontSize: '14px',
  fontWeight: 400,
  color: theme.palette.text.secondary,
}));

const PatientInfoWrapper = styled(Box)({
  display: 'flex',
  alignItems: 'baseline',
  gap: '8px',
});

const format = (
  value: string | undefined,
  placeholder = '',
  keepPlaceholderIfValueFullfilled = false,
  emptyValuePlaceholder = 'N/A'
): string => {
  const prefix = !value || (keepPlaceholderIfValueFullfilled && value) ? `${placeholder}: ` : '';
  return prefix + (value || emptyValuePlaceholder);
};

export const Header = (): JSX.Element => {
  const { id: appointmentID } = useParams();
  const navigate = useNavigate();
  const {
    resources: { appointment, patient },
    mappedData,
    visitState: telemedData,
    refetch,
  } = useAppointment(appointmentID);
  const { encounter } = telemedData;
  const { chartData } = getSelectors(useAppointmentStore, ['chartData']);
  const encounterId = encounter?.id;
  const patientName = format(mappedData?.patientName, 'Name');
  const pronouns = format(mappedData?.pronouns, 'Pronouns');
  const gender = format(mappedData?.gender, 'Gender');
  const language = format(mappedData?.preferredLanguage, 'Lang');
  const dob = format(mappedData?.DOB, 'DOB', true);
  const allergies = format(
    chartData?.allergies
      ?.filter((allergy) => allergy.current === true)
      ?.map((allergy) => allergy.name)
      ?.join(', '),
    'Allergy',
    true,
    'none'
  );
  const reasonForVisit = format(appointment?.description, 'Reason for Visit');
  const userId = format(patient?.id);
  const [_status, setStatus] = useState<VisitStatusLabel | undefined>(undefined);
  const { interactionMode, setInteractionMode } = useNavigationContext();
  const nextMode = interactionMode === 'intake' ? 'provider' : 'intake';
  const practitionerTypeFromMode =
    interactionMode === 'intake' ? PRACTITIONER_CODINGS.Attender : PRACTITIONER_CODINGS.Admitter;
  const { isEncounterUpdatePending, handleUpdatePractitioner } = usePractitionerActions(
    encounter,
    'start',
    practitionerTypeFromMode
  );

  const handleSwitchMode = async (): Promise<void> => {
    try {
      if (!appointmentID) return;
      await handleUpdatePractitioner();
      void refetch();
      setInteractionMode(nextMode, true);
    } catch (error: any) {
      console.log(error.message);
      enqueueSnackbar(`An error occurred trying to switch to ${nextMode} mode. Please try again.`, {
        variant: 'error',
      });
    }
  };

  return (
    <HeaderWrapper data-testid={dataTestIds.cssHeader.container}>
      <Stack flexDirection="row">
        <Box sx={{ width: 70 }} display="flex" alignItems="center" justifyContent="center">
          <IconButton onClick={() => navigate('/visits')} sx={{ width: 40, height: 40 }}>
            <ArrowBackIcon />
          </IconButton>
        </Box>
        <Grid container spacing={2} sx={{ padding: '0 18px 0 4px' }}>
          <Grid item xs={12}>
            <Grid container alignItems="center" justifyContent="space-between">
              <Grid item>
                <Grid container alignItems="center" spacing={2}>
                  <Grid item>
                    <ChangeStatusDropdown appointmentID={appointmentID} onStatusChange={setStatus} />
                  </Grid>
                  <Grid item>
                    <PatientMetadata>
                      PID:{' '}
                      <u style={{ cursor: 'pointer' }} onClick={() => navigate(`/patient/${userId}`)}>
                        {userId}
                      </u>
                    </PatientMetadata>
                  </Grid>
                </Grid>
              </Grid>
              <Grid item>
                <IconButton onClick={() => navigate('/visits')}>
                  <CloseIcon />
                </IconButton>
              </Grid>
            </Grid>
          </Grid>
<<<<<<< HEAD
          <Grid item xs={12} sx={{ mt: -2 }}>
            <Grid container alignItems="center" spacing={2}>
              <Grid item>
                <ProfileAvatar appointmentID={appointmentID} />
              </Grid>
              <Grid item xs>
                <PatientInfoWrapper>
                  <PatientName data-testid={dataTestIds.cssHeader.patientName}>{patientName}</PatientName>
                  <PatientMetadata sx={{ fontWeight: 500 }}>{dob}</PatientMetadata> |
                  <PatientMetadata
                    noWrap
                    sx={{ fontWeight: chartData?.allergies?.length ? 700 : 400, maxWidth: '250px' }}
                  >
                    {allergies}
                  </PatientMetadata>
                </PatientInfoWrapper>
                <PatientInfoWrapper>
                  <PatientMetadata>{pronouns}</PatientMetadata> | <PatientMetadata>{gender}</PatientMetadata> |
                  <PatientMetadata>{language}</PatientMetadata> |<PatientMetadata>{reasonForVisit}</PatientMetadata>
                </PatientInfoWrapper>
              </Grid>
              <Grid
                item
                sx={{
                  '@media (max-width: 1179px)': {
                    display: 'flex',
                    flexDirection: 'column',
                    gap: 0.5,
                  },
                }}
              >
                <SwitchIntakeModeButton
                  isDisabled={!appointmentID || isEncounterUpdatePending}
                  handleSwitchMode={handleSwitchMode}
                  nextMode={nextMode}
                />
                {encounterId ? <InternalNotes encounterId={encounterId} /> : null}
              </Grid>
=======
        </Grid>
        <Grid item xs={12} sx={{ mt: -2 }}>
          <Grid container alignItems="center" spacing={2}>
            <Grid item>
              <ProfileAvatar appointmentID={appointmentID} />
            </Grid>
            <Grid item xs>
              <PatientInfoWrapper>
                <PatientName data-testid={dataTestIds.cssHeader.patientName}>{patientName}</PatientName>
                <PrintVisitLabelButton encounterId={encounterId} />
                <PatientMetadata sx={{ fontWeight: 500 }}>{dob}</PatientMetadata> |
                <PatientMetadata
                  noWrap
                  sx={{ fontWeight: chartData?.allergies?.length ? 700 : 400, maxWidth: '250px' }}
                >
                  {allergies}
                </PatientMetadata>
              </PatientInfoWrapper>
              <PatientInfoWrapper>
                <PatientMetadata>{pronouns}</PatientMetadata> | <PatientMetadata>{gender}</PatientMetadata> |
                <PatientMetadata>{language}</PatientMetadata> |<PatientMetadata>{reasonForVisit}</PatientMetadata>
              </PatientInfoWrapper>
            </Grid>
            <Grid
              item
              sx={{
                '@media (max-width: 1179px)': {
                  display: 'flex',
                  flexDirection: 'column',
                  gap: 0.5,
                },
              }}
            >
              <SwitchIntakeModeButton
                isDisabled={!appointmentID || isEncounterUpdatePending}
                handleSwitchMode={handleSwitchMode}
                nextMode={nextMode}
              />
              {encounterId ? <InternalNotes encounterId={encounterId} /> : null}
>>>>>>> 105c399f
            </Grid>
          </Grid>
        </Grid>
      </Stack>
    </HeaderWrapper>
  );
};<|MERGE_RESOLUTION|>--- conflicted
+++ resolved
@@ -141,7 +141,6 @@
               </Grid>
             </Grid>
           </Grid>
-<<<<<<< HEAD
           <Grid item xs={12} sx={{ mt: -2 }}>
             <Grid container alignItems="center" spacing={2}>
               <Grid item>
@@ -150,6 +149,7 @@
               <Grid item xs>
                 <PatientInfoWrapper>
                   <PatientName data-testid={dataTestIds.cssHeader.patientName}>{patientName}</PatientName>
+                  <PrintVisitLabelButton encounterId={encounterId} />
                   <PatientMetadata sx={{ fontWeight: 500 }}>{dob}</PatientMetadata> |
                   <PatientMetadata
                     noWrap
@@ -180,47 +180,6 @@
                 />
                 {encounterId ? <InternalNotes encounterId={encounterId} /> : null}
               </Grid>
-=======
-        </Grid>
-        <Grid item xs={12} sx={{ mt: -2 }}>
-          <Grid container alignItems="center" spacing={2}>
-            <Grid item>
-              <ProfileAvatar appointmentID={appointmentID} />
-            </Grid>
-            <Grid item xs>
-              <PatientInfoWrapper>
-                <PatientName data-testid={dataTestIds.cssHeader.patientName}>{patientName}</PatientName>
-                <PrintVisitLabelButton encounterId={encounterId} />
-                <PatientMetadata sx={{ fontWeight: 500 }}>{dob}</PatientMetadata> |
-                <PatientMetadata
-                  noWrap
-                  sx={{ fontWeight: chartData?.allergies?.length ? 700 : 400, maxWidth: '250px' }}
-                >
-                  {allergies}
-                </PatientMetadata>
-              </PatientInfoWrapper>
-              <PatientInfoWrapper>
-                <PatientMetadata>{pronouns}</PatientMetadata> | <PatientMetadata>{gender}</PatientMetadata> |
-                <PatientMetadata>{language}</PatientMetadata> |<PatientMetadata>{reasonForVisit}</PatientMetadata>
-              </PatientInfoWrapper>
-            </Grid>
-            <Grid
-              item
-              sx={{
-                '@media (max-width: 1179px)': {
-                  display: 'flex',
-                  flexDirection: 'column',
-                  gap: 0.5,
-                },
-              }}
-            >
-              <SwitchIntakeModeButton
-                isDisabled={!appointmentID || isEncounterUpdatePending}
-                handleSwitchMode={handleSwitchMode}
-                nextMode={nextMode}
-              />
-              {encounterId ? <InternalNotes encounterId={encounterId} /> : null}
->>>>>>> 105c399f
             </Grid>
           </Grid>
         </Grid>
