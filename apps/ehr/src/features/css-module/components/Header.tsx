--- conflicted
+++ resolved
@@ -132,13 +132,8 @@
             </Grid>
             <Grid item xs>
               <PatientInfoWrapper>
-<<<<<<< HEAD
-                <PatientName>{patientName}</PatientName>
+                <PatientName data-testid={dataTestIds.cssHeader.patientName}>{patientName}</PatientName>
                 <PatientMetadata sx={{ fontWeight: 500 }}>{dob}</PatientMetadata> |
-=======
-                <PatientName data-testid={dataTestIds.cssHeader.patientName}>{patientName}</PatientName>
-                <PatientMetadata sx={{ fontWeight: 700 }}>{dob}</PatientMetadata> |
->>>>>>> 6f665453
                 <PatientMetadata
                   noWrap
                   sx={{ fontWeight: chartData?.allergies?.length ? 700 : 400, maxWidth: '250px' }}
