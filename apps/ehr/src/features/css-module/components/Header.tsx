import CloseIcon from '@mui/icons-material/Close';
import { Box, Grid, IconButton, Typography } from '@mui/material';
import { TypographyOptions } from '@mui/material/styles/createTypography';
import { styled } from '@mui/system';
import { enqueueSnackbar } from 'notistack';
import { useState } from 'react';
import { useNavigate, useParams } from 'react-router-dom';
import { VisitStatusLabel } from 'utils';
import { dataTestIds } from '../../../constants/data-test-ids';
import { practitionerType } from '../../../helpers/practitionerUtils';
import { getSelectors } from '../../../shared/store/getSelectors';
import { useAppointmentStore } from '../../../telemed';
import { useNavigationContext } from '../context/NavigationContext';
import { useAppointment } from '../hooks/useAppointment';
import { usePractitionerActions } from '../hooks/usePractitioner';
import { ChangeStatusDropdown } from './ChangeStatusDropdown';
import { InternalNotes } from './InternalNotes';
import { ProfileAvatar } from './ProfileAvatar';
import { SwitchIntakeModeButton } from './SwitchIntakeModeButton';

const HeaderWrapper = styled(Box)(({ theme }) => ({
  backgroundColor: theme.palette.background.paper,
  padding: theme.spacing(1, 2),
  borderBottom: `1px solid ${theme.palette.divider}`,
  boxShadow: '0px 2px 4px -1px #00000033',
}));

const PatientName = styled(Typography)(({ theme }) => ({
  ...(theme?.typography as TypographyOptions).h4,
  textAlign: 'left',
  fontWeight: 'bold',
  color: theme.palette.primary.dark,
}));

const PatientMetadata = styled(Typography)(({ theme }) => ({
  fontSize: '14px',
  fontWeight: 400,
  color: theme.palette.text.secondary,
}));

const PatientInfoWrapper = styled(Box)({
  display: 'flex',
  alignItems: 'baseline',
  gap: '8px',
});

const format = (
  value: string | undefined,
  placeholder = '',
  keepPlaceholderIfValueFullfilled = false,
  emptyValuePlaceholder = 'N/A'
): string => {
  const prefix = !value || (keepPlaceholderIfValueFullfilled && value) ? `${placeholder}: ` : '';
  return prefix + (value || emptyValuePlaceholder);
};

export const Header = (): JSX.Element => {
  const { id: appointmentID } = useParams();
  const navigate = useNavigate();
  const {
    resources: { appointment, patient },
    mappedData,
    visitState: telemedData,
    refetch,
  } = useAppointment(appointmentID);
  const { encounter } = telemedData;
  const { chartData } = getSelectors(useAppointmentStore, ['chartData']);
  const encounterId = encounter?.id;
<<<<<<< HEAD
  const patientName = format(processedData?.patientName, 'Name');
  const pronouns = format(processedData?.pronouns, 'Pronouns');
  const gender = format(processedData?.gender, 'Gender');
  const language = format(processedData?.preferredLanguage, 'Lang');
  const dob = format(processedData?.DOB, 'DOB', true);
  const allergies = format(
    chartData?.allergies
      ?.filter((allergy) => allergy.current === true)
      ?.map((allergy) => allergy.name)
      ?.join(', '),
    'Allergy',
    true,
    'none'
  );
=======
  const patientName = format(mappedData?.patientName, 'Name');
  const pronouns = format(mappedData?.pronouns, 'Pronouns');
  const gender = format(mappedData?.gender, 'Gender');
  const language = format(mappedData?.preferredLanguage, 'Lang');
  const dob = format(mappedData?.DOB, 'DOB', true);
  const allergies = format(chartData?.allergies?.map((allergy) => allergy.name)?.join(', '), 'Allergy', true, 'none');
>>>>>>> 11881b7b
  const reasonForVisit = format(appointment?.description, 'Reason for Visit');
  const userId = format(patient?.id);
  const [_status, setStatus] = useState<VisitStatusLabel | undefined>(undefined);
  const { interactionMode, setInteractionMode } = useNavigationContext();
  const nextMode = interactionMode === 'intake' ? 'provider' : 'intake';
  const practitionerTypeFromMode = interactionMode === 'intake' ? practitionerType.Attender : practitionerType.Admitter;
  const { isEncounterUpdatePending, handleUpdatePractitioner } = usePractitionerActions(
    encounter,
    'start',
    practitionerTypeFromMode
  );

  const handleSwitchMode = async (): Promise<void> => {
    try {
      if (!appointmentID) return;
      await handleUpdatePractitioner();
      void refetch();
      setInteractionMode(nextMode, true);
    } catch (error: any) {
      console.log(error.message);
      enqueueSnackbar(`An error occurred trying to switch to ${nextMode} mode. Please try again.`, {
        variant: 'error',
      });
    }
  };

  return (
    <HeaderWrapper data-testid={dataTestIds.cssHeader.container}>
      <Grid container spacing={2} sx={{ padding: '0 18px 0 4px' }}>
        <Grid item xs={12}>
          <Grid container alignItems="center" justifyContent="space-between">
            <Grid item>
              <Grid container alignItems="center" spacing={2}>
                <Grid item>
                  <ChangeStatusDropdown appointmentID={appointmentID} onStatusChange={setStatus} />
                </Grid>
                <Grid item>
                  <PatientMetadata>
                    PID:{' '}
                    <u style={{ cursor: 'pointer' }} onClick={() => navigate(`/patient/${userId}`)}>
                      {userId}
                    </u>
                  </PatientMetadata>
                </Grid>
              </Grid>
            </Grid>
            <Grid item>
              <IconButton onClick={() => navigate('/visits')}>
                <CloseIcon />
              </IconButton>
            </Grid>
          </Grid>
        </Grid>
        <Grid item xs={12} sx={{ mt: -2 }}>
          <Grid container alignItems="center" spacing={2}>
            <Grid item>
              <ProfileAvatar appointmentID={appointmentID} />
            </Grid>
            <Grid item xs>
              <PatientInfoWrapper>
                <PatientName data-testid={dataTestIds.cssHeader.patientName}>{patientName}</PatientName>
                <PatientMetadata sx={{ fontWeight: 700 }}>{dob}</PatientMetadata> |
                <PatientMetadata
                  noWrap
                  sx={{ fontWeight: chartData?.allergies?.length ? 700 : 400, maxWidth: '250px' }}
                >
                  {allergies}
                </PatientMetadata>
              </PatientInfoWrapper>
              <PatientInfoWrapper>
                <PatientMetadata>{pronouns}</PatientMetadata> | <PatientMetadata>{gender}</PatientMetadata> |
                <PatientMetadata>{language}</PatientMetadata> |<PatientMetadata>{reasonForVisit}</PatientMetadata>
              </PatientInfoWrapper>
            </Grid>
            <Grid
              item
              sx={{
                '@media (max-width: 1179px)': {
                  display: 'flex',
                  flexDirection: 'column',
                  gap: 0.5,
                },
              }}
            >
              <SwitchIntakeModeButton
                isDisabled={!appointmentID || isEncounterUpdatePending}
                handleSwitchMode={handleSwitchMode}
                nextMode={nextMode}
              />
              {encounterId ? <InternalNotes encounterId={encounterId} /> : null}
            </Grid>
          </Grid>
        </Grid>
      </Grid>
    </HeaderWrapper>
  );
};<|MERGE_RESOLUTION|>--- conflicted
+++ resolved
@@ -66,12 +66,11 @@
   const { encounter } = telemedData;
   const { chartData } = getSelectors(useAppointmentStore, ['chartData']);
   const encounterId = encounter?.id;
-<<<<<<< HEAD
-  const patientName = format(processedData?.patientName, 'Name');
-  const pronouns = format(processedData?.pronouns, 'Pronouns');
-  const gender = format(processedData?.gender, 'Gender');
-  const language = format(processedData?.preferredLanguage, 'Lang');
-  const dob = format(processedData?.DOB, 'DOB', true);
+  const patientName = format(mappedData?.patientName, 'Name');
+  const pronouns = format(mappedData?.pronouns, 'Pronouns');
+  const gender = format(mappedData?.gender, 'Gender');
+  const language = format(mappedData?.preferredLanguage, 'Lang');
+  const dob = format(mappedData?.DOB, 'DOB', true);
   const allergies = format(
     chartData?.allergies
       ?.filter((allergy) => allergy.current === true)
@@ -81,14 +80,6 @@
     true,
     'none'
   );
-=======
-  const patientName = format(mappedData?.patientName, 'Name');
-  const pronouns = format(mappedData?.pronouns, 'Pronouns');
-  const gender = format(mappedData?.gender, 'Gender');
-  const language = format(mappedData?.preferredLanguage, 'Lang');
-  const dob = format(mappedData?.DOB, 'DOB', true);
-  const allergies = format(chartData?.allergies?.map((allergy) => allergy.name)?.join(', '), 'Allergy', true, 'none');
->>>>>>> 11881b7b
   const reasonForVisit = format(appointment?.description, 'Reason for Visit');
   const userId = format(patient?.id);
   const [_status, setStatus] = useState<VisitStatusLabel | undefined>(undefined);
