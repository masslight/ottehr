import React, { useState } from 'react';
import { useNavigate, useParams } from 'react-router-dom';
import { Drawer, List, ListItem, ListItemIcon, ListItemText, IconButton, styled, alpha, Button } from '@mui/material';
import { RouteCSS, useNavigationContext } from '../context/NavigationContext';
import { routesCSS } from '../routing/routesCSS';
import BiotechOutlinedIcon from '@mui/icons-material/BiotechOutlined';
import { CompleteIntakeButton } from './CompleteIntakeButton';
import { practitionerType } from '../../../helpers/practitionerUtils';
import { useAppointment } from '../hooks/useAppointment';
import { usePractitionerActions } from '../hooks/usePractitioner';
import { getVisitStatus } from 'utils';
import { enqueueSnackbar } from 'notistack';
import { dataTestIds } from '../../../constants/data-test-ids';
const ArrowIcon = ({ direction }: { direction: 'left' | 'right' }): React.ReactElement => (
  <svg width="40" height="40" fill="none" xmlns="http://www.w3.org/2000/svg">
    <circle cx="20" cy="20" r="20" fill="#2169F5" fillOpacity=".04" />
    <mask id="a" style={{ maskType: 'alpha' }} maskUnits="userSpaceOnUse" x="8" y="8" width="24" height="24">
      <path fill="#D9D9D9" d="M8 8h24v24H8z" />
    </mask>
    <g mask="url(#a)">
      <path
        d={
          direction === 'right'
            ? 'M24.175 21H12v-2h12.175l-5.6-5.6L20 12l8 8-8 8-1.425-1.4 5.6-5.6Z'
            : 'M15.825 21H28v-2H15.825l5.6-5.6L20 12l-8 8 8 8 1.425-1.4-5.6-5.6Z'
        }
        fill="#2169F5"
      />
    </g>
  </svg>
);

export const sidebarMenuIcons = {
  'Progress Note': (
    <svg width="20" height="20" fill="none" xmlns="http://www.w3.org/2000/svg">
      <path
        d="M15 15c.417 0 .77-.146 1.063-.438.291-.291.437-.645.437-1.062 0-.417-.146-.77-.438-1.063A1.446 1.446 0 0 0 15 12c-.417 0-.77.146-1.063.438A1.446 1.446 0 0 0 13.5 13.5c0 .417.146.77.438 1.063.291.291.645.437 1.062.437Zm0 3c.5 0 .967-.117 1.4-.35a3.011 3.011 0 0 0 1.075-.975 4.455 4.455 0 0 0-1.2-.512 5.048 5.048 0 0 0-2.55 0c-.417.108-.817.279-1.2.512.283.417.642.742 1.075.975.433.233.9.35 1.4.35ZM2 18c-.55 0-1.02-.196-1.413-.587A1.926 1.926 0 0 1 0 16V2C0 1.45.196.98.588.587A1.926 1.926 0 0 1 2 0h14c.55 0 1.02.196 1.413.588C17.803.979 18 1.45 18 2v6.7a8.189 8.189 0 0 0-.975-.387A6.101 6.101 0 0 0 16 8.075V2H2v14h6.05c.05.367.13.717.237 1.05.109.333.238.65.388.95H2Zm0-2V2v6.075V8v8Zm2-2h4.075c.05-.35.13-.692.238-1.025.108-.333.229-.658.362-.975H4v2Zm0-4h6.1c.533-.5 1.13-.917 1.787-1.25A7.041 7.041 0 0 1 14 8.075V8H4v2Zm0-4h10V4H4v2Zm11 14c-1.383 0-2.563-.488-3.537-1.462C10.488 17.562 10 16.383 10 15s.488-2.563 1.463-3.537C12.438 10.488 13.617 10 15 10s2.563.488 3.538 1.463C19.512 12.438 20 13.617 20 15s-.488 2.563-1.462 3.538C17.562 19.512 16.383 20 15 20Z"
        fill="currentColor"
      />
    </svg>
  ),
  Patient: (
    <svg width="20" height="20" fill="none" xmlns="http://www.w3.org/2000/svg">
      <path
        d="M18.5 19.5 20 21M4 21a7 7 0 0 1 7-7m8 3.5a2.5 2.5 0 1 1-5 0 2.5 2.5 0 0 1 5 0ZM15 7a4 4 0 1 1-8 0 4 4 0 0 1 8 0Z"
        stroke="currentColor"
        strokeWidth="2"
        strokeLinecap="round"
        strokeLinejoin="round"
      />
    </svg>
  ),
  'Reason for Visit': (
    <svg width="18" height="20" fill="none" xmlns="http://www.w3.org/2000/svg">
      <path
        d="M9 16c.283 0 .52-.096.713-.287A.968.968 0 0 0 10 15a.968.968 0 0 0-.287-.713A.967.967 0 0 0 9 14a.967.967 0 0 0-.713.287A.968.968 0 0 0 8 15c0 .283.096.52.287.713.192.191.43.287.713.287Zm-1-4h2V6H8v6Zm-6 8c-.55 0-1.02-.196-1.413-.587A1.926 1.926 0 0 1 0 18V4c0-.55.196-1.02.588-1.413A1.926 1.926 0 0 1 2 2h4.2c.217-.6.58-1.083 1.087-1.45A2.857 2.857 0 0 1 9 0c.633 0 1.204.183 1.713.55.508.367.87.85 1.087 1.45H16c.55 0 1.02.196 1.413.587C17.803 2.98 18 3.45 18 4v14c0 .55-.196 1.02-.587 1.413A1.926 1.926 0 0 1 16 20H2Zm0-2h14V4H2v14ZM9 3.25a.728.728 0 0 0 .75-.75.728.728 0 0 0-.75-.75.728.728 0 0 0-.75.75.728.728 0 0 0 .75.75Z"
        fill="currentColor"
      />
    </svg>
  ),
  'Screening Questions': (
    <svg width="20" height="20" fill="none" xmlns="http://www.w3.org/2000/svg">
      <path
        d="M12 13c.283 0 .53-.104.738-.313.208-.208.312-.454.312-.737s-.104-.53-.313-.737A1.009 1.009 0 0 0 12 10.9c-.283 0-.53.104-.738.313a1.009 1.009 0 0 0-.312.737c0 .283.104.53.313.738.208.208.454.312.737.312Zm-.75-3.2h1.5c0-.483.05-.838.15-1.063.1-.225.333-.52.7-.887.5-.5.833-.904 1-1.212.167-.309.25-.671.25-1.088 0-.75-.262-1.362-.787-1.837C13.537 3.236 12.85 3 12 3c-.683 0-1.28.192-1.787.575A2.982 2.982 0 0 0 9.15 5.1l1.35.55c.15-.417.354-.73.613-.938.258-.208.554-.312.887-.312.4 0 .725.112.975.337.25.226.375.53.375.913 0 .233-.067.454-.2.662-.133.209-.367.471-.7.788-.55.483-.887.863-1.012 1.138-.126.274-.188.795-.188 1.562ZM6 16c-.55 0-1.02-.196-1.412-.588A1.926 1.926 0 0 1 4 14V2c0-.55.196-1.02.588-1.413A1.926 1.926 0 0 1 6 0h12c.55 0 1.02.196 1.413.588C19.803.979 20 1.45 20 2v12c0 .55-.196 1.02-.587 1.412A1.926 1.926 0 0 1 18 16H6Zm0-2h12V2H6v12Zm-4 6c-.55 0-1.02-.196-1.413-.587A1.926 1.926 0 0 1 0 18V4h2v14h14v2H2Z"
        fill="currentColor"
      />
    </svg>
  ),
  Vitals: (
    <svg width="20" height="20" fill="none" xmlns="http://www.w3.org/2000/svg">
      <path
        d="M5 20v-5H0V5h5V0h10v5h5v10h-5v5H5ZM2 9h5c.167 0 .325.042.475.125.15.083.267.192.35.325l.875 1.3 1.35-4.05c.067-.2.188-.367.362-.5a.964.964 0 0 1 1.063-.075c.15.083.267.192.35.325l1.7 2.55H18V7h-5V2H7v5H2v2Zm5 9h6v-5h5v-2h-5a.964.964 0 0 1-.475-.125 1.177 1.177 0 0 1-.375-.325l-.85-1.3-1.35 4.05c-.067.2-.192.367-.375.5a.999.999 0 0 1-.6.2.964.964 0 0 1-.475-.125.942.942 0 0 1-.35-.325L6.45 11H2v2h5v5Z"
        fill="currentColor"
      />
    </svg>
  ),
  Allergies: (
    <svg width="20" height="20" fill="none" xmlns="http://www.w3.org/2000/svg">
      <path
        d="M10 20a9.738 9.738 0 0 1-3.9-.788 10.099 10.099 0 0 1-3.175-2.137c-.9-.9-1.612-1.958-2.137-3.175A9.738 9.738 0 0 1 0 10c0-1.383.263-2.683.787-3.9a10.099 10.099 0 0 1 2.138-3.175c.9-.9 1.958-1.612 3.175-2.137A9.738 9.738 0 0 1 10 0c1.383 0 2.683.263 3.9.787a10.098 10.098 0 0 1 3.175 2.138c.9.9 1.613 1.958 2.137 3.175A9.738 9.738 0 0 1 20 10a9.738 9.738 0 0 1-.788 3.9 10.098 10.098 0 0 1-2.137 3.175c-.9.9-1.958 1.613-3.175 2.137A9.738 9.738 0 0 1 10 20Zm0-2c.9 0 1.767-.146 2.6-.438a7.951 7.951 0 0 0 2.3-1.262L3.7 5.1a7.95 7.95 0 0 0-1.263 2.3A7.813 7.813 0 0 0 2 10c0 2.233.775 4.125 2.325 5.675C5.875 17.225 7.767 18 10 18Zm6.3-3.1c.55-.7.97-1.467 1.262-2.3.292-.833.438-1.7.438-2.6 0-2.233-.775-4.125-2.325-5.675C14.125 2.775 12.233 2 10 2c-.9 0-1.767.146-2.6.438A7.95 7.95 0 0 0 5.1 3.7l11.2 11.2Z"
        fill="currentColor"
      />
    </svg>
  ),
  Medications: (
    <svg width="18" height="18" fill="none" xmlns="http://www.w3.org/2000/svg">
      <path
        d="M5.625 18c-1.567 0-2.896-.546-3.987-1.637C.546 15.27 0 13.942 0 12.375A5.585 5.585 0 0 1 1.65 8.4L8.4 1.65A5.585 5.585 0 0 1 12.375 0c1.567 0 2.896.546 3.988 1.637C17.454 2.73 18 4.058 18 5.625A5.585 5.585 0 0 1 16.35 9.6L9.6 16.35A5.585 5.585 0 0 1 5.625 18Zm6.65-7.15L14.95 8.2A3.677 3.677 0 0 0 16 5.625c0-1-.354-1.854-1.063-2.563A3.492 3.492 0 0 0 12.376 2 3.677 3.677 0 0 0 9.8 3.05L7.15 5.725l5.125 5.125ZM5.625 16A3.677 3.677 0 0 0 8.2 14.95l2.65-2.675L5.725 7.15 3.05 9.8A3.677 3.677 0 0 0 2 12.375c0 1 .354 1.854 1.063 2.563A3.492 3.492 0 0 0 5.624 16Z"
        fill="currentColor"
      />
    </svg>
  ),
  'Medical Conditions': (
    <svg width="16" height="20" fill="none" xmlns="http://www.w3.org/2000/svg">
      <path
        d="M4 17h8v-2H4v2Zm0-3h8v-2H4v2Zm4-3.7c1.1-1 2.042-1.888 2.825-2.663C11.608 6.864 12 6.05 12 5.2c0-.6-.217-1.117-.65-1.55A2.116 2.116 0 0 0 9.8 3c-.35 0-.688.07-1.013.212A2.02 2.02 0 0 0 8 3.8a2.02 2.02 0 0 0-.787-.587A2.508 2.508 0 0 0 6.2 3c-.6 0-1.117.217-1.55.65C4.217 4.083 4 4.6 4 5.2c0 .85.38 1.65 1.138 2.4.758.75 1.712 1.65 2.862 2.7Zm6 9.7H2c-.55 0-1.02-.196-1.413-.587A1.926 1.926 0 0 1 0 18V2C0 1.45.196.98.588.587A1.926 1.926 0 0 1 2 0h12c.55 0 1.02.196 1.412.587C15.804.979 16 1.45 16 2v16c0 .55-.196 1.02-.588 1.413A1.926 1.926 0 0 1 14 20ZM2 18h12V2H2v16Z"
        fill="currentColor"
      />
    </svg>
  ),
  'Surgical History': (
    <svg width="21" height="18" fill="none" xmlns="http://www.w3.org/2000/svg">
      <path
        d="M11.4 12.35 7.65 8.6l8.3-8.3c.2-.2.438-.3.713-.3.274 0 .512.1.712.3L19.7 2.625c.2.2.3.438.3.712 0 .275-.1.513-.3.713l-8.3 8.3Zm0-2.85 6.2-6.175-.925-.925L10.5 8.6l.9.9ZM10 18l2-2h9v2H10Zm-5.925 0c-.767 0-1.504-.15-2.213-.45A5.813 5.813 0 0 1 0 16.3l6.625-6.6 2.6 2.6c.233.233.417.5.55.8a2.4 2.4 0 0 1 0 1.912c-.133.309-.317.58-.55.813l-.475.475a5.813 5.813 0 0 1-1.862 1.25c-.709.3-1.446.45-2.213.45h-.6Zm0-2h.6c.5 0 .983-.096 1.45-.287A3.704 3.704 0 0 0 7.35 14.9l.475-.475a.48.48 0 0 0 0-.7l-1.2-1.2-3.4 3.375a3.85 3.85 0 0 0 .85.1Z"
        fill="currentColor"
      />
    </svg>
  ),
  Hospitalization: (
    <svg width="16" height="18" fill="none" xmlns="http://www.w3.org/2000/svg">
      <path
        d="M6.5 14h3v-2.5H12v-3H9.5V6h-3v2.5H4v3h2.5V14ZM0 18V6l8-6 8 6v12H0Zm2-2h12V7L8 2.5 2 7v9Z"
        fill="currentColor"
      />
    </svg>
  ),
  'Med. Administration': (
    <svg width="14" height="18" fill="none" xmlns="http://www.w3.org/2000/svg">
      <path
        d="M5.5 14.5h3V12H11V9H8.5V6.5h-3V9H3v3h2.5v2.5ZM2 18c-.55 0-1.02-.196-1.413-.587A1.926 1.926 0 0 1 0 16V5c0-.55.196-1.02.588-1.413A1.926 1.926 0 0 1 2 3h10c.55 0 1.02.196 1.412.587C13.804 3.98 14 4.45 14 5v11c0 .55-.196 1.02-.588 1.413A1.926 1.926 0 0 1 12 18H2Zm0-2h10V5H2v11ZM1 2V0h12v2H1Z"
        fill="currentColor"
      />
    </svg>
  ),
  Procedures: (
    <svg width="22" height="20" fill="none" xmlns="http://www.w3.org/2000/svg">
      <path
        d="M18 9c-.633 0-1.308-.179-2.025-.537a7.435 7.435 0 0 1-2-1.488 8.097 8.097 0 0 1-1.463-2.025c-.358-.717-.537-1.383-.537-2 0-.283.042-.542.125-.775.083-.233.208-.433.375-.6.433-.433 1.313-.812 2.638-1.137 1.325-.325 2.57-.463 3.737-.413.417.033.762.083 1.037.15.276.067.48.167.613.3.117.117.212.296.288.538.075.241.129.545.162.912.083 1.15-.033 2.417-.35 3.8-.317 1.383-.7 2.3-1.15 2.75a1.68 1.68 0 0 1-.637.388c-.259.091-.53.137-.813.137Zm.875-5c.033-.3.058-.617.075-.95.017-.333.033-.683.05-1.05a8.23 8.23 0 0 0-1.012.013c-.342.025-.68.054-1.013.087a8.591 8.591 0 0 1 1.9 1.9ZM18 7c.017-.333-.108-.746-.375-1.237a5.58 5.58 0 0 0-1.05-1.363 5.838 5.838 0 0 0-1.337-1.012c-.476-.259-.88-.388-1.213-.388.033.383.175.817.425 1.3.25.483.558.908.925 1.275.4.4.837.73 1.313.988.475.258.912.404 1.312.437Zm2.3 9.7L15.6 12h-10L.3 6.7l1.4-1.4L6.4 10h10l5.3 5.3-1.4 1.4ZM7 20v-4c0-.55.196-1.02.588-1.412A1.926 1.926 0 0 1 9 14h4c.55 0 1.02.196 1.412.588.392.391.588.862.588 1.412v4H7Zm2-2h4v-2H9v2Z"
        fill="currentColor"
      />
    </svg>
  ),
  Labs: (
    <svg width="22" height="21" fill="none" xmlns="http://www.w3.org/2000/svg">
      <path
        d="M7 15v-2h2.175a5.727 5.727 0 0 0-.15 2H7Zm0 5c-1.383 0-2.563-.488-3.538-1.462C2.487 17.562 2 16.383 2 15V6C1.45 6 .98 5.804.587 5.412A1.926 1.926 0 0 1 0 4V2C0 1.45.196.98.588.587A1.926 1.926 0 0 1 2 0h10c.55 0 1.02.196 1.412.588C13.804.979 14 1.45 14 2v2c0 .55-.196 1.02-.588 1.412A1.926 1.926 0 0 1 12 6v3.025A6.19 6.19 0 0 0 10.025 11H7V9h3V6H4v9c0 .833.292 1.542.875 2.125A2.893 2.893 0 0 0 7 18c.5 0 .954-.108 1.363-.325a3.065 3.065 0 0 0 1.037-.9c.133.333.283.65.45.95.167.3.367.592.6.875-.45.433-.967.775-1.55 1.025A4.772 4.772 0 0 1 7 20ZM2 4h10V2H2v2Zm13.5 13c.7 0 1.292-.242 1.775-.725.483-.483.725-1.075.725-1.775s-.242-1.292-.725-1.775C16.792 12.242 16.2 12 15.5 12s-1.292.242-1.775.725C13.242 13.208 13 13.8 13 14.5s.242 1.292.725 1.775c.483.483 1.075.725 1.775.725Zm5.1 4-2.7-2.7c-.367.233-.75.408-1.15.525A4.44 4.44 0 0 1 15.5 19c-1.25 0-2.313-.438-3.188-1.313C11.438 16.813 11 15.75 11 14.5c0-1.25.438-2.313 1.313-3.188C13.187 10.438 14.25 10 15.5 10c1.25 0 2.313.438 3.188 1.313C19.563 12.187 20 13.25 20 14.5c0 .433-.058.85-.175 1.25-.117.4-.292.783-.525 1.15l2.7 2.7-1.4 1.4Z"
        fill="currentColor"
      />
    </svg>
  ),
  Radiology: (
    <svg width="18" height="20" fill="none" xmlns="http://www.w3.org/2000/svg">
      <path
        d="M2 20c-.55 0-1.02-.196-1.413-.587A1.926 1.926 0 0 1 0 18V4c0-.55.196-1.02.588-1.413A1.926 1.926 0 0 1 2 2h1V0h2v2h8V0h2v2h1c.55 0 1.02.196 1.413.587C17.803 2.98 18 3.45 18 4v14c0 .55-.196 1.02-.587 1.413A1.926 1.926 0 0 1 16 20H2Zm0-2h14V4H2v14Zm4 0v-1.8l-1.8-2.1a2.485 2.485 0 0 1-.488-.75 2.67 2.67 0 0 1-.212-1.1c0-.217.02-.43.063-.637.041-.209.112-.413.212-.613a3.248 3.248 0 0 1-.2-.588A2.831 2.831 0 0 1 3.5 9.75c0-.417.07-.783.212-1.1.142-.317.305-.567.488-.75L6 5.8V4h1.5v2.075c0 .083-.058.242-.175.475l-2 2.35c-.117.133-.2.27-.25.412C5.025 9.454 5 9.6 5 9.75c0 .333.108.62.325.863.217.241.492.362.825.362a1.2 1.2 0 0 0 .425-.075.85.85 0 0 0 .35-.25c.283-.283.604-.5.963-.65a2.854 2.854 0 0 1 2.225 0c.358.15.679.367.962.65a1.057 1.057 0 0 0 .775.325c.333 0 .608-.12.825-.362a1.217 1.217 0 0 0 .237-1.275 1.88 1.88 0 0 0-.237-.413l-2-2.375a.532.532 0 0 1-.138-.225.866.866 0 0 1-.037-.25V4H12v1.8l1.825 2.15c.233.267.404.554.513.862.108.309.162.63.162.963 0 .217-.03.43-.088.637-.058.209-.129.405-.212.588a2.722 2.722 0 0 1 .3 1.25c0 .417-.07.783-.213 1.1a2.486 2.486 0 0 1-.487.75L12 16.2V18h-1.5v-2.075c0-.1.058-.258.175-.475l2-2.35c.117-.133.2-.275.25-.425.05-.15.075-.3.075-.45a2.865 2.865 0 0 1-.55.188 2.585 2.585 0 0 1-.575.062c-.333 0-.667-.067-1-.2a2.417 2.417 0 0 1-.875-.6 1.083 1.083 0 0 0-.438-.3 1.566 1.566 0 0 0-1.1 0c-.175.067-.329.167-.462.3-.25.267-.537.467-.862.6-.325.133-.655.2-.988.2a2.755 2.755 0 0 1-1.15-.25c0 .15.025.3.075.45.05.15.133.292.25.425l2 2.35c.05.083.092.163.125.238.033.074.05.154.05.237V18H6Z"
        fill="currentColor"
      />
    </svg>
  ),
  eRX: (
    <svg width="20" height="22" fill="none" xmlns="http://www.w3.org/2000/svg">
      <path
        d="m13.95 19.65 1.15-1.15-1.6-1.6-1.15 1.15c-.233.233-.35.5-.35.8 0 .3.117.567.35.8.233.233.5.35.8.35.3 0 .567-.117.8-.35Zm2.55-2.55 1.15-1.15c.233-.233.35-.5.35-.8 0-.3-.117-.567-.35-.8-.233-.233-.5-.35-.8-.35-.3 0-.567.117-.8.35L14.9 15.5l1.6 1.6Zm-1.125 3.975A3.033 3.033 0 0 1 13.15 22a3.033 3.033 0 0 1-2.225-.925A3.033 3.033 0 0 1 10 18.85c0-.867.308-1.608.925-2.225l3.7-3.7A3.033 3.033 0 0 1 16.85 12c.867 0 1.608.308 2.225.925S20 14.283 20 15.15s-.308 1.608-.925 2.225l-3.7 3.7ZM2 20c-.55 0-1.02-.196-1.413-.587A1.926 1.926 0 0 1 0 18V4c0-.55.196-1.02.588-1.413A1.926 1.926 0 0 1 2 2h4.2c.217-.6.58-1.083 1.087-1.45A2.857 2.857 0 0 1 9 0c.633 0 1.204.183 1.713.55.508.367.87.85 1.087 1.45H16c.55 0 1.02.196 1.413.587C17.803 2.98 18 3.45 18 4v6.125A4.111 4.111 0 0 0 17 10c-.333 0-.667.025-1 .075V4H2v14h6.075c-.05.333-.075.667-.075 1 0 .333.042.667.125 1H2ZM9 3.25a.728.728 0 0 0 .75-.75.728.728 0 0 0-.75-.75.728.728 0 0 0-.75.75.728.728 0 0 0 .75.75ZM4 8V6h10v2H4Zm0 4v-2h10v.85c-.133.083-.262.18-.387.287-.125.109-.255.23-.388.363l-.5.5H4Zm0 4v-2h6.725L9.5 15.225a7.451 7.451 0 0 0-.363.388A3.106 3.106 0 0 0 8.85 16H4Z"
        fill="currentColor"
      />
    </svg>
  ),
  'Send Out Labs': <BiotechOutlinedIcon></BiotechOutlinedIcon>,
  Stethoscope: (
    <svg width="20" height="20" viewBox="0 0 20 20" fill="none" xmlns="http://www.w3.org/2000/svg">
      <path
        d="M11.5 20C9.7 20 8.16667 19.3667 6.9 18.1C5.63333 16.8333 5 15.3 5 13.5V12.925C3.56667 12.6917 2.375 12.0208 1.425 10.9125C0.475 9.80417 0 8.5 0 7V1H3V0H5V4H3V3H2V7C2 8.1 2.39167 9.04167 3.175 9.825C3.95833 10.6083 4.9 11 6 11C7.1 11 8.04167 10.6083 8.825 9.825C9.60833 9.04167 10 8.1 10 7V3H9V4H7V0H9V1H12V7C12 8.5 11.525 9.80417 10.575 10.9125C9.625 12.0208 8.43333 12.6917 7 12.925V13.5C7 14.75 7.4375 15.8125 8.3125 16.6875C9.1875 17.5625 10.25 18 11.5 18C12.75 18 13.8125 17.5625 14.6875 16.6875C15.5625 15.8125 16 14.75 16 13.5V11.825C15.4167 11.625 14.9375 11.2667 14.5625 10.75C14.1875 10.2333 14 9.65 14 9C14 8.16667 14.2917 7.45833 14.875 6.875C15.4583 6.29167 16.1667 6 17 6C17.8333 6 18.5417 6.29167 19.125 6.875C19.7083 7.45833 20 8.16667 20 9C20 9.65 19.8125 10.2333 19.4375 10.75C19.0625 11.2667 18.5833 11.625 18 11.825V13.5C18 15.3 17.3667 16.8333 16.1 18.1C14.8333 19.3667 13.3 20 11.5 20ZM17 10C17.2833 10 17.5208 9.90417 17.7125 9.7125C17.9042 9.52083 18 9.28333 18 9C18 8.71667 17.9042 8.47917 17.7125 8.2875C17.5208 8.09583 17.2833 8 17 8C16.7167 8 16.4792 8.09583 16.2875 8.2875C16.0958 8.47917 16 8.71667 16 9C16 9.28333 16.0958 9.52083 16.2875 9.7125C16.4792 9.90417 16.7167 10 17 10Z"
        fill="currentColor"
      />
    </svg>
  ),
  Prescription: (
    <svg width="20" height="22" viewBox="0 0 20 22" fill="none" xmlns="http://www.w3.org/2000/svg">
      <path
        d="M13.95 19.65L15.1 18.5L13.5 16.9L12.35 18.05C12.1167 18.2833 12 18.55 12 18.85C12 19.15 12.1167 19.4167 12.35 19.65C12.5833 19.8833 12.85 20 13.15 20C13.45 20 13.7167 19.8833 13.95 19.65ZM16.5 17.1L17.65 15.95C17.8833 15.7167 18 15.45 18 15.15C18 14.85 17.8833 14.5833 17.65 14.35C17.4167 14.1167 17.15 14 16.85 14C16.55 14 16.2833 14.1167 16.05 14.35L14.9 15.5L16.5 17.1ZM15.375 21.075C14.7583 21.6917 14.0167 22 13.15 22C12.2833 22 11.5417 21.6917 10.925 21.075C10.3083 20.4583 10 19.7167 10 18.85C10 17.9833 10.3083 17.2417 10.925 16.625L14.625 12.925C15.2417 12.3083 15.9833 12 16.85 12C17.7167 12 18.4583 12.3083 19.075 12.925C19.6917 13.5417 20 14.2833 20 15.15C20 16.0167 19.6917 16.7583 19.075 17.375L15.375 21.075ZM2 20C1.45 20 0.979167 19.8042 0.5875 19.4125C0.195833 19.0208 0 18.55 0 18V4C0 3.45 0.195833 2.97917 0.5875 2.5875C0.979167 2.19583 1.45 2 2 2H6.2C6.41667 1.4 6.77917 0.916667 7.2875 0.55C7.79583 0.183333 8.36667 0 9 0C9.63333 0 10.2042 0.183333 10.7125 0.55C11.2208 0.916667 11.5833 1.4 11.8 2H16C16.55 2 17.0208 2.19583 17.4125 2.5875C17.8042 2.97917 18 3.45 18 4V10.125C17.6667 10.0417 17.3333 10 17 10C16.6667 10 16.3333 10.025 16 10.075V4H2V18H8.075C8.025 18.3333 8 18.6667 8 19C8 19.3333 8.04167 19.6667 8.125 20H2ZM9 3.25C9.21667 3.25 9.39583 3.17917 9.5375 3.0375C9.67917 2.89583 9.75 2.71667 9.75 2.5C9.75 2.28333 9.67917 2.10417 9.5375 1.9625C9.39583 1.82083 9.21667 1.75 9 1.75C8.78333 1.75 8.60417 1.82083 8.4625 1.9625C8.32083 2.10417 8.25 2.28333 8.25 2.5C8.25 2.71667 8.32083 2.89583 8.4625 3.0375C8.60417 3.17917 8.78333 3.25 9 3.25ZM4 8V6H14V8H4ZM4 12V10H14V10.85C13.8667 10.9333 13.7375 11.0292 13.6125 11.1375C13.4875 11.2458 13.3583 11.3667 13.225 11.5L12.725 12H4ZM4 16V14H10.725L9.5 15.225C9.36667 15.3583 9.24583 15.4875 9.1375 15.6125C9.02917 15.7375 8.93333 15.8667 8.85 16H4Z"
        fill="currentColor"
      />
    </svg>
  ),
  'Lab profile': (
    <svg width="16" height="20" viewBox="0 0 16 20" fill="none" xmlns="http://www.w3.org/2000/svg">
      <path
        d="M4 10V8H12V10H4ZM4 6V4H12V6H4ZM2 12H9.5C9.98333 12 10.4333 12.1042 10.85 12.3125C11.2667 12.5208 11.6167 12.8167 11.9 13.2L14 15.95V2H2V12ZM2 18H13.05L10.325 14.425C10.225 14.2917 10.1042 14.1875 9.9625 14.1125C9.82083 14.0375 9.66667 14 9.5 14H2V18ZM14 20H2C1.45 20 0.979167 19.8042 0.5875 19.4125C0.195833 19.0208 0 18.55 0 18V2C0 1.45 0.195833 0.979167 0.5875 0.5875C0.979167 0.195833 1.45 0 2 0H14C14.55 0 15.0208 0.195833 15.4125 0.5875C15.8042 0.979167 16 1.45 16 2V18C16 18.55 15.8042 19.0208 15.4125 19.4125C15.0208 19.8042 14.55 20 14 20Z"
        fill="currentColor"
      />
    </svg>
  ),
};

const drawerWidth = 244;

const DrawerHeader = styled('div')(({ theme }) => ({
  display: 'flex',
  alignItems: 'center',
  padding: theme.spacing(0, 1),
  ...theme.mixins.toolbar,
  justifyContent: 'flex-end',
}));

const StyledButton = styled(Button)<{ isactive: string }>(({ theme, isactive }) => ({
  display: 'flex',
  width: '100%',
  height: '42px',
  borderBottom: '1px solid #e0e0e0',
  alignItems: 'center',
  textDecoration: 'none',
  color: 'inherit',
  padding: '0',
  margin: '0',
  transition: 'background-color 0.3s',
  textTransform: 'none',
  '& .MuiListItemText-primary': {
    whiteSpace: 'nowrap',
    overflow: 'hidden',
    textOverflow: 'ellipsis',
  },
  '& .MuiListItem-root:hover': {
    backgroundColor: alpha(theme.palette.primary.main, 0.03),
  },
  '&.Mui-disabled': {
    color: theme.palette.text.primary,
  },
  ...(isactive === 'true' && {
    color: theme.palette.primary.main,
    borderRight: `2px solid ${theme.palette.primary.main}`,
    backgroundColor: alpha(theme.palette.primary.main, 0.05),
    '& .MuiListItemIcon-root': {
      color: theme.palette.primary.main,
    },
    '& .MuiListItemText-primary': {
      fontWeight: 'bold',
    },
  }),
}));

export const Sidebar = (): JSX.Element => {
  const navigate = useNavigate();
  const [open, setOpen] = useState(true);
  const { interactionMode } = useNavigationContext();
  const { id: appointmentID } = useParams();
  const { telemedData, refetch } = useAppointment(appointmentID);
  const { appointment, encounter } = telemedData;
  const status = appointment && encounter ? getVisitStatus(appointment, encounter) : undefined;
  const { isEncounterUpdatePending, handleUpdatePractitioner } = usePractitionerActions(
    encounter,
    'end',
    practitionerType.Admitter
  );

  const handleCompleteIntake = async (): Promise<void> => {
    try {
      await handleUpdatePractitioner();
      await refetch();
    } catch (error: any) {
      console.log(error.message);
      enqueueSnackbar('An error occurred trying to complete intake. Please try again.', { variant: 'error' });
    }
  };

  const handleDrawerToggle = (): void => {
    setOpen(!open);
  };

  type MenuItem = {
    text: string;
    icon: React.ReactNode;
    to: string;
    visibility: Set<string>;
    activeCheckPath?: string;
  };

  const generateMenuItems = (routes: RouteCSS[]): MenuItem[] => {
    return routes
      .map((route) => ({
        text: route.text,
        icon: sidebarMenuIcons[route.iconKey],
        to: route.sidebarPath || route.path, // Use sidebarPath if available, otherwise use path
        activeCheckPath: route.activeCheckPath,
        visibility: new Set(route.modes),
      }))
      .filter((item) => item.visibility.has(interactionMode));
  };

  const menuItems = generateMenuItems(Object.values(routesCSS).filter((route) => !route.isSkippedInNavigation));

  return (
    <Drawer
      variant="permanent"
      open={open}
      sx={{
        position: 'relative',
        width: open ? drawerWidth : (theme) => theme.spacing(7),
        flexShrink: 0,
        '& .MuiDrawer-paper': {
          position: 'relative',
          width: open ? drawerWidth : (theme) => theme.spacing(7),
          boxSizing: 'border-box',
          overflowX: 'hidden',
          transition: 'width 0.1s',
        },
      }}
    >
      <DrawerHeader
        sx={{
          display: 'flex',
          padding: '0px',
          ...(open
            ? { justifyConent: 'end', paddingRight: '10px' }
            : { justifyContent: 'center', paddingRight: '0px' }),
          borderBottom: '1px solid #e0e0e0',
        }}
      >
        <IconButton sx={{ padding: 0 }} onClick={handleDrawerToggle}>
          <ArrowIcon direction={open ? 'left' : 'right'} />
        </IconButton>
      </DrawerHeader>
      <List sx={{ padding: '0px' }}>
        {menuItems.map((item) => {
          const comparedPath = item?.activeCheckPath || item.to;
          return (
            <StyledButton
              isactive={location.pathname.includes(comparedPath).toString()}
              disabled={location.pathname.includes(comparedPath)}
              key={item.text}
              onClick={() => {
                requestAnimationFrame(() => {
                  navigate(item.to);
                });
              }}
            >
<<<<<<< HEAD
              <ListItem sx={{ width: '100%', height: 'inherit' }}>
                <ListItemIcon data-testid={dataTestIds.sideMenu.sideMenuItem(item.to)} sx={{ minWidth: 40 }}>
                  {item.icon}
                </ListItemIcon>
=======
              <ListItem
                data-testid={dataTestIds.sideMenu.sideMenuItem(item.to)}
                sx={{ width: '100%', height: 'inherit' }}
              >
                <ListItemIcon sx={{ minWidth: 40 }}>{item.icon}</ListItemIcon>
>>>>>>> 0c26b3e5
                <ListItemText primary={item.text} sx={{ opacity: open ? 1 : 0 }} />
              </ListItem>
            </StyledButton>
          );
        })}
      </List>
      <br />
      <CompleteIntakeButton
        isDisabled={!appointmentID || isEncounterUpdatePending || status !== 'intake'}
        handleCompleteIntake={handleCompleteIntake}
        status={status}
      />
    </Drawer>
  );
};<|MERGE_RESOLUTION|>--- conflicted
+++ resolved
@@ -322,18 +322,11 @@
                 });
               }}
             >
-<<<<<<< HEAD
-              <ListItem sx={{ width: '100%', height: 'inherit' }}>
-                <ListItemIcon data-testid={dataTestIds.sideMenu.sideMenuItem(item.to)} sx={{ minWidth: 40 }}>
-                  {item.icon}
-                </ListItemIcon>
-=======
               <ListItem
                 data-testid={dataTestIds.sideMenu.sideMenuItem(item.to)}
                 sx={{ width: '100%', height: 'inherit' }}
               >
                 <ListItemIcon sx={{ minWidth: 40 }}>{item.icon}</ListItemIcon>
->>>>>>> 0c26b3e5
                 <ListItemText primary={item.text} sx={{ opacity: open ? 1 : 0 }} />
               </ListItem>
             </StyledButton>
