<<<<<<< HEAD
import React, { FC, useMemo, useState } from 'react';
import {
  AccordionCard,
  useAppointmentStore,
  useGetAppointmentAccessibility,
  useSaveChartData,
} from '../../../../telemed';
=======
>>>>>>> 6496093a
import {
  Box,
  Card,
  CircularProgress,
  debounce,
  FormControl,
  FormControlLabel,
  FormLabel,
  Radio,
  RadioGroup,
  Skeleton,
  TextField,
  Typography,
} from '@mui/material';
import { DateTime } from 'luxon';
import { enqueueSnackbar } from 'notistack';
import { FC, useMemo, useState } from 'react';
import { BirthHistoryDTO } from 'utils';
import { otherColors } from '../../../../CustomThemeProvider';
import { getSelectors } from '../../../../shared/store/getSelectors';
import {
  AccordionCard,
  useAppointmentStore,
  useGetAppointmentAccessibility,
  useSaveChartData,
} from '../../../../telemed';
import { useAppointment } from '../../hooks/useAppointment';
<<<<<<< HEAD
import { DateTime } from 'luxon';
import { otherColors } from '@theme/colors';
=======
import { useChartData } from '../../hooks/useChartData';
>>>>>>> 6496093a

type BirthHistoryProps = {
  appointmentID?: string;
};

export const BirthHistory: FC<BirthHistoryProps> = ({ appointmentID }) => {
  const { mappedData } = useAppointment(appointmentID);

  const [isCollapsed, setIsCollapsed] = useState(
    -DateTime.fromFormat(mappedData.DOB || '', 'yyyy-dd-MM').diff(DateTime.now(), 'days').days > 90
  );
  const { encounter, chartData } = getSelectors(useAppointmentStore, ['encounter', 'chartData']);
  const { isAppointmentReadOnly: isReadOnly } = useGetAppointmentAccessibility();

  const { isLoading: isChartDataLoading } = useChartData({
    encounterId: encounter.id || '',
    requestedFields: {
      birthHistory: {
        _search_by: 'patient',
        _sort: '-_lastUpdated',
      },
    },
    onSuccess: (data) => {
      useAppointmentStore.setState((prevState) => ({
        ...prevState,
        chartData: {
          ...prevState.chartData,
          patientId: prevState.chartData?.patientId || '',
          birthHistory: data.birthHistory,
        },
      }));
    },
  });

  const age = chartData?.birthHistory?.find((item) => item.field === 'age');
  const weight = chartData?.birthHistory?.find((item) => item.field === 'weight');
  const length = chartData?.birthHistory?.find((item) => item.field === 'length');
  const pregCompl = chartData?.birthHistory?.find((item) => item.field === 'preg-compl');
  const delCompl = chartData?.birthHistory?.find((item) => item.field === 'del-compl');

  return (
    <AccordionCard
      label={
        <Box sx={{ display: 'flex', flexDirection: 'column' }}>
          <Typography variant="h6" color="primary.dark">
            Birth history
          </Typography>
          {(typeof age?.value === 'number' ||
            typeof weight?.value === 'number' ||
            typeof length?.value === 'number') && (
            <Box sx={{ display: 'flex', gap: 2 }}>
              {typeof age?.value === 'number' && <Typography>Gestational age at birth: {age?.value} weeks</Typography>}
              {typeof weight?.value === 'number' && <Typography>Weight: {weight?.value} kg</Typography>}
              {typeof length?.value === 'number' && <Typography>Length: {length?.value} cm</Typography>}
            </Box>
          )}
        </Box>
      }
      collapsed={isCollapsed}
      onSwitch={() => setIsCollapsed((state) => !state)}
    >
      {isChartDataLoading ? (
        <Box sx={{ p: 2 }}>
          <Skeleton variant="rounded" width="100%" height={200} />
        </Box>
      ) : (
        <Card
          elevation={0}
          sx={{
            p: 2,
            m: 2,
            backgroundColor: otherColors.formCardBg,
            borderRadius: 2,
            display: 'flex',
            flexDirection: 'column',
            gap: 1,
          }}
        >
          <Box sx={{ display: 'flex', gap: 1 }}>
            <NumberDebounceField
              field={age}
              disabled={isReadOnly}
              fieldName="age"
              label="Gestational age at birth (weeks)"
            />
            <NumberDebounceField
              field={weight}
              disabled={isReadOnly}
              fieldName="weight"
              label="Wt (kg)"
              convertProps={{
                label: 'Wt (lbs)',
                convertFunc: (value) => {
                  const num = toNumber(value);
                  if (typeof num === 'number') {
                    return (Math.round(num * 2.205 * 100) / 100).toString();
                  } else {
                    return '';
                  }
                },
              }}
            />
            <NumberDebounceField
              field={length}
              disabled={isReadOnly}
              fieldName="length"
              label="Length (cm)"
              convertProps={{
                label: 'Length (inch)',
                convertFunc: (value) => {
                  const num = toNumber(value);
                  if (typeof num === 'number') {
                    return (Math.round((num / 2.54) * 100) / 100).toString();
                  } else {
                    return '';
                  }
                },
              }}
            />
          </Box>

          <CheckboxWithNotesField
            field={pregCompl}
            fieldName="preg-compl"
            disabled={isReadOnly}
            label="Any complications during pregnancy?"
          />
          <CheckboxWithNotesField
            field={delCompl}
            fieldName="del-compl"
            disabled={isReadOnly}
            label="Any complications during delivery??"
          />
        </Card>
      )}
    </AccordionCard>
  );
};

const showErrorSnackbar = (field: BirthHistoryDTO['field']): void => {
  const mapFieldToName: { [field in BirthHistoryDTO['field']]: string } = {
    age: 'gestational age',
    weight: 'weight',
    length: 'length',
    'preg-compl': 'pregnancy complications',
    'del-compl': 'delivery complications',
  };

  enqueueSnackbar(`An error has occurred while updating ${mapFieldToName[field]}. Please try again.`, {
    variant: 'error',
  });
};

const setUpdatedField = (updated?: BirthHistoryDTO): void => {
  if (updated) {
    useAppointmentStore.setState((prevState) => ({
      chartData: {
        ...prevState.chartData!,
        birthHistory: prevState.chartData?.birthHistory?.find((item) => item.resourceId === updated.resourceId)
          ? prevState.chartData?.birthHistory?.map((item) => (item.resourceId === updated.resourceId ? updated : item))
          : [...(prevState.chartData?.birthHistory || []), updated],
      },
    }));
  }
};

const toNumber = (value: string): number | undefined => (value ? (isNaN(+value) ? undefined : +value) : undefined);

type NumberDebounceFieldProps = {
  fieldName: 'age' | 'weight' | 'length';
  field?: BirthHistoryDTO;
  disabled?: boolean;
  label: string;
  convertProps?: {
    label: string;
    convertFunc: (value: string) => string;
  };
};

const NumberDebounceField: FC<NumberDebounceFieldProps> = (props) => {
  const { field, disabled, fieldName, label, convertProps } = props;

  const [value, setValue] = useState<string>(typeof field?.value === 'number' ? field.value.toString() : '');
  const { mutate: updateChartData, isLoading: isUpdateLoading } = useSaveChartData();

  const areEqual = value === `${field?.value?.toString() || ''}`;

  const debouncedHandleInputChange = useMemo(
    () =>
      debounce((value?: number) => {
        updateChartData(
          {
            birthHistory: [{ ...(field || { field: fieldName }), value }],
          },
          {
            onSuccess: (data) => {
              const updated = data.chartData.birthHistory?.[0];
              setUpdatedField(updated);
            },
            onError: () => {
              showErrorSnackbar(fieldName);
            },
          }
        );
      }, 1500),
    [field, fieldName, updateChartData]
  );

  return (
    <>
      <TextField
        disabled={disabled}
        value={value}
        onChange={(e) => {
          setValue(e.target.value);
          debouncedHandleInputChange(toNumber(e.target.value));
        }}
        fullWidth
        size="small"
        label={label}
        type="number"
        InputProps={{
          endAdornment: (!areEqual || isUpdateLoading) && (
            <Box sx={{ display: 'flex', alignItems: 'center', justifyContent: 'center' }}>
              <CircularProgress size="20px" />
            </Box>
          ),
        }}
      />
      {convertProps && (
        <>
          <Typography alignSelf="center" fontSize={20}>
            /
          </Typography>
          <TextField
            fullWidth
            size="small"
            label={convertProps.label}
            sx={{
              '& fieldset': { border: 'none' },
              maxWidth: '110px',
            }}
            disabled
            InputLabelProps={{ shrink: true }}
            value={convertProps.convertFunc(value)}
          />
        </>
      )}
    </>
  );
};

type CheckboxWithNotesFieldProps = {
  fieldName: 'preg-compl' | 'del-compl';
  field?: BirthHistoryDTO;
  disabled?: boolean;
  label: string;
};

const CheckboxWithNotesField: FC<CheckboxWithNotesFieldProps> = (props) => {
  const { fieldName, field, disabled, label } = props;

  const [value, setValue] = useState(field?.note || '');
  const { mutate: updateChartData, isLoading: isUpdateLoading } = useSaveChartData();

  const areEqual = value === `${field?.note?.toString() || ''}`;

  const handleRadioChange = (newValue: string): void => {
    updateChartData(
      {
        birthHistory: [{ ...(field || { field: fieldName }), flag: newValue === 'yes', note: undefined }],
      },
      {
        onSuccess: (data) => {
          const updated = data.chartData.birthHistory?.[0];
          setValue('');
          setUpdatedField(updated);
        },
        onError: () => {
          showErrorSnackbar(fieldName);
        },
      }
    );
  };

  const debouncedHandleInputChange = useMemo(
    () =>
      debounce((value?: string) => {
        updateChartData(
          {
            birthHistory: [{ ...(field || { field: fieldName }), note: value }],
          },
          {
            onSuccess: (data) => {
              const updated = data.chartData.birthHistory?.[0];
              setUpdatedField(updated);
            },
            onError: () => {
              showErrorSnackbar(fieldName);
            },
          }
        );
      }, 1500),
    [field, fieldName, updateChartData]
  );

  return (
    <Box sx={{ display: 'flex', gap: 1, alignItems: 'flex-end' }}>
      <FormControl
        disabled={disabled || !areEqual || isUpdateLoading}
        sx={{
          minWidth: 'auto',
        }}
      >
        <FormLabel
          sx={{
            fontWeight: 500,
            color: 'primary.dark',
            whiteSpace: 'nowrap',
          }}
        >
          {label}
        </FormLabel>
        <RadioGroup
          row
          value={typeof field?.flag === 'boolean' ? (field.flag ? 'yes' : 'no') : null}
          onChange={(e) => handleRadioChange(e.target.value)}
        >
          <FormControlLabel value="yes" control={<Radio />} label="Yes" />
          <FormControlLabel value="no" control={<Radio />} label="No" />
        </RadioGroup>
      </FormControl>
      {field?.flag && (
        <TextField
          value={value}
          onChange={(e) => {
            setValue(e.target.value);
            debouncedHandleInputChange(e.target.value || undefined);
          }}
          fullWidth
          size="small"
          label="Please describe"
          disabled={disabled || (areEqual && isUpdateLoading)}
          InputProps={{
            endAdornment: (!areEqual || (!areEqual && isUpdateLoading)) && (
              <Box sx={{ display: 'flex', alignItems: 'center', justifyContent: 'center' }}>
                <CircularProgress size="20px" />
              </Box>
            ),
          }}
        />
      )}
    </Box>
  );
};<|MERGE_RESOLUTION|>--- conflicted
+++ resolved
@@ -1,13 +1,3 @@
-<<<<<<< HEAD
-import React, { FC, useMemo, useState } from 'react';
-import {
-  AccordionCard,
-  useAppointmentStore,
-  useGetAppointmentAccessibility,
-  useSaveChartData,
-} from '../../../../telemed';
-=======
->>>>>>> 6496093a
 import {
   Box,
   Card,
@@ -22,11 +12,11 @@
   TextField,
   Typography,
 } from '@mui/material';
+import { otherColors } from '@theme/colors';
 import { DateTime } from 'luxon';
 import { enqueueSnackbar } from 'notistack';
 import { FC, useMemo, useState } from 'react';
 import { BirthHistoryDTO } from 'utils';
-import { otherColors } from '../../../../CustomThemeProvider';
 import { getSelectors } from '../../../../shared/store/getSelectors';
 import {
   AccordionCard,
@@ -35,12 +25,7 @@
   useSaveChartData,
 } from '../../../../telemed';
 import { useAppointment } from '../../hooks/useAppointment';
-<<<<<<< HEAD
-import { DateTime } from 'luxon';
-import { otherColors } from '@theme/colors';
-=======
 import { useChartData } from '../../hooks/useChartData';
->>>>>>> 6496093a
 
 type BirthHistoryProps = {
   appointmentID?: string;
