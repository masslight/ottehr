import React, { useMemo } from 'react';
import { TableCell, TableRow, Box } from '@mui/material';
import TouchRipple from '@mui/material/ButtonBase/TouchRipple';
import useTouchRipple from '@mui/material/useTouchRipple';
import { MedicationStatusChip } from '../statuses/MedicationStatusChip';
import { MedicationBarcodeScan } from './MedicationBarcodeScan';
import { MedicationActions } from './MedicationActions';
import { useNavigate, useParams } from 'react-router-dom';
import { getInHouseMedicationDetailsUrl } from '../../../routing/helpers';
import { alpha, styled, useTheme } from '@mui/material/styles';
import { ExtendedMedicationDataForResponse, searchRouteByCode } from 'utils';
import { DateTime } from 'luxon';
import { dataTestIds } from '../../../../../constants/data-test-ids';

interface MarTableRowProps {
  medication: ExtendedMedicationDataForResponse;
  columnStyles: Record<string, React.CSSProperties>;
}

const StyledTouchRipple = styled(TouchRipple)(({ theme }) => ({
  '& .MuiTouchRipple-child': {
    backgroundColor: alpha(theme.palette.primary.main, 0.42),
  },
}));

export const MarTableRow: React.FC<MarTableRowProps> = ({ medication, columnStyles }) => {
  const navigate = useNavigate();
  const { id: encounterId } = useParams();
  const rippleRef = React.useRef(null);
  const theme = useTheme();

  const { getRippleHandlers } = useTouchRipple({
    disabled: false,
    focusVisible: false,
    rippleRef,
  });

  const isPending = medication.status === 'pending';

  const handleRowClick = (): void => {
    if (!isPending) {
      return;
    }
    requestAnimationFrame(() => {
      navigate(`${getInHouseMedicationDetailsUrl(encounterId!)}?scrollTo=${medication.id}`);
    });
  };

  const formatOrderDateTime = useMemo(() => {
    if (!medication.dateTimeCreated) return '-';

    const dt = DateTime.fromISO(medication.dateTimeCreated);

    if (!dt.isValid) return '-';

    return dt.toFormat('MM/dd/yyyy hh:mm a');
  }, [medication.dateTimeCreated]);

  const formatGivenDateTime = useMemo(() => {
    if (!medication.dateGiven || !medication.timeGiven) return '-';

    const dt = DateTime.fromFormat(`${medication.dateGiven} ${medication.timeGiven}`, 'yyyy-MM-dd HH:mm:ss');

    if (!dt.isValid) return '-';

    return dt.toFormat('MM/dd/yyyy hh:mm a');
  }, [medication.dateGiven, medication.timeGiven]);

  return (
    <TableRow
      data-testid={dataTestIds.inHouseMedicationsPage.marTableRow}
      sx={{
        cursor: 'pointer',
        position: 'relative',
        paddingLeft: '12px',
        ...(isPending
          ? {
              '&:hover': {
                backgroundColor: alpha(theme.palette.primary.main, 0.04),
              },
              willChange: 'background-color',
            }
          : { cursor: 'default' }),
      }}
      onClick={handleRowClick}
      {...getRippleHandlers()}
    >
      <TableCell data-testid={dataTestIds.inHouseMedicationsPage.marTableMedicationCell} sx={columnStyles.medication}>
        <MedicationBarcodeScan medication={medication} />
      </TableCell>
<<<<<<< HEAD
      <TableCell sx={columnStyles.dose}>{medication.dose}</TableCell>
      <TableCell sx={columnStyles.route}>{searchRouteByCode(medication.route)?.display || '-'}</TableCell>
      <TableCell sx={columnStyles.orderDateTime}>{formatOrderDateTime}</TableCell>
      <TableCell sx={columnStyles.orderDateTime}>{medication.providerCreatedTheOrder}</TableCell>
      {!isPending && (
        <>
          <TableCell sx={columnStyles.orderDateTime}>{formatGivenDateTime}</TableCell>
          <TableCell sx={columnStyles.orderDateTime}>{medication.administeredProvider}</TableCell>
        </>
      )}
      <TableCell sx={columnStyles.instructions}>{medication.instructions}</TableCell>
=======
      <TableCell data-testid={dataTestIds.inHouseMedicationsPage.marTableDoseCell} sx={columnStyles.dose}>
        {medication.dose}
      </TableCell>
      <TableCell data-testid={dataTestIds.inHouseMedicationsPage.marTableRouteCell} sx={columnStyles.route}>
        {searchRouteByCode(medication.route)?.display || '-'}
      </TableCell>
      <TableCell sx={columnStyles.orderDateTime}>{formatDateTime}</TableCell>
      <TableCell
        data-testid={dataTestIds.inHouseMedicationsPage.marTableInstructionsCell}
        sx={columnStyles.instructions}
      >
        {medication.instructions}
      </TableCell>
>>>>>>> 0af76902
      <TableCell data-testid={dataTestIds.inHouseMedicationsPage.marTableStatusCell} sx={columnStyles.status}>
        <Box sx={{ display: 'flex', justifyContent: 'space-between', alignItems: 'center' }}>
          <MedicationStatusChip medication={medication} />
          <MedicationActions medication={medication} />
        </Box>
      </TableCell>
      <StyledTouchRipple ref={rippleRef} center={false} />
    </TableRow>
  );
};<|MERGE_RESOLUTION|>--- conflicted
+++ resolved
@@ -88,9 +88,12 @@
       <TableCell data-testid={dataTestIds.inHouseMedicationsPage.marTableMedicationCell} sx={columnStyles.medication}>
         <MedicationBarcodeScan medication={medication} />
       </TableCell>
-<<<<<<< HEAD
-      <TableCell sx={columnStyles.dose}>{medication.dose}</TableCell>
-      <TableCell sx={columnStyles.route}>{searchRouteByCode(medication.route)?.display || '-'}</TableCell>
+      <TableCell data-testid={dataTestIds.inHouseMedicationsPage.marTableDoseCell} sx={columnStyles.dose}>
+        {medication.dose}
+      </TableCell>
+      <TableCell data-testid={dataTestIds.inHouseMedicationsPage.marTableRouteCell} sx={columnStyles.route}>
+        {searchRouteByCode(medication.route)?.display || '-'}
+      </TableCell>
       <TableCell sx={columnStyles.orderDateTime}>{formatOrderDateTime}</TableCell>
       <TableCell sx={columnStyles.orderDateTime}>{medication.providerCreatedTheOrder}</TableCell>
       {!isPending && (
@@ -99,22 +102,12 @@
           <TableCell sx={columnStyles.orderDateTime}>{medication.administeredProvider}</TableCell>
         </>
       )}
-      <TableCell sx={columnStyles.instructions}>{medication.instructions}</TableCell>
-=======
-      <TableCell data-testid={dataTestIds.inHouseMedicationsPage.marTableDoseCell} sx={columnStyles.dose}>
-        {medication.dose}
-      </TableCell>
-      <TableCell data-testid={dataTestIds.inHouseMedicationsPage.marTableRouteCell} sx={columnStyles.route}>
-        {searchRouteByCode(medication.route)?.display || '-'}
-      </TableCell>
-      <TableCell sx={columnStyles.orderDateTime}>{formatDateTime}</TableCell>
       <TableCell
         data-testid={dataTestIds.inHouseMedicationsPage.marTableInstructionsCell}
         sx={columnStyles.instructions}
       >
         {medication.instructions}
       </TableCell>
->>>>>>> 0af76902
       <TableCell data-testid={dataTestIds.inHouseMedicationsPage.marTableStatusCell} sx={columnStyles.status}>
         <Box sx={{ display: 'flex', justifyContent: 'space-between', alignItems: 'center' }}>
           <MedicationStatusChip medication={medication} />
