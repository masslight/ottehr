import React, { useRef, useState } from 'react';
import { useNavigate, useParams } from 'react-router-dom';
import {
  ExtendedMedicationDataForResponse,
  MedicationData,
  medicationExtendedToMedicationData,
  MedicationOrderStatusesType,
  UpdateMedicationOrderInput,
} from 'utils';
import { useAppointment } from '../../../hooks/useAppointment';
import { useFieldsSelectsOptions } from '../../../hooks/useGetFieldOptions';
import { useMedicationManagement } from '../../../hooks/useMedicationManagement';
import { useReactNavigationBlocker } from '../../../hooks/useReactNavigationBlocker';
import { getEditOrderUrl } from '../../../routing/helpers';
import { ROUTER_PATH, routesCSS } from '../../../routing/routesCSS';
import { CSSModal } from '../../CSSModal';
import { fieldsConfig, MedicationOrderType } from './fieldsConfig';
import { MedicationCardView } from './MedicationCardView';
import {
  ConfirmSaveModalConfig,
  getConfirmSaveModalConfigs,
  getFieldType,
  getInitialAutoFilledFields,
  getSaveButtonText,
  isUnsavedMedicationData,
  validateAllMedicationFields,
} from './utils';

export const EditableMedicationCard: React.FC<{
  medication?: ExtendedMedicationDataForResponse;
  type: MedicationOrderType;
}> = ({ medication, type }) => {
  const [isUpdating, setIsUpdating] = useState<boolean>(false);
  const { id: appointmentId } = useParams();
  const navigate = useNavigate();
  const autoFilledFieldsRef = useRef<Partial<MedicationData>>({});
  const [isConfirmSaveModalOpen, setIsConfirmSaveModalOpen] = useState(false);
  const confirmedMedicationUpdateRequestRef = useRef<Partial<UpdateMedicationOrderInput>>({});
  const [confirmationModalConfig, setConfirmationModalConfig] = useState<ConfirmSaveModalConfig | null>(null);
<<<<<<< HEAD
  const { processedData, sourceData } = useAppointment(appointmentId);
=======
  const { mappedData, resources } = useAppointment(encounterId);
>>>>>>> d1e363cb
  const [isReasonSelected, setIsReasonSelected] = useState(true);
  const selectsOptions = useFieldsSelectsOptions();

  const [localValues, setLocalValues] = useState<Partial<MedicationData>>(
    medication
      ? {
          ...medicationExtendedToMedicationData(medication),
          ...getInitialAutoFilledFields(medication, autoFilledFieldsRef),
        }
      : {}
  );

  const { updateMedication, getMedicationFieldValue, getIsMedicationEditable } = useMedicationManagement();
  const [selectedStatus, setSelectedStatus] = useState<MedicationOrderStatusesType>(medication?.status || 'pending');
  const [fieldErrors, setFieldErrors] = useState<Record<string, boolean>>({});
  const [isModalOpen, setIsModalOpen] = useState(false);
  const [missingFields, setMissingFields] = useState<string[]>([]);
  const [showErrors, setShowErrors] = useState(false);
  const isSavedRef = useRef(false);

  const handleStatusSelect = async (newStatus: MedicationOrderStatusesType): Promise<void> => {
    isSavedRef.current = false;
    setSelectedStatus(newStatus);
  };

  const handleFieldValueChange = <Field extends keyof MedicationData>(
    field: Field,
    value: MedicationData[Field]
  ): void => {
    isSavedRef.current = false;
    if (field === 'dose') {
      setLocalValues((prev) => ({ ...prev, [field]: Number(value) }));
    } else {
      setLocalValues((prev) => ({ ...prev, [field]: value }));
    }
  };

  const updateOrCreateOrder = async (updatedRequestInput: UpdateMedicationOrderInput): Promise<void> => {
    const { isValid, missingFields } = validateAllMedicationFields(localValues, medication, type, setFieldErrors);

    // we check that have not empty required fields
    if (!isValid) {
      setMissingFields(missingFields);
      setIsModalOpen(true);
      setShowErrors(true);
      return;
    }

    /**
     * Using ref to store data that will be:
     * 1. Displayed in confirmation modal for user review
     * 2. May be changed during confirmation process (the reason will be specified)
     * 3. Used in save callback after user confirmation
     *
     * This approach ensures that the exact data shown to and confirmed by the user
     * will be sent to the endpoint and saved.
     * We can't use async useState value here, becuse we should save value synchronously after user confirmation.
     */
    confirmedMedicationUpdateRequestRef.current = {
      ...(updatedRequestInput.orderId ? { orderId: updatedRequestInput.orderId } : {}),

      ...(updatedRequestInput.orderId && updatedRequestInput.newStatus && updatedRequestInput.newStatus !== 'pending'
        ? { newStatus: updatedRequestInput.newStatus }
        : {}),

      orderData: {
        ...(medication ? medicationExtendedToMedicationData(medication) : {}),
        ...updatedRequestInput.orderData,
<<<<<<< HEAD
        patient: sourceData?.patient?.id || '',
        encounter: appointmentId,
=======
        patient: resources.patient?.id || '',
        encounter: encounterId,
>>>>>>> d1e363cb
      } as MedicationData,
    };

    // for order creating or editing we don't have to show confirmation modal, so we can save it immediately
    if (type === 'order-new' || type === 'order-edit') {
      await handleConfirmSave(confirmedMedicationUpdateRequestRef);
      return;
    }

    if (
      type === 'dispense' &&
      (updatedRequestInput.newStatus === 'administered' ||
        updatedRequestInput.newStatus === 'administered-partly' ||
        updatedRequestInput.newStatus === 'administered-not')
    ) {
      const medicationName = medication?.medicationName ?? '';

      const routeName =
        selectsOptions.route.options.find((option) => option.value === updatedRequestInput?.orderData?.route)?.label ||
        '';

      const confirmSaveModalConfigs = getConfirmSaveModalConfigs({
        medicationName,
        routeName,
        patientName: mappedData.patientName || '',
        newStatus: updatedRequestInput.newStatus,
        updateRequestInputRef: confirmedMedicationUpdateRequestRef,
        setIsReasonSelected,
      });

      setConfirmationModalConfig(confirmSaveModalConfigs[updatedRequestInput.newStatus] as ConfirmSaveModalConfig);
      setIsConfirmSaveModalOpen(true);
    }
  };

  const handleConfirmSave = async (
    medicationUpdateRequestInputRefRef: React.MutableRefObject<UpdateMedicationOrderInput>
  ): Promise<void> => {
    if (!medicationUpdateRequestInputRefRef.current.orderData) return;

    try {
      setIsUpdating(true);
      const response = await updateMedication(medicationUpdateRequestInputRefRef.current);
      isSavedRef.current = true;

      if (type === 'order-new') {
        response?.id && navigate(getEditOrderUrl(appointmentId!, response.id));
        return;
      }

      // upd saved status in the local state
      medicationUpdateRequestInputRefRef.current?.newStatus &&
        void handleStatusSelect(medicationUpdateRequestInputRefRef.current.newStatus);
    } catch (error) {
      console.error(error);
    } finally {
      setIsUpdating(false);
      setShowErrors(false);
      setLocalValues({});
      setFieldErrors({});
      setIsConfirmSaveModalOpen(false);
      medicationUpdateRequestInputRefRef.current = {};
      setConfirmationModalConfig(null);
    }
  };

  const getFieldValue = <Field extends keyof MedicationData>(
    field: Field,
    type = 'text'
  ): MedicationData[Field] | '' => {
    return localValues[field] ?? (medication ? getMedicationFieldValue(medication || {}, field, type) : '');
  };

  const isUnsavedData = isUnsavedMedicationData(
    medication,
    localValues,
    selectedStatus,
    getMedicationFieldValue,
    autoFilledFieldsRef
  );

  const isEditOrderPage = location.pathname.includes(
    routesCSS[ROUTER_PATH.IN_HOUSE_ORDER_EDIT].activeCheckPath as string
  );

  const isOrderPage = location.pathname.includes(routesCSS[ROUTER_PATH.IN_HOUSE_ORDER_NEW].activeCheckPath as string);
  const shouldBlockNavigation = (): boolean => !isSavedRef.current && (isEditOrderPage || isOrderPage) && isUnsavedData;
  const { ConfirmationModal: ConfirmationModalForLeavePage } = useReactNavigationBlocker(shouldBlockNavigation);
  const saveButtonText = getSaveButtonText(medication?.status || 'pending', type, selectedStatus, isUnsavedData);
  const isCardSaveButtonDisabled = type !== 'dispense' && (isUpdating || !isUnsavedData);

  const isModalSaveButtonDisabled =
    confirmedMedicationUpdateRequestRef.current.newStatus === 'administered' ? false : isReasonSelected;

  return (
    <>
      <MedicationCardView
        isEditable={getIsMedicationEditable(type, medication)}
        type={type}
        onSave={updateOrCreateOrder}
        medication={medication}
        fieldsConfig={fieldsConfig[type]}
        localValues={localValues}
        selectedStatus={selectedStatus}
        isUpdating={isUpdating}
        onFieldValueChange={handleFieldValueChange}
        onStatusSelect={handleStatusSelect}
        getFieldValue={getFieldValue}
        showErrors={showErrors}
        fieldErrors={fieldErrors}
        getFieldType={getFieldType}
        saveButtonText={saveButtonText}
        isSaveButtonDisabled={isCardSaveButtonDisabled}
        selectsOptions={selectsOptions}
      />
      <CSSModal
        icon={null}
        color="error.main"
        open={isModalOpen}
        handleClose={() => setIsModalOpen(false)}
        title="Missing Required Fields"
        description={`Please fill in the following required fields: ${missingFields.join(', ')}`}
        handleConfirm={() => setIsModalOpen(false)}
        confirmText="OK"
        closeButtonText="Close"
      />
      {confirmationModalConfig ? (
        <CSSModal
          entity={confirmedMedicationUpdateRequestRef}
          showEntityPreview={false}
          disabled={isModalSaveButtonDisabled}
          open={isConfirmSaveModalOpen}
          handleClose={() => {
            setIsConfirmSaveModalOpen(false);
            confirmedMedicationUpdateRequestRef.current = {};
          }}
          handleConfirm={handleConfirmSave}
          description={''}
          {...confirmationModalConfig}
        />
      ) : null}
      <ConfirmationModalForLeavePage />
    </>
  );
};<|MERGE_RESOLUTION|>--- conflicted
+++ resolved
@@ -37,11 +37,7 @@
   const [isConfirmSaveModalOpen, setIsConfirmSaveModalOpen] = useState(false);
   const confirmedMedicationUpdateRequestRef = useRef<Partial<UpdateMedicationOrderInput>>({});
   const [confirmationModalConfig, setConfirmationModalConfig] = useState<ConfirmSaveModalConfig | null>(null);
-<<<<<<< HEAD
-  const { processedData, sourceData } = useAppointment(appointmentId);
-=======
   const { mappedData, resources } = useAppointment(encounterId);
->>>>>>> d1e363cb
   const [isReasonSelected, setIsReasonSelected] = useState(true);
   const selectsOptions = useFieldsSelectsOptions();
 
@@ -110,13 +106,8 @@
       orderData: {
         ...(medication ? medicationExtendedToMedicationData(medication) : {}),
         ...updatedRequestInput.orderData,
-<<<<<<< HEAD
-        patient: sourceData?.patient?.id || '',
+        patient: resources.patient?.id || '',
         encounter: appointmentId,
-=======
-        patient: resources.patient?.id || '',
-        encounter: encounterId,
->>>>>>> d1e363cb
       } as MedicationData,
     };
 
