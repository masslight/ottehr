import { Medication } from 'fhir/r4b';
import React, { useCallback, useEffect, useMemo, useRef, useState } from 'react';
import { useNavigate, useParams } from 'react-router-dom';
import { MedicationWithTypeDTO, useMedicationHistory } from 'src/features/css-module/hooks/useMedicationHistory';
import { useApiClients } from 'src/hooks/useAppClients';
import { ERX, ERXStatus } from 'src/telemed/features/appointment/ERX';
import {
  ExtendedMedicationDataForResponse,
  getMedicationName,
  MedicationData,
  medicationExtendedToMedicationData,
  MedicationInteractions,
  MedicationOrderStatusesType,
  MEDISPAN_DISPENSABLE_DRUG_ID_CODE_SYSTEM,
  UpdateMedicationOrderInput,
} from 'utils';
import { useAppointment } from '../../../hooks/useAppointment';
import { OrderFieldsSelectsOptions, useFieldsSelectsOptions } from '../../../hooks/useGetFieldOptions';
import { useMedicationManagement } from '../../../hooks/useMedicationManagement';
import { useReactNavigationBlocker } from '../../../hooks/useReactNavigationBlocker';
import { getEditOrderUrl } from '../../../routing/helpers';
import { ROUTER_PATH, routesCSS } from '../../../routing/routesCSS';
import { CSSModal } from '../../CSSModal';
import { InteractionAlertsDialog } from '../InteractionAlertsDialog';
import { fieldsConfig, MedicationOrderType } from './fieldsConfig';
import { MedicationCardView } from './MedicationCardView';
import {
  ConfirmSaveModalConfig,
  findPrescriptionsForInteractions,
  getConfirmSaveModalConfigs,
  getFieldType,
  getInitialAutoFilledFields,
  getSaveButtonText,
  interactionsUnresolved,
  isUnsavedMedicationData,
  medicationInteractionsFromErxResponse,
  validateAllMedicationFields,
} from './utils';

interface InteractionsCheckState {
  status: 'in-progress' | 'done' | 'error';
  medicationName?: string;
  interactions?: MedicationInteractions;
}

const INTERACTIONS_CHECK_STATE_ERROR: InteractionsCheckState = {
  status: 'error',
  interactions: undefined,
};

const INTERACTIONS_CHECK_STATE_IN_PROGRESS: InteractionsCheckState = {
  status: 'in-progress',
  interactions: undefined,
};

export const EditableMedicationCard: React.FC<{
  medication?: ExtendedMedicationDataForResponse;
  type: MedicationOrderType;
}> = ({ medication, type: typeFromProps }) => {
  const [isOrderUpdating, setIsOrderUpdating] = useState<boolean>(false);
  const { id: appointmentId } = useParams();
  const navigate = useNavigate();
  const autoFilledFieldsRef = useRef<Partial<MedicationData>>({});
  const [isConfirmSaveModalOpen, setIsConfirmSaveModalOpen] = useState(false);
  const confirmedMedicationUpdateRequestRef = useRef<Partial<UpdateMedicationOrderInput>>({});
  const [confirmationModalConfig, setConfirmationModalConfig] = useState<ConfirmSaveModalConfig | null>(null);
  const { mappedData, resources } = useAppointment(appointmentId);
  const [isReasonSelected, setIsReasonSelected] = useState(true);
  const selectsOptions = useFieldsSelectsOptions();
  const [erxStatus, setERXStatus] = useState(ERXStatus.LOADING);
  const [interactionsCheckState, setInteractionsCheckState] = useState<InteractionsCheckState>({ status: 'done' });
  const { oystehr } = useApiClients();
  const [showInteractionAlerts, setShowInteractionAlerts] = useState(false);
  const [erxEnabled, setErxEnabled] = useState(false);
  const { isLoading: isMedicationHistoryLoading, medicationHistory, refetchHistory } = useMedicationHistory();

  // There are dynamic form config which depend on what button was clicked:
  // - If "administered" was clicked, then "dispense" form config should be used
  // - If "not-administered" was clicked, then "dispense-not-administered" form config will be used
  // See: https://github.com/masslight/ottehr/issues/2799
  const typeRef = useRef<MedicationOrderType>(typeFromProps);

  const [localValues, setLocalValues] = useState<Partial<MedicationData>>(
    medication
      ? {
          ...medicationExtendedToMedicationData(medication),
          ...getInitialAutoFilledFields(medication, autoFilledFieldsRef),
        }
      : {}
  );

  const { updateMedication, getMedicationFieldValue, getIsMedicationEditable } = useMedicationManagement();
  const [currentStatus, setCurrentStatus] = useState<MedicationOrderStatusesType>(medication?.status || 'pending');
  const [fieldErrors, setFieldErrors] = useState<Record<string, boolean>>({});
  const [isModalOpen, setIsModalOpen] = useState(false);
  const [missingFields, setMissingFields] = useState<string[]>([]);
  const [showErrors, setShowErrors] = useState(false);
  const isSavedRef = useRef(false);

  const handleStatusChange = async (newStatus: MedicationOrderStatusesType): Promise<void> => {
    isSavedRef.current = false;
    setCurrentStatus(newStatus);
  };

  const handleFieldValueChange = <Field extends keyof MedicationData>(
    field: Field,
    value: MedicationData[Field]
  ): void => {
    isSavedRef.current = false;
    if (field === 'dose') {
      setLocalValues((prev) => ({ ...prev, [field]: Number(value) }));
    } else {
      setLocalValues((prev) => ({ ...prev, [field]: value }));
    }
    if (field === 'medicationId' && value !== '') {
      setErxEnabled(true);
    }
  };

  const updateOrCreateOrder = async (updatedRequestInput: UpdateMedicationOrderInput): Promise<void> => {
    // set type dynamically after user click corresponding button to use correct form config https://github.com/masslight/ottehr/issues/2799
    if (updatedRequestInput.newStatus === 'administered' || updatedRequestInput.newStatus === 'administered-partly') {
      typeRef.current = 'dispense';
    } else if (updatedRequestInput.newStatus === 'administered-not') {
      typeRef.current = 'dispense-not-administered';
    }

    const { isValid, missingFields } = validateAllMedicationFields(
      localValues,
      medication,
      typeRef.current,
      setFieldErrors
    );

    // we check that have not empty required fields
    if (!isValid) {
      setMissingFields(missingFields);
      setIsModalOpen(true);
      setShowErrors(true);
      return;
    }

    /**
     * Using ref to store data that will be:
     * 1. Displayed in confirmation modal for user review
     * 2. May be changed during confirmation process (the reason will be specified)
     * 3. Used in save callback after user confirmation
     *
     * This approach ensures that the exact data shown to and confirmed by the user
     * will be sent to the endpoint and saved.
     * We can't use async useState value here, because we should save value synchronously after user confirmation.
     */

    confirmedMedicationUpdateRequestRef.current = {
      ...(updatedRequestInput.orderId ? { orderId: updatedRequestInput.orderId } : {}),

      ...(updatedRequestInput.orderId && updatedRequestInput.newStatus && updatedRequestInput.newStatus !== 'pending'
        ? { newStatus: updatedRequestInput.newStatus }
        : {}),

      orderData: {
        ...(medication ? medicationExtendedToMedicationData(medication) : {}),
        ...updatedRequestInput.orderData,
        patient: resources.patient?.id || '',
        encounterId: resources.encounter?.id || '',
      } as MedicationData,
      interactions: interactionsCheckState.interactions,
    };

    // for order creating or editing we don't have to show confirmation modal, so we can save it immediately
    if (typeRef.current === 'order-new' || typeRef.current === 'order-edit') {
      await handleConfirmSave(confirmedMedicationUpdateRequestRef);
      return;
    }

    if (
      (typeRef.current === 'dispense' || typeRef.current === 'dispense-not-administered') &&
      (updatedRequestInput.newStatus === 'administered' ||
        updatedRequestInput.newStatus === 'administered-partly' ||
        updatedRequestInput.newStatus === 'administered-not')
    ) {
      const medicationName = medication?.medicationName ?? '';

      const routeName =
        selectsOptions.route.options.find((option) => option.value === updatedRequestInput?.orderData?.route)?.label ||
        '';

      const confirmSaveModalConfigs = getConfirmSaveModalConfigs({
        medicationName,
        routeName,
        patientName: mappedData.patientName || '',
        newStatus: updatedRequestInput.newStatus,
        updateRequestInputRef: confirmedMedicationUpdateRequestRef,
        setIsReasonSelected,
      });

      setConfirmationModalConfig(confirmSaveModalConfigs[updatedRequestInput.newStatus] as ConfirmSaveModalConfig);
      setIsConfirmSaveModalOpen(true);
    }
  };

  const handleConfirmSave = async (
    medicationUpdateRequestInputRefRef: React.MutableRefObject<UpdateMedicationOrderInput>
  ): Promise<void> => {
    if (!medicationUpdateRequestInputRefRef.current.orderData) return;

    // modal window on close will clear the medicationUpdateRequest ref,
    // so we need to save the new status to make it possible to set
    // the correct state if the user closes the modal during the updating
    const newStatus = medicationUpdateRequestInputRefRef.current?.newStatus;

    try {
      setIsOrderUpdating(true);

      const response = await updateMedication(medicationUpdateRequestInputRefRef.current);
      isSavedRef.current = true;

      // update saved status in the local state
      if (newStatus) {
        await handleStatusChange(newStatus);
      }

      if (typeRef.current === 'order-new') {
<<<<<<< HEAD
        if (response?.id) {
          navigate(getEditOrderUrl(appointmentId!, response.id));
        }
        return;
      }

      // upd saved status in the local state
      if (medicationUpdateRequestInputRefRef.current?.newStatus) {
        void handleStatusSelect(medicationUpdateRequestInputRefRef.current.newStatus);
      }

=======
        response?.id && navigate(getEditOrderUrl(appointmentId!, response.id));
      }

>>>>>>> b4a64b3f
      void refetchHistory();
    } catch (error) {
      console.error(error);
    } finally {
      setIsOrderUpdating(false);
      setShowErrors(false);
      setLocalValues({});
      setFieldErrors({});
      setIsConfirmSaveModalOpen(false);
      medicationUpdateRequestInputRefRef.current = {};
      setConfirmationModalConfig(null);
    }
  };

  const getFieldValue = useCallback(
    <Field extends keyof MedicationData>(field: Field, type = 'text'): MedicationData[Field] | '' | undefined => {
      return localValues[field] ?? (medication ? getMedicationFieldValue(medication || {}, field, type) : undefined);
    },
    [localValues, medication, getMedicationFieldValue]
  );

  const isUnsavedData = isUnsavedMedicationData(
    medication,
    localValues,
    currentStatus,
    getMedicationFieldValue,
    autoFilledFieldsRef,
    interactionsCheckState.interactions
  );

  const isEditOrderPage = location.pathname.includes(
    routesCSS[ROUTER_PATH.IN_HOUSE_ORDER_EDIT].activeCheckPath as string
  );

  const isOrderPage = location.pathname.includes(routesCSS[ROUTER_PATH.IN_HOUSE_ORDER_NEW].activeCheckPath as string);
  const shouldBlockNavigation = (): boolean => !isSavedRef.current && (isEditOrderPage || isOrderPage) && isUnsavedData;
  const { ConfirmationModal: ConfirmationModalForLeavePage } = useReactNavigationBlocker(shouldBlockNavigation);
  const saveButtonText = getSaveButtonText(
    medication?.status || 'pending',
    typeRef.current,
    currentStatus,
    isUnsavedData
  );

  const hasNotEditableStatus = currentStatus !== 'pending';
  const isCreatingOrEditingOrder = typeRef.current === 'order-new' || typeRef.current === 'order-edit';
  const isCreatingOrEditingOrderAndNothingToSave = isCreatingOrEditingOrder && !isUnsavedData;
  const isErxLoading = erxEnabled && erxStatus === ERXStatus.LOADING;
  const hasInprogressOrUnresolvedInteractions =
    interactionsCheckState.status === 'in-progress' || interactionsUnresolved(interactionsCheckState.interactions);

  const isCardSaveButtonDisabled =
    isOrderUpdating ||
    hasNotEditableStatus ||
    isCreatingOrEditingOrderAndNothingToSave ||
    isErxLoading ||
    hasInprogressOrUnresolvedInteractions;
  const isModalSaveButtonDisabled =
    confirmedMedicationUpdateRequestRef.current.newStatus === 'administered' ? false : isReasonSelected;

  useEffect(() => {
    if (typeRef.current === 'order-new') {
      Object.entries(fieldsConfig[typeRef.current]).map(([field]) => {
        const defaultOption = selectsOptions[field as keyof OrderFieldsSelectsOptions]?.defaultOption?.value;
        if (defaultOption) {
          const value = getFieldValue(field as keyof MedicationData);
          if (!value || (typeof value === 'number' && value < 0))
            setLocalValues((prev) => ({ ...prev, [field]: defaultOption }));
        }
      });
    }
    // eslint-disable-next-line react-hooks/exhaustive-deps
  }, []);

  const defaultProviderValue = selectsOptions.providerId.defaultOption?.value;
  const currentProviderValue = getFieldValue('providerId');
  const wasProvidedByFieldTouched = useRef(false);
  if (currentProviderValue) wasProvidedByFieldTouched.current = true;
  useEffect(() => {
    if (!wasProvidedByFieldTouched.current && !currentProviderValue && defaultProviderValue) {
      setLocalValues((prev) => ({ ...prev, providerId: defaultProviderValue }));
    }
  }, [defaultProviderValue, currentProviderValue]);

  const runInteractionsCheck = useCallback(
    async (medicationId: string, medicationHistory: MedicationWithTypeDTO[]) => {
      if (oystehr == null) {
        setInteractionsCheckState(INTERACTIONS_CHECK_STATE_ERROR);
        console.error('oystehr is missing');
        return;
      }
      const patientId = resources.patient?.id;
      if (patientId == null) {
        setInteractionsCheckState(INTERACTIONS_CHECK_STATE_ERROR);
        console.error('patientId is missing');
        return;
      }
      setInteractionsCheckState(INTERACTIONS_CHECK_STATE_IN_PROGRESS);
      try {
        const medication = await oystehr.fhir.get<Medication>({
          resourceType: 'Medication',
          id: medicationId,
        });
        const interactionsCheckResponse = await oystehr.erx.checkPrecheckInteractions({
          patientId,
          drugId:
            medication.code?.coding?.find((coding) => coding.system === MEDISPAN_DISPENSABLE_DRUG_ID_CODE_SYSTEM)
              ?.code ?? '',
        });
        const prescriptions = await findPrescriptionsForInteractions(
          resources.patient?.id,
          interactionsCheckResponse,
          oystehr
        );
        setInteractionsCheckState({
          status: 'done',
          interactions: medicationInteractionsFromErxResponse(
            interactionsCheckResponse,
            medicationHistory,
            prescriptions
          ),
          medicationName: getMedicationName(medication),
        });
      } catch (e) {
        setInteractionsCheckState(INTERACTIONS_CHECK_STATE_ERROR);
        console.error(e);
      }
    },
    [oystehr, resources.patient?.id]
  );

  const medicationHistoryJson = JSON.stringify(medicationHistory);
  useEffect(() => {
    const medicationId = localValues.medicationId;
    if (medicationId && erxStatus === ERXStatus.READY && !isMedicationHistoryLoading) {
      void runInteractionsCheck(medicationId, JSON.parse(medicationHistoryJson));
    }
  }, [localValues.medicationId, runInteractionsCheck, erxStatus, isMedicationHistoryLoading, medicationHistoryJson]);

  useEffect(() => {
    if (medication) {
      setInteractionsCheckState({
        status: 'done',
        interactions: medication.interactions,
      });
    }
  }, [medication]);

  const interactionsWarning = useMemo(() => {
    if (
      (!localValues.medicationId && !medication) ||
      (typeFromProps !== 'order-new' && typeFromProps !== 'order-edit')
    ) {
      return undefined;
    }
    if (
      (erxEnabled && erxStatus === ERXStatus.LOADING && (!medication || medication.id !== localValues.medicationId)) ||
      interactionsCheckState.status === 'in-progress' ||
      isMedicationHistoryLoading
    ) {
      return 'checking...';
    } else if (erxStatus === ERXStatus.ERROR || interactionsCheckState.status === 'error') {
      return 'Drug-to-Drug and Drug-Allergy interaction check failed. Please review manually.';
    } else if (interactionsCheckState.status === 'done') {
      const names: string[] = [];
      interactionsCheckState.interactions?.drugInteractions
        ?.flatMap((drugInteraction) => {
          return drugInteraction.drugs.map((drug) => drug.name);
        })
        ?.forEach((name) => names.push(name));
      if ((interactionsCheckState.interactions?.allergyInteractions?.length ?? 0) > 0) {
        names.push('Allergy');
      }
      if (names.length > 0) {
        return names.join(', ');
      }
    }
    return undefined;
  }, [
    erxEnabled,
    erxStatus,
    interactionsCheckState,
    localValues.medicationId,
    medication,
    typeFromProps,
    isMedicationHistoryLoading,
  ]);

  return (
    <>
      <MedicationCardView
        isEditable={getIsMedicationEditable(typeRef.current, medication)}
        type={typeRef.current}
        onSave={updateOrCreateOrder}
        medication={medication}
        fieldsConfig={fieldsConfig[typeRef.current]}
        localValues={localValues}
        selectedStatus={currentStatus}
        isUpdating={isOrderUpdating}
        onFieldValueChange={handleFieldValueChange}
        onStatusSelect={handleStatusChange}
        getFieldValue={getFieldValue}
        showErrors={showErrors}
        fieldErrors={fieldErrors}
        getFieldType={getFieldType}
        saveButtonText={saveButtonText}
        isSaveButtonDisabled={isCardSaveButtonDisabled}
        selectsOptions={selectsOptions}
        interactionsWarning={interactionsWarning}
        onInteractionsWarningClick={() => {
          if (interactionsCheckState.status === 'done') {
            setShowInteractionAlerts(true);
          }
        }}
      />
      <CSSModal
        icon={null}
        color="error.main"
        open={isModalOpen}
        handleClose={() => setIsModalOpen(false)}
        title="Missing Required Fields"
        description={`Please fill in the following required fields: ${missingFields.join(', ')}`}
        handleConfirm={() => setIsModalOpen(false)}
        confirmText="OK"
        closeButtonText="Close"
      />
      {confirmationModalConfig ? (
        <CSSModal
          entity={confirmedMedicationUpdateRequestRef}
          showEntityPreview={false}
          disabled={isModalSaveButtonDisabled}
          open={isConfirmSaveModalOpen}
          handleClose={() => {
            setIsConfirmSaveModalOpen(false);
            confirmedMedicationUpdateRequestRef.current = {};
          }}
          handleConfirm={handleConfirmSave}
          description={''}
          {...confirmationModalConfig}
        />
      ) : null}
      <ConfirmationModalForLeavePage />
      {showInteractionAlerts ? (
        <InteractionAlertsDialog
          medicationName={interactionsCheckState.medicationName ?? medication?.medicationName ?? ''}
          interactions={interactionsCheckState.interactions ?? {}}
          onCancel={() => setShowInteractionAlerts(false)}
          onContinue={(interactions: MedicationInteractions) => {
            setShowInteractionAlerts(false);
            setInteractionsCheckState({
              status: 'done',
              interactions,
            });
          }}
        />
      ) : null}
      {(typeFromProps === 'order-new' || typeFromProps === 'order-edit') && erxEnabled ? (
        <ERX onStatusChanged={setERXStatus} showDefaultAlert={false} />
      ) : null}
    </>
  );
};<|MERGE_RESOLUTION|>--- conflicted
+++ resolved
@@ -221,23 +221,11 @@
       }
 
       if (typeRef.current === 'order-new') {
-<<<<<<< HEAD
         if (response?.id) {
           navigate(getEditOrderUrl(appointmentId!, response.id));
         }
-        return;
-      }
-
-      // upd saved status in the local state
-      if (medicationUpdateRequestInputRefRef.current?.newStatus) {
-        void handleStatusSelect(medicationUpdateRequestInputRefRef.current.newStatus);
-      }
-
-=======
-        response?.id && navigate(getEditOrderUrl(appointmentId!, response.id));
-      }
-
->>>>>>> b4a64b3f
+      }
+
       void refetchHistory();
     } catch (error) {
       console.error(error);
