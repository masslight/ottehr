--- conflicted
+++ resolved
@@ -1,12 +1,9 @@
 import { DetectedIssue } from 'fhir/r4b';
 import React, { useCallback, useEffect, useRef, useState } from 'react';
 import { useNavigate, useParams } from 'react-router-dom';
-<<<<<<< HEAD
+import { useMedicationHistory } from 'src/features/css-module/hooks/useMedicationHistory';
 import { useApiClients } from 'src/hooks/useAppClients';
 import { ERX } from 'src/telemed/features/appointment/ERX';
-=======
-import { useMedicationHistory } from 'src/features/css-module/hooks/useMedicationHistory';
->>>>>>> 8ecb9845
 import {
   ExtendedMedicationDataForResponse,
   MedicationData,
@@ -276,15 +273,9 @@
   return (
     <>
       <MedicationCardView
-<<<<<<< HEAD
-        isEditable={getIsMedicationEditable(type, medication)}
-        type={type}
-        onSave={interactionsCheck}
-=======
         isEditable={getIsMedicationEditable(typeRef.current, medication)}
         type={typeRef.current}
-        onSave={updateOrCreateOrder}
->>>>>>> 8ecb9845
+        onSave={interactionsCheck}
         medication={medication}
         fieldsConfig={fieldsConfig[typeRef.current]}
         localValues={localValues}
