--- conflicted
+++ resolved
@@ -8,10 +8,7 @@
   MedicationData,
   MedicationInteractions,
   MedicationOrderStatusesType,
-<<<<<<< HEAD
   medicationStatusDisplayLabelMap,
-=======
->>>>>>> 8d2d99d6
   MEDISPAN_DISPENSABLE_DRUG_ID_CODE_SYSTEM,
   UpdateMedicationOrderInput,
 } from 'utils';
