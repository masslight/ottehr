import { alpha, Box, Checkbox, FormControlLabel, Grid, lighten, Paper, Typography, useTheme } from '@mui/material';
import { DateTime } from 'luxon';
import { enqueueSnackbar } from 'notistack';
import React, { useCallback, useEffect, useState } from 'react';
import { getPatientName } from 'src/telemed/utils';
import { dataTestIds } from '../../../../constants/data-test-ids';
<<<<<<< HEAD
import { useAppointmentData, useChartFields, useSaveChartData } from '../../../../telemed';
=======
import {
  useAppointmentData,
  useChartData,
  useGetAppointmentAccessibility,
  useSaveChartData,
} from '../../../../telemed';
>>>>>>> 8779b21b
import { ProfileAvatar } from '../ProfileAvatar';

const GeneralInfoCard: React.FC = (): JSX.Element => {
  const theme = useTheme();
  const { visitState: telemedData, mappedData } = useAppointmentData();
  const { patient: patientData } = telemedData;
  const { isAppointmentReadOnly: isReadOnly } = useGetAppointmentAccessibility();

  const { data: chartData, isLoading: isLoadingChartData } = useChartFields({
    requestedFields: { patientInfoConfirmed: {} },
  });

  useEffect(() => {
    if (!chartData) {
      return;
    }
    const isPatientInfoConfirmed = chartData?.patientInfoConfirmed?.value ?? false;
    setVerifiedNameAndDob(isPatientInfoConfirmed);
  }, [chartData]);

  const [isVerifiedNameAndDob, setVerifiedNameAndDob] = useState<boolean>(false);
  const { mutateAsync: updateVerificationStatusAsync, isPending: isUpdatingVerificationStatus } = useSaveChartData();
  const isCheckboxDisabled =
    isLoadingChartData || chartData === undefined || isUpdatingVerificationStatus || isReadOnly;

  const handlePatientInfoVerified = useCallback(
    async (isChecked: boolean): Promise<void> => {
      setVerifiedNameAndDob(isChecked);
      try {
        const data = await updateVerificationStatusAsync({ patientInfoConfirmed: { value: isChecked } });
        const patientInfoConfirmedUpdated = data.chartData.patientInfoConfirmed;
        if (patientInfoConfirmedUpdated) {
          setVerifiedNameAndDob(patientInfoConfirmedUpdated.value ?? false);
        }
      } catch {
        enqueueSnackbar('An error has occurred while saving patient info verification status. Please try again.', {
          variant: 'error',
        });
      }
    },
    [updateVerificationStatusAsync]
  );

  const dateOfBirth = patientData?.birthDate ? DateTime.fromISO(patientData?.birthDate)?.toFormat('MM/dd/yyyy') : '';

  return (
    <Paper elevation={3} sx={{ p: 3, mt: 3, boxShadow: '0px 2px 4px -1px rgba(0,0,0,0.1)' }}>
      <Grid container>
        <Grid item xs={6} container>
          <Box sx={{ display: 'flex', flexDirection: 'column' }}>
            <Box sx={{ display: 'flex' }}>
              <ProfileAvatar embracingSquareSize={100} hasEditableInfo={!isReadOnly} />

              <Box sx={{ display: 'flex', flexDirection: 'column', ml: 3 }}>
                <Typography
                  variant="body1"
                  sx={{
                    color: theme.palette.primary.dark,
                    fontSize: '18px',
                    fontWeight: 500,
                  }}
                >
                  {getPatientName(patientData?.name).fullDisplayName}
                </Typography>
                <Typography variant="body1" color={theme.palette.primary.dark} sx={{ mt: 1 }}>
                  {mappedData.pronouns ?? ''}
                </Typography>
                <Typography variant="body1" color={theme.palette.primary.dark} sx={{ mt: 1 }}>
                  DOB: {dateOfBirth}
                </Typography>
              </Box>
            </Box>

            <Box>
              <FormControlLabel
                sx={{
                  mr: 0,
                  backgroundColor: alpha(theme.palette.primary.main, 0.08),
                  borderRadius: 2,
                  mt: 2,
                  pr: 2,
                }}
                control={
                  <Checkbox
                    data-testid={dataTestIds.patientInfoPage.patientInfoVerifiedCheckbox}
                    sx={{
                      color: theme.palette.primary.main,
                      '&.Mui-checked': {
                        color: theme.palette.primary.main,
                      },
                      '&.Mui-disabled': {
                        color: lighten(theme.palette.primary.main, 0.4),
                      },
                    }}
                    disabled={isCheckboxDisabled}
                    checked={isVerifiedNameAndDob}
                    onChange={(e) => handlePatientInfoVerified(e.target.checked)}
                  />
                }
                label={
                  <Typography
                    sx={{
                      fontSize: '16px',
                      fontWeight: 600,
                      color: isCheckboxDisabled ? lighten(theme.palette.text.primary, 0.4) : theme.palette.text.primary,
                    }}
                  >
                    I verified patient's name and date of birth
                  </Typography>
                }
              />
            </Box>
          </Box>
        </Grid>
      </Grid>
    </Paper>
  );
};

export default GeneralInfoCard;<|MERGE_RESOLUTION|>--- conflicted
+++ resolved
@@ -4,16 +4,12 @@
 import React, { useCallback, useEffect, useState } from 'react';
 import { getPatientName } from 'src/telemed/utils';
 import { dataTestIds } from '../../../../constants/data-test-ids';
-<<<<<<< HEAD
-import { useAppointmentData, useChartFields, useSaveChartData } from '../../../../telemed';
-=======
 import {
   useAppointmentData,
-  useChartData,
+  useChartFields,
   useGetAppointmentAccessibility,
   useSaveChartData,
 } from '../../../../telemed';
->>>>>>> 8779b21b
 import { ProfileAvatar } from '../ProfileAvatar';
 
 const GeneralInfoCard: React.FC = (): JSX.Element => {
