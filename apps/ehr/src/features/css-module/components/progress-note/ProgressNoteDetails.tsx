import { otherColors } from '@ehrTheme/colors';
import ErrorOutlineIcon from '@mui/icons-material/ErrorOutline';
import { Box, Divider, Stack, Typography } from '@mui/material';
import { DateTime } from 'luxon';
import { FC } from 'react';
import { useNavigate } from 'react-router-dom';
import { ApptTab } from 'src/components/AppointmentTabs';
import { RoundedButton } from 'src/components/RoundedButton';
import { FEATURE_FLAGS } from 'src/constants/feature-flags';
import { isEligibleSupervisor } from 'src/helpers';
import useEvolveUser from 'src/hooks/useEvolveUser';
import { ImmunizationContainer } from 'src/telemed/features/appointment/ReviewTab/components/ImmunizationContainer';
import { ProceduresContainer } from 'src/telemed/features/appointment/ReviewTab/components/ProceduresContainer';
import { useOystehrAPIClient } from 'src/telemed/hooks/useOystehrAPIClient';
import {
  examConfig,
  getVisitStatus,
  LabType,
  NOTE_TYPE,
  progressNoteChartDataRequestedFields,
  TelemedAppointmentStatusEnum,
} from 'utils';
import { dataTestIds } from '../../../../constants/data-test-ids';
import {
  AccordionCard,
  ConfirmationDialog,
  SectionList,
  useAppointmentData,
  useChangeTelemedAppointmentStatusMutation,
  useChartData,
  useChartFields,
  usePatientInstructionsVisibility,
  useSignAppointmentMutation,
} from '../../../../telemed';
import {
  AdditionalQuestionsContainer,
  AllergiesContainer,
  AssessmentContainer,
  ChiefComplaintContainer,
  CPTCodesContainer,
  EMCodeContainer,
  ExaminationContainer,
  LabResultsReviewContainer,
  MedicalConditionsContainer,
  MedicalDecisionMakingContainer,
  MedicationsContainer,
  PatientInstructionsContainer,
  PrescribedMedicationsContainer,
  PrivacyPolicyAcknowledgement,
  ReviewOfSystemsContainer,
  SurgicalHistoryContainer,
} from '../../../../telemed/features/appointment/ReviewTab';
import { useFeatureFlags } from '../../context/featureFlags';
import { useGetImmunizationOrders } from '../../hooks/useImmunization';
import { useMedicationAPI } from '../../hooks/useMedicationOperations';
import { HospitalizationContainer } from './HospitalizationContainer';
import { InHouseMedicationsContainer } from './InHouseMedicationsContainer';
import { PatientVitalsContainer } from './PatientVitalsContainer';

export const ProgressNoteDetails: FC = () => {
  const { appointment, encounter, appointmentSetState, location } = useAppointmentData();
  const apiClient = useOystehrAPIClient();
  const { css } = useFeatureFlags();
  const { mutateAsync: signAppointment, isPending: isSignLoading } = useSignAppointmentMutation();

  const { mutateAsync: changeTelemedAppointmentStatus, isPending: isChangeLoading } =
    useChangeTelemedAppointmentStatusMutation();

  const isLoading = isChangeLoading || isSignLoading;
  const user = useEvolveUser();
<<<<<<< HEAD
  const { data: chartFields } = useChartFields({ requestedFields: progressNoteChartDataRequestedFields });
=======
  const navigate = useNavigate();

>>>>>>> 6e19afd1
  const { chartData } = useChartData();
  const { medications: inHouseMedicationsWithCanceled } = useMedicationAPI();
  const inHouseMedications = inHouseMedicationsWithCanceled.filter((medication) => medication.status !== 'cancelled');

  const { data: immunizationOrdersResponse } = useGetImmunizationOrders({
    encounterId: encounter.id,
  });

  const immunizationOrders = (immunizationOrdersResponse?.orders ?? []).filter((order) =>
    ['administered', 'administered-partly'].includes(order.status)
  );

  const screeningNotes = chartFields?.notes?.filter((note) => note.type === NOTE_TYPE.SCREENING);
  const vitalsNotes = chartFields?.notes?.filter((note) => note.type === NOTE_TYPE.VITALS);
  const allergyNotes = chartFields?.notes?.filter((note) => note.type === NOTE_TYPE.ALLERGY);
  const intakeMedicationNotes = chartFields?.notes?.filter((note) => note.type === NOTE_TYPE.INTAKE_MEDICATION);
  const hospitalizationNotes = chartFields?.notes?.filter((note) => note.type === NOTE_TYPE.HOSPITALIZATION);
  const medicalConditionNotes = chartFields?.notes?.filter((note) => note.type === NOTE_TYPE.MEDICAL_CONDITION);
  const surgicalHistoryNotes = chartFields?.notes?.filter((note) => note.type === NOTE_TYPE.SURGICAL_HISTORY);
  const inHouseMedicationNotes = chartFields?.notes?.filter((note) => note.type === NOTE_TYPE.MEDICATION);
  const medicalDecision = chartFields?.medicalDecision?.text;
  const prescriptions = chartFields?.prescribedMedications;
  const vitalsObservations = chartFields?.vitalsObservations;
  const externalLabResults = chartFields?.externalLabResults;
  const inHouseLabResults = chartFields?.inHouseLabResults;
  const chiefComplaint = chartFields?.chiefComplaint?.text;
  const ros = chartFields?.ros?.text;

  const emCode = chartData?.emCode;
  const cptCodes = chartData?.cptCodes;
  const diagnoses = chartData?.diagnosis;
  const observations = chartData?.observations;

  const showChiefComplaint = !!(chiefComplaint && chiefComplaint.length > 0);
  const showReviewOfSystems = !!(ros && ros.length > 0);
  const showAdditionalQuestions =
    !!(observations && observations.length > 0) || !!(screeningNotes && screeningNotes.length > 0);
  const showAssessment = !!(diagnoses && diagnoses.length > 0);
  const showMedicalDecisionMaking = !!(medicalDecision && medicalDecision.length > 0);
  const showEmCode = !!emCode;
  const showCptCodes = !!(cptCodes && cptCodes.length > 0);
  const showExternalLabsResultsContainer = !!(
    externalLabResults?.resultsPending ||
    (externalLabResults?.labOrderResults && externalLabResults?.labOrderResults.length > 0)
  );
  const showInHouseLabsResultsContainer = !!(
    inHouseLabResults?.resultsPending ||
    (inHouseLabResults?.labOrderResults && inHouseLabResults?.labOrderResults.length > 0)
  );
  const showProceduresContainer = (chartData?.procedures?.length ?? 0) > 0;
  const showPrescribedMedications = !!(prescriptions && prescriptions.length > 0);
  const { showPatientInstructions } = usePatientInstructionsVisibility();
  const showInHouseMedications =
    !!(inHouseMedications && inHouseMedications.length > 0) ||
    !!(inHouseMedicationNotes && inHouseMedicationNotes.length > 0);
  const showImmunization = immunizationOrders.length > 0;

  const showVitalsObservations =
    !!(vitalsObservations && vitalsObservations.length > 0) || !!(vitalsNotes && vitalsNotes.length > 0);

  let isAwaitingSupervisorApproval = false;
  if (appointment) {
    isAwaitingSupervisorApproval =
      getVisitStatus(appointment, encounter, FEATURE_FLAGS.SUPERVISOR_APPROVAL_ENABLED) ===
      'awaiting supervisor approval';
  }

  const medicalHistorySections = [
    <AllergiesContainer notes={allergyNotes} />,
    <MedicationsContainer notes={intakeMedicationNotes} />,
    <MedicalConditionsContainer notes={medicalConditionNotes} />,
    <SurgicalHistoryContainer notes={surgicalHistoryNotes} />,
    <HospitalizationContainer notes={hospitalizationNotes} />,
    showInHouseMedications && (
      <InHouseMedicationsContainer medications={inHouseMedications} notes={inHouseMedicationNotes} />
    ),
    showImmunization && <ImmunizationContainer orders={immunizationOrders} />,
  ].filter(Boolean);

  const sections = [
    showChiefComplaint && <ChiefComplaintContainer />,
    showReviewOfSystems && <ReviewOfSystemsContainer />,
    showAdditionalQuestions && <AdditionalQuestionsContainer notes={screeningNotes} />,
    showVitalsObservations && <PatientVitalsContainer notes={vitalsNotes} encounterId={encounter?.id} />,
    <Stack spacing={1}>
      <Typography variant="h5" color="primary.dark">
        Examination
      </Typography>
      <ExaminationContainer examConfig={examConfig.inPerson.default.components} />
    </Stack>,
    ...(!isAwaitingSupervisorApproval ? medicalHistorySections : []),
    showAssessment && <AssessmentContainer />,
    showMedicalDecisionMaking && <MedicalDecisionMakingContainer />,
    showEmCode && <EMCodeContainer />,
    showCptCodes && <CPTCodesContainer />,
    showInHouseLabsResultsContainer && (
      <LabResultsReviewContainer
        resultDetails={{ type: LabType.inHouse, results: inHouseLabResults.labOrderResults }}
        resultsPending={inHouseLabResults.resultsPending}
      />
    ),
    showExternalLabsResultsContainer && (
      <LabResultsReviewContainer
        resultDetails={{ type: LabType.external, results: externalLabResults.labOrderResults }}
        resultsPending={externalLabResults.resultsPending}
      />
    ),
    showProceduresContainer && <ProceduresContainer />,
    showPrescribedMedications && <PrescribedMedicationsContainer />,
    showPatientInstructions && <PatientInstructionsContainer />,
    <PrivacyPolicyAcknowledgement />,
  ].filter(Boolean);

  const handleApprove = async (): Promise<void> => {
    if (!apiClient || !appointment?.id) {
      throw new Error('api client not defined or appointmentId not provided');
    }

    if (css) {
      const tz = DateTime.now().zoneName;
      await signAppointment({
        apiClient,
        appointmentId: appointment.id,
        timezone: tz,
        supervisorApprovalEnabled: FEATURE_FLAGS.SUPERVISOR_APPROVAL_ENABLED,
      });
      navigate('/visits', { state: { tab: ApptTab.completed } });
    } else {
      await changeTelemedAppointmentStatus({
        apiClient,
        appointmentId: appointment.id,
        newStatus: TelemedAppointmentStatusEnum.complete,
      });
      appointmentSetState({
        encounter: { ...encounter, status: 'finished' },
        appointment: { ...appointment, status: 'fulfilled' },
      });
    }
  };

  return (
    <AccordionCard label="Visit Note" dataTestId={dataTestIds.progressNotePage.visitNoteCard}>
      {FEATURE_FLAGS.SUPERVISOR_APPROVAL_ENABLED &&
        isAwaitingSupervisorApproval &&
        user &&
        isEligibleSupervisor(user.profileResource!, location!) && (
          <>
            <Box
              sx={{
                display: 'flex',
                flexDirection: 'column',
                gap: 1,
                mt: 1.5,
                mx: 2,
                mb: 1,
                p: 2,
                border: 1,
                borderColor: otherColors.warningBorder,
                borderRadius: 2,
              }}
            >
              <Box
                sx={{
                  display: 'flex',
                  width: 'fit-content',
                  marginTop: 1,
                  px: 2,
                  py: 1,
                  borderRadius: 0.5,
                  gap: 1.5,
                  alignItems: 'center',
                  bgcolor: otherColors.lightErrorBg,
                }}
              >
                <ErrorOutlineIcon sx={{ color: otherColors.warningIcon }} />
                <Typography color={otherColors.warningText} fontWeight={600}>
                  Medical History should be confirmed by the provider
                </Typography>
                <ConfirmationDialog
                  title="Supervisor Approval"
                  description={'Are you sure you want to approve this visit? Claim will be sent to RCM.'}
                  response={handleApprove}
                  actionButtons={{
                    back: { text: 'Cancel' },
                    proceed: { text: 'Approve', loading: isLoading },
                    reverse: true,
                  }}
                >
                  {(showDialog) => (
                    <RoundedButton variant="contained" size="small" onClick={showDialog}>
                      Confirm
                    </RoundedButton>
                  )}
                </ConfirmationDialog>
              </Box>

              <SectionList sections={medicalHistorySections} />
            </Box>
            <Divider />
          </>
        )}
      <SectionList sections={sections} sx={{ p: 2 }} />
    </AccordionCard>
  );
};<|MERGE_RESOLUTION|>--- conflicted
+++ resolved
@@ -68,12 +68,9 @@
 
   const isLoading = isChangeLoading || isSignLoading;
   const user = useEvolveUser();
-<<<<<<< HEAD
+  const navigate = useNavigate();
+
   const { data: chartFields } = useChartFields({ requestedFields: progressNoteChartDataRequestedFields });
-=======
-  const navigate = useNavigate();
-
->>>>>>> 6e19afd1
   const { chartData } = useChartData();
   const { medications: inHouseMedicationsWithCanceled } = useMedicationAPI();
   const inHouseMedications = inHouseMedicationsWithCanceled.filter((medication) => medication.status !== 'cancelled');
