import { Stack, Typography } from '@mui/material';
import { FC } from 'react';
import { getProgressNoteChartDataRequestedFields, NOTE_TYPE } from 'utils';
import { dataTestIds } from '../../../../constants/data-test-ids';
import { getSelectors } from '../../../../shared/store/getSelectors';
import { AccordionCard, SectionList, useAppointmentStore, usePatientInstructionsVisibility } from '../../../../telemed';
import {
  AdditionalQuestionsContainer,
  AllergiesContainer,
  AssessmentContainer,
  ChiefComplaintContainer,
  CPTCodesContainer,
  EMCodeContainer,
  MedicalConditionsContainer,
  MedicalDecisionMakingContainer,
  MedicationsContainer,
  PatientInstructionsContainer,
  PrescribedMedicationsContainer,
  PrivacyPolicyAcknowledgement,
  ReviewOfSystemsContainer,
  SurgicalHistoryContainer,
  LabResultsReviewContainer,
} from '../../../../telemed/features/appointment/ReviewTab';
import { useChartData } from '../../hooks/useChartData';
import { ExamReadOnlyBlock } from '../examination/ExamReadOnly';
import { HospitalizationContainer } from './HospitalizationContainer';
import { PatientVitalsContainer } from './PatientVitalsContainer';

export const ProgressNoteDetails: FC = () => {
  const { chartData, encounter, setPartialChartData } = getSelectors(useAppointmentStore, [
    'chartData',
    'encounter',
    'setPartialChartData',
  ]);

  const { chartData: additionalChartData } = useChartData({
    encounterId: encounter.id || '',
    requestedFields: getProgressNoteChartDataRequestedFields(),
    onSuccess: (data) => {
      setPartialChartData({
        episodeOfCare: data?.episodeOfCare,
        vitalsObservations: data?.vitalsObservations,
        prescribedMedications: data?.prescribedMedications,
<<<<<<< HEAD
        disposition: data?.disposition,
=======
        labResults: data?.labResults,
>>>>>>> 7b132c08
      });
    },
  });

  const screeningNotes = additionalChartData?.notes?.filter((note) => note.type === NOTE_TYPE.SCREENING);
  const vitalsNotes = additionalChartData?.notes?.filter((note) => note.type === NOTE_TYPE.VITALS);

  const chiefComplaint = chartData?.chiefComplaint?.text;
  const ros = chartData?.ros?.text;
  const diagnoses = chartData?.diagnosis;
  const medicalDecision = chartData?.medicalDecision?.text;
  const emCode = chartData?.emCode;
  const cptCodes = chartData?.cptCodes;
  const prescriptions = chartData?.prescribedMedications;
  const observations = chartData?.observations;
  const vitalsObservations = chartData?.vitalsObservations;
  const labResults = chartData?.labResults;

  const showChiefComplaint = !!(chiefComplaint && chiefComplaint.length > 0);
  const showReviewOfSystems = !!(ros && ros.length > 0);
  const showAdditionalQuestions =
    !!(observations && observations.length > 0) || !!(screeningNotes && screeningNotes.length > 0);
  const showAssessment = !!(diagnoses && diagnoses.length > 0);
  const showMedicalDecisionMaking = !!(medicalDecision && medicalDecision.length > 0);
  const showEmCode = !!emCode;
  const showCptCodes = !!(cptCodes && cptCodes.length > 0);
  const showLabsResultsContainer = !!(
    labResults?.resultsPending ||
    (labResults?.labOrderResults && labResults?.labOrderResults.length > 0)
  );
  const showPrescribedMedications = !!(prescriptions && prescriptions.length > 0);
  const { showPatientInstructions } = usePatientInstructionsVisibility();

  const showVitalsObservations =
    !!(vitalsObservations && vitalsObservations.length > 0) || !!(vitalsNotes && vitalsNotes.length > 0);

  const sections = [
    showChiefComplaint && <ChiefComplaintContainer />,
    showReviewOfSystems && <ReviewOfSystemsContainer />,
    showAdditionalQuestions && <AdditionalQuestionsContainer notes={screeningNotes} />,
    showVitalsObservations && <PatientVitalsContainer notes={vitalsNotes} />,
    <Stack spacing={1}>
      <Typography variant="h5" color="primary.dark">
        Examination
      </Typography>
      <ExamReadOnlyBlock />
    </Stack>,
    <AllergiesContainer />,
    <MedicationsContainer />,
    <MedicalConditionsContainer />,
    <SurgicalHistoryContainer />,
    <HospitalizationContainer />,
    showAssessment && <AssessmentContainer />,
    showMedicalDecisionMaking && <MedicalDecisionMakingContainer />,
    showEmCode && <EMCodeContainer />,
    showCptCodes && <CPTCodesContainer />,
    showLabsResultsContainer && <LabResultsReviewContainer />,
    showPrescribedMedications && <PrescribedMedicationsContainer />,
    showPatientInstructions && <PatientInstructionsContainer />,
    <PrivacyPolicyAcknowledgement />,
  ].filter(Boolean);

  return (
    <AccordionCard label="Objective" dataTestId={dataTestIds.progressNotePage.visitNoteCard}>
      <SectionList sections={sections} sx={{ p: 2 }} />
    </AccordionCard>
  );
};<|MERGE_RESOLUTION|>--- conflicted
+++ resolved
@@ -41,11 +41,8 @@
         episodeOfCare: data?.episodeOfCare,
         vitalsObservations: data?.vitalsObservations,
         prescribedMedications: data?.prescribedMedications,
-<<<<<<< HEAD
+        labResults: data?.labResults,
         disposition: data?.disposition,
-=======
-        labResults: data?.labResults,
->>>>>>> 7b132c08
       });
     },
   });
