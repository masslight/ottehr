--- conflicted
+++ resolved
@@ -3,12 +3,9 @@
 import { Box, Divider, Stack, Typography } from '@mui/material';
 import { DateTime } from 'luxon';
 import { FC } from 'react';
-<<<<<<< HEAD
-import { ImmunizationContainer } from 'src/telemed/features/appointment/ReviewTab/components/ImmunizationContainer';
-=======
 import { RoundedButton } from 'src/components/RoundedButton';
 import { FEATURE_FLAGS } from 'src/constants/feature-flags';
->>>>>>> 71d50d38
+import { ImmunizationContainer } from 'src/telemed/features/appointment/ReviewTab/components/ImmunizationContainer';
 import { ProceduresContainer } from 'src/telemed/features/appointment/ReviewTab/components/ProceduresContainer';
 import { useOystehrAPIClient } from 'src/telemed/hooks/useOystehrAPIClient';
 import {
@@ -48,11 +45,8 @@
   ReviewOfSystemsContainer,
   SurgicalHistoryContainer,
 } from '../../../../telemed/features/appointment/ReviewTab';
-<<<<<<< HEAD
+import { useFeatureFlags } from '../../context/featureFlags';
 import { useGetImmunizationOrders } from '../../hooks/useImmunization';
-=======
-import { useFeatureFlags } from '../../context/featureFlags';
->>>>>>> 71d50d38
 import { useMedicationAPI } from '../../hooks/useMedicationOperations';
 import { HospitalizationContainer } from './HospitalizationContainer';
 import { InHouseMedicationsContainer } from './InHouseMedicationsContainer';
@@ -169,7 +163,6 @@
       </Typography>
       <ExaminationContainer examConfig={examConfig.inPerson.default.components} />
     </Stack>,
-<<<<<<< HEAD
     <AllergiesContainer notes={allergyNotes} />,
     <MedicationsContainer notes={intakeMedicationNotes} />,
     <MedicalConditionsContainer notes={medicalConditionNotes} />,
@@ -179,9 +172,7 @@
       <InHouseMedicationsContainer medications={inHouseMedications} notes={inHouseMedicationNotes} />
     ),
     showImmunization && <ImmunizationContainer orders={immunizationOrders} />,
-=======
     ...(!isAwaitingSupervisorApproval ? medicalHistorySections : []),
->>>>>>> 71d50d38
     showAssessment && <AssessmentContainer />,
     showMedicalDecisionMaking && <MedicalDecisionMakingContainer />,
     showEmCode && <EMCodeContainer />,
