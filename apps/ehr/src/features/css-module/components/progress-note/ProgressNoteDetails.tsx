--- conflicted
+++ resolved
@@ -27,10 +27,7 @@
   useAppointmentData,
   useChangeTelemedAppointmentStatusMutation,
   useChartData,
-<<<<<<< HEAD
-=======
   useChartFields,
->>>>>>> 7798f448
   usePatientInstructionsVisibility,
   useSignAppointmentMutation,
 } from '../../../../telemed';
