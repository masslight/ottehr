--- conflicted
+++ resolved
@@ -58,32 +58,17 @@
 
   const showChiefComplaint = !!(chiefComplaint && chiefComplaint.length > 0);
   const showReviewOfSystems = !!(ros && ros.length > 0);
-<<<<<<< HEAD
-  const showAdditionalQuestions = !!(observations && observations.length > 0);
-=======
   const showAdditionalQuestions =
     !!(observations && observations.length > 0) || !!(screeningNotes && screeningNotes.length > 0);
-  const showAllergies = !!(allergies && allergies.length > 0);
-  const showMedications = !!(medications && medications.length > 0);
-  const showMedicalConditions = !!(conditions && conditions.length > 0);
-  const showSurgicalHistory = !!(
-    (procedures && procedures.length > 0) ||
-    (proceduresNote && proceduresNote.length > 0)
-  );
->>>>>>> 62a80818
   const showAssessment = !!(diagnoses && diagnoses.length > 0);
   const showMedicalDecisionMaking = !!(medicalDecision && medicalDecision.length > 0);
   const showEmCode = !!emCode;
   const showCptCodes = !!(cptCodes && cptCodes.length > 0);
   const showPrescribedMedications = !!(prescriptions && prescriptions.length > 0);
   const { showPatientInstructions } = usePatientInstructionsVisibility();
-<<<<<<< HEAD
-  const showVitalsObservations = !!(vitalsObservations && vitalsObservations.length > 0);
-=======
-  const showEpisodeOfCare = !!(episodeOfCare && episodeOfCare.length > 0);
+
   const showVitalsObservations =
     !!(vitalsObservations && vitalsObservations.length > 0) || !!(vitalsNotes && vitalsNotes.length > 0);
->>>>>>> 62a80818
 
   const sections = [
     showChiefComplaint && <ChiefComplaintContainer />,
