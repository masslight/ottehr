import {
  FormControl,
  FormControlLabel,
  Grid,
  MenuItem,
  Paper,
  Radio,
  RadioGroup,
  Select,
  TextField,
  Typography,
  useTheme,
} from '@mui/material';
<<<<<<< HEAD
import { otherColors } from '@theme/colors';
=======
import React, { useEffect, useState } from 'react';

>>>>>>> 5b2b1a98
import { enqueueSnackbar } from 'notistack';
import {
  ADDITIONAL_QUESTIONS_META_SYSTEM,
  HISTORY_OBTAINED_FROM_FIELD,
  HistorySourceKeys,
  historySourceLabels,
  ObservationHistoryObtainedFromDTO,
  ObservationSeenInLastThreeYearsDTO,
  ObservationTextFieldDTO,
  RecentVisitKeys,
  recentVisitLabels,
  SEEN_IN_LAST_THREE_YEARS_FIELD,
} from 'utils';
import { otherColors } from '../../../../CustomThemeProvider';
import { getSelectors } from '../../../../shared/store/getSelectors';
import { useAppointmentStore, useDebounce, useDeleteChartData } from '../../../../telemed';
import { useZapEHRAPIClient } from '../../../../telemed/hooks/useOystehrAPIClient';
import { useNavigationContext } from '../../context/NavigationContext';
import { useChartData } from '../../hooks/useChartData';

const AskThePatientComponent = (): React.ReactElement => {
  const apiClient = useZapEHRAPIClient();
  const theme = useTheme();
  const { chartData, updateObservation, encounter } = getSelectors(useAppointmentStore, [
    'chartData',
    'updateObservation',
    'encounter',
  ]);
  const { refetch: refetchChartData, isLoading: isChartDataLoading } = useChartData({
    encounterId: encounter?.id || '',
    requestedFields: {
      observations: {
        _tag: ADDITIONAL_QUESTIONS_META_SYSTEM,
        _search_by: 'encounter',
      },
    },
    enabled: false,
  });
  const { mutate: deleteChartData } = useDeleteChartData();
  const { debounce } = useDebounce(1000);

  const [recentVisitKey, setRecentVisitKey] = useState<RecentVisitKeys | ''>('');
  const [historySourceKey, setHistorySourceKey] = useState<HistorySourceKeys | ''>('');
  const [otherReason, setOtherReason] = useState<string>('');

  const [historySourceUpdating, setHistorySourceUpdating] = useState(false);
  const [recentVisitUpdating, setRecentVisitUpdating] = useState(false);

  const { setNavigationDisable } = useNavigationContext();

  setNavigationDisable({ isAskPatientFieldsUpdating: recentVisitUpdating || historySourceUpdating });

  const currentSeenInLastThreeYearsObs = chartData?.observations?.find(
    (obs) => obs.field === SEEN_IN_LAST_THREE_YEARS_FIELD
  ) as ObservationSeenInLastThreeYearsDTO | undefined;

  const currentHistoryObtainedFromObs = chartData?.observations?.find(
    (obs) => obs.field === HISTORY_OBTAINED_FROM_FIELD
  ) as ObservationHistoryObtainedFromDTO | undefined;

  useEffect(() => {
    const seenInLastThreeYearsObs = chartData?.observations?.find(
      (obs) => obs.field === SEEN_IN_LAST_THREE_YEARS_FIELD
    ) as ObservationSeenInLastThreeYearsDTO | undefined;

    const historyObtainedFromObs = chartData?.observations?.find((obs) => obs.field === HISTORY_OBTAINED_FROM_FIELD) as
      | ObservationHistoryObtainedFromDTO
      | undefined;

    if (seenInLastThreeYearsObs?.value) {
      setRecentVisitKey(seenInLastThreeYearsObs.value);
    }

    if (historyObtainedFromObs?.value) {
      setHistorySourceKey(historyObtainedFromObs.value);
      if (historyObtainedFromObs.value === HistorySourceKeys.NotObtainedOther) {
        setOtherReason(historyObtainedFromObs.note);
      }
    }
  }, [chartData]);

  const handleSaveObservation = async (
    observation: ObservationTextFieldDTO,
    setIsLoading: React.Dispatch<React.SetStateAction<boolean>>
  ): Promise<void> => {
    setIsLoading(true);

    try {
      const result = await apiClient?.saveChartData?.({
        encounterId: encounter?.id || '',
        observations: [observation],
      });

      if (result?.chartData?.observations?.[0]) {
        updateObservation(result.chartData.observations[0]);
      }
    } catch (error) {
      enqueueSnackbar('An error occurred while saving the information. Please try again.', {
        variant: 'error',
      });
    } finally {
      setIsLoading(false);
    }
  };

  const handleRecentVisitChange = (value: RecentVisitKeys): void => {
    setRecentVisitKey(value);
    void handleSaveObservation(
      currentSeenInLastThreeYearsObs
        ? { ...currentSeenInLastThreeYearsObs, value }
        : {
            field: SEEN_IN_LAST_THREE_YEARS_FIELD,
            value,
          },
      setRecentVisitUpdating
    );
  };

  const handleHistorySourceChange = (value: HistorySourceKeys): void => {
    if (value === HistorySourceKeys.NotObtainedOther) {
      setHistorySourceKey(HistorySourceKeys.NotObtainedOther);
    } else {
      void handleSaveObservation(
        currentHistoryObtainedFromObs
          ? { ...currentHistoryObtainedFromObs, value }
          : {
              field: HISTORY_OBTAINED_FROM_FIELD,
              value,
            },
        setHistorySourceUpdating
      );
    }
  };

  const handleOtherReasonChange = (value: string): void => {
    debounce(() => {
      if (value) {
        void handleSaveObservation(
          {
            ...currentHistoryObtainedFromObs,
            field: HISTORY_OBTAINED_FROM_FIELD,
            value: HistorySourceKeys.NotObtainedOther,
            note: value,
          },
          setHistorySourceUpdating
        );
      } else if (currentHistoryObtainedFromObs) {
        setHistorySourceUpdating(true);

        // TODO check if onError cb works correctly
        deleteChartData(
          { observations: [currentHistoryObtainedFromObs] },
          {
            onSuccess: async () => {
              await refetchChartData();
              setHistorySourceUpdating(false);
            },
            onError: () => {
              setHistorySourceUpdating(false);
            },
          }
        );
      }
    });
  };

  return (
    <Paper elevation={3} sx={{ p: 3, mt: 3, boxShadow: '0px 2px 4px -1px rgba(0,0,0,0.1)' }}>
      <Grid container>
        <Grid item xs={6}>
          <Typography variant="subtitle2" sx={{ color: otherColors.orange700, mb: 2 }}>
            ASK THE PATIENT
          </Typography>

          <Typography
            sx={{
              color: theme.palette.primary.dark,
              mb: 1,
              fontWeight: 'bold',
            }}
          >
            Has the patient been seen in one of our offices / telemed in last 3 years?
          </Typography>

          <FormControl component="fieldset" disabled={recentVisitUpdating || isChartDataLoading}>
            <RadioGroup
              row
              value={recentVisitKey}
              onChange={(e) => handleRecentVisitChange(e.target.value as RecentVisitKeys)}
            >
              {Object.values(RecentVisitKeys).map((key) => (
                <FormControlLabel key={key} value={key} control={<Radio />} label={recentVisitLabels[key]} />
              ))}
            </RadioGroup>
          </FormControl>

          <Typography variant="body1" sx={{ mt: 2, mb: 1 }}>
            History obtained from
          </Typography>

          <FormControl fullWidth>
            <Select
              value={historySourceKey}
              onChange={(e) => handleHistorySourceChange(e.target.value as HistorySourceKeys)}
              displayEmpty
              disabled={historySourceUpdating || isChartDataLoading}
              renderValue={(selected) =>
                selected ? historySourceLabels[selected as HistorySourceKeys] : 'Select an option'
              }
            >
              <MenuItem value="">
                <em>Select an option</em>
              </MenuItem>
              {Object.values(HistorySourceKeys).map((key) => (
                <MenuItem key={key} value={key}>
                  {historySourceLabels[key]}
                </MenuItem>
              ))}
            </Select>
          </FormControl>

          {historySourceKey === HistorySourceKeys.NotObtainedOther && (
            <TextField
              fullWidth
              placeholder="Please specify*"
              variant="outlined"
              sx={{ mt: 2 }}
              value={otherReason}
              onChange={(e) => {
                setOtherReason(e.target.value);
                handleOtherReasonChange(e.target.value);
              }}
              disabled={historySourceUpdating || isChartDataLoading}
            />
          )}
        </Grid>
      </Grid>
    </Paper>
  );
};

export default AskThePatientComponent;<|MERGE_RESOLUTION|>--- conflicted
+++ resolved
@@ -11,12 +11,9 @@
   Typography,
   useTheme,
 } from '@mui/material';
-<<<<<<< HEAD
 import { otherColors } from '@theme/colors';
-=======
 import React, { useEffect, useState } from 'react';
 
->>>>>>> 5b2b1a98
 import { enqueueSnackbar } from 'notistack';
 import {
   ADDITIONAL_QUESTIONS_META_SYSTEM,
@@ -30,7 +27,6 @@
   recentVisitLabels,
   SEEN_IN_LAST_THREE_YEARS_FIELD,
 } from 'utils';
-import { otherColors } from '../../../../CustomThemeProvider';
 import { getSelectors } from '../../../../shared/store/getSelectors';
 import { useAppointmentStore, useDebounce, useDeleteChartData } from '../../../../telemed';
 import { useZapEHRAPIClient } from '../../../../telemed/hooks/useOystehrAPIClient';
