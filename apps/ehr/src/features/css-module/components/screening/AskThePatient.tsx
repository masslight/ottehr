import CalendarTodayIcon from '@mui/icons-material/CalendarToday';
import {
  Box,
  Button,
  FormControl,
  FormControlLabel,
  Grid,
  MenuItem,
  Paper,
  Radio,
  RadioGroup,
  Select,
  TextField,
  Typography,
  useTheme,
} from '@mui/material';
import { AdapterLuxon } from '@mui/x-date-pickers/AdapterLuxon';
import { LocalizationProvider } from '@mui/x-date-pickers/LocalizationProvider';
import { SingleInputDateRangeField } from '@mui/x-date-pickers-pro';
import { DateRangePicker } from '@mui/x-date-pickers-pro/DateRangePicker';
import { DateTime } from 'luxon';
import { enqueueSnackbar } from 'notistack';
import React, { useCallback, useRef, useState } from 'react';
import { Controller, useForm } from 'react-hook-form';
import {
  useAppointmentData,
  useChartData,
  useDebounce,
  useDeleteChartData,
  useGetAppointmentAccessibility,
} from 'src/telemed';
import { useOystehrAPIClient } from 'src/telemed/hooks/useOystehrAPIClient';
import {
  AllChartValues,
  Field,
  getFhirValueOrFallback,
  getFieldById,
  getNoteFieldById,
  ObservationDTO,
  patientScreeningQuestionsConfig,
} from 'utils';
import { useScreeningQuestionsHandler } from './useScreeningQuestionsHandler';

const CustomCalendarActionBar = ({
  onAccept,
  onClear,
}: {
  onAccept: () => void;
  onClear: () => void;
}): React.ReactElement => {
  return (
    <Box sx={{ display: 'flex', justifyContent: 'flex-end', gap: 1, p: 1, borderBottom: '1px solid #e0e0e0' }}>
      <Button variant="outlined" size="large" onClick={onClear}>
        Clear
      </Button>
      <Button variant="contained" size="large" onClick={onAccept}>
        Apply
      </Button>
    </Box>
  );
};

const AskThePatient = (): React.ReactElement => {
  const { control, setValue, watch } = useForm();
  const theme = useTheme();
  const apiClient = useOystehrAPIClient();
  const { encounter } = useAppointmentData();
  const { chartData, updateObservation, chartDataSetState, isChartDataLoading } = useChartData();
  const [fieldLoadingState, setFieldLoadingState] = useState<Record<string, boolean>>({});
<<<<<<< HEAD
=======
  const { isAppointmentReadOnly: isReadOnly } = useGetAppointmentAccessibility();

  const { isLoading: isChartDataLoading } = useChartData({
    requestedFields: {
      observations: {
        _tag: ADDITIONAL_QUESTIONS_META_SYSTEM,
        _search_by: 'encounter',
      },
    },
    enabled: false,
  });

>>>>>>> 8779b21b
  const { mutateAsync: _deleteChartData } = useDeleteChartData();
  const { debounce } = useDebounce(1000);
  const [tempDateRanges, setTempDateRanges] = useState<Record<string, [DateTime | null, DateTime | null]>>({});
  const [calendarOpen, setCalendarOpen] = useState<Record<string, boolean>>({});
  const [originalDateRanges, setOriginalDateRanges] = useState<Record<string, [DateTime | null, DateTime | null]>>({});

  // Watch all fields values
  const watchedValues = watch();

  const getFieldDisplayName = useCallback((fieldId: string): string => {
    const field = getFieldById(fieldId);

    if (field) {
      return field.question;
    }

    const noteFieldInfo = getNoteFieldById(fieldId);

    if (noteFieldInfo) {
      return noteFieldInfo.noteField.label || noteFieldInfo.field.question;
    }

    return fieldId;
  }, []);

  const setLoading = useCallback(
    (fieldId: string, isLoading: boolean): void => {
      setFieldLoadingState((prev) => ({
        ...prev,
        [fieldId]: isLoading,
      }));
    },
    [setFieldLoadingState]
  );

  const getObservation = useCallback(
    (fhirField: string): ObservationDTO | undefined => {
      return chartData?.observations?.find((obs: ObservationDTO) => obs.field === fhirField);
    },
    [chartData]
  );

  // returns observation with values from form
  const getUiData = useCallback(
    (fhirField: string): ObservationDTO | undefined => {
      const baseObservation = getObservation(fhirField);
      const field = patientScreeningQuestionsConfig.fields.find((f) => f.fhirField === fhirField);

      if (!baseObservation) return undefined;

      if (!field || !watchedValues) return baseObservation;

      const updatedObservation = { ...baseObservation };

      if (field.id in watchedValues) {
        updatedObservation.value = getFhirValueOrFallback(field, watchedValues[field.id]);
      }

      if (field.noteField && field.noteField.id in watchedValues) {
        const noteValue = watchedValues[field.noteField.id] as string;
        (updatedObservation as ObservationDTO & { note?: string }).note = noteValue || undefined;
      }

      return updatedObservation;
    },
    [getObservation, watchedValues]
  );

  const saveObservation = useCallback(
    async (observation: ObservationDTO, fieldId: string): Promise<void> => {
      setLoading(fieldId, true);
      const originalObservation = getObservation(observation.field);

      try {
        const result = await apiClient?.saveChartData?.({
          encounterId: encounter.id || '',
          observations: [observation],
        });

        if (result?.chartData?.observations?.[0]) {
          updateObservation(result.chartData.observations[0]);
        }
      } catch (error) {
        if (originalObservation) {
          updateObservation(originalObservation);
        }

        console.error('Error saving observation:', error);
        const fieldDisplayName = getFieldDisplayName(fieldId);

        enqueueSnackbar(
          `An error occurred while saving the answer for question: "${fieldDisplayName}". Please try again.`,
          {
            variant: 'error',
          }
        );
      } finally {
        setLoading(fieldId, false);
      }
    },
    [setLoading, getObservation, apiClient, encounter.id, updateObservation, getFieldDisplayName]
  );

  const deleteChartData = useCallback(
    async (
      chartDataFields: AllChartValues,
      options?: {
        onSuccess?: () => void | Promise<void>;
        onError?: (error: any) => void;
      }
    ) => {
      try {
        await _deleteChartData(chartDataFields);

        const observationsToDelete = chartDataFields.observations || [];
        const fieldsToRemove = observationsToDelete.map((obs) => obs.field);

        chartDataSetState((state) => {
          if (!state.chartData?.observations) return state;

          const updatedObservations = state.chartData.observations.filter(
            (observation) => !fieldsToRemove.includes(observation.field)
          );

          return {
            ...state,
            chartData: {
              ...state.chartData,
              observations: updatedObservations,
            },
          };
        });

        if (options?.onSuccess) {
          await options.onSuccess();
        }
      } catch (error) {
        console.error('Failed to delete chart data:', error);

        if (options?.onError) {
          options.onError(error);
        }

        throw error;
      }
    },
    [_deleteChartData, chartDataSetState]
  );

  const deleteObservation = useCallback(
    async (observation: ObservationDTO, fieldId: string): Promise<void> => {
      setLoading(fieldId, true);

      const originalObservation = getObservation(observation.field);

      await deleteChartData(
        { observations: [observation] },
        {
          onSuccess: async () => {
            setLoading(fieldId, false);
          },
          onError: () => {
            if (originalObservation) {
              updateObservation(originalObservation);
            }
            setLoading(fieldId, false);
          },
        }
      );
    },
    [deleteChartData, getObservation, setLoading, updateObservation]
  );

  const { handleFieldChange, initialValues } = useScreeningQuestionsHandler({
    chartData,
    debounce,
    currentFormValues: watchedValues,
    deleteObservation,
    saveObservation,
    getUiData,
  });

  const isInitialized = useRef(false);

  // Set initial values
  React.useEffect(() => {
    if (isInitialized.current) {
      return;
    }

    if (!initialValues || Object.keys(initialValues).length === 0) {
      return;
    }

    Object.entries(initialValues).forEach(([fieldId, value]) => {
      const fieldConfig = patientScreeningQuestionsConfig.fields.find((f) => f.id === fieldId);

      if (fieldConfig?.type === 'dateRange' && Array.isArray(value) && value.length === 2) {
        const convertedValue: [DateTime | null, DateTime | null] = [
          value[0] && typeof value[0] === 'string'
            ? DateTime.fromISO(value[0]).isValid
              ? DateTime.fromISO(value[0])
              : null
            : null,
          value[1] && typeof value[1] === 'string'
            ? DateTime.fromISO(value[1]).isValid
              ? DateTime.fromISO(value[1])
              : null
            : null,
        ];
        setValue(fieldId, convertedValue);
      } else {
        setValue(fieldId, value);
      }
    });

    isInitialized.current = true;
  }, [initialValues, setValue]);

  // Function to check visibility of conditional note field based on configuration
  const getIsNoteFieldVisible = useCallback(
    (field: Field): boolean => {
      if (!field.noteField) return false;

      const parentValue = watchedValues[field.id];

      if (!parentValue) return false;

      if (!field.noteField.conditionalValue) return true;

      const fhirValue = getFhirValueOrFallback(field, parentValue);

      return field.noteField.conditionalValue === fhirValue;
    },
    [watchedValues]
  );

  // Clear note fields when they become invisible
  React.useEffect(() => {
    patientScreeningQuestionsConfig.fields.forEach((field) => {
      if (field.noteField) {
        const currentNoteValue = watchedValues[field.noteField.id];

        if (!getIsNoteFieldVisible(field) && currentNoteValue) {
          setValue(field.noteField.id, '');
        }
      }
    });
  }, [watchedValues, setValue, handleFieldChange, getIsNoteFieldVisible]);

  const renderField = (field: Field): React.ReactNode => {
    const isFieldDisabled =
      Boolean(fieldLoadingState[field.id]) ||
      (field?.noteField && Boolean(fieldLoadingState[field?.noteField?.id])) ||
      isChartDataLoading ||
      isReadOnly;

    switch (field.type) {
      case 'radio':
        return (
          <Grid item xs={12} key={field.id}>
            <Typography
              sx={{
                color: theme.palette.primary.dark,
                mt: 2,
                mb: 1,
                fontWeight: 'bold',
              }}
            >
              {field.question}
              {field.required && '*'}
            </Typography>

            <Box sx={{ display: 'flex', width: '100%' }}>
              <Box sx={{ flex: '0 0 auto', marginRight: '40px' }}>
                <Controller
                  name={field.id}
                  control={control}
                  defaultValue=""
                  render={({ field: formField }) => (
                    <FormControl component="fieldset" disabled={isFieldDisabled}>
                      <RadioGroup
                        {...formField}
                        row
                        onChange={(e) => {
                          formField.onChange(e);
                          handleFieldChange?.(field.id, e.target.value);
                        }}
                      >
                        {field.options?.map((option) => (
                          <FormControlLabel
                            key={option.value}
                            value={option.value}
                            control={<Radio />}
                            label={option.label}
                            sx={{ marginRight: '20px' }}
                          />
                        ))}
                      </RadioGroup>
                    </FormControl>
                  )}
                />
              </Box>

              {field.noteField && getIsNoteFieldVisible(field) && (
                <Controller
                  name={field.noteField.id}
                  control={control}
                  defaultValue=""
                  render={({ field: noteFormField }) => (
                    <Box sx={{ flex: '1' }}>
                      <TextField
                        {...noteFormField}
                        label={field.noteField!.label}
                        placeholder={field.noteField!.placeholder}
                        variant="outlined"
                        sx={{ width: '300px' }}
                        disabled={isFieldDisabled}
                        onChange={(e) => {
                          noteFormField.onChange(e);
                          handleFieldChange?.(field.noteField!.id, e.target.value);
                        }}
                      />
                    </Box>
                  )}
                />
              )}
            </Box>
          </Grid>
        );

      case 'dateRange':
        return (
          <Grid item xs={12} key={field.id}>
            <Grid item xs={6}>
              <Typography
                sx={{
                  color: theme.palette.primary.dark,
                  mt: 2,
                  mb: 1,
                  fontWeight: 'bold',
                }}
              >
                {field.question}
              </Typography>

              <LocalizationProvider dateAdapter={AdapterLuxon}>
                <Controller
                  name={field.id}
                  control={control}
                  defaultValue={[null, null] as [DateTime | null, DateTime | null]}
                  render={({ field: formField }) => {
                    const dateRangeValue: [DateTime | null, DateTime | null] =
                      Array.isArray(formField.value) && formField.value.length === 2
                        ? (formField.value as [DateTime | null, DateTime | null])
                        : [null, null];

                    const tempValue = tempDateRanges[field.id] || dateRangeValue;
                    const isOpen = calendarOpen[field.id] || false;

                    const handleOpen = (): void => {
                      setCalendarOpen((prev) => ({ ...prev, [field.id]: true }));
                      setOriginalDateRanges((prev) => ({ ...prev, [field.id]: dateRangeValue }));
                      setTempDateRanges((prev) => ({ ...prev, [field.id]: dateRangeValue }));
                    };

                    const handleClose = (): void => {
                      setCalendarOpen((prev) => ({ ...prev, [field.id]: false }));
                      const originalValue = originalDateRanges[field.id];
                      const currentTempValue = tempDateRanges[field.id];

                      const hasChanges =
                        currentTempValue &&
                        originalValue &&
                        (currentTempValue[0]?.toISO() !== originalValue[0]?.toISO() ||
                          currentTempValue[1]?.toISO() !== originalValue[1]?.toISO());

                      if (hasChanges) {
                        enqueueSnackbar(
                          'Changes were not saved. Click "Apply" in the calendar to save your date selection.',
                          {
                            variant: 'warning',
                          }
                        );
                      }

                      if (originalValue) {
                        formField.onChange(originalValue);
                        setTempDateRanges((prev) => {
                          const newState = { ...prev };
                          delete newState[field.id];
                          return newState;
                        });
                      }
                    };

                    const handleApply = (): void => {
                      const finalValue = tempDateRanges[field.id] || dateRangeValue;
                      formField.onChange(finalValue);
                      const hasAllDates = finalValue[0] && finalValue[1];

                      if (hasAllDates) {
                        const stringValue = finalValue.map((date) => (date && date.isValid ? date.toISO() : null)) as [
                          string | null,
                          string | null,
                        ];
                        handleFieldChange?.(field.id, stringValue);
                      } else {
                        enqueueSnackbar('Please select both start and end dates.', {
                          variant: 'warning',
                        });
                        return;
                      }

                      setTempDateRanges((prev) => {
                        const newState = { ...prev };
                        delete newState[field.id];
                        return newState;
                      });

                      setCalendarOpen((prev) => ({ ...prev, [field.id]: false }));
                    };

                    const handleClear = (): void => {
                      const existingObservation = chartData?.observations?.find((obs) => obs.field === field.fhirField);
                      console.log(111111111, existingObservation?.resourceId);
                      if (existingObservation?.resourceId) {
                        const clearedValue: [DateTime | null, DateTime | null] = [null, null];
                        formField.onChange(clearedValue);
                        handleFieldChange?.(field.id, null);

                        setTempDateRanges((prev) => {
                          const newState = { ...prev };
                          delete newState[field.id];
                          return newState;
                        });
                      }

                      setCalendarOpen((prev) => ({ ...prev, [field.id]: false }));
                    };

                    return (
                      <DateRangePicker
                        open={isOpen}
                        onOpen={handleOpen}
                        onClose={handleClose}
                        disableCloseOnSelect={true}
                        closeOnSelect={false}
                        value={tempValue}
                        disabled={isFieldDisabled}
                        slots={{
                          field: SingleInputDateRangeField,
                          layout: ({ children }) => (
                            <Box>
                              <CustomCalendarActionBar onAccept={handleApply} onClear={handleClear} />
                              {children}
                            </Box>
                          ),
                        }}
                        slotProps={{
                          field: {
                            // @ts-expect-error - this interface is correct
                            sx: { width: 300 },
                            readOnly: true,
                            InputProps: {
                              endAdornment: (
                                <CalendarTodayIcon
                                  sx={{
                                    color: '#6b7280',
                                    cursor: 'pointer',
                                    '&:hover': { color: '#374151' },
                                  }}
                                />
                              ),
                            },
                          },
                          popper: {
                            sx: {
                              '& .MuiPickersLayout-root': {
                                display: 'flex',
                                flexDirection: 'column',
                              },
                              '& .MuiPickersLayout-root > .MuiBox-root:first-child': {
                                order: -1,
                                borderBottom: '1px solid #e0e0e0',
                                backgroundColor: '#f9f9f9',
                              },
                              '& .MuiDateRangeCalendar-root': {
                                order: 1,
                              },
                            },
                          },
                        }}
                        onChange={(value) => {
                          const safeValue: [DateTime | null, DateTime | null] = value || [null, null];
                          setTempDateRanges((prev) => ({
                            ...prev,
                            [field.id]: safeValue,
                          }));
                        }}
                      />
                    );
                  }}
                />
              </LocalizationProvider>
            </Grid>
          </Grid>
        );

      case 'select':
        return (
          <Grid item xs={12} key={field.id}>
            <Grid item xs={6}>
              <Typography
                sx={{
                  color: theme.palette.primary.dark,
                  mt: 2,
                  mb: 1,
                  fontWeight: 'bold',
                }}
              >
                {field.question}
              </Typography>
              <Box
                sx={{
                  display: 'flex',
                  gap: 2,
                  alignItems: 'flex-start',
                  '@media (max-width: 1650px)': {
                    flexDirection: 'column',
                    alignItems: 'stretch',
                  },
                }}
              >
                <Controller
                  name={field.id}
                  control={control}
                  defaultValue=""
                  render={({ field: formField }) => (
                    <FormControl
                      fullWidth
                      sx={{
                        maxWidth: '450px',
                        '@media (max-width: 1650px)': {
                          maxWidth: 'none',
                        },
                      }}
                    >
                      <Select
                        {...formField}
                        displayEmpty
                        disabled={isFieldDisabled}
                        onChange={(e) => {
                          formField.onChange(e);
                          handleFieldChange?.(field.id, e.target.value);
                        }}
                        renderValue={(selected) =>
                          selected ? field.options?.find((opt) => opt.value === selected)?.label : 'Select an option'
                        }
                      >
                        <MenuItem value="">
                          <em>Select an option</em>
                        </MenuItem>
                        {field.options?.map((option) => (
                          <MenuItem key={option.value} value={option.value}>
                            {option.label}
                          </MenuItem>
                        ))}
                      </Select>
                    </FormControl>
                  )}
                />
                {field.noteField && getIsNoteFieldVisible(field) && (
                  <Controller
                    name={field.noteField.id}
                    control={control}
                    defaultValue=""
                    render={({ field: noteFormField }) => (
                      <TextField
                        {...noteFormField}
                        label={field.noteField!.label}
                        placeholder={field.noteField!.placeholder}
                        variant="outlined"
                        sx={{
                          maxWidth: '300px',
                          '@media (max-width: 1650px)': {
                            maxWidth: 'none',
                          },
                        }}
                        disabled={isFieldDisabled}
                        onChange={(e) => {
                          noteFormField.onChange(e);
                          handleFieldChange?.(field.noteField!.id, e.target.value);
                        }}
                      />
                    )}
                  />
                )}
              </Box>
            </Grid>
          </Grid>
        );

      case 'text':
        return (
          <Grid item xs={12} key={field.id}>
            <Grid item xs={6}>
              <Typography
                sx={{
                  color: theme.palette.primary.dark,
                  mt: 2,
                  mb: 1,
                  fontWeight: 'bold',
                }}
              >
                {field.question}
                {field.required && '*'}
              </Typography>
              <Controller
                name={field.id}
                control={control}
                defaultValue=""
                render={({ field: formField }) => (
                  <TextField
                    {...formField}
                    placeholder={field.placeholder}
                    variant="outlined"
                    fullWidth
                    disabled={isFieldDisabled}
                    onChange={(e) => {
                      formField.onChange(e);
                      handleFieldChange?.(field.id, e.target.value);
                    }}
                  />
                )}
              />
            </Grid>
          </Grid>
        );

      case 'textarea':
        return (
          <Grid item xs={12} key={field.id}>
            <Grid item xs={6}>
              <Typography
                sx={{
                  color: theme.palette.primary.dark,
                  mt: 2,
                  mb: 1,
                  fontWeight: 'bold',
                }}
              >
                {field.question}
                {field.required && '*'}
              </Typography>
              <Controller
                name={field.id}
                control={control}
                defaultValue=""
                render={({ field: formField }) => (
                  <TextField
                    {...formField}
                    placeholder={field.placeholder}
                    variant="outlined"
                    fullWidth
                    disabled={isFieldDisabled}
                    onChange={(e) => {
                      formField.onChange(e);
                      handleFieldChange?.(field.id, e.target.value);
                    }}
                  />
                )}
              />
            </Grid>
          </Grid>
        );

      default:
        return null;
    }
  };

  return (
    <Paper elevation={3} sx={{ p: 3, mt: 3, boxShadow: '0px 2px 4px -1px rgba(0,0,0,0.1)' }}>
      <Grid container>
        <Grid item xs={12}>
          <Typography variant="subtitle2" sx={{ color: '#ea580c', mb: 2 }}>
            {patientScreeningQuestionsConfig.title}
          </Typography>
        </Grid>

        {patientScreeningQuestionsConfig.fields.map((field) => renderField(field))}
      </Grid>
    </Paper>
  );
};

export default AskThePatient;<|MERGE_RESOLUTION|>--- conflicted
+++ resolved
@@ -67,21 +67,7 @@
   const { encounter } = useAppointmentData();
   const { chartData, updateObservation, chartDataSetState, isChartDataLoading } = useChartData();
   const [fieldLoadingState, setFieldLoadingState] = useState<Record<string, boolean>>({});
-<<<<<<< HEAD
-=======
   const { isAppointmentReadOnly: isReadOnly } = useGetAppointmentAccessibility();
-
-  const { isLoading: isChartDataLoading } = useChartData({
-    requestedFields: {
-      observations: {
-        _tag: ADDITIONAL_QUESTIONS_META_SYSTEM,
-        _search_by: 'encounter',
-      },
-    },
-    enabled: false,
-  });
-
->>>>>>> 8779b21b
   const { mutateAsync: _deleteChartData } = useDeleteChartData();
   const { debounce } = useDebounce(1000);
   const [tempDateRanges, setTempDateRanges] = useState<Record<string, [DateTime | null, DateTime | null]>>({});
