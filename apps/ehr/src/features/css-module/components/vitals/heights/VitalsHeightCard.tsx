import { Box, Grid, TextField, Typography } from '@mui/material';
import { enqueueSnackbar } from 'notistack';
import React, { ChangeEvent, JSX, useCallback, useMemo, useState } from 'react';
import { useGetAppointmentAccessibility } from 'src/telemed';
import { cmToInches, VitalFieldNames, VitalsHeightObservationDTO } from 'utils';
import { RoundedButton } from '../../../../../components/RoundedButton';
import { AccordionCard, DoubleColumnContainer } from '../../../../../telemed/components';
import VitalsHistoryContainer from '../components/VitalsHistoryContainer';
import VitalHistoryElement from '../components/VitalsHistoryEntry';
import { VitalsTextInputFiled } from '../components/VitalsTextInputFiled';
import { useScreenDimensions } from '../hooks/useScreenDimensions';
import { VitalsCardProps } from '../types';
import { textToHeightNumber } from './helpers';

type VitalsHeightCardProps = VitalsCardProps<VitalsHeightObservationDTO>;
const VitalsHeightCard: React.FC<VitalsHeightCardProps> = ({
  handleSaveVital,
  handleDeleteVital,
  currentObs,
  historicalObs,
}): JSX.Element => {
  const [heightValueText, setHeightValueText] = useState('');
  const { isAppointmentReadOnly: isReadOnly } = useGetAppointmentAccessibility();

  const [isHeightValidationError, setHeightValidationError] = useState<boolean>(false);
  const { isLargeScreen } = useScreenDimensions();

  const [isCollapsed, setIsCollapsed] = useState<boolean>(false);
  const handleSectionCollapse = useCallback(() => {
    setIsCollapsed((prevCollapseState) => !prevCollapseState);
  }, [setIsCollapsed]);

  const [isSaving, setIsSaving] = useState(false);

  const isDisabledAddButton = !heightValueText || isHeightValidationError;

  const latestHeightValue = currentObs[0]?.value;

  const enteredHeightInInch: number | undefined = useMemo(() => {
    const heightCm = textToHeightNumber(heightValueText);
    if (!heightCm) return;
    return cmToInches(heightCm);
  }, [heightValueText]);

  const handleSaveHeightObservation = async (heightValueText: string): Promise<void> => {
    const heightValueNumber = textToHeightNumber(heightValueText);
    if (!heightValueNumber) return;

    try {
      setIsSaving(true);
      const vitalObs: VitalsHeightObservationDTO = {
        field: VitalFieldNames.VitalHeight,
        value: heightValueNumber,
      };
      await handleSaveVital(vitalObs);
      setHeightValueText('');
    } catch {
      enqueueSnackbar('Error saving Height vital record', { variant: 'error' });
    } finally {
      setIsSaving(false);
    }
  };

  const handleTextInputChange = useCallback(
    (e: ChangeEvent<HTMLInputElement | HTMLTextAreaElement>): void => {
      const heightAsText = e.target.value;
      setHeightValueText(heightAsText);
      if (heightAsText.length === 0) {
        setHeightValidationError(false);
      }
    },
    [setHeightValidationError, setHeightValueText]
  );

  const renderRightColumn = (): JSX.Element => {
    return (
      <VitalsHistoryContainer
        currentEncounterObs={currentObs}
        historicalObs={historicalObs}
        isLoading={false}
        historyElementCreator={(historyEntry) => {
          const isCurrent = currentObs.some((obs) => obs.resourceId === historyEntry.resourceId);
          return (
            <VitalHistoryElement
              historyEntry={historyEntry}
              onDelete={isCurrent && !isReadOnly ? handleDeleteVital : undefined}
            />
          );
        }}
      />
    );
  };

  return (
    <Box sx={{ mt: 3 }}>
      <AccordionCard
        label={`Height (cm) ${latestHeightValue ?? ''}`}
        collapsed={isCollapsed}
        onSwitch={handleSectionCollapse}
      >
<<<<<<< HEAD
        {isReadOnly ? (
          renderRightColumn()
        ) : (
          <DoubleColumnContainer
            divider
            leftColumn={
              <Grid
                container
                sx={{
                  height: 'auto',
                  width: 'auto',
                  backgroundColor: '#F7F8F9',
                  borderRadius: 2,
                  my: 2,
                  mx: 2,
                  py: 2,
                  px: 2,
                }}
              >
                {/* Height Input Field column */}
                <Grid item xs={12} sm={6} md={6} lg={6} order={{ xs: 1, sm: 1, md: 1 }}>
                  <Box
=======
        <DoubleColumnContainer
          divider
          leftColumn={
            <Grid
              container
              sx={{
                height: 'auto',
                width: 'auto',
                backgroundColor: '#F7F8F9',
                borderRadius: 2,
                my: 2,
                mx: 2,
                py: 2,
                px: 2,
              }}
            >
              {/* Height Input Field column */}
              <Grid item xs={12} sm={6} md={6} lg={6} order={{ xs: 1, sm: 1, md: 1 }}>
                <Box
                  sx={{
                    display: 'flex',
                    flexDirection: 'row',
                  }}
                >
                  <VitalsTextInputFiled
                    label="Height (cm)"
                    value={heightValueText}
                    disabled={isSaving}
                    isInputError={isHeightValidationError}
                    onChange={handleTextInputChange}
                  />
                  <Typography fontSize={25} sx={{ ml: 1 }}>
                    =
                  </Typography>
                  <TextField
                    fullWidth
                    size="small"
                    label="Height (inch)"
>>>>>>> 50aa3ed7
                    sx={{
                      display: 'flex',
                      flexDirection: 'row',
                    }}
                  >
                    <VitalsTextInputFiled
                      label="Height (cm)"
                      value={heightValueText}
                      disabled={isSaving}
                      isInputError={isHeightValidationError}
                      onChange={handleTextInputChange}
                    />
                    <Typography fontSize={25} sx={{ ml: 1 }}>
                      /
                    </Typography>
                    <TextField
                      fullWidth
                      size="small"
                      label="Height (inch)"
                      sx={{
                        '& fieldset': { border: 'none' },
                        maxWidth: '110px',
                      }}
                      disabled
                      InputLabelProps={{ shrink: true }}
                      value={enteredHeightInInch ?? ''}
                    />
                  </Box>
                </Grid>

                {/* Add Button column */}
                <Grid
                  item
                  xs={12}
                  sm={6}
                  md={6}
                  lg={6}
                  order={{ xs: 2, sm: 2, md: 2, lg: 2 }}
                  sx={{ mt: isLargeScreen ? 0 : 0 }}
                >
                  <RoundedButton
                    size="small"
                    disabled={isDisabledAddButton}
                    onClick={() => handleSaveHeightObservation(heightValueText)}
                    loading={isSaving}
                    color="primary"
                    sx={{
                      height: '40px',
                      px: 2,
                      ml: 1,
                    }}
                  >
                    Add
                  </RoundedButton>
                </Grid>
              </Grid>
            }
            rightColumn={renderRightColumn()}
          />
        )}
      </AccordionCard>
    </Box>
  );
};

export default VitalsHeightCard;<|MERGE_RESOLUTION|>--- conflicted
+++ resolved
@@ -98,7 +98,6 @@
         collapsed={isCollapsed}
         onSwitch={handleSectionCollapse}
       >
-<<<<<<< HEAD
         {isReadOnly ? (
           renderRightColumn()
         ) : (
@@ -121,46 +120,6 @@
                 {/* Height Input Field column */}
                 <Grid item xs={12} sm={6} md={6} lg={6} order={{ xs: 1, sm: 1, md: 1 }}>
                   <Box
-=======
-        <DoubleColumnContainer
-          divider
-          leftColumn={
-            <Grid
-              container
-              sx={{
-                height: 'auto',
-                width: 'auto',
-                backgroundColor: '#F7F8F9',
-                borderRadius: 2,
-                my: 2,
-                mx: 2,
-                py: 2,
-                px: 2,
-              }}
-            >
-              {/* Height Input Field column */}
-              <Grid item xs={12} sm={6} md={6} lg={6} order={{ xs: 1, sm: 1, md: 1 }}>
-                <Box
-                  sx={{
-                    display: 'flex',
-                    flexDirection: 'row',
-                  }}
-                >
-                  <VitalsTextInputFiled
-                    label="Height (cm)"
-                    value={heightValueText}
-                    disabled={isSaving}
-                    isInputError={isHeightValidationError}
-                    onChange={handleTextInputChange}
-                  />
-                  <Typography fontSize={25} sx={{ ml: 1 }}>
-                    =
-                  </Typography>
-                  <TextField
-                    fullWidth
-                    size="small"
-                    label="Height (inch)"
->>>>>>> 50aa3ed7
                     sx={{
                       display: 'flex',
                       flexDirection: 'row',
@@ -174,7 +133,7 @@
                       onChange={handleTextInputChange}
                     />
                     <Typography fontSize={25} sx={{ ml: 1 }}>
-                      /
+                      =
                     </Typography>
                     <TextField
                       fullWidth
