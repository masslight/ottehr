import { Box, FormControl, Grid, InputLabel, MenuItem, Select, TextField, Typography } from '@mui/material';
import { enqueueSnackbar } from 'notistack';
import React, { ChangeEvent, JSX, useCallback, useMemo, useState } from 'react';
import { useGetAppointmentAccessibility } from 'src/telemed';
import {
  toVitalTemperatureObservationMethod,
  VitalFieldNames,
  VitalsTemperatureObservationDTO,
  VitalTemperatureObservationMethod,
} from 'utils';
import { RoundedButton } from '../../../../../components/RoundedButton';
import { AccordionCard, DoubleColumnContainer } from '../../../../../telemed/components';
import VitalsHistoryContainer from '../components/VitalsHistoryContainer';
import VitalHistoryElement from '../components/VitalsHistoryEntry';
import { VitalsTextInputFiled } from '../components/VitalsTextInputFiled';
import { useScreenDimensions } from '../hooks/useScreenDimensions';
import { HISTORY_ELEMENT_SKELETON_TEXT, VitalsCardProps } from '../types';
import { celsiusToFahrenheit, textToTemperatureNumber } from './helpers';

type VitalsTemperatureCardProps = VitalsCardProps<VitalsTemperatureObservationDTO>;
const VitalsTemperaturesCard: React.FC<VitalsTemperatureCardProps> = ({
  handleSaveVital,
  handleDeleteVital,
  currentObs,
  historicalObs,
  historyElementSkeletonText = HISTORY_ELEMENT_SKELETON_TEXT,
}): JSX.Element => {
  const [temperatureValueText, setTemperatureValueText] = useState('');
  const { isAppointmentReadOnly: isReadOnly } = useGetAppointmentAccessibility();

  // the method how this Temperature observation has been acquired
  const [observationQualifier, setObservationsQualifier] = useState<string>('');

  const [isTemperatureValidationError, setTemperatureValidationError] = useState<boolean>(false);

  const [isCollapsed, setIsCollapsed] = useState<boolean>(false);
  const handleSectionCollapse = useCallback(() => {
    setIsCollapsed((prevCollapseState) => !prevCollapseState);
  }, [setIsCollapsed]);

  const { isLargeScreen } = useScreenDimensions();

  const [isSaving, setIsSaving] = useState(false);

  const isDisabledAddButton = !temperatureValueText || isTemperatureValidationError;

  const latestTemperatureValue = currentObs[0]?.value;

  const enteredTemperatureInFahrenheit: number | undefined = useMemo(() => {
    const temperatureCelsius = textToTemperatureNumber(temperatureValueText);
    if (!temperatureCelsius) return;
    return celsiusToFahrenheit(temperatureCelsius);
  }, [temperatureValueText]);

  const handleSaveTemperatureObservation = async (temperatureValueText: string): Promise<void> => {
    // console.log(`handleSaveTemperatureObservation() value=[${temperatureValueText}]`);

    const temperatureValueNumber = textToTemperatureNumber(temperatureValueText);
    if (!temperatureValueNumber) return;

    const observationMethod = toVitalTemperatureObservationMethod(observationQualifier);
    try {
      setIsSaving(true);
      const vitalObs: VitalsTemperatureObservationDTO = {
        field: VitalFieldNames.VitalTemperature,
        value: temperatureValueNumber,
        observationMethod: observationMethod,
      };
      await handleSaveVital(vitalObs);
      setTemperatureValueText('');
      setObservationsQualifier('');
    } catch {
      enqueueSnackbar('Error saving Temperature data', { variant: 'error' });
    } finally {
      setIsSaving(false);
    }
  };

  const handleTextInputChange = useCallback((e: ChangeEvent<HTMLInputElement | HTMLTextAreaElement>): void => {
    const tempAsText = e.target.value;
    setTemperatureValueText(tempAsText);
    if (tempAsText.length === 0) {
      setTemperatureValidationError(false);
    }
  }, []);

  // if (!vitalsEntities.length && isLoading)
  //   return <CSSLoader height="80px" marginTop="20px" backgroundColor={theme.palette.background.paper} />;

  const renderTempQualifierDropdown = (): JSX.Element => {
    return (
      <FormControl fullWidth sx={{ backgroundColor: 'white' }} size="small" disabled={isSaving}>
        <InputLabel id="qualifier-label">Qualifier</InputLabel>
        <Select
          value={observationQualifier}
          label="Qualifier"
          labelId="qualifier-label"
          variant="outlined"
          error={false}
          defaultValue=""
          onChange={(event) => {
            const eventValue = event.target.value;
            const selectedQualifier = eventValue && eventValue.length > 0 ? eventValue : '';
            setObservationsQualifier(selectedQualifier);
          }}
        >
          <MenuItem key="default_obs_method" value={''}>
            <Typography color="textPrimary" sx={{ fontSize: '16px' }}>
              &nbsp;
            </Typography>
          </MenuItem>
          {Object.values(VitalTemperatureObservationMethod).map((obsMethod) => (
            <MenuItem key={obsMethod} value={obsMethod}>
              <Typography color="textPrimary" sx={{ fontSize: '16px' }}>
                {obsMethod}
              </Typography>
            </MenuItem>
          ))}
        </Select>
      </FormControl>
    );
  };

  const renderRightColumn = (): JSX.Element => {
    return (
      <VitalsHistoryContainer
        currentEncounterObs={currentObs}
        historicalObs={historicalObs}
        isLoading={false}
        historyElementSkeletonText={historyElementSkeletonText}
        historyElementCreator={(historyEntry) => {
          const isCurrent = currentObs.some((obs) => obs.resourceId === historyEntry.resourceId);
          return (
            <VitalHistoryElement
              historyEntry={historyEntry}
              onDelete={isCurrent && !isReadOnly ? handleDeleteVital : undefined}
            />
          );
        }}
      />
    );
  };

  return (
    <Box sx={{ mt: 3 }}>
      <AccordionCard
        label={`Temp (C) ${latestTemperatureValue ?? ''}`}
        collapsed={isCollapsed}
        onSwitch={handleSectionCollapse}
      >
        {isReadOnly ? (
          renderRightColumn()
        ) : (
          <DoubleColumnContainer
            divider
            leftColumn={
              <Grid
                container
                sx={{
                  height: 'auto',
                  width: 'auto',
                  backgroundColor: '#F7F8F9',
                  borderRadius: 2,
                  my: 2,
                  mx: 2,
                  py: 2,
                  px: 2,
                }}
              >
                {/* Temperature Input Field column */}
                <Grid item xs={12} sm={6} md={6} lg={4} order={{ xs: 1, sm: 1, md: 1 }}>
                  <Box
                    sx={{
                      display: 'flex',
                      flexDirection: 'row',
                    }}
                  >
                    <VitalsTextInputFiled
                      label="Temp (C)"
                      value={temperatureValueText}
                      disabled={isSaving}
                      isInputError={isTemperatureValidationError}
                      onChange={handleTextInputChange}
                    />

                    <Typography fontSize={25} sx={{ ml: 1 }}>
                      /
                    </Typography>
                    <TextField
                      fullWidth
                      size="small"
                      label="Temp (F)"
                      sx={{
                        '& fieldset': { border: 'none' },
                        maxWidth: '110px',
                      }}
                      disabled
                      InputLabelProps={{ shrink: true }}
                      value={enteredTemperatureInFahrenheit ?? ''}
                    />
                  </Box>
                </Grid>

                {/* Qualifier/method dropdown column */}
                <Grid
                  item
                  xs={12}
                  sm={3}
                  md={3}
                  lg={4}
                  order={{ xs: 2, sm: 2, md: 2, lg: 2 }}
                  sx={{ mt: isLargeScreen ? 0 : 0 }}
                >
                  {renderTempQualifierDropdown()}
                </Grid>

                {/* Add Button column */}
                <Grid
                  item
                  xs={12}
                  sm={3}
                  md={3}
                  lg={4}
                  order={{ xs: 3, sm: 3, md: 3, lg: 3 }}
                  sx={{ mt: isLargeScreen ? 0 : 0 }}
                >
<<<<<<< HEAD
                  <RoundedButton
                    disabled={isDisabledAddButton}
                    loading={isSaving}
=======
                  <VitalsTextInputFiled
                    label="Temp (C)"
                    value={temperatureValueText}
                    disabled={isSaving}
                    isInputError={isTemperatureValidationError}
                    onChange={handleTextInputChange}
                  />

                  <Typography fontSize={25} sx={{ ml: 1 }}>
                    =
                  </Typography>
                  <TextField
                    fullWidth
>>>>>>> 50aa3ed7
                    size="small"
                    onClick={() => handleSaveTemperatureObservation(temperatureValueText)}
                    color="primary"
                    sx={{
                      height: '40px',
                      px: 2,
                      ml: 1,
                    }}
                  >
                    Add
                  </RoundedButton>
                </Grid>
              </Grid>
            }
            rightColumn={renderRightColumn()}
          />
        )}
      </AccordionCard>
    </Box>
  );
};

export default VitalsTemperaturesCard;<|MERGE_RESOLUTION|>--- conflicted
+++ resolved
@@ -184,7 +184,7 @@
                     />
 
                     <Typography fontSize={25} sx={{ ml: 1 }}>
-                      /
+                      =
                     </Typography>
                     <TextField
                       fullWidth
@@ -224,25 +224,9 @@
                   order={{ xs: 3, sm: 3, md: 3, lg: 3 }}
                   sx={{ mt: isLargeScreen ? 0 : 0 }}
                 >
-<<<<<<< HEAD
                   <RoundedButton
                     disabled={isDisabledAddButton}
                     loading={isSaving}
-=======
-                  <VitalsTextInputFiled
-                    label="Temp (C)"
-                    value={temperatureValueText}
-                    disabled={isSaving}
-                    isInputError={isTemperatureValidationError}
-                    onChange={handleTextInputChange}
-                  />
-
-                  <Typography fontSize={25} sx={{ ml: 1 }}>
-                    =
-                  </Typography>
-                  <TextField
-                    fullWidth
->>>>>>> 50aa3ed7
                     size="small"
                     onClick={() => handleSaveTemperatureObservation(temperatureValueText)}
                     color="primary"
