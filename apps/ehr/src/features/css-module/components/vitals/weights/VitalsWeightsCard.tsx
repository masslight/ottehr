import { Box, Grid, TextField, Typography } from '@mui/material';
import { enqueueSnackbar } from 'notistack';
import React, { JSX, useCallback, useMemo, useState } from 'react';
import { kgToLbs, textToWeightNumber, VitalFieldNames, VitalsWeightObservationDTO } from 'utils';
import { RoundedButton } from '../../../../../components/RoundedButton';
import { AccordionCard, DoubleColumnContainer, useGetAppointmentAccessibility } from '../../../../../telemed';
import VitalsHistoryContainer from '../components/VitalsHistoryContainer';
import VitalHistoryElement from '../components/VitalsHistoryEntry';
import { VitalsTextInputFiled } from '../components/VitalsTextInputFiled';
import { VitalsCardProps } from '../types';

type VitalsWeightsCardProps = VitalsCardProps<VitalsWeightObservationDTO>;
const VitalsWeightsCard: React.FC<VitalsWeightsCardProps> = ({
  handleSaveVital,
  handleDeleteVital,
  currentObs,
  historicalObs,
}): JSX.Element => {
  const [weightValueText, setWeightValueText] = useState('');
  const { isAppointmentReadOnly: isReadOnly } = useGetAppointmentAccessibility();

  const [isCollapsed, setIsCollapsed] = useState<boolean>(false);
  const handleSectionCollapse = useCallback(() => {
    setIsCollapsed((prevCollapseState) => !prevCollapseState);
  }, [setIsCollapsed]);

  const latestWeightValue = currentObs[0]?.value;

  const [isSaving, setIsSaving] = useState(false);

  const enteredWeightInLb: number | undefined = useMemo(() => {
    const weightKg = textToWeightNumber(weightValueText);
    if (!weightKg) return;
    return kgToLbs(weightKg);
  }, [weightValueText]);

  const handleSaveWeightObservation = async (weightValueText: string): Promise<void> => {
    const weightValueNumber = textToWeightNumber(weightValueText);
    if (!weightValueNumber) return;
    try {
      setIsSaving(true);
      const vitalObs: VitalsWeightObservationDTO = {
        field: VitalFieldNames.VitalWeight,
        value: weightValueNumber,
      };
      await handleSaveVital(vitalObs);
      setWeightValueText('');
    } catch {
      enqueueSnackbar('Error saving Weight data', { variant: 'error' });
    } finally {
      setIsSaving(false);
    }
  };

  const renderRightColumn = (): JSX.Element => {
    return (
      <VitalsHistoryContainer
        historicalObs={historicalObs}
        currentEncounterObs={currentObs}
        isLoading={false}
        historyElementCreator={(historyEntry) => {
          const isCurrent = currentObs.some((obs) => obs.resourceId === historyEntry.resourceId);
          return (
            <VitalHistoryElement
              historyEntry={historyEntry}
              onDelete={isCurrent && !isReadOnly ? handleDeleteVital : undefined}
            />
          );
        }}
      />
    );
  };

  return (
    <Box sx={{ mt: 3 }}>
      <AccordionCard
        label={`Weight (kg) ${latestWeightValue ?? ''}`}
        collapsed={isCollapsed}
        onSwitch={handleSectionCollapse}
      >
<<<<<<< HEAD
        {isReadOnly ? (
          renderRightColumn()
        ) : (
          <DoubleColumnContainer
            divider
            leftColumn={
=======
        <DoubleColumnContainer
          divider
          leftColumn={
            <Grid
              container
              sx={{
                height: 'auto',
                width: 'auto',
                backgroundColor: '#F7F8F9',
                borderRadius: 2,
                my: 2,
                mx: 2,
                py: 2,
                px: 2,
              }}
            >
              {/* Weight Input Field column */}
              <Grid item xs={12} sm={6} md={6} lg={6} order={{ xs: 1, sm: 1, md: 1 }}>
                <Box
                  sx={{
                    display: 'flex',
                    flexDirection: 'row',
                  }}
                >
                  <VitalsTextInputFiled
                    label="Weight (kg)"
                    value={weightValueText}
                    disabled={isSaving}
                    isInputError={false}
                    onChange={(e) => setWeightValueText(e.target.value)}
                  />
                  <Typography fontSize={25} sx={{ ml: 1 }}>
                    =
                  </Typography>
                  <TextField
                    fullWidth
                    size="small"
                    label="Weight (lbs)"
                    sx={{
                      '& fieldset': { border: 'none' },
                      maxWidth: '110px',
                    }}
                    disabled
                    InputLabelProps={{ shrink: true }}
                    value={enteredWeightInLb ?? ''}
                  />
                </Box>
              </Grid>

              {/* Add Button column */}
>>>>>>> 50aa3ed7
              <Grid
                container
                sx={{
                  height: 'auto',
                  width: 'auto',
                  backgroundColor: '#F7F8F9',
                  borderRadius: 2,
                  my: 2,
                  mx: 2,
                  py: 2,
                  px: 2,
                }}
              >
                {/* Weight Input Field column */}
                <Grid item xs={12} sm={6} md={6} lg={6} order={{ xs: 1, sm: 1, md: 1 }}>
                  <Box
                    sx={{
                      display: 'flex',
                      flexDirection: 'row',
                    }}
                  >
                    <VitalsTextInputFiled
                      label="Weight (kg)"
                      value={weightValueText}
                      disabled={isSaving}
                      isInputError={false}
                      onChange={(e) => setWeightValueText(e.target.value)}
                    />
                    <Typography fontSize={25} sx={{ ml: 1 }}>
                      /
                    </Typography>
                    <TextField
                      fullWidth
                      size="small"
                      label="Weight (lbs)"
                      sx={{
                        '& fieldset': { border: 'none' },
                        maxWidth: '110px',
                      }}
                      disabled
                      InputLabelProps={{ shrink: true }}
                      value={enteredWeightInLb ?? ''}
                    />
                  </Box>
                </Grid>

                {/* Add Button column */}
                <Grid
                  item
                  container
                  xs={12}
                  sm={4}
                  md={4}
                  lg={4}
                  order={{ xs: 2, sm: 2, md: 2, lg: 3 }}
                  style={{ alignSelf: 'center' }}
                >
                  <RoundedButton
                    size="small"
                    disabled={!weightValueText}
                    loading={isSaving}
                    onClick={() => handleSaveWeightObservation(weightValueText)}
                    color="primary"
                    sx={{
                      height: '40px',
                      px: 2,
                      ml: 1,
                    }}
                  >
                    Add
                  </RoundedButton>
                </Grid>
              </Grid>
            }
            rightColumn={renderRightColumn()}
          />
        )}
      </AccordionCard>
    </Box>
  );
};

export default VitalsWeightsCard;<|MERGE_RESOLUTION|>--- conflicted
+++ resolved
@@ -78,65 +78,12 @@
         collapsed={isCollapsed}
         onSwitch={handleSectionCollapse}
       >
-<<<<<<< HEAD
         {isReadOnly ? (
           renderRightColumn()
         ) : (
           <DoubleColumnContainer
             divider
             leftColumn={
-=======
-        <DoubleColumnContainer
-          divider
-          leftColumn={
-            <Grid
-              container
-              sx={{
-                height: 'auto',
-                width: 'auto',
-                backgroundColor: '#F7F8F9',
-                borderRadius: 2,
-                my: 2,
-                mx: 2,
-                py: 2,
-                px: 2,
-              }}
-            >
-              {/* Weight Input Field column */}
-              <Grid item xs={12} sm={6} md={6} lg={6} order={{ xs: 1, sm: 1, md: 1 }}>
-                <Box
-                  sx={{
-                    display: 'flex',
-                    flexDirection: 'row',
-                  }}
-                >
-                  <VitalsTextInputFiled
-                    label="Weight (kg)"
-                    value={weightValueText}
-                    disabled={isSaving}
-                    isInputError={false}
-                    onChange={(e) => setWeightValueText(e.target.value)}
-                  />
-                  <Typography fontSize={25} sx={{ ml: 1 }}>
-                    =
-                  </Typography>
-                  <TextField
-                    fullWidth
-                    size="small"
-                    label="Weight (lbs)"
-                    sx={{
-                      '& fieldset': { border: 'none' },
-                      maxWidth: '110px',
-                    }}
-                    disabled
-                    InputLabelProps={{ shrink: true }}
-                    value={enteredWeightInLb ?? ''}
-                  />
-                </Box>
-              </Grid>
-
-              {/* Add Button column */}
->>>>>>> 50aa3ed7
               <Grid
                 container
                 sx={{
@@ -166,7 +113,7 @@
                       onChange={(e) => setWeightValueText(e.target.value)}
                     />
                     <Typography fontSize={25} sx={{ ml: 1 }}>
-                      /
+                      =
                     </Typography>
                     <TextField
                       fullWidth
