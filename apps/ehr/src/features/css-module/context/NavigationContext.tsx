--- conflicted
+++ resolved
@@ -71,13 +71,8 @@
 
   const [_disabledNavigationState, _setDisabledNavigationState] = useState<Record<string, boolean>>({});
 
-<<<<<<< HEAD
-  const { isLoading, telemedData } = useAppointment(appointmentID);
-  const { encounter } = telemedData;
-=======
   const { isLoading, visitState } = useAppointment(appointmentID);
   const { encounter } = visitState;
->>>>>>> d1e363cb
   const { chartData, isChartDataLoading } = getSelectors(useAppointmentStore, ['chartData', 'isChartDataLoading']);
 
   const setInteractionMode = useCallback(
