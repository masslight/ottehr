import Oystehr from '@oystehr/sdk';
import { Location } from 'fhir/r4b';
import { useEffect, useState } from 'react';
<<<<<<< HEAD
import { ROUTE_OPTIONS, UNIT_OPTIONS } from 'src/shared/utils';
import { isLocationVirtual, RoleType } from 'utils';
=======
import { UNIT_OPTIONS } from 'src/shared/utils';
import { isLocationVirtual, MedicationApplianceRoutes, medicationApplianceRoutes, RoleType } from 'utils';
>>>>>>> c85800c9
import { getEmployees } from '../../../api/api';
import { useApiClients } from '../../../hooks/useAppClients';
import useEvolveUser from '../../../hooks/useEvolveUser';
import { useAppointmentData, useChartData, useGetMedicationList } from '../../../telemed';
import { Option } from '../components/medication-administration/medicationTypes';

<<<<<<< HEAD
=======
const getRoutesArray = (routes: MedicationApplianceRoutes): Option[] => {
  // Priority routes that should appear at the top
  const priorityRouteCodes = [
    '26643006', // Oral route
    '37839007', // Sublingual route
    '447694001', // Respiratory tract route (inhaled)
    '47625008', // Intravenous route (IV)
    '78421000', // Intramuscular route (IM)
    '6064005', // Topical route
    '10547007', // Otic route
    '54485002', // Ophthalmic route
  ];

  const allRoutes = Object.entries(routes).map(([_, value]) => ({
    value: value.code,
    label: value.display,
  })) as Option[];

  // Separate priority routes from other routes
  const priorityRoutes = allRoutes.filter((route) => priorityRouteCodes.includes(route.value));

  const otherRoutes = allRoutes
    .filter((route) => !priorityRouteCodes.includes(route.value))
    .sort((a, b) => a.label.toLowerCase().localeCompare(b.label.toLowerCase()));

  // Sort priority routes in the specified order
  priorityRoutes.sort((a, b) => {
    const aIndex = priorityRouteCodes.indexOf(a.value);
    const bIndex = priorityRouteCodes.indexOf(b.value);
    return aIndex - bIndex;
  });

  // Create the grouped options with "Popular" and "Other" section headers
  const groupedOptions: Option[] = [
    { value: 'popular-separator', label: 'Popular' }, // Popular section header
    ...priorityRoutes,
    { value: 'other-separator', label: 'Other' }, // Other section header
    ...otherRoutes,
  ];

  return groupedOptions;
};

>>>>>>> c85800c9
export type OrderFieldsSelectsOptions = Record<
  'medicationId' | 'location' | 'route' | 'units' | 'associatedDx' | 'providerId',
  { options: Option[]; status: 'loading' | 'loaded'; defaultOption?: Option }
>;

// fast fix to prevent multiple requests to get locations
const cacheLocations = {} as any;

export const useFieldsSelectsOptions = (): OrderFieldsSelectsOptions => {
  const { data: medicationList, isLoading: isMedicationLoading } = useGetMedicationList();
  const [locationsOptions, setLocationsOptions] = useState<Option[]>([]);
  const [isLocationLoading, setIsLocationLoading] = useState(true);
  const [providersOptions, setProvidersOptions] = useState<Option[]>([]);
  const [isProvidersLoading, setIsProvidersLoading] = useState(true);
  const { oystehrZambda } = useApiClients();
  const currentUser = useEvolveUser();
  const { encounter } = useAppointmentData();
  const { chartData, isChartDataLoading } = useChartData();
  const encounterId = encounter?.id;
  const diagnosis = chartData?.diagnosis;

  const diagnosisSelectOptions: Option[] =
    diagnosis?.map((item) => ({
      value: item.resourceId || '',
      label: `${item.code} - ${item.display}`,
    })) || [];

  const primaryDiagnosis = diagnosis?.find((item) => item.isPrimary);

  const diagnosisDefaultOption = primaryDiagnosis && {
    value: primaryDiagnosis.resourceId || '',
    label: `${primaryDiagnosis.code} - ${primaryDiagnosis.display}`,
  };

  useEffect(() => {
    if (!oystehrZambda) {
      return;
    }

    async function getLocationsResults(oystehr: Oystehr): Promise<void> {
      try {
        setIsLocationLoading(true);

        cacheLocations[encounterId || 'default'] =
          cacheLocations[encounterId || 'default'] ||
          oystehr.fhir.search<Location>({
            resourceType: 'Location',
            params: [{ name: '_count', value: '1000' }],
          });

        const locationsBundle = await cacheLocations[encounterId || 'default'];
        const locationsResults = locationsBundle.unbundle().filter((loc: Location) => !isLocationVirtual(loc));

        setLocationsOptions(
          locationsResults.map((loc: Location) => ({
            value: loc.id as string,
            label: loc.name as string,
          }))
        );
      } catch (e) {
        console.error('error loading locations', e);
      } finally {
        setIsLocationLoading(false);
      }
    }

    void getLocationsResults(oystehrZambda);
  }, [encounterId, oystehrZambda]);

  useEffect(() => {
    if (!oystehrZambda || !encounterId) {
      return;
    }

    async function getProvidersResults(): Promise<void> {
      try {
        if (!oystehrZambda) {
          return;
        }

        setIsProvidersLoading(true);
        const data = await getEmployees(oystehrZambda);

        if (data.employees) {
          const activeProviders = data.employees.filter(
            (employee: any) => employee.status === 'Active' && employee.isProvider
          );

          const providerOptions = activeProviders.map((employee: any) => ({
            value: employee.profile.split('/')[1],
            label: `${employee.firstName} ${employee.lastName}`.trim() || employee.name,
          }));

          providerOptions.sort((a: Option, b: Option) => a.label.toLowerCase().localeCompare(b.label.toLowerCase()));
          setProvidersOptions(providerOptions);
        }
      } catch (e) {
        console.error('error loading provided by field', e);
      } finally {
        setIsProvidersLoading(false);
      }
    }

    void getProvidersResults();
  }, [oystehrZambda, encounterId]);

  const medicationListOptions: Option[] = Object.entries(medicationList || {})
    .map(([id, value]) => ({
      value: id,
      label: value,
    }))
    .sort((a, b) => a.label.toLowerCase().localeCompare(b.label.toLowerCase()));
  medicationListOptions.unshift({ value: '', label: 'Select Medication' });

  // Determine default provider (current user for Provider role)
  const currentUserProviderId = currentUser?.profile?.replace('Practitioner/', '');
  const currentUserHasProviderRole = currentUser?.hasRole?.([RoleType.Provider]);
  const defaultProvider =
    currentUserHasProviderRole && currentUserProviderId
      ? providersOptions.find((option) => option.value === currentUserProviderId)
      : undefined;

  return {
    medicationId: {
      options: medicationListOptions,
      status: isMedicationLoading ? 'loading' : 'loaded',
    },
    location: {
      options: locationsOptions,
      status: isLocationLoading ? 'loading' : 'loaded',
    },
    route: {
<<<<<<< HEAD
      options: ROUTE_OPTIONS,
=======
      options: getRoutesArray(medicationApplianceRoutes),
>>>>>>> c85800c9
      status: 'loaded',
    },
    units: {
      options: UNIT_OPTIONS,
      status: 'loaded',
    },
    associatedDx: {
      options: diagnosisSelectOptions,
      status: isChartDataLoading ? 'loading' : 'loaded',
      defaultOption: diagnosisDefaultOption,
    },
    providerId: {
      options: providersOptions,
      status: isProvidersLoading ? 'loading' : 'loaded',
      defaultOption: defaultProvider,
    },
  };
};<|MERGE_RESOLUTION|>--- conflicted
+++ resolved
@@ -1,21 +1,14 @@
 import Oystehr from '@oystehr/sdk';
 import { Location } from 'fhir/r4b';
 import { useEffect, useState } from 'react';
-<<<<<<< HEAD
-import { ROUTE_OPTIONS, UNIT_OPTIONS } from 'src/shared/utils';
-import { isLocationVirtual, RoleType } from 'utils';
-=======
 import { UNIT_OPTIONS } from 'src/shared/utils';
 import { isLocationVirtual, MedicationApplianceRoutes, medicationApplianceRoutes, RoleType } from 'utils';
->>>>>>> c85800c9
 import { getEmployees } from '../../../api/api';
 import { useApiClients } from '../../../hooks/useAppClients';
 import useEvolveUser from '../../../hooks/useEvolveUser';
 import { useAppointmentData, useChartData, useGetMedicationList } from '../../../telemed';
 import { Option } from '../components/medication-administration/medicationTypes';
 
-<<<<<<< HEAD
-=======
 const getRoutesArray = (routes: MedicationApplianceRoutes): Option[] => {
   // Priority routes that should appear at the top
   const priorityRouteCodes = [
@@ -59,7 +52,6 @@
   return groupedOptions;
 };
 
->>>>>>> c85800c9
 export type OrderFieldsSelectsOptions = Record<
   'medicationId' | 'location' | 'route' | 'units' | 'associatedDx' | 'providerId',
   { options: Option[]; status: 'loading' | 'loaded'; defaultOption?: Option }
@@ -192,11 +184,7 @@
       status: isLocationLoading ? 'loading' : 'loaded',
     },
     route: {
-<<<<<<< HEAD
-      options: ROUTE_OPTIONS,
-=======
       options: getRoutesArray(medicationApplianceRoutes),
->>>>>>> c85800c9
       status: 'loaded',
     },
     units: {
