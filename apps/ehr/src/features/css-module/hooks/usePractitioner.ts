import Oystehr from '@oystehr/sdk';
import { useMutation } from '@tanstack/react-query';
import { Coding, Encounter } from 'fhir/r4b';
import { assignPractitioner, unassignPractitioner } from 'src/api/api';
import { useApiClients } from '../../../hooks/useAppClients';
import { useAppointment } from './useAppointment';

export const usePractitionerActions = (
  encounter: Encounter | undefined,
  action: 'start' | 'end',
  practitionerType: Coding[]
): { isEncounterUpdatePending: boolean; handleUpdatePractitioner: (practitionerId: string) => Promise<void> } => {
  const { oystehrZambda } = useApiClients();
  const { refetch: refetchAppointment } = useAppointment(
    encounter?.appointment?.[0]?.reference?.replace('Appointment/', '')
  );

<<<<<<< HEAD
  const mutation = useMutation({
    mutationFn: async () => {
      try {
        await handleParticipantPeriod(oystehrZambda, encounter, user, action, practitionerType);
        await refetchAppointment();
      } catch (error: any) {
        throw new Error(error.message);
      }
    },
=======
  const mutation = useMutation(async (practitionerId: string) => {
    try {
      await updateAssignment(oystehrZambda, encounter, practitionerId, action, practitionerType);
      await refetchAppointment();
    } catch (error: any) {
      throw new Error(error.message);
    }
>>>>>>> 3dbdfbb3
  });

  return {
    isEncounterUpdatePending: mutation.isPending,
    handleUpdatePractitioner: mutation.mutateAsync,
  };
};

const updateAssignment = async (
  oystehrZambda: Oystehr | undefined,
  encounter: Encounter | undefined,
  practitionerId: string,
  action: 'start' | 'end',
  practitionerType: Coding[]
): Promise<void> => {
  if (!oystehrZambda || !encounter || !practitionerId) {
    console.warn('Missing required data:', { oystehrZambda, encounter, practitionerId });
    return;
  }

  if (!encounter.id) {
    throw new Error('Encounter ID is required');
  }

  try {
    if (action === 'start') {
      await assignPractitioner(oystehrZambda, {
        encounterId: encounter.id,
        practitionerId,
        userRole: practitionerType,
      });
    } else {
      await unassignPractitioner(oystehrZambda, {
        encounterId: encounter.id,
        practitionerId,
        userRole: practitionerType,
      });
    }
  } catch (error) {
    throw new Error(`Failed to ${action} practitioner: ${error}`);
  }
};<|MERGE_RESOLUTION|>--- conflicted
+++ resolved
@@ -15,17 +15,6 @@
     encounter?.appointment?.[0]?.reference?.replace('Appointment/', '')
   );
 
-<<<<<<< HEAD
-  const mutation = useMutation({
-    mutationFn: async () => {
-      try {
-        await handleParticipantPeriod(oystehrZambda, encounter, user, action, practitionerType);
-        await refetchAppointment();
-      } catch (error: any) {
-        throw new Error(error.message);
-      }
-    },
-=======
   const mutation = useMutation(async (practitionerId: string) => {
     try {
       await updateAssignment(oystehrZambda, encounter, practitionerId, action, practitionerType);
@@ -33,7 +22,6 @@
     } catch (error: any) {
       throw new Error(error.message);
     }
->>>>>>> 3dbdfbb3
   });
 
   return {
