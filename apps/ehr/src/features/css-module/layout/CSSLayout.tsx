<<<<<<< HEAD
import { Mic } from '@mui/icons-material';
import { Container, Fab, Paper } from '@mui/material';
import React, { useRef } from 'react';
=======
import React from 'react';
>>>>>>> 9f185db0
import { Outlet } from 'react-router-dom';
import { useResetAppointmentStore } from 'src/telemed/hooks/useResetAppointmentStore';
import { getAdmitterPractitionerId, getAttendingPractitionerId } from 'utils';
import { useAppointmentData, useChartData } from '../../../telemed/state/appointment/appointment.store';
import { CommonLayoutBreadcrumbs } from '../components/breadcrumbs/CommonLayoutBreadcrumbs';
import { Header } from '../components/Header';
import { InfoAlert } from '../components/InfoAlert';
import { RecordAudioContainer } from '../components/progress-note/RecordAudioContainer';
import { Sidebar } from '../components/Sidebar';
import { BottomNavigation } from './BottomNavigation';

const layoutStyle: React.CSSProperties = {
  display: 'flex',
  flexDirection: 'column',
  minHeight: '100vh',
};

const mainBlocksStyle: React.CSSProperties = {
  display: 'flex',
  flexGrow: 1,
  overflow: 'hidden',
};

const contentWrapperStyle: React.CSSProperties = {
  flexGrow: 1,
  padding: 0,
  flex: 1,
  display: 'flex',
  flexDirection: 'column',
  overflowX: 'auto',
};

export const CSSLayout: React.FC = () => {
  const { encounter } = useAppointmentData();
<<<<<<< HEAD
  const isInitialLoad = useRef(true);
  const [recordingAnchorElemement, setRecordingAnchorElement] = React.useState<HTMLButtonElement | null>(null);
  const recordingElementID = 'recording-element';
  const recordingOpen = Boolean(recordingAnchorElemement);

  useResetAppointmentStore();
  const { chartData } = useChartData({ enabled: isInitialLoad.current, shouldUpdateExams: true });
=======
  useResetAppointmentStore();
  useChartData({ shouldUpdateExams: true });
>>>>>>> 9f185db0
  const assignedIntakePerformerId = getAdmitterPractitionerId(encounter);
  const assignedProviderId = getAttendingPractitionerId(encounter);

  return (
    <div style={layoutStyle}>
      <Header />
      <div style={mainBlocksStyle}>
        <Sidebar />
        <div style={contentWrapperStyle}>
          <Container>
            <Fab
              color="primary"
              aria-label=""
              aria-describedby={recordingElementID}
              sx={{ position: 'fixed', right: 8, bottom: 8 }}
              onClick={(event) =>
                recordingOpen ? setRecordingAnchorElement(null) : setRecordingAnchorElement(event.currentTarget)
              }
            >
              <Mic />
            </Fab>
            {encounter.id && (
              <Paper
                sx={{
                  position: 'fixed',
                  right: '15px',
                  bottom: '75px',
                  zIndex: '10',
                  ...(!recordingOpen && { display: 'none' }),
                }}
              >
                <RecordAudioContainer
                  visitID={encounter.id}
                  aiChat={chartData?.aiChat}
                  setRecordingAnchorElement={setRecordingAnchorElement}
                />
              </Paper>
            )}
          </Container>
          {/* </Popover> */}
          <div
            style={{
              flex: 1,
              overflowY: 'auto',
              display: 'flex',
              flexDirection: 'column',
              padding: '20px 20px 24px 20px',
            }}
          >
            {assignedIntakePerformerId && assignedProviderId ? (
              <>
                <CommonLayoutBreadcrumbs />
                <Outlet />
              </>
            ) : (
              <InfoAlert text="Select an intake performer and a provider in order to begin charting." persistent />
            )}
          </div>
          <BottomNavigation />
        </div>
      </div>
    </div>
  );
};

export const CSSSettingsLayout: React.FC = () => (
  <div style={layoutStyle}>
    <Header />
    <div style={mainBlocksStyle}>
      <div style={contentWrapperStyle}>
        <Outlet />
      </div>
    </div>
  </div>
);<|MERGE_RESOLUTION|>--- conflicted
+++ resolved
@@ -1,10 +1,6 @@
-<<<<<<< HEAD
 import { Mic } from '@mui/icons-material';
 import { Container, Fab, Paper } from '@mui/material';
-import React, { useRef } from 'react';
-=======
 import React from 'react';
->>>>>>> 9f185db0
 import { Outlet } from 'react-router-dom';
 import { useResetAppointmentStore } from 'src/telemed/hooks/useResetAppointmentStore';
 import { getAdmitterPractitionerId, getAttendingPractitionerId } from 'utils';
@@ -39,18 +35,12 @@
 
 export const CSSLayout: React.FC = () => {
   const { encounter } = useAppointmentData();
-<<<<<<< HEAD
-  const isInitialLoad = useRef(true);
   const [recordingAnchorElemement, setRecordingAnchorElement] = React.useState<HTMLButtonElement | null>(null);
   const recordingElementID = 'recording-element';
   const recordingOpen = Boolean(recordingAnchorElemement);
 
   useResetAppointmentStore();
-  const { chartData } = useChartData({ enabled: isInitialLoad.current, shouldUpdateExams: true });
-=======
-  useResetAppointmentStore();
-  useChartData({ shouldUpdateExams: true });
->>>>>>> 9f185db0
+  const { chartData } = useChartData({ shouldUpdateExams: true });
   const assignedIntakePerformerId = getAdmitterPractitionerId(encounter);
   const assignedProviderId = getAttendingPractitionerId(encounter);
 
