import { Stack, Typography } from '@mui/material';
import React from 'react';
import { useParams } from 'react-router-dom';
import { getSelectors } from '../../../shared/store/getSelectors';
import { useAppointmentStore } from '../../../telemed';
import { PageTitle } from '../../../telemed/components/PageTitle';
import {
  KnownAllergiesPatientColumn,
  KnownAllergiesProviderColumn,
  MedicalHistoryDoubleCard,
} from '../../../telemed/features/appointment';
import { AllergiesNotes } from '../components/allergies/AllergiesNotes';
import { CSSLoader } from '../components/CSSLoader';
import { InfoAlert } from '../components/InfoAlert';
import { useNavigationContext } from '../context/NavigationContext';
import { useAppointment } from '../hooks/useAppointment';

interface AllergiesProps {
  appointmentID?: string;
}

export const Allergies: React.FC<AllergiesProps> = () => {
  const { id: appointmentID } = useParams();
  const {
    resources: { appointment },
    isLoading,
    error,
  } = useAppointment(appointmentID);

  const { isChartDataLoading } = getSelectors(useAppointmentStore, ['isChartDataLoading']);

  const { interactionMode } = useNavigationContext();

  if (isLoading || isChartDataLoading) return <CSSLoader />;
  if (error) return <Typography>Error: {error.message}</Typography>;
  if (!appointment) return <Typography>No data available</Typography>;

  return (
    <Stack spacing={1}>
      <PageTitle label="Allergies" showIntakeNotesButton={interactionMode === 'intake'} />
<<<<<<< HEAD
      <InfoAlert text="Ask: Does the patient have any known allergies to medications, latex, or food?" />
      <MedicalHistoryDoubleCard
        patientSide={<KnownAllergiesPatientColumn />}
        patientSideLabel="Patient provided"
        providerSide={<KnownAllergiesProviderColumn />}
        providerSideLabel="Clinical support input"
      />
      <AllergiesNotes />
=======
      <Box sx={{ display: 'flex', flexDirection: 'column', mt: 3, gap: 3 }}>
        <InfoAlert text="Ask: Does the patient have any known allergies to medications, latex, or food?" />
        <MedicalHistoryDoubleCard
          patientSide={<KnownAllergiesPatientColumn />}
          patientSideLabel="Patient provided"
          providerSide={<KnownAllergiesProviderColumn />}
          providerSideLabel="Healthcare staff input"
        />
      </Box>
>>>>>>> d288e41c
    </Stack>
  );
};<|MERGE_RESOLUTION|>--- conflicted
+++ resolved
@@ -38,26 +38,14 @@
   return (
     <Stack spacing={1}>
       <PageTitle label="Allergies" showIntakeNotesButton={interactionMode === 'intake'} />
-<<<<<<< HEAD
       <InfoAlert text="Ask: Does the patient have any known allergies to medications, latex, or food?" />
       <MedicalHistoryDoubleCard
         patientSide={<KnownAllergiesPatientColumn />}
         patientSideLabel="Patient provided"
         providerSide={<KnownAllergiesProviderColumn />}
-        providerSideLabel="Clinical support input"
+        providerSideLabel="Healthcare staff input"
       />
       <AllergiesNotes />
-=======
-      <Box sx={{ display: 'flex', flexDirection: 'column', mt: 3, gap: 3 }}>
-        <InfoAlert text="Ask: Does the patient have any known allergies to medications, latex, or food?" />
-        <MedicalHistoryDoubleCard
-          patientSide={<KnownAllergiesPatientColumn />}
-          patientSideLabel="Patient provided"
-          providerSide={<KnownAllergiesProviderColumn />}
-          providerSideLabel="Healthcare staff input"
-        />
-      </Box>
->>>>>>> d288e41c
     </Stack>
   );
 };