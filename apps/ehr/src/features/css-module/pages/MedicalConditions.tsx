--- conflicted
+++ resolved
@@ -38,28 +38,15 @@
   return (
     <Stack spacing={1}>
       <PageTitle label="Medical Conditions" showIntakeNotesButton={interactionMode === 'intake'} />
-<<<<<<< HEAD
       <InfoAlert text="Ask: Does the patient have any significant past or ongoing medical issues?" />
       <MedicalHistoryDoubleCard
         label="Medical conditions"
         patientSide={<MedicalConditionsPatientColumn />}
         patientSideLabel="Patient provided"
         providerSide={<MedicalConditionsProviderColumn />}
-        providerSideLabel="Clinical support input"
+        providerSideLabel="Healthcare staff input"
       />
       <MedicalConditionsNotes />
-=======
-      <Box sx={{ display: 'flex', flexDirection: 'column', mt: 3, gap: 3 }}>
-        <InfoAlert text="Ask: Does the patient have any significant past or ongoing medical issues?" />
-        <MedicalHistoryDoubleCard
-          label="Medical conditions"
-          patientSide={<MedicalConditionsPatientColumn />}
-          patientSideLabel="Patient provided"
-          providerSide={<MedicalConditionsProviderColumn />}
-          providerSideLabel="Healthcare staff input"
-        />
-      </Box>
->>>>>>> d288e41c
     </Stack>
   );
 };