import { ReactElement, useEffect, useMemo, useState } from 'react';
import { PageTitle } from 'src/telemed/components/PageTitle';
import {
  AccordionCard,
  ActionsList,
  DeleteIconButton,
  useAppointmentStore,
  useDebounce,
  useDeleteChartData,
  useGetAppointmentAccessibility,
  useGetIcd10Search,
  useSaveChartData,
} from 'src/telemed';
import { Box, Stack, useTheme } from '@mui/system';
import { DatePicker, LocalizationProvider, TimePicker } from '@mui/x-date-pickers-pro';
import {
  Autocomplete,
  Backdrop,
  Checkbox,
  CircularProgress,
  Divider,
  FormControl,
  FormControlLabel,
  FormHelperText,
  FormLabel,
  InputLabel,
  MenuItem,
  Radio,
  RadioGroup,
  Select,
  TextField,
  Typography,
} from '@mui/material';
import { RoundedButton } from 'src/components/RoundedButton';
import { AdapterLuxon } from '@mui/x-date-pickers/AdapterLuxon';
import {
  BODY_SIDES_VALUE_SET_URL,
  BODY_SITES_VALUE_SET_URL,
  COMPLICATIONS_VALUE_SET_URL,
  CPTCodeDTO,
  DiagnosisDTO,
  getSelectors,
  IcdSearchResponse,
  MEDICATIONS_USED_VALUE_SET_URL,
  PATIENT_RESPONSES_VALUE_SET_URL,
  POST_PROCEDURE_INSTRUCTIONS_VALUE_SET_URL,
  PROCEDURE_TYPES_VALUE_SET_URL,
  REQUIRED_FIELD_ERROR_MESSAGE,
  SUPPLIES_VALUE_SET_URL,
  TECHNIQUES_VALUE_SET_URL,
  TIME_SPENT_VALUE_SET_URL,
  getVisitStatus,
  TelemedAppointmentStatusEnum,
  PROCEDURE_TYPE_CPT_EXTENSION_URL,
} from 'utils';
import { DiagnosesField } from 'src/telemed/features/appointment/AssessmentTab';
import { Link, useNavigate, useParams } from 'react-router-dom';
import { ROUTER_PATH } from '../routing/routesCSS';
import { InfoAlert } from '../components/InfoAlert';
import { enqueueSnackbar } from 'notistack';
import { DateTime } from 'luxon';
import { useQuery, UseQueryResult } from 'react-query';
import { useApiClients } from 'src/hooks/useAppClients';
import Oystehr from '@oystehr/sdk';
import { ValueSet } from 'fhir/r4b';
import { QUERY_STALE_TIME } from 'src/constants';
import { useFeatureFlags } from '../context/featureFlags';

const OTHER = 'Other';
<<<<<<< HEAD
=======
const PROCEDURE_TYPES = [
  'Laceration Repair (Suturing/Stapling)',
  'Wound Care / Dressing Change',
  'Splint Application / Immobilization',
  'Incision and Drainage (I&D) of Abscess',
  'Reduction of Nursemaid’s Elbow',
  'Burn Treatment / Dressing',
  'Foreign Body Removal (Skin, Ear, Nose, Eye)',
  'Nail Trephination (Subungual Hematoma Drainage)',
  'Tick or Insect Removal',
  'Staple or Suture Removal',
  'Intravenous (IV) Catheter Placement',
  'IV Fluid Administration',
  'Intramuscular (IM) Medication Injection',
  'Nebulizer Treatment (e.g., Albuterol)',
  'Oral Rehydration / Medication Administration (including challenge doses)',
  'Wart Treatment (Cryotherapy with Liquid Nitrogen',
  'Urinary Catheterization',
  'Ear Lavage / Cerumen Removal',
  'Nasal Packing (Epistaxis Control)',
  'Eye Irrigation or Eye Foreign Body Removal',
  'Nasal Lavage (schnozzle)',
  'EKG',
];
const PRE_POPULATED_CPT_CODE: Record<string, CPTCodeDTO> = {
  'Nebulizer Treatment (e.g., Albuterol)': {
    code: '94640',
    display:
      // cSpell:disable-next IPPB
      'Pressurized or non-pressurized inhalation treatment for acute airway obstruction for therapeutic purposes and/or for diagnostic purposes such as sputum induction with an aerosol generator, nebulizer, metered dose inhaler or intermittent positive pressure breathing (IPPB) device',
  },
  'Wart Treatment (Cryotherapy with Liquid Nitrogen': {
    code: '17110',
    display:
      'Destruction (eg, laser surgery, electrosurgery, cryosurgery, chemosurgery, surgical curettement), of benign lesions other than skin tags or cutaneous vascular proliferative lesions; up to 14 lesions',
  },
  'Nail Trephination (Subungual Hematoma Drainage)': {
    code: '11740',
    display: 'Evacuation of subungual hematoma',
  },
  'Tick or Insect Removal': {
    code: '10120',
    display: 'Incision and removal of foreign body, subcutaneous tissues; simple',
  },
  'Nasal Packing (Epistaxis Control)': {
    code: '30901',
    display: 'Control nasal hemorrhage, anterior, simple (limited cautery and/or packing) any method',
  },
  EKG: {
    code: '93000',
    display: 'Electrocardiogram, routine ECG with at least 12 leads; with interpretation and report',
  },
  'Intramuscular (IM) Medication Injection': {
    code: '96372',
    display:
      'Therapeutic, prophylactic, or diagnostic injection (specify substance or drug); subcutaneous or intramuscular',
  },
};
>>>>>>> 40369dd6
const PERFORMED_BY = ['Clinical support staff', 'Provider', 'Both'];
const SPECIMEN_SENT = ['Yes', 'No'];
const DOCUMENTED_BY = ['Provider', 'Clinical support staff'];

interface PageState {
  consentObtained?: boolean;
  procedureType?: string;
  cptCodes?: CPTCodeDTO[];
  diagnoses?: DiagnosisDTO[];
  procedureDate?: DateTime | null;
  procedureTime?: DateTime | null;
  performerType?: string;
  medicationUsed?: string;
  bodySite?: string;
  otherBodySite?: string;
  bodySide?: string;
  technique?: string;
  suppliesUsed?: string;
  otherSuppliesUsed?: string;
  procedureDetails?: string;
  specimenSent?: boolean;
  complications?: string;
  otherComplications?: string;
  patientResponse?: string;
  postInstructions?: string;
  otherPostInstructions?: string;
  timeSpent?: string;
  documentedBy?: string;
}

interface ProcedureType {
  name: string;
  cpt?: {
    code: string;
    display: string;
  };
}

interface SelectOptions {
  procedureTypes: ProcedureType[];
  medicationsUsed: string[];
  bodySites: string[];
  bodySides: string[];
  techniques: string[];
  supplies: string[];
  complications: string[];
  patientResponses: string[];
  postProcedureInstructions: string[];
  timeSpent: string[];
}

export default function ProceduresNew(): ReactElement {
  const navigate = useNavigate();
  const theme = useTheme();
  const { id: appointmentId, procedureId } = useParams();
  const { oystehr } = useApiClients();
  const { data: selectOptions, isLoading: isSelectOptionsLoading } = useSelectOptions(oystehr);
  const { chartData, setPartialChartData, appointment, encounter } = getSelectors(useAppointmentStore, [
    'chartData',
    'setPartialChartData',
    'appointment',
    'encounter',
  ]);
  const inPersonStatus = useMemo(() => appointment && getVisitStatus(appointment, encounter), [appointment, encounter]);
  const appointmentAccessibility = useGetAppointmentAccessibility();
  const { css } = useFeatureFlags();
  const isReadOnly = useMemo(() => {
    if (css) {
      return inPersonStatus === 'completed';
    }
    return appointmentAccessibility.status === TelemedAppointmentStatusEnum.complete;
  }, [css, inPersonStatus, appointmentAccessibility.status]);
  const chartCptCodes = chartData?.cptCodes || [];
  const chartDiagnoses = chartData?.diagnosis || [];
  const chartProcedures = chartData?.procedures || [];
  const { mutateAsync: saveChartData } = useSaveChartData();
  const { mutateAsync: deleteChartData } = useDeleteChartData();

  const [state, setState] = useState<PageState>({
    procedureDate: DateTime.now(),
    procedureTime: DateTime.now(),
  });
  const [saveInProgress, setSaveInProgress] = useState<boolean>(false);

  const updateState = (stateMutator: (state: PageState) => void): void => {
    stateMutator(state);
    setState({ ...state });
  };

  const [initialValuesSet, setInitialValuesSet] = useState<boolean>(false);
  useEffect(() => {
    const procedure = chartData?.procedures?.find((procedure) => procedure.resourceId === procedureId);
    if (procedure == null || initialValuesSet || isSelectOptionsLoading) {
      return;
    }
    const procedureDateTime =
      procedure.procedureDateTime != null ? DateTime.fromISO(procedure.procedureDateTime) : undefined;
    setState({
      procedureType: procedure.procedureType,
      cptCodes: procedure.cptCodes,
      diagnoses: procedure.diagnoses,
      procedureDate: procedureDateTime,
      procedureTime: procedureDateTime,
      performerType: procedure.performerType,
      medicationUsed: procedure.medicationUsed,
<<<<<<< HEAD
      bodySite: getValueForOtherable(procedure.bodySite, selectOptions?.bodySites),
      otherBodySite: getOtherValueForOtherable(procedure.bodySite, selectOptions?.bodySites),
      bodySide: procedure.bodySide,
      technique: procedure.technique,
      suppliesUsed: getValueForOtherable(procedure.suppliesUsed, selectOptions?.supplies),
      otherSuppliesUsed: getOtherValueForOtherable(procedure.suppliesUsed, selectOptions?.supplies),
      procedureDetails: procedure.procedureDetails,
      specimenSent: procedure.specimenSent,
      complications: getValueForOtherable(procedure.complications, selectOptions?.complications),
      otherComplications: getOtherValueForOtherable(procedure.complications, selectOptions?.complications),
      patientResponse: procedure.patientResponse,
      postInstructions: getValueForOtherable(procedure.postInstructions, selectOptions?.postProcedureInstructions),
      otherPostInstructions: getOtherValueForOtherable(
        procedure.postInstructions,
        selectOptions?.postProcedureInstructions
      ),
=======
      bodySite: getPredefinedValueOrOther(procedure.bodySite, SITES),
      otherBodySite: getPredefinedValueIfOther(procedure.bodySite, SITES),
      bodySide: procedure.bodySide,
      technique: procedure.technique,
      suppliesUsed: getPredefinedValueOrOther(procedure.suppliesUsed, SUPPLIES),
      otherSuppliesUsed: getPredefinedValueIfOther(procedure.suppliesUsed, SUPPLIES),
      procedureDetails: procedure.procedureDetails,
      specimenSent: procedure.specimenSent,
      complications: getPredefinedValueOrOther(procedure.complications, COMPLICATIONS),
      otherComplications: getPredefinedValueIfOther(procedure.complications, COMPLICATIONS),
      patientResponse: procedure.patientResponse,
      postInstructions: getPredefinedValueOrOther(procedure.postInstructions, POST_PROCEDURE_INSTRUCTIONS),
      otherPostInstructions: getPredefinedValueIfOther(procedure.postInstructions, POST_PROCEDURE_INSTRUCTIONS),
>>>>>>> 40369dd6
      timeSpent: procedure.timeSpent,
      documentedBy: procedure.documentedBy,
      consentObtained: procedure.consentObtained,
    });
    setInitialValuesSet(true);
  }, [procedureId, chartData?.procedures, setState, initialValuesSet, isSelectOptionsLoading, selectOptions]);

  const onCancel = (): void => {
    navigate(`/in-person/${appointmentId}/${ROUTER_PATH.PROCEDURES}`);
  };

  const onSave = async (): Promise<void> => {
    setSaveInProgress(true);
    try {
      const saveCptAndDiagnosesResponse = await saveChartData({
        cptCodes: state.cptCodes?.filter((cptCode) => cptCode.resourceId == null) ?? [],
        diagnosis: state.diagnoses?.filter((diagnosis) => diagnosis.resourceId == null) ?? [],
      });
      const savedCptCodes = saveCptAndDiagnosesResponse.chartData?.cptCodes;
      if (savedCptCodes) {
        setPartialChartData({
          cptCodes: [...chartCptCodes, ...savedCptCodes],
        });
      }
      const savedDiagnoses = saveCptAndDiagnosesResponse.chartData?.diagnosis;
      if (savedDiagnoses) {
        setPartialChartData({
          diagnosis: [...chartDiagnoses, ...savedDiagnoses],
        });
      }
      const cptCodesToUse = [
        ...(savedCptCodes ?? []),
        ...(state.cptCodes?.filter((cptCode) => cptCode.resourceId != null) ?? []),
      ];
      const diagnosesToUse = [
        ...(savedDiagnoses ?? []),
        ...(state.diagnoses?.filter((diagnosis) => diagnosis.resourceId != null) ?? []),
      ];
      const saveProcedureResponse = await saveChartData({
        procedures: [
          {
            resourceId: procedureId,
            procedureType: state.procedureType,
            cptCodes: cptCodesToUse,
            diagnoses: diagnosesToUse,
            procedureDateTime: state.procedureDate
              ?.set({ hour: state.procedureTime?.hour, minute: state.procedureTime?.minute })
              ?.toUTC()
              ?.toString(),
            documentedDateTime: DateTime.now().toUTC().toString(),
            performerType: state.performerType,
            medicationUsed: state.medicationUsed,
            bodySite: state.bodySite !== OTHER ? state.bodySite : state.otherBodySite,
            bodySide: state.bodySide,
            technique: state.technique,
            suppliesUsed: state.suppliesUsed !== OTHER ? state.suppliesUsed : state.otherSuppliesUsed,
            procedureDetails: state.procedureDetails,
            specimenSent: state.specimenSent,
            complications: state.complications !== OTHER ? state.complications : state.otherComplications,
            patientResponse: state.patientResponse,
            postInstructions: state.postInstructions !== OTHER ? state.postInstructions : state.otherPostInstructions,
            timeSpent: state.timeSpent,
            documentedBy: state.documentedBy,
            consentObtained: state.consentObtained,
          },
        ],
      });
      const oldProcedure = chartData?.procedures?.find((procedure) => procedure.resourceId === procedureId);
      if (oldProcedure != null) {
        await deleteChartData({
          cptCodes: oldProcedure.cptCodes?.filter(
            (cptCode) => cptCodesToUse.find((cptCodeToUse) => cptCodeToUse.resourceId == cptCode.resourceId) == null
          ),
          diagnosis: oldProcedure.diagnoses?.filter(
            (diagnosis) =>
              diagnosesToUse.find((diagnosisToUse) => diagnosisToUse.resourceId == diagnosis.resourceId) == null
          ),
        });
      }
      const savedProcedure = saveProcedureResponse.chartData?.procedures?.[0];
      if (savedProcedure) {
        setPartialChartData({
          procedures: [
            ...chartProcedures.filter((procedure) => procedure.resourceId !== procedureId),
            {
              ...savedProcedure,
              cptCodes: cptCodesToUse,
              diagnoses: diagnosesToUse,
            },
          ],
        });
      }
      setSaveInProgress(false);
      enqueueSnackbar('Procedure saved!', { variant: 'success' });
      navigate(`/in-person/${appointmentId}/${ROUTER_PATH.PROCEDURES}`);
    } catch {
      setSaveInProgress(false);
      enqueueSnackbar('An error has occurred while saving procedure. Please try again.', { variant: 'error' });
    }
  };

  const [debouncedSearchTerm, setDebouncedSearchTerm] = useState('');
  const { isFetching: isSearching, data } = useGetIcd10Search({ search: debouncedSearchTerm, sabs: 'CPT' });
  const cptSearchOptions = data?.codes || [];
  const { debounce } = useDebounce(800);
  const debouncedHandleInputChange = (data: string): void => {
    debounce(() => {
      setDebouncedSearchTerm(data);
    });
  };

  const cptWidget = (): ReactElement => {
    return (
      <>
        <Autocomplete
          fullWidth
          blurOnSelect
          options={cptSearchOptions}
          filterOptions={(x) => x}
          noOptionsText={
            debouncedSearchTerm && cptSearchOptions.length === 0
              ? 'Nothing found for this search criteria'
              : 'Start typing to load results'
          }
          autoComplete
          includeInputInList
          disableClearable
          value={null as unknown as undefined}
          isOptionEqualToValue={(option, value) => value.code === option.code}
          loading={isSearching}
          onChange={(_e: unknown, data: CPTCodeDTO | null) => {
            updateState((state) => {
              if (data != null) {
                state.cptCodes = [...(state.cptCodes ?? []), data];
              }
            });
          }}
          getOptionLabel={(option) => (typeof option === 'string' ? option : `${option.code} ${option.display}`)}
          renderInput={(params) => (
            <TextField
              {...params}
              size="small"
              label="CPT code"
              placeholder="Search CPT code"
              onChange={(e) => debouncedHandleInputChange(e.target.value)}
            />
          )}
          disabled={isReadOnly}
        />
        <ActionsList
          data={state.cptCodes ?? []}
          getKey={(value, index) => value.resourceId || index}
          renderItem={(value) => (
            <Typography>
              {value.code} {value.display}
            </Typography>
          )}
          renderActions={(value) =>
            !isReadOnly ? (
              <DeleteIconButton
                onClick={() =>
                  updateState(
                    (state) => (state.cptCodes = state.cptCodes?.filter((cptCode) => cptCode.code != value.code))
                  )
                }
              />
            ) : undefined
          }
          divider
        />
      </>
    );
  };

  const diagnosesWidget = (): ReactElement => {
    return (
      <>
        <DiagnosesField
          label="Dx"
          onChange={(value: IcdSearchResponse['codes'][number]): void => {
            const preparedValue = { ...value, isPrimary: false };
            updateState((state) => {
              state.diagnoses = [...(state.diagnoses ?? []), preparedValue];
            });
          }}
          disableForPrimary={false}
          disabled={isReadOnly}
        />
        <Box sx={{ display: 'flex', flexDirection: 'column', gap: 1 }}>
          <ActionsList
            data={state.diagnoses ?? []}
            getKey={(value, index) => value.resourceId || index}
            renderItem={(value) => (
              <Typography>
                {value.display} {value.code}
              </Typography>
            )}
            renderActions={(value) =>
              !isReadOnly ? (
                <DeleteIconButton
                  onClick={() =>
                    updateState(
                      (state) =>
                        (state.diagnoses = state.diagnoses?.filter((diagnosis) => diagnosis.code != value.code))
                    )
                  }
                />
              ) : undefined
            }
            divider
          />
        </Box>
      </>
    );
  };

  const dropdown = (
    label: string,
    options: string[] | undefined,
    value: string | undefined,
    stateMutator: (value: string, state: PageState) => void
  ): ReactElement => {
    return (
      <FormControl fullWidth sx={{ backgroundColor: 'white' }} size="small" disabled={isReadOnly}>
        <InputLabel id={label}>{label}</InputLabel>
        <Select
          label={label}
          labelId={label}
          variant="outlined"
          value={value ?? ''}
          onChange={(e) => updateState((state) => stateMutator(e.target.value, state))}
        >
          {(options ?? []).map((option) => {
            return (
              <MenuItem key={option} value={option}>
                <Typography color="textPrimary" sx={{ fontSize: '16px' }}>
                  {option}
                </Typography>
              </MenuItem>
            );
          })}
        </Select>
      </FormControl>
    );
  };

  const otherTextInput = (
    parentLabel: string,
    parentValue: string | undefined,
    value: string | undefined,
    stateMutator: (value: string, state: PageState) => void
  ): ReactElement => {
    if (parentValue !== 'Other') {
      return <></>;
    }
    return (
      <TextField
        label={'Other ' + parentLabel.toLocaleLowerCase()}
        size="small"
        value={value ?? ''}
        onChange={(e: any) => updateState((state) => stateMutator(e.target.value, state))}
        disabled={isReadOnly}
      />
    );
  };

  const radio = (
    label: string,
    options: string[],
    value: string | undefined,
    stateMutator: (value: string, state: PageState) => void,
    error = false
  ): ReactElement => {
    return (
      <FormControl error={error} disabled={isReadOnly}>
        <FormLabel id={label}>{label}</FormLabel>
        <RadioGroup
          row
          aria-labelledby={label}
          onChange={(e) => updateState((state) => stateMutator(e.target.value, state))}
          value={value ?? ''}
        >
          {options.map((option) => {
            return <FormControlLabel key={option} value={option} control={<Radio />} label={option} />;
          })}
        </RadioGroup>
        {error ? <FormHelperText>{REQUIRED_FIELD_ERROR_MESSAGE}</FormHelperText> : undefined}
      </FormControl>
    );
  };

  return (
    <>
      <Stack spacing={1}>
        <PageTitle label="Document Procedure" showIntakeNotesButton={false} />
        <AccordionCard>
          <Stack spacing={2} style={{ padding: '24px' }}>
            <Box style={{ display: 'flex', alignItems: 'center' }}>
              <Checkbox
                checked={state.consentObtained ?? false}
                onChange={(_e: any, checked: boolean) => updateState((state) => (state.consentObtained = checked))}
                disabled={isReadOnly}
              />
              <Typography>
                I have obtained the{' '}
                <Link target="_blank" to={`/consent_procedure.pdf`} style={{ color: theme.palette.primary.main }}>
                  Consent for Procedure
                </Link>
              </Typography>
            </Box>
            <Typography style={{ marginTop: '16px', color: '#0F347C', fontSize: '16px', fontWeight: '500' }}>
              Procedure Type & CPT Code
            </Typography>
            {dropdown(
              'Procedure type',
              selectOptions?.procedureTypes.map((procedureType) => procedureType.name),
              state.procedureType,
              (value, state) => {
                state.procedureType = value;
                const cpt = selectOptions?.procedureTypes.find((procedureType) => procedureType.name === value)?.cpt;
                if (cpt != null) {
                  state.cptCodes = [cpt];
                } else {
                  state.cptCodes = [];
                }
              }
            )}
            {cptWidget()}
            <Typography style={{ marginTop: '8px', color: '#0F347C', fontSize: '16px', fontWeight: '500' }}>
              Dx
            </Typography>
            {diagnosesWidget()}
            <Typography style={{ marginTop: '8px', color: '#0F347C', fontSize: '16px', fontWeight: '500' }}>
              Procedure Details
            </Typography>
            <Stack direction="row" spacing={2}>
              <LocalizationProvider dateAdapter={AdapterLuxon}>
                <DatePicker
                  label="Date of the procedure"
                  slotProps={{
                    textField: {
                      InputLabelProps: { shrink: true },
                      InputProps: { size: 'small', placeholder: 'MM/DD/YYYY' },
                    },
                  }}
                  value={state.procedureDate}
                  onChange={(date: DateTime | null, _e: any) => updateState((state) => (state.procedureDate = date))}
                  disabled={isReadOnly}
                />
              </LocalizationProvider>
              <LocalizationProvider dateAdapter={AdapterLuxon}>
                <TimePicker
                  label="Time of the procedure"
                  slotProps={{
                    textField: {
                      InputLabelProps: { shrink: true },
                      InputProps: { size: 'small' },
                    },
                  }}
                  value={state.procedureTime}
                  onChange={(time: DateTime | null, _e: any) => updateState((state) => (state.procedureTime = time))}
                  disabled={isReadOnly}
                />
              </LocalizationProvider>
            </Stack>
            {radio('Performed by', PERFORMED_BY, state.performerType, (value, state) => (state.performerType = value))}
            <InfoAlert text="Please include body part including laterality, type and quantity anesthesia used, specific materials (type and quantity) used, technique, findings, complications, specimen sent, and after-procedure status." />
            {dropdown(
              'Anaesthesia / medication used',
              selectOptions?.medicationsUsed,
              state.medicationUsed,
              (value, state) => (state.medicationUsed = value)
            )}
            {dropdown('Site/location', selectOptions?.bodySites, state.bodySite, (value, state) => {
              state.bodySite = value;
              state.otherBodySite = undefined;
            })}
            {otherTextInput(
              'Site/location',
              state.bodySite,
              state.otherBodySite,
              (value, state) => (state.otherBodySite = value)
            )}
            {dropdown(
              'Side of body',
              selectOptions?.bodySides,
              state.bodySide,
              (value, state) => (state.bodySide = value)
            )}
            {dropdown(
              'Technique',
              selectOptions?.techniques,
              state.technique,
              (value, state) => (state.technique = value)
            )}
            {dropdown('Instruments / supplies used', selectOptions?.supplies, state.suppliesUsed, (value, state) => {
              state.suppliesUsed = value;
              state.otherSuppliesUsed = undefined;
            })}
            {otherTextInput(
              'Instruments / supplies used',
              state.suppliesUsed,
              state.otherSuppliesUsed,
              (value, state) => (state.otherSuppliesUsed = value)
            )}
            <TextField
              label="Procedure details"
              multiline
              rows={4}
              value={state.procedureDetails ?? ''}
              onChange={(e: any) => updateState((state) => (state.procedureDetails = e.target.value))}
              disabled={isReadOnly}
            />
            {radio(
              'Specimen sent',
              SPECIMEN_SENT,
              state.specimenSent != null ? (state.specimenSent ? 'Yes' : 'No') : undefined,
              (value, state) => (state.specimenSent = value === 'Yes')
            )}
            {dropdown('Complications', selectOptions?.complications, state.complications, (value, state) => {
              state.complications = value;
              state.otherComplications = undefined;
            })}
            {otherTextInput(
              'Complications',
              state.complications,
              state.otherComplications,
              (value, state) => (state.otherComplications = value)
            )}
            {dropdown(
              'Patient response',
              selectOptions?.patientResponses,
              state.patientResponse,
              (value, state) => (state.patientResponse = value)
            )}
            {dropdown(
              'Post-procedure Instructions',
              selectOptions?.postProcedureInstructions,
              state.postInstructions,
              (value, state) => {
                state.postInstructions = value;
                state.otherPostInstructions = undefined;
              }
            )}
            {otherTextInput(
              'Post-procedure Instructions',
              state.postInstructions,
              state.otherPostInstructions,
              (value, state) => (state.otherPostInstructions = value)
            )}
            {dropdown(
              'Time spent',
              selectOptions?.timeSpent,
              state.timeSpent,
              (value, state) => (state.timeSpent = value)
            )}
            {radio('Documented by', DOCUMENTED_BY, state.documentedBy, (value, state) => (state.documentedBy = value))}
            <Divider orientation="horizontal" />
            <Box style={{ display: 'flex', justifyContent: 'space-between' }}>
              <RoundedButton color="primary" onClick={onCancel}>
                Cancel
              </RoundedButton>
              <RoundedButton color="primary" variant="contained" disabled={isReadOnly} onClick={onSave}>
                Save
              </RoundedButton>
            </Box>
          </Stack>
        </AccordionCard>
      </Stack>
      <Backdrop sx={(theme) => ({ color: '#fff', zIndex: theme.zIndex.drawer + 1 })} open={saveInProgress}>
        <CircularProgress color="inherit" />
      </Backdrop>
    </>
  );
}

<<<<<<< HEAD
function getValueForOtherable(value: string | undefined, predefinedValues: string[] | undefined): string | undefined {
  if (value != null && predefinedValues?.includes(value)) {
=======
function getPredefinedValueOrOther(value: string | undefined, predefinedValues: string[]): string | undefined {
  if (value != null && predefinedValues.includes(value)) {
>>>>>>> 40369dd6
    return value;
  }
  return value != null ? OTHER : undefined;
}

<<<<<<< HEAD
function getOtherValueForOtherable(
  value: string | undefined,
  predefinedValues: string[] | undefined
): string | undefined {
  if (value != null && !predefinedValues?.includes(value)) {
=======
function getPredefinedValueIfOther(value: string | undefined, predefinedValues: string[]): string | undefined {
  if (value != null && !predefinedValues.includes(value)) {
>>>>>>> 40369dd6
    return value;
  }
  return undefined;
}

function useSelectOptions(oystehr: Oystehr | undefined): UseQueryResult<SelectOptions, never> {
  return useQuery(
    ['procedures-new-dropdown-options'],
    async () => {
      if (oystehr == null) {
        return [];
      }
      const valueSets = (
        await oystehr.fhir.search<ValueSet>({
          resourceType: 'ValueSet',
          params: [
            {
              name: 'url',
              value: [
                PROCEDURE_TYPES_VALUE_SET_URL,
                MEDICATIONS_USED_VALUE_SET_URL,
                BODY_SITES_VALUE_SET_URL,
                BODY_SIDES_VALUE_SET_URL,
                TECHNIQUES_VALUE_SET_URL,
                SUPPLIES_VALUE_SET_URL,
                COMPLICATIONS_VALUE_SET_URL,
                PATIENT_RESPONSES_VALUE_SET_URL,
                POST_PROCEDURE_INSTRUCTIONS_VALUE_SET_URL,
                TIME_SPENT_VALUE_SET_URL,
              ].join(','),
            },
          ],
        })
      ).unbundle();
      return {
        procedureTypes: getProcedureTypes(valueSets),
        medicationsUsed: getValueSetValues(MEDICATIONS_USED_VALUE_SET_URL, valueSets),
        bodySites: getValueSetValues(BODY_SITES_VALUE_SET_URL, valueSets),
        bodySides: getValueSetValues(BODY_SIDES_VALUE_SET_URL, valueSets),
        techniques: getValueSetValues(TECHNIQUES_VALUE_SET_URL, valueSets),
        supplies: getValueSetValues(SUPPLIES_VALUE_SET_URL, valueSets),
        complications: getValueSetValues(COMPLICATIONS_VALUE_SET_URL, valueSets),
        patientResponses: getValueSetValues(PATIENT_RESPONSES_VALUE_SET_URL, valueSets),
        postProcedureInstructions: getValueSetValues(POST_PROCEDURE_INSTRUCTIONS_VALUE_SET_URL, valueSets),
        timeSpent: getValueSetValues(TIME_SPENT_VALUE_SET_URL, valueSets),
      };
    },
    {
      onError: (_err) => {
        return [];
      },
      keepPreviousData: true,
      staleTime: QUERY_STALE_TIME,
    }
  );
}

function getValueSetValues(valueSetUrl: string, valueSets: ValueSet[] | undefined): string[] {
  const valueSet = valueSets?.find((valueSet) => valueSet.url === valueSetUrl);
  return valueSet?.expansion?.contains?.flatMap((item) => (item.display != null ? [item.display] : [])) ?? [];
}

function getProcedureTypes(valueSets: ValueSet[] | undefined): ProcedureType[] {
  const valueSet = valueSets?.find((valueSet) => valueSet.url === PROCEDURE_TYPES_VALUE_SET_URL);
  return (
    valueSet?.expansion?.contains?.flatMap((item) => {
      const name = item.display;
      if (name == null) {
        return [];
      }
      const cptCodeableConcept = item.extension?.find((extension) => extension.url === PROCEDURE_TYPE_CPT_EXTENSION_URL)
        ?.valueCodeableConcept;
      const cptCode = cptCodeableConcept?.coding?.[0].code;
      const cptDisplay = cptCodeableConcept?.coding?.[0].display;
      const cpt = cptCode != null && cptDisplay != null ? { code: cptCode, display: cptDisplay } : undefined;
      return [{ name, cpt }];
    }) ?? []
  );
}<|MERGE_RESOLUTION|>--- conflicted
+++ resolved
@@ -67,67 +67,6 @@
 import { useFeatureFlags } from '../context/featureFlags';
 
 const OTHER = 'Other';
-<<<<<<< HEAD
-=======
-const PROCEDURE_TYPES = [
-  'Laceration Repair (Suturing/Stapling)',
-  'Wound Care / Dressing Change',
-  'Splint Application / Immobilization',
-  'Incision and Drainage (I&D) of Abscess',
-  'Reduction of Nursemaid’s Elbow',
-  'Burn Treatment / Dressing',
-  'Foreign Body Removal (Skin, Ear, Nose, Eye)',
-  'Nail Trephination (Subungual Hematoma Drainage)',
-  'Tick or Insect Removal',
-  'Staple or Suture Removal',
-  'Intravenous (IV) Catheter Placement',
-  'IV Fluid Administration',
-  'Intramuscular (IM) Medication Injection',
-  'Nebulizer Treatment (e.g., Albuterol)',
-  'Oral Rehydration / Medication Administration (including challenge doses)',
-  'Wart Treatment (Cryotherapy with Liquid Nitrogen',
-  'Urinary Catheterization',
-  'Ear Lavage / Cerumen Removal',
-  'Nasal Packing (Epistaxis Control)',
-  'Eye Irrigation or Eye Foreign Body Removal',
-  'Nasal Lavage (schnozzle)',
-  'EKG',
-];
-const PRE_POPULATED_CPT_CODE: Record<string, CPTCodeDTO> = {
-  'Nebulizer Treatment (e.g., Albuterol)': {
-    code: '94640',
-    display:
-      // cSpell:disable-next IPPB
-      'Pressurized or non-pressurized inhalation treatment for acute airway obstruction for therapeutic purposes and/or for diagnostic purposes such as sputum induction with an aerosol generator, nebulizer, metered dose inhaler or intermittent positive pressure breathing (IPPB) device',
-  },
-  'Wart Treatment (Cryotherapy with Liquid Nitrogen': {
-    code: '17110',
-    display:
-      'Destruction (eg, laser surgery, electrosurgery, cryosurgery, chemosurgery, surgical curettement), of benign lesions other than skin tags or cutaneous vascular proliferative lesions; up to 14 lesions',
-  },
-  'Nail Trephination (Subungual Hematoma Drainage)': {
-    code: '11740',
-    display: 'Evacuation of subungual hematoma',
-  },
-  'Tick or Insect Removal': {
-    code: '10120',
-    display: 'Incision and removal of foreign body, subcutaneous tissues; simple',
-  },
-  'Nasal Packing (Epistaxis Control)': {
-    code: '30901',
-    display: 'Control nasal hemorrhage, anterior, simple (limited cautery and/or packing) any method',
-  },
-  EKG: {
-    code: '93000',
-    display: 'Electrocardiogram, routine ECG with at least 12 leads; with interpretation and report',
-  },
-  'Intramuscular (IM) Medication Injection': {
-    code: '96372',
-    display:
-      'Therapeutic, prophylactic, or diagnostic injection (specify substance or drug); subcutaneous or intramuscular',
-  },
-};
->>>>>>> 40369dd6
 const PERFORMED_BY = ['Clinical support staff', 'Provider', 'Both'];
 const SPECIMEN_SENT = ['Yes', 'No'];
 const DOCUMENTED_BY = ['Provider', 'Clinical support staff'];
@@ -233,9 +172,10 @@
       procedureTime: procedureDateTime,
       performerType: procedure.performerType,
       medicationUsed: procedure.medicationUsed,
-<<<<<<< HEAD
       bodySite: getValueForOtherable(procedure.bodySite, selectOptions?.bodySites),
       otherBodySite: getOtherValueForOtherable(procedure.bodySite, selectOptions?.bodySites),
+      bodySite: getPredefinedValueOrOther(procedure.bodySite, SITES),
+      otherBodySite: getPredefinedValueIfOther(procedure.bodySite, SITES),
       bodySide: procedure.bodySide,
       technique: procedure.technique,
       suppliesUsed: getValueForOtherable(procedure.suppliesUsed, selectOptions?.supplies),
@@ -250,21 +190,6 @@
         procedure.postInstructions,
         selectOptions?.postProcedureInstructions
       ),
-=======
-      bodySite: getPredefinedValueOrOther(procedure.bodySite, SITES),
-      otherBodySite: getPredefinedValueIfOther(procedure.bodySite, SITES),
-      bodySide: procedure.bodySide,
-      technique: procedure.technique,
-      suppliesUsed: getPredefinedValueOrOther(procedure.suppliesUsed, SUPPLIES),
-      otherSuppliesUsed: getPredefinedValueIfOther(procedure.suppliesUsed, SUPPLIES),
-      procedureDetails: procedure.procedureDetails,
-      specimenSent: procedure.specimenSent,
-      complications: getPredefinedValueOrOther(procedure.complications, COMPLICATIONS),
-      otherComplications: getPredefinedValueIfOther(procedure.complications, COMPLICATIONS),
-      patientResponse: procedure.patientResponse,
-      postInstructions: getPredefinedValueOrOther(procedure.postInstructions, POST_PROCEDURE_INSTRUCTIONS),
-      otherPostInstructions: getPredefinedValueIfOther(procedure.postInstructions, POST_PROCEDURE_INSTRUCTIONS),
->>>>>>> 40369dd6
       timeSpent: procedure.timeSpent,
       documentedBy: procedure.documentedBy,
       consentObtained: procedure.consentObtained,
@@ -741,28 +666,18 @@
   );
 }
 
-<<<<<<< HEAD
 function getValueForOtherable(value: string | undefined, predefinedValues: string[] | undefined): string | undefined {
   if (value != null && predefinedValues?.includes(value)) {
-=======
-function getPredefinedValueOrOther(value: string | undefined, predefinedValues: string[]): string | undefined {
-  if (value != null && predefinedValues.includes(value)) {
->>>>>>> 40369dd6
     return value;
   }
   return value != null ? OTHER : undefined;
 }
 
-<<<<<<< HEAD
 function getOtherValueForOtherable(
   value: string | undefined,
   predefinedValues: string[] | undefined
 ): string | undefined {
   if (value != null && !predefinedValues?.includes(value)) {
-=======
-function getPredefinedValueIfOther(value: string | undefined, predefinedValues: string[]): string | undefined {
-  if (value != null && !predefinedValues.includes(value)) {
->>>>>>> 40369dd6
     return value;
   }
   return undefined;
