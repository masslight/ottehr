import { ReactElement, useEffect, useMemo, useState } from 'react';
import { PageTitle } from 'src/telemed/components/PageTitle';
import {
  AccordionCard,
  ActionsList,
  DeleteIconButton,
  useAppointmentStore,
  useDebounce,
  useDeleteChartData,
  useGetAppointmentAccessibility,
  useGetIcd10Search,
  useSaveChartData,
} from 'src/telemed';
import { Box, Stack, useTheme } from '@mui/system';
import { DatePicker, LocalizationProvider, TimePicker } from '@mui/x-date-pickers-pro';
import {
  Autocomplete,
  Backdrop,
  Checkbox,
  CircularProgress,
  Divider,
  FormControl,
  FormControlLabel,
  FormHelperText,
  FormLabel,
  InputLabel,
  MenuItem,
  Radio,
  RadioGroup,
  Select,
  TextField,
  Typography,
} from '@mui/material';
import { RoundedButton } from 'src/components/RoundedButton';
import { AdapterLuxon } from '@mui/x-date-pickers/AdapterLuxon';
import {
<<<<<<< HEAD
  BODY_SIDES_VALUE_SET_URL,
  BODY_SITES_VALUE_SET_URL,
  COMPLICATIONS_VALUE_SET_URL,
  CPTCodeDTO,
  DiagnosisDTO,
  getSelectors,
  IcdSearchResponse,
  MEDICATIONS_USED_VALUE_SET_URL,
  PATIENT_RESPONSES_VALUE_SET_URL,
  POST_PROCEDURE_INSTRUCTIONS_VALUE_SET_URL,
  PROCEDURE_TYPES_VALUE_SET_URL,
  REQUIRED_FIELD_ERROR_MESSAGE,
  SUPPLIES_VALUE_SET_URL,
  TECHNIQUES_VALUE_SET_URL,
  TIME_SPENT_VALUE_SET_URL,
=======
  CPTCodeDTO,
  DiagnosisDTO,
  getSelectors,
  getVisitStatus,
  IcdSearchResponse,
  REQUIRED_FIELD_ERROR_MESSAGE,
  TelemedAppointmentStatusEnum,
>>>>>>> 0da39cf8
} from 'utils';
import { DiagnosesField } from 'src/telemed/features/appointment/AssessmentTab';
import { Link, useNavigate, useParams } from 'react-router-dom';
import { ROUTER_PATH } from '../routing/routesCSS';
import { InfoAlert } from '../components/InfoAlert';
import { enqueueSnackbar } from 'notistack';
import { DateTime } from 'luxon';
<<<<<<< HEAD
import { useQuery, UseQueryResult } from 'react-query';
import { useApiClients } from 'src/hooks/useAppClients';
import Oystehr from '@oystehr/sdk';
import { ValueSet } from 'fhir/r4b';
import { QUERY_STALE_TIME } from 'src/constants';
=======
import { useFeatureFlags } from '../context/featureFlags';
>>>>>>> 0da39cf8

const OTHER = 'Other';
/*const PROCEDURE_TYPES = [
  'Laceration Repair (Suturing/Stapling)',
  'Wound Care / Dressing Change',
  'Splint Application / Immobilization',
  'Incision and Drainage (I&D) of Abscess',
  'Reduction of Nursemaid’s Elbow',
  'Burn Treatment / Dressing',
  'Foreign Body Removal (Skin, Ear, Nose, Eye)',
  'Nail Trephination (Subungual Hematoma Drainage)',
  'Tick or Insect Removal',
  'Staple or Suture Removal',
  'Intravenous (IV) Catheter Placement',
  'IV Fluid Administration',
  'Intramuscular (IM) Medication Injection',
  'Nebulizer Treatment (e.g., Albuterol)',
  'Oral Rehydration / Medication Administration (including challenge doses)',
  'Wart Treatment (Cryotherapy with Liquid Nitrogen',
  'Urinary Catheterization',
  'Ear Lavage / Cerumen Removal',
  'Nasal Packing (Epistaxis Control)',
  'Eye Irrigation or Eye Foreign Body Removal',
  'Nasal Lavage (schnozzle)',
<<<<<<< HEAD
];*/
=======
  'EKG',
];
const PRE_POPULATED_CPT_CODE: Record<string, CPTCodeDTO> = {
  'Nebulizer Treatment (e.g., Albuterol)': {
    code: '94640',
    display:
      'Pressurized or nonpressurized inhalation treatment for acute airway obstruction for therapeutic purposes and/or for diagnostic purposes such as sputum induction with an aerosol generator, nebulizer, metered dose inhaler or intermittent positive pressure breathing (IPPB) device',
  },
  'Wart Treatment (Cryotherapy with Liquid Nitrogen': {
    code: '17110',
    display:
      'Destruction (eg, laser surgery, electrosurgery, cryosurgery, chemosurgery, surgical curettement), of benign lesions other than skin tags or cutaneous vascular proliferative lesions; up to 14 lesions',
  },
  'Nail Trephination (Subungual Hematoma Drainage)': {
    code: '11740',
    display: 'Evacuation of subungual hematoma',
  },
  'Tick or Insect Removal': {
    code: '10120',
    display: 'Incision and removal of foreign body, subcutaneous tissues; simple',
  },
  'Nasal Packing (Epistaxis Control)': {
    code: '30901',
    display: 'Control nasal hemorrhage, anterior, simple (limited cautery and/or packing) any method',
  },
  EKG: {
    code: '93000',
    display: 'Electrocardiogram, routine ECG with at least 12 leads; with interpretation and report',
  },
  'Intramuscular (IM) Medication Injection': {
    code: '96372',
    display:
      'Therapeutic, prophylactic, or diagnostic injection (specify substance or drug); subcutaneous or intramuscular',
  },
};
>>>>>>> 0da39cf8
const PERFORMED_BY = ['Clinical support staff', 'Provider', 'Both'];
//const MEDICATIONS_USED = ['None', 'Topical', 'Local', 'Oral', 'IV', 'IM'];
//const SITES = ['Head', 'Face', 'Arm', 'Leg', 'Torso', 'Genital', 'Ear', 'Nose', 'Eye', OTHER];
//const SIDES_OF_BODY = ['Left', 'Right', 'Midline', 'Not Applicable'];
//const TECHNIQUES = ['Sterile', 'Clean', 'Aseptic', 'Field'];
//const SUPPLIES = ['Suture Kit', 'Splint', 'Irrigation Syringe', 'Speculum', 'Forceps', 'IV Kit', OTHER];
const SPECIMEN_SENT = ['Yes', 'No'];
//const COMPLICATIONS = ['None', 'Bleeding', 'Incomplete Removal', 'Allergic Reaction', OTHER];
//const PATIENT_RESPONSES = ['Tolerated Well', 'Mild Distress', 'Severe Distress', 'Improved', 'Stable', 'Worsened'];
//const POST_PROCEDURE_INSTRUCTIONS = ['Wound Care', 'F/U with PCP', 'Return if worsening', OTHER];
//const TIME_SPENT = ['< 5 min', '5-10 min', '10-20 min', '20-30 min', '> 30 min'];
const DOCUMENTED_BY = ['Provider', 'Clinical support staff'];

interface PageState {
  consentObtained?: boolean;
  procedureType?: string;
  cptCodes?: CPTCodeDTO[];
  diagnoses?: DiagnosisDTO[];
  procedureDate?: DateTime | null;
  procedureTime?: DateTime | null;
  performerType?: string;
  medicationUsed?: string;
  bodySite?: string;
  otherBodySite?: string;
  bodySide?: string;
  technique?: string;
  suppliesUsed?: string;
  otherSuppliesUsed?: string;
  procedureDetails?: string;
  specimenSent?: boolean;
  complications?: string;
  otherComplications?: string;
  patientResponse?: string;
  postInstructions?: string;
  otherPostInstructions?: string;
  timeSpent?: string;
  documentedBy?: string;
}

interface SelectOptions {
  procedureTypes: string[];
  medicationsUsed: string[];
  bodySites: string[];
  bodySides: string[];
  techniques: string[];
  supplies: string[];
  complications: string[];
  patientResponses: string[];
  postProcedureInstructions: string[];
  timeSpent: string[];
}

export default function ProceduresNew(): ReactElement {
  const navigate = useNavigate();
  const theme = useTheme();
  const { id: appointmentId, procedureId } = useParams();
<<<<<<< HEAD
  const { oystehr } = useApiClients();
  const { data: selectOptions, isLoading: isSelectOptionsLoading } = useSelectOptions(oystehr);
  const { chartData, setPartialChartData } = getSelectors(useAppointmentStore, ['chartData', 'setPartialChartData']);
=======
  const { chartData, setPartialChartData, appointment, encounter } = getSelectors(useAppointmentStore, [
    'chartData',
    'setPartialChartData',
    'appointment',
    'encounter',
  ]);
  const inPersonStatus = useMemo(() => appointment && getVisitStatus(appointment, encounter), [appointment, encounter]);
  const appointmentAccessibility = useGetAppointmentAccessibility();
  const { css } = useFeatureFlags();
  const isReadOnly = useMemo(() => {
    if (css) {
      return inPersonStatus === 'completed';
    }
    return appointmentAccessibility.status === TelemedAppointmentStatusEnum.complete;
  }, [css, inPersonStatus, appointmentAccessibility.status]);
>>>>>>> 0da39cf8
  const chartCptCodes = chartData?.cptCodes || [];
  const chartDiagnoses = chartData?.diagnosis || [];
  const chartProcedures = chartData?.procedures || [];
  const { mutateAsync: saveChartData } = useSaveChartData();
  const { mutateAsync: deleteChartData } = useDeleteChartData();

  const [state, setState] = useState<PageState>({
    procedureDate: DateTime.now(),
    procedureTime: DateTime.now(),
  });
  const [saveInProgress, setSaveInProgress] = useState<boolean>(false);

  const updateState = (stateMutator: (state: PageState) => void): void => {
    stateMutator(state);
    setState({ ...state });
  };

  const [initialValuesSet, setInitialValuesSet] = useState<boolean>(false);
  useEffect(() => {
    const procedure = chartData?.procedures?.find((procedure) => procedure.resourceId === procedureId);
    if (procedure == null || initialValuesSet || isSelectOptionsLoading) {
      return;
    }
    const procedureDateTime =
      procedure.procedureDateTime != null ? DateTime.fromISO(procedure.procedureDateTime) : undefined;
    setState({
      procedureType: procedure.procedureType,
      cptCodes: procedure.cptCodes,
      diagnoses: procedure.diagnoses,
      procedureDate: procedureDateTime,
      procedureTime: procedureDateTime,
      performerType: procedure.performerType,
      medicationUsed: procedure.medicationUsed,
      bodySite: getValueForOtherable(procedure.bodySite, selectOptions?.bodySites),
      otherBodySite: getOtherValueForOtherable(procedure.bodySite, selectOptions?.bodySites),
      bodySide: procedure.bodySide,
      technique: procedure.technique,
      suppliesUsed: getValueForOtherable(procedure.suppliesUsed, selectOptions?.supplies),
      otherSuppliesUsed: getOtherValueForOtherable(procedure.suppliesUsed, selectOptions?.supplies),
      procedureDetails: procedure.procedureDetails,
      specimenSent: procedure.specimenSent,
      complications: getValueForOtherable(procedure.complications, selectOptions?.complications),
      otherComplications: getOtherValueForOtherable(procedure.complications, selectOptions?.complications),
      patientResponse: procedure.patientResponse,
      postInstructions: getValueForOtherable(procedure.postInstructions, selectOptions?.postProcedureInstructions),
      otherPostInstructions: getOtherValueForOtherable(
        procedure.postInstructions,
        selectOptions?.postProcedureInstructions
      ),
      timeSpent: procedure.timeSpent,
      documentedBy: procedure.documentedBy,
      consentObtained: procedure.consentObtained,
    });
    setInitialValuesSet(true);
  }, [procedureId, chartData?.procedures, setState, initialValuesSet, isSelectOptionsLoading, selectOptions]);

  const onCancel = (): void => {
    navigate(`/in-person/${appointmentId}/${ROUTER_PATH.PROCEDURES}`);
  };

  const onSave = async (): Promise<void> => {
    setSaveInProgress(true);
    try {
      const saveCptAndDiagnosesResponse = await saveChartData({
        cptCodes: state.cptCodes?.filter((cptCode) => cptCode.resourceId == null) ?? [],
        diagnosis: state.diagnoses?.filter((diagnosis) => diagnosis.resourceId == null) ?? [],
      });
      const savedCptCodes = saveCptAndDiagnosesResponse.chartData?.cptCodes;
      if (savedCptCodes) {
        setPartialChartData({
          cptCodes: [...chartCptCodes, ...savedCptCodes],
        });
      }
      const savedDiagnoses = saveCptAndDiagnosesResponse.chartData?.diagnosis;
      if (savedDiagnoses) {
        setPartialChartData({
          diagnosis: [...chartDiagnoses, ...savedDiagnoses],
        });
      }
      const cptCodesToUse = [
        ...(savedCptCodes ?? []),
        ...(state.cptCodes?.filter((cptCode) => cptCode.resourceId != null) ?? []),
      ];
      const diagnosesToUse = [
        ...(savedDiagnoses ?? []),
        ...(state.diagnoses?.filter((diagnosis) => diagnosis.resourceId != null) ?? []),
      ];
      const saveProcdureResponse = await saveChartData({
        procedures: [
          {
            resourceId: procedureId,
            procedureType: state.procedureType,
            cptCodes: cptCodesToUse,
            diagnoses: diagnosesToUse,
            procedureDateTime: state.procedureDate
              ?.set({ hour: state.procedureTime?.hour, minute: state.procedureTime?.minute })
              ?.toUTC()
              ?.toString(),
            documentedDateTime: DateTime.now().toUTC().toString(),
            performerType: state.performerType,
            medicationUsed: state.medicationUsed,
            bodySite: state.bodySite !== OTHER ? state.bodySite : state.otherBodySite,
            bodySide: state.bodySide,
            technique: state.technique,
            suppliesUsed: state.suppliesUsed !== OTHER ? state.suppliesUsed : state.otherSuppliesUsed,
            procedureDetails: state.procedureDetails,
            specimenSent: state.specimenSent,
            complications: state.complications !== OTHER ? state.complications : state.otherComplications,
            patientResponse: state.patientResponse,
            postInstructions: state.postInstructions !== OTHER ? state.postInstructions : state.otherPostInstructions,
            timeSpent: state.timeSpent,
            documentedBy: state.documentedBy,
            consentObtained: state.consentObtained,
          },
        ],
      });
      const oldProcedure = chartData?.procedures?.find((procedure) => procedure.resourceId === procedureId);
      if (oldProcedure != null) {
        await deleteChartData({
          cptCodes: oldProcedure.cptCodes?.filter(
            (cptCode) => cptCodesToUse.find((cptCodeToUse) => cptCodeToUse.resourceId == cptCode.resourceId) == null
          ),
          diagnosis: oldProcedure.diagnoses?.filter(
            (diagnosis) =>
              diagnosesToUse.find((diagnosisToUse) => diagnosisToUse.resourceId == diagnosis.resourceId) == null
          ),
        });
      }
      const savedProcedure = saveProcdureResponse.chartData?.procedures?.[0];
      if (savedProcedure) {
        setPartialChartData({
          procedures: [
            ...chartProcedures.filter((procedure) => procedure.resourceId !== procedureId),
            {
              ...savedProcedure,
              cptCodes: cptCodesToUse,
              diagnoses: diagnosesToUse,
            },
          ],
        });
      }
      setSaveInProgress(false);
      enqueueSnackbar('Procedure saved!', { variant: 'success' });
      navigate(`/in-person/${appointmentId}/${ROUTER_PATH.PROCEDURES}`);
    } catch {
      setSaveInProgress(false);
      enqueueSnackbar('An error has occurred while saving procedure. Please try again.', { variant: 'error' });
    }
  };

  const [debouncedSearchTerm, setDebouncedSearchTerm] = useState('');
  const { isFetching: isSearching, data } = useGetIcd10Search({ search: debouncedSearchTerm, sabs: 'CPT' });
  const cptSearchOptions = data?.codes || [];
  const { debounce } = useDebounce(800);
  const debouncedHandleInputChange = (data: string): void => {
    debounce(() => {
      setDebouncedSearchTerm(data);
    });
  };

  const cptWidget = (): ReactElement => {
    return (
      <>
        <Autocomplete
          fullWidth
          blurOnSelect
          options={cptSearchOptions}
          noOptionsText={
            debouncedSearchTerm && cptSearchOptions.length === 0
              ? 'Nothing found for this search criteria'
              : 'Start typing to load results'
          }
          autoComplete
          includeInputInList
          disableClearable
          value={null as unknown as undefined}
          isOptionEqualToValue={(option, value) => value.code === option.code}
          loading={isSearching}
          onChange={(_e: unknown, data: CPTCodeDTO | null) => {
            updateState((state) => {
              if (data != null) {
                state.cptCodes = [...(state.cptCodes ?? []), data];
              }
            });
          }}
          getOptionLabel={(option) => (typeof option === 'string' ? option : `${option.code} ${option.display}`)}
          renderInput={(params) => (
            <TextField
              {...params}
              size="small"
              label="CPT code"
              placeholder="Search CPT code"
              onChange={(e) => debouncedHandleInputChange(e.target.value)}
            />
          )}
          disabled={isReadOnly}
        />
        <ActionsList
          data={state.cptCodes ?? []}
          getKey={(value, index) => value.resourceId || index}
          renderItem={(value) => (
            <Typography>
              {value.code} {value.display}
            </Typography>
          )}
          renderActions={(value) =>
            !isReadOnly ? (
              <DeleteIconButton
                onClick={() =>
                  updateState(
                    (state) => (state.cptCodes = state.cptCodes?.filter((cptCode) => cptCode.code != value.code))
                  )
                }
              />
            ) : undefined
          }
          divider
        />
      </>
    );
  };

  const diagnosesWidget = (): ReactElement => {
    return (
      <>
        <DiagnosesField
          label="Dx"
          onChange={(value: IcdSearchResponse['codes'][number]): void => {
            const preparedValue = { ...value, isPrimary: false };
            updateState((state) => {
              state.diagnoses = [...(state.diagnoses ?? []), preparedValue];
            });
          }}
          disableForPrimary={false}
          disabled={isReadOnly}
        />
        <Box sx={{ display: 'flex', flexDirection: 'column', gap: 1 }}>
          <ActionsList
            data={state.diagnoses ?? []}
            getKey={(value, index) => value.resourceId || index}
            renderItem={(value) => (
              <Typography>
                {value.display} {value.code}
              </Typography>
            )}
            renderActions={(value) =>
              !isReadOnly ? (
                <DeleteIconButton
                  onClick={() =>
                    updateState(
                      (state) =>
                        (state.diagnoses = state.diagnoses?.filter((diagnosis) => diagnosis.code != value.code))
                    )
                  }
                />
              ) : undefined
            }
            divider
          />
        </Box>
      </>
    );
  };

  const dropdown = (
    label: string,
    options: string[] | undefined,
    value: string | undefined,
    stateMutator: (value: string, state: PageState) => void
  ): ReactElement => {
    return (
      <FormControl fullWidth sx={{ backgroundColor: 'white' }} size="small" disabled={isReadOnly}>
        <InputLabel id={label}>{label}</InputLabel>
        <Select
          label={label}
          labelId={label}
          variant="outlined"
          value={value ?? ''}
          onChange={(e) => updateState((state) => stateMutator(e.target.value, state))}
        >
          {(options ?? []).map((option) => {
            return (
              <MenuItem key={option} value={option}>
                <Typography color="textPrimary" sx={{ fontSize: '16px' }}>
                  {option}
                </Typography>
              </MenuItem>
            );
          })}
        </Select>
      </FormControl>
    );
  };

  const otherTextInput = (
    parentLabel: string,
    parentValue: string | undefined,
    value: string | undefined,
    stateMutator: (value: string, state: PageState) => void
  ): ReactElement => {
    if (parentValue !== 'Other') {
      return <></>;
    }
    return (
      <TextField
        label={'Other ' + parentLabel.toLocaleLowerCase()}
        size="small"
        value={value ?? ''}
        onChange={(e: any) => updateState((state) => stateMutator(e.target.value, state))}
        disabled={isReadOnly}
      />
    );
  };

  const radio = (
    label: string,
    options: string[],
    value: string | undefined,
    stateMutator: (value: string, state: PageState) => void,
    error = false
  ): ReactElement => {
    return (
      <FormControl error={error} disabled={isReadOnly}>
        <FormLabel id={label}>{label}</FormLabel>
        <RadioGroup
          row
          aria-labelledby={label}
          onChange={(e) => updateState((state) => stateMutator(e.target.value, state))}
          value={value ?? ''}
        >
          {options.map((option) => {
            return <FormControlLabel key={option} value={option} control={<Radio />} label={option} />;
          })}
        </RadioGroup>
        {error ? <FormHelperText>{REQUIRED_FIELD_ERROR_MESSAGE}</FormHelperText> : undefined}
      </FormControl>
    );
  };

  return (
    <>
      <Stack spacing={1}>
        <PageTitle label="Document Procedure" showIntakeNotesButton={false} />
        <AccordionCard>
          <Stack spacing={2} style={{ padding: '24px' }}>
            <Box style={{ display: 'flex', alignItems: 'center' }}>
              <Checkbox
                checked={state.consentObtained ?? false}
                onChange={(_e: any, checked: boolean) => updateState((state) => (state.consentObtained = checked))}
                disabled={isReadOnly}
              />
              <Typography>
                I have obtained the{' '}
                <Link target="_blank" to={`/consent_procedure.pdf`} style={{ color: theme.palette.primary.main }}>
                  Consent for Procedure
                </Link>
              </Typography>
            </Box>
            <Typography style={{ marginTop: '16px', color: '#0F347C', fontSize: '16px', fontWeight: '500' }}>
              Procedure Type & CPT Code
            </Typography>
<<<<<<< HEAD
            {dropdown(
              'Procedure type',
              selectOptions?.procedureTypes,
              state.procedureType,
              (value, state) => (state.procedureType = value)
            )}
=======
            {dropdown('Procedure type', PROCEDURE_TYPES, state.procedureType, (value, state) => {
              state.procedureType = value;
              if (PRE_POPULATED_CPT_CODE[value] != null) {
                state.cptCodes = [PRE_POPULATED_CPT_CODE[value]];
              } else {
                state.cptCodes = [];
              }
            })}
>>>>>>> 0da39cf8
            {cptWidget()}
            <Typography style={{ marginTop: '8px', color: '#0F347C', fontSize: '16px', fontWeight: '500' }}>
              Dx
            </Typography>
            {diagnosesWidget()}
            <Typography style={{ marginTop: '8px', color: '#0F347C', fontSize: '16px', fontWeight: '500' }}>
              Procedure Details
            </Typography>
            <Stack direction="row" spacing={2}>
              <LocalizationProvider dateAdapter={AdapterLuxon}>
                <DatePicker
                  label="Date of the procedure"
                  slotProps={{
                    textField: {
                      InputLabelProps: { shrink: true },
                      InputProps: { size: 'small', placeholder: 'MM/DD/YYYY' },
                    },
                  }}
                  value={state.procedureDate}
                  onChange={(date: DateTime | null, _e: any) => updateState((state) => (state.procedureDate = date))}
                  disabled={isReadOnly}
                />
              </LocalizationProvider>
              <LocalizationProvider dateAdapter={AdapterLuxon}>
                <TimePicker
                  label="Time of the procedure"
                  slotProps={{
                    textField: {
                      InputLabelProps: { shrink: true },
                      InputProps: { size: 'small' },
                    },
                  }}
                  value={state.procedureTime}
                  onChange={(time: DateTime | null, _e: any) => updateState((state) => (state.procedureTime = time))}
                  disabled={isReadOnly}
                />
              </LocalizationProvider>
            </Stack>
            {radio('Performed by', PERFORMED_BY, state.performerType, (value, state) => (state.performerType = value))}
            <InfoAlert text="Please include body part including laterality, type and quantity anesthesia used, specific materials (type and quantity) used, technique, findings, complications, specimen sent, and after-procedure status." />
            {dropdown(
              'Anaesthesia / medication used',
              selectOptions?.medicationsUsed,
              state.medicationUsed,
              (value, state) => (state.medicationUsed = value)
            )}
            {dropdown('Site/location', selectOptions?.bodySites, state.bodySite, (value, state) => {
              state.bodySite = value;
              state.otherBodySite = undefined;
            })}
            {otherTextInput(
              'Site/location',
              state.bodySite,
              state.otherBodySite,
              (value, state) => (state.otherBodySite = value)
            )}
            {dropdown(
              'Side of body',
              selectOptions?.bodySides,
              state.bodySide,
              (value, state) => (state.bodySide = value)
            )}
            {dropdown(
              'Technique',
              selectOptions?.techniques,
              state.technique,
              (value, state) => (state.technique = value)
            )}
            {dropdown('Instruments / supplies used', selectOptions?.supplies, state.suppliesUsed, (value, state) => {
              state.suppliesUsed = value;
              state.otherSuppliesUsed = undefined;
            })}
            {otherTextInput(
              'Instruments / supplies used',
              state.suppliesUsed,
              state.otherSuppliesUsed,
              (value, state) => (state.otherSuppliesUsed = value)
            )}
            <TextField
              label="Procedure details"
              multiline
              rows={4}
              value={state.procedureDetails ?? ''}
              onChange={(e: any) => updateState((state) => (state.procedureDetails = e.target.value))}
              disabled={isReadOnly}
            />
            {radio(
              'Specimen sent',
              SPECIMEN_SENT,
              state.specimenSent != null ? (state.specimenSent ? 'Yes' : 'No') : undefined,
              (value, state) => (state.specimenSent = value === 'Yes')
            )}
            {dropdown('Complications', selectOptions?.complications, state.complications, (value, state) => {
              state.complications = value;
              state.otherComplications = undefined;
            })}
            {otherTextInput(
              'Complications',
              state.complications,
              state.otherComplications,
              (value, state) => (state.otherComplications = value)
            )}
            {dropdown(
              'Patient response',
              selectOptions?.patientResponses,
              state.patientResponse,
              (value, state) => (state.patientResponse = value)
            )}
            {dropdown(
              'Post-procedure Instructions',
              selectOptions?.postProcedureInstructions,
              state.postInstructions,
              (value, state) => {
                state.postInstructions = value;
                state.otherPostInstructions = undefined;
              }
            )}
            {otherTextInput(
              'Post-procedure Instructions',
              state.postInstructions,
              state.otherPostInstructions,
              (value, state) => (state.otherPostInstructions = value)
            )}
            {dropdown(
              'Time spent',
              selectOptions?.timeSpent,
              state.timeSpent,
              (value, state) => (state.timeSpent = value)
            )}
            {radio('Documented by', DOCUMENTED_BY, state.documentedBy, (value, state) => (state.documentedBy = value))}
            <Divider orientation="horizontal" />
            <Box style={{ display: 'flex', justifyContent: 'space-between' }}>
              <RoundedButton color="primary" onClick={onCancel}>
                Cancel
              </RoundedButton>
              <RoundedButton color="primary" variant="contained" disabled={isReadOnly} onClick={onSave}>
                Save
              </RoundedButton>
            </Box>
          </Stack>
        </AccordionCard>
      </Stack>
      <Backdrop sx={(theme) => ({ color: '#fff', zIndex: theme.zIndex.drawer + 1 })} open={saveInProgress}>
        <CircularProgress color="inherit" />
      </Backdrop>
    </>
  );
}

function getValueForOtherable(value: string | undefined, predefinedValues: string[] | undefined): string | undefined {
  if (value != null && predefinedValues?.includes(value)) {
    return value;
  }
  return value != null ? OTHER : undefined;
}

function getOtherValueForOtherable(
  value: string | undefined,
  predefinedValues: string[] | undefined
): string | undefined {
  if (value != null && !predefinedValues?.includes(value)) {
    return value;
  }
  return undefined;
}

function useSelectOptions(oystehr: Oystehr | undefined): UseQueryResult<SelectOptions, never> {
  return useQuery(
    ['procedures-new-dropdown-options'],
    async () => {
      if (oystehr == null) {
        return [];
      }
      const valueSets = (
        await oystehr.fhir.search<ValueSet>({
          resourceType: 'ValueSet',
          params: [
            {
              name: 'identifier',
              value: [
                PROCEDURE_TYPES_VALUE_SET_URL,
                MEDICATIONS_USED_VALUE_SET_URL,
                BODY_SITES_VALUE_SET_URL,
                BODY_SIDES_VALUE_SET_URL,
                TECHNIQUES_VALUE_SET_URL,
                SUPPLIES_VALUE_SET_URL,
                COMPLICATIONS_VALUE_SET_URL,
                PATIENT_RESPONSES_VALUE_SET_URL,
                POST_PROCEDURE_INSTRUCTIONS_VALUE_SET_URL,
                TIME_SPENT_VALUE_SET_URL,
              ].join('|'),
            },
          ],
        })
      ).unbundle();
      return {
        procedureTypes: getValueSetValues(PROCEDURE_TYPES_VALUE_SET_URL, valueSets),
        medicationsUsed: getValueSetValues(MEDICATIONS_USED_VALUE_SET_URL, valueSets),
        bodySites: getValueSetValues(BODY_SITES_VALUE_SET_URL, valueSets),
        bodySides: getValueSetValues(BODY_SIDES_VALUE_SET_URL, valueSets),
        techniques: getValueSetValues(TECHNIQUES_VALUE_SET_URL, valueSets),
        supplies: getValueSetValues(SUPPLIES_VALUE_SET_URL, valueSets),
        complications: getValueSetValues(COMPLICATIONS_VALUE_SET_URL, valueSets),
        patientResponses: getValueSetValues(PATIENT_RESPONSES_VALUE_SET_URL, valueSets),
        postProcedureInstructions: getValueSetValues(POST_PROCEDURE_INSTRUCTIONS_VALUE_SET_URL, valueSets),
        timeSpent: getValueSetValues(TIME_SPENT_VALUE_SET_URL, valueSets),
      };
    },
    {
      onError: (_err) => {
        return [];
      },
      keepPreviousData: true,
      staleTime: QUERY_STALE_TIME,
    }
  );
}

function getValueSetValues(identifierSystem: string, valueSets: ValueSet[] | undefined): string[] {
  const valueSet = valueSets?.find(
    (valueSet) => valueSet.identifier?.find((identifier) => identifier.system === identifierSystem) != null
  );
  return valueSet?.expansion?.contains?.flatMap((item) => (item.display != null ? [item.display] : [])) ?? [];
}<|MERGE_RESOLUTION|>--- conflicted
+++ resolved
@@ -34,7 +34,6 @@
 import { RoundedButton } from 'src/components/RoundedButton';
 import { AdapterLuxon } from '@mui/x-date-pickers/AdapterLuxon';
 import {
-<<<<<<< HEAD
   BODY_SIDES_VALUE_SET_URL,
   BODY_SITES_VALUE_SET_URL,
   COMPLICATIONS_VALUE_SET_URL,
@@ -50,15 +49,8 @@
   SUPPLIES_VALUE_SET_URL,
   TECHNIQUES_VALUE_SET_URL,
   TIME_SPENT_VALUE_SET_URL,
-=======
-  CPTCodeDTO,
-  DiagnosisDTO,
-  getSelectors,
   getVisitStatus,
-  IcdSearchResponse,
-  REQUIRED_FIELD_ERROR_MESSAGE,
   TelemedAppointmentStatusEnum,
->>>>>>> 0da39cf8
 } from 'utils';
 import { DiagnosesField } from 'src/telemed/features/appointment/AssessmentTab';
 import { Link, useNavigate, useParams } from 'react-router-dom';
@@ -66,15 +58,12 @@
 import { InfoAlert } from '../components/InfoAlert';
 import { enqueueSnackbar } from 'notistack';
 import { DateTime } from 'luxon';
-<<<<<<< HEAD
 import { useQuery, UseQueryResult } from 'react-query';
 import { useApiClients } from 'src/hooks/useAppClients';
 import Oystehr from '@oystehr/sdk';
 import { ValueSet } from 'fhir/r4b';
 import { QUERY_STALE_TIME } from 'src/constants';
-=======
 import { useFeatureFlags } from '../context/featureFlags';
->>>>>>> 0da39cf8
 
 const OTHER = 'Other';
 /*const PROCEDURE_TYPES = [
@@ -99,11 +88,8 @@
   'Nasal Packing (Epistaxis Control)',
   'Eye Irrigation or Eye Foreign Body Removal',
   'Nasal Lavage (schnozzle)',
-<<<<<<< HEAD
+  'EKG',
 ];*/
-=======
-  'EKG',
-];
 const PRE_POPULATED_CPT_CODE: Record<string, CPTCodeDTO> = {
   'Nebulizer Treatment (e.g., Albuterol)': {
     code: '94640',
@@ -137,7 +123,6 @@
       'Therapeutic, prophylactic, or diagnostic injection (specify substance or drug); subcutaneous or intramuscular',
   },
 };
->>>>>>> 0da39cf8
 const PERFORMED_BY = ['Clinical support staff', 'Provider', 'Both'];
 //const MEDICATIONS_USED = ['None', 'Topical', 'Local', 'Oral', 'IV', 'IM'];
 //const SITES = ['Head', 'Face', 'Arm', 'Leg', 'Torso', 'Genital', 'Ear', 'Nose', 'Eye', OTHER];
@@ -194,11 +179,8 @@
   const navigate = useNavigate();
   const theme = useTheme();
   const { id: appointmentId, procedureId } = useParams();
-<<<<<<< HEAD
   const { oystehr } = useApiClients();
   const { data: selectOptions, isLoading: isSelectOptionsLoading } = useSelectOptions(oystehr);
-  const { chartData, setPartialChartData } = getSelectors(useAppointmentStore, ['chartData', 'setPartialChartData']);
-=======
   const { chartData, setPartialChartData, appointment, encounter } = getSelectors(useAppointmentStore, [
     'chartData',
     'setPartialChartData',
@@ -214,7 +196,6 @@
     }
     return appointmentAccessibility.status === TelemedAppointmentStatusEnum.complete;
   }, [css, inPersonStatus, appointmentAccessibility.status]);
->>>>>>> 0da39cf8
   const chartCptCodes = chartData?.cptCodes || [];
   const chartDiagnoses = chartData?.diagnosis || [];
   const chartProcedures = chartData?.procedures || [];
@@ -576,15 +557,7 @@
             <Typography style={{ marginTop: '16px', color: '#0F347C', fontSize: '16px', fontWeight: '500' }}>
               Procedure Type & CPT Code
             </Typography>
-<<<<<<< HEAD
-            {dropdown(
-              'Procedure type',
-              selectOptions?.procedureTypes,
-              state.procedureType,
-              (value, state) => (state.procedureType = value)
-            )}
-=======
-            {dropdown('Procedure type', PROCEDURE_TYPES, state.procedureType, (value, state) => {
+            {dropdown('Procedure type', selectOptions?.procedureTypes, state.procedureType, (value, state) => {
               state.procedureType = value;
               if (PRE_POPULATED_CPT_CODE[value] != null) {
                 state.cptCodes = [PRE_POPULATED_CPT_CODE[value]];
@@ -592,7 +565,6 @@
                 state.cptCodes = [];
               }
             })}
->>>>>>> 0da39cf8
             {cptWidget()}
             <Typography style={{ marginTop: '8px', color: '#0F347C', fontSize: '16px', fontWeight: '500' }}>
               Dx
