--- conflicted
+++ resolved
@@ -499,11 +499,6 @@
                 </Link>
               </Typography>
             </Box>
-<<<<<<< HEAD
-            <Typography style={{ marginTop: '16px', color: '#0F347C', fontSize: '16px', fontWeight: '500' }}>
-              <TooltipWrapper tooltipProps={CPT_TOOLTIP_PROPS}>Procedure Type & CPT Code</TooltipWrapper>
-            </Typography>
-=======
 
             <Box sx={{ marginTop: '16px', color: '#0F347C' }}>
               <TooltipWrapper tooltipProps={CPT_TOOLTIP_PROPS}>
@@ -513,7 +508,6 @@
               </TooltipWrapper>
             </Box>
 
->>>>>>> 984609a4
             {dropdown(
               'Procedure type',
               selectOptions?.procedureTypes.map((procedureType) => procedureType.name),
