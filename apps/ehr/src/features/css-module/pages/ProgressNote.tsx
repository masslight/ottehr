--- conflicted
+++ resolved
@@ -30,15 +30,6 @@
 }
 
 export const ProgressNote: React.FC<PatientInfoProps> = () => {
-<<<<<<< HEAD
-  const { id: appointmentID } = useParams();
-  const {
-    resources: { appointment },
-    isLoading,
-    error,
-  } = useAppointment(appointmentID);
-=======
->>>>>>> 84d31b11
   const {
     appointment: appointmentResource,
     encounter,
