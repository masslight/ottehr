--- conflicted
+++ resolved
@@ -1,17 +1,7 @@
 import { Box, Stack, Typography } from '@mui/material';
 import React from 'react';
-<<<<<<< HEAD
+import { FEATURE_FLAGS } from '../../../constants/feature-flags';
 import { AccordionCard, DoubleColumnContainer, useAppointmentData, useChartData } from '../../../telemed';
-=======
-import { FEATURE_FLAGS } from '../../../constants/feature-flags';
-import {
-  AccordionCard,
-  DoubleColumnContainer,
-  useAppointmentData,
-  useChartData,
-  useGetAppointmentAccessibility,
-} from '../../../telemed';
->>>>>>> 50aa3ed7
 import { PageTitle } from '../../../telemed/components/PageTitle';
 import { ApplyTemplate, ChiefComplaintCard } from '../../../telemed/features/appointment';
 import {
