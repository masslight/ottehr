import { FEATURE_FLAGS } from '../../../constants/feature-flags';
import { AssessmentCard } from '../../../telemed/features/appointment/AssessmentTab';
import { CreateExternalLabOrder } from '../../external-labs/pages/CreateExternalLabOrder';
import { ExternalLabOrdersListPage } from '../../external-labs/pages/ExternalLabOrdersListPage';
import { OrderDetailsPage } from '../../external-labs/pages/OrderDetails';
import { RouteCSS } from '../context/NavigationContext';
import { Allergies } from '../pages/Allergies';
import { ERX } from '../pages/ERX';
import { Examination } from '../pages/Examination';
import { Hospitalization } from '../pages/Hospitalization';
import { InHouseMedication } from '../pages/InHouseMedication';
import { InHouseOrderEdit } from '../pages/InHouseOrderEdit';
import { InHouseOrderNew } from '../pages/InHouseOrderNew';
import { MedicalConditions } from '../pages/MedicalConditions';
import { Medications } from '../pages/Medications';
import { PatientInfo } from '../pages/PatientInfo';
import { PatientVitals } from '../pages/PatientVitals';
import { Plan } from '../pages/Plan';
import { ProgressNote } from '../pages/ProgressNote';
import { Screening } from '../pages/Screening';
import { SurgicalHistory } from '../pages/SurgicalHistory';
<<<<<<< HEAD
import { AssessmentCard } from '../../../telemed/features/appointment/AssessmentTab';
import { Plan } from '../pages/Plan';
import { Examination } from '../pages/Examination';
import { ERX } from '../pages/ERX';
import { OrderDetailsPage } from '../../external-labs/pages/OrderDetails';
import { CreateExternalLabOrder } from '../../external-labs/pages/CreateExternalLabOrder';
import { ExternalLabOrdersListPage } from '../../external-labs/pages/ExternalLabOrdersListPage';
import { FEATURE_FLAGS } from '../../../constants/feature-flags';
import { OttehrAi } from '../pages/OttehrAi';
=======
>>>>>>> cdc0bcfd

export enum ROUTER_PATH {
  PROGRESS_NOTE = 'progress-note',
  PATIENT_INFO = 'patient-info',
  SCREENING = 'screening-questions',
  VITALS = 'vitals',
  ALLERGIES = 'allergies',
  MEDICATIONS = 'medications',
  MEDICAL_CONDITIONS = 'medical-conditions',
  SURGICAL_HISTORY = 'surgical-history',
  HOSPITALIZATION = 'hospitalization',
  IN_HOUSE_MEDICATION = 'in-house-medication/:tabName',
  IN_HOUSE_ORDER_NEW = 'in-house-medication/order/new',
  IN_HOUSE_ORDER_EDIT = 'in-house-medication/order/edit/:orderId',
  ASSESSMENT = 'assessment',
  EXAMINATION = 'examination',
  PLAN = 'plan',
  ERX = 'erx',
  OTTEHR_AI = 'ottehr-ai',

  EXTERNAL_LAB_ORDER = 'external-lab-orders',
  EXTERNAL_LAB_ORDER_CREATE = `external-lab-orders/create`,
  EXTERNAL_LAB_ORDER_DETAILS = `external-lab-orders/:serviceRequestID/order-details`,
}

export const routesCSS: Record<ROUTER_PATH, RouteCSS> = {
  [ROUTER_PATH.PROGRESS_NOTE]: {
    path: ROUTER_PATH.PROGRESS_NOTE,
    modes: ['provider', 'readonly'],
    element: <ProgressNote />,
    text: 'Progress Note',
    iconKey: 'Progress Note',
  },
  [ROUTER_PATH.OTTEHR_AI]: {
    path: ROUTER_PATH.OTTEHR_AI,
    modes: ['provider', 'readonly'],
    element: <OttehrAi />,
    text: 'Oystehr AI',
    iconKey: 'Oystehr AI',
  },
  [ROUTER_PATH.PATIENT_INFO]: {
    path: ROUTER_PATH.PATIENT_INFO,
    modes: ['intake', 'readonly'],
    element: <PatientInfo />,
    text: 'Patient',
    iconKey: 'Patient',
  },
  [ROUTER_PATH.SCREENING]: {
    path: ROUTER_PATH.SCREENING,
    modes: ['provider', 'intake', 'readonly'],
    element: <Screening />,
    text: 'Screening',
    iconKey: 'Screening Questions',
  },
  [ROUTER_PATH.VITALS]: {
    path: ROUTER_PATH.VITALS,
    modes: ['provider', 'intake', 'readonly'],
    element: <PatientVitals />,
    text: 'Vitals',
    iconKey: 'Vitals',
  },
  [ROUTER_PATH.ALLERGIES]: {
    path: ROUTER_PATH.ALLERGIES,
    modes: ['provider', 'intake', 'readonly'],
    element: <Allergies />,
    text: 'Allergies',
    iconKey: 'Allergies',
  },
  [ROUTER_PATH.MEDICATIONS]: {
    path: ROUTER_PATH.MEDICATIONS,
    modes: ['provider', 'intake', 'readonly'],
    element: <Medications />,
    text: 'Medications',
    iconKey: 'Medications',
  },
  [ROUTER_PATH.MEDICAL_CONDITIONS]: {
    path: ROUTER_PATH.MEDICAL_CONDITIONS,
    modes: ['provider', 'intake', 'readonly'],
    element: <MedicalConditions />,
    text: 'Medical Conditions',
    iconKey: 'Medical Conditions',
  },
  [ROUTER_PATH.SURGICAL_HISTORY]: {
    path: ROUTER_PATH.SURGICAL_HISTORY,
    modes: ['provider', 'intake', 'readonly'],
    element: <SurgicalHistory />,
    text: 'Surgical History',
    iconKey: 'Surgical History',
  },
  [ROUTER_PATH.HOSPITALIZATION]: {
    path: ROUTER_PATH.HOSPITALIZATION,
    modes: ['provider', 'intake', 'readonly'],
    element: <Hospitalization />,
    text: 'Hospitalization',
    iconKey: 'Hospitalization',
  },
  [ROUTER_PATH.IN_HOUSE_MEDICATION]: {
    path: ROUTER_PATH.IN_HOUSE_MEDICATION,
    sidebarPath: 'in-house-medication/mar',
    activeCheckPath: 'in-house-medication',
    modes: ['provider', 'readonly'],
    element: <InHouseMedication />,
    text: 'In-house Medications',
    iconKey: 'Med. Administration',
  },
  [ROUTER_PATH.IN_HOUSE_ORDER_NEW]: {
    path: ROUTER_PATH.IN_HOUSE_ORDER_NEW,
    modes: ['provider', 'readonly'],
    isSkippedInNavigation: true,
    activeCheckPath: 'order/new',
    element: <InHouseOrderNew />,
    text: 'In-house Medications',
    iconKey: 'Med. Administration',
  },
  [ROUTER_PATH.IN_HOUSE_ORDER_EDIT]: {
    path: ROUTER_PATH.IN_HOUSE_ORDER_EDIT,
    modes: ['provider', 'readonly'],
    isSkippedInNavigation: true,
    activeCheckPath: 'order/edit',
    element: <InHouseOrderEdit />,
    text: 'In-house Medications',
    iconKey: 'Med. Administration',
  },
  [ROUTER_PATH.EXTERNAL_LAB_ORDER]: {
    path: ROUTER_PATH.EXTERNAL_LAB_ORDER,
    modes: FEATURE_FLAGS.LAB_ORDERS_ENABLED ? ['provider', 'readonly'] : [],
    element: FEATURE_FLAGS.LAB_ORDERS_ENABLED ? <ExternalLabOrdersListPage /> : null,
    text: 'Labs',
    iconKey: 'External Labs',
  },
  [ROUTER_PATH.EXTERNAL_LAB_ORDER_CREATE]: {
    path: ROUTER_PATH.EXTERNAL_LAB_ORDER_CREATE,
    modes: FEATURE_FLAGS.LAB_ORDERS_ENABLED ? ['provider', 'readonly'] : [],
    isSkippedInNavigation: true,
    element: FEATURE_FLAGS.LAB_ORDERS_ENABLED ? <CreateExternalLabOrder /> : null,
    text: 'Order Lab',
    iconKey: 'External Labs',
  },
  [ROUTER_PATH.EXTERNAL_LAB_ORDER_DETAILS]: {
    path: ROUTER_PATH.EXTERNAL_LAB_ORDER_DETAILS,
    modes: FEATURE_FLAGS.LAB_ORDERS_ENABLED ? ['provider', 'readonly'] : [],
    isSkippedInNavigation: true,
    element: FEATURE_FLAGS.LAB_ORDERS_ENABLED ? <OrderDetailsPage /> : null,
    text: 'Order Details',
    iconKey: 'External Labs',
  },
  [ROUTER_PATH.ERX]: {
    path: ROUTER_PATH.ERX,
    modes: ['provider', 'readonly'],
    element: <ERX />,
    text: 'eRX',
    iconKey: 'eRX',
  },
  [ROUTER_PATH.EXAMINATION]: {
    path: ROUTER_PATH.EXAMINATION,
    modes: ['provider', 'readonly'],
    element: <Examination />,
    text: 'Exam',
    iconKey: 'Stethoscope',
  },
  [ROUTER_PATH.ASSESSMENT]: {
    path: ROUTER_PATH.ASSESSMENT,
    modes: ['provider', 'readonly'],
    element: <AssessmentCard />,
    text: 'Assessment',
    iconKey: 'Prescription',
  },
  [ROUTER_PATH.PLAN]: {
    path: ROUTER_PATH.PLAN,
    modes: ['provider', 'readonly'],
    element: <Plan />,
    text: 'Plan',
    iconKey: 'Lab profile',
  },
};<|MERGE_RESOLUTION|>--- conflicted
+++ resolved
@@ -19,18 +19,7 @@
 import { ProgressNote } from '../pages/ProgressNote';
 import { Screening } from '../pages/Screening';
 import { SurgicalHistory } from '../pages/SurgicalHistory';
-<<<<<<< HEAD
-import { AssessmentCard } from '../../../telemed/features/appointment/AssessmentTab';
-import { Plan } from '../pages/Plan';
-import { Examination } from '../pages/Examination';
-import { ERX } from '../pages/ERX';
-import { OrderDetailsPage } from '../../external-labs/pages/OrderDetails';
-import { CreateExternalLabOrder } from '../../external-labs/pages/CreateExternalLabOrder';
-import { ExternalLabOrdersListPage } from '../../external-labs/pages/ExternalLabOrdersListPage';
-import { FEATURE_FLAGS } from '../../../constants/feature-flags';
 import { OttehrAi } from '../pages/OttehrAi';
-=======
->>>>>>> cdc0bcfd
 
 export enum ROUTER_PATH {
   PROGRESS_NOTE = 'progress-note',
