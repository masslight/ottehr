import { RouteCSS } from '../context/NavigationContext';
import { Allergies } from '../pages/Allergies';
import { InHouseMedication } from '../pages/InHouseMedication';
import { InHouseOrderEdit } from '../pages/InHouseOrderEdit';
import { InHouseOrderNew } from '../pages/InHouseOrderNew';
import { MedicalConditions } from '../pages/MedicalConditions';
import { Medications } from '../pages/Medications';
import { PatientInfo } from '../pages/PatientInfo';
import { PatientVitals } from '../pages/PatientVitals';
import { ProgressNote } from '../pages/ProgressNote';
import { Hospitalization } from '../pages/Hospitalization';
import { Screening } from '../pages/Screening';
import { SurgicalHistory } from '../pages/SurgicalHistory';
import { AssessmentCard } from '../../../telemed/features/appointment/AssessmentTab';
import { Plan } from '../pages/Plan';
import { Examination } from '../pages/Examination';
<<<<<<< HEAD
import { SubmitExternalLabOrders } from '../../external-labs/pages/CreateExternalLabOrder';
import { OrderDetails } from '../../external-labs/pages/OrderDetails';
import { ExternalLabOrdersListPage } from '../../external-labs/pages/ExternalLabOrdersListPage';
=======
import { ERX } from '../pages/ERX';
// import { SubmitExternalLabOrders } from '../../external-labs/pages/SubmitExternalLabOrders';
// import { OrderDetails } from '../../external-labs/pages/OrderDetails';
// import { ExternalLabOrdersListPage } from '../../external-labs/pages/ExternalLabOrdersListPage';
>>>>>>> 084b9ffb

export enum ROUTER_PATH {
  PROGRESS_NOTE = 'progress-note',
  PATIENT_INFO = 'patient-info',
  SCREENING = 'screening-questions',
  VITALS = 'vitals',
  ALLERGIES = 'allergies',
  MEDICATIONS = 'medications',
  MEDICAL_CONDITIONS = 'medical-conditions',
  SURGICAL_HISTORY = 'surgical-history',
  HOSPITALIZATION = 'hospitalization',
  IN_HOUSE_MEDICATION = 'in-house-medication/:tabName',
  IN_HOUSE_ORDER_NEW = 'in-house-medication/order/new',
  IN_HOUSE_ORDER_EDIT = 'in-house-medication/order/edit/:orderId',
  ASSESSMENT = 'assessment',
  EXAMINATION = 'examination',
  PLAN = 'plan',
  ERX = 'erx',

  // TODO: Uncomment after the module is ready
  // ERX = 'erx',
  EXTERNAL_LAB_ORDER = 'external-lab-orders',
  EXTERNAL_LAB_ORDER_CREATE = 'external-lab-orders/create',
  EXTERNAL_LAB_ORDER_DETAILS = 'external-lab-orders/order-details',
}

export const routesCSS: Record<ROUTER_PATH, RouteCSS> = {
  [ROUTER_PATH.PROGRESS_NOTE]: {
    path: ROUTER_PATH.PROGRESS_NOTE,
    modes: ['provider', 'readonly'],
    element: <ProgressNote />,
    text: 'Progress Note',
    iconKey: 'Progress Note',
  },
  [ROUTER_PATH.PATIENT_INFO]: {
    path: ROUTER_PATH.PATIENT_INFO,
    modes: ['intake', 'readonly'],
    element: <PatientInfo />,
    text: 'Patient',
    iconKey: 'Patient',
  },
  [ROUTER_PATH.SCREENING]: {
    path: ROUTER_PATH.SCREENING,
    modes: ['provider', 'intake', 'readonly'],
    element: <Screening />,
    text: 'Screening',
    iconKey: 'Screening Questions',
  },
  [ROUTER_PATH.VITALS]: {
    path: ROUTER_PATH.VITALS,
    modes: ['provider', 'intake', 'readonly'],
    element: <PatientVitals />,
    text: 'Vitals',
    iconKey: 'Vitals',
  },
  [ROUTER_PATH.ALLERGIES]: {
    path: ROUTER_PATH.ALLERGIES,
    modes: ['provider', 'intake', 'readonly'],
    element: <Allergies />,
    text: 'Allergies',
    iconKey: 'Allergies',
  },
  [ROUTER_PATH.MEDICATIONS]: {
    path: ROUTER_PATH.MEDICATIONS,
    modes: ['provider', 'intake', 'readonly'],
    element: <Medications />,
    text: 'Medications',
    iconKey: 'Medications',
  },
  [ROUTER_PATH.MEDICAL_CONDITIONS]: {
    path: ROUTER_PATH.MEDICAL_CONDITIONS,
    modes: ['provider', 'intake', 'readonly'],
    element: <MedicalConditions />,
    text: 'Medical Conditions',
    iconKey: 'Medical Conditions',
  },
  [ROUTER_PATH.SURGICAL_HISTORY]: {
    path: ROUTER_PATH.SURGICAL_HISTORY,
    modes: ['provider', 'intake', 'readonly'],
    element: <SurgicalHistory />,
    text: 'Surgical History',
    iconKey: 'Surgical History',
  },
  [ROUTER_PATH.HOSPITALIZATION]: {
    path: ROUTER_PATH.HOSPITALIZATION,
    modes: ['provider', 'intake', 'readonly'],
    element: <Hospitalization />,
    text: 'Hospitalization',
    iconKey: 'Hospitalization',
  },
  [ROUTER_PATH.IN_HOUSE_MEDICATION]: {
    path: ROUTER_PATH.IN_HOUSE_MEDICATION,
    sidebarPath: 'in-house-medication/mar',
    activeCheckPath: 'in-house-medication',
    modes: ['provider', 'readonly'],
    element: <InHouseMedication />,
    text: 'In-house Medications',
    iconKey: 'Med. Administration',
  },
  [ROUTER_PATH.IN_HOUSE_ORDER_NEW]: {
    path: ROUTER_PATH.IN_HOUSE_ORDER_NEW,
    modes: ['provider', 'readonly'],
    isSkippedInNavigation: true,
    activeCheckPath: 'order/new',
    element: <InHouseOrderNew />,
    text: 'In-house Medications',
    iconKey: 'Med. Administration',
  },
  [ROUTER_PATH.IN_HOUSE_ORDER_EDIT]: {
    path: ROUTER_PATH.IN_HOUSE_ORDER_EDIT,
    modes: ['provider', 'readonly'],
    isSkippedInNavigation: true,
    activeCheckPath: 'order/edit',
    element: <InHouseOrderEdit />,
    text: 'In-house Medications',
    iconKey: 'Med. Administration',
  },
<<<<<<< HEAD
  [ROUTER_PATH.EXTERNAL_LAB_ORDER]: {
    path: ROUTER_PATH.EXTERNAL_LAB_ORDER,
    modes: ['provider', 'readonly'],
    element: <ExternalLabOrdersListPage />,
    text: 'Labs',
    iconKey: 'Send Out Labs',
=======
  [ROUTER_PATH.ERX]: {
    path: ROUTER_PATH.ERX,
    modes: ['provider', 'readonly'],
    element: <ERX />,
    text: 'eRX',
    iconKey: 'eRX',
>>>>>>> 084b9ffb
  },
  [ROUTER_PATH.EXAMINATION]: {
    path: ROUTER_PATH.EXAMINATION,
    modes: ['provider', 'readonly'],
    element: <Examination />,
    text: 'Exam',
    iconKey: 'Stethoscope',
  },
  [ROUTER_PATH.ASSESSMENT]: {
    path: ROUTER_PATH.ASSESSMENT,
    modes: ['provider', 'readonly'],
    element: <AssessmentCard />,
    text: 'Assessment',
    iconKey: 'Prescription',
  },
  [ROUTER_PATH.PLAN]: {
    path: ROUTER_PATH.PLAN,
    modes: ['provider', 'readonly'],
    element: <Plan />,
    text: 'Plan',
    iconKey: 'Lab profile',
  },

  // TODO: Uncomment after the module is ready
<<<<<<< HEAD
  // [ROUTER_PATH.ERX]: {
  //   path: ROUTER_PATH.ERX,
  //   modes: ['provider', 'readonly'],
  //   element: <ERX />,
  //   text: 'eRX',
  //   iconKey: 'eRX',
  // },
  [ROUTER_PATH.EXTERNAL_LAB_ORDER_CREATE]: {
    path: ROUTER_PATH.EXTERNAL_LAB_ORDER_CREATE,
    modes: ['provider', 'readonly'],
    isSkippedInNavigation: true,
    element: <SubmitExternalLabOrders />,
    text: 'Order Lab',
    iconKey: 'Send Out Labs',
  },
  [ROUTER_PATH.EXTERNAL_LAB_ORDER_DETAILS]: {
    path: ROUTER_PATH.EXTERNAL_LAB_ORDER_DETAILS,
    modes: ['provider', 'readonly'],
    isSkippedInNavigation: true,
    element: <OrderDetails />,
    text: 'Order Details',
    iconKey: 'Send Out Labs',
  },
=======
  // [ROUTER_PATH.EXTERNAL_LAB_ORDER]: {
  //   path: ROUTER_PATH.EXTERNAL_LAB_ORDER,
  //   modes: ['provider', 'readonly'],
  //   element: <ExternalLabOrdersListPage />,
  //   text: 'Send Out Labs',
  //   iconKey: 'Send Out Labs',
  // },
  // [ROUTER_PATH.EXTERNAL_LAB_ORDER_CREATE]: {
  //   path: ROUTER_PATH.EXTERNAL_LAB_ORDER_CREATE,
  //   modes: ['provider', 'readonly'],
  //   isSkippedInNavigation: true,
  //   element: <SubmitExternalLabOrders />,
  //   text: 'Order Lab',
  //   iconKey: 'Send Out Labs',
  // },
  // [ROUTER_PATH.EXTERNAL_LAB_ORDER_DETAILS]: {
  //   path: ROUTER_PATH.EXTERNAL_LAB_ORDER_DETAILS,
  //   modes: ['provider', 'readonly'],
  //   isSkippedInNavigation: true,
  //   element: <OrderDetails />,
  //   text: 'Order Details',
  //   iconKey: 'Send Out Labs',
  // },
>>>>>>> 084b9ffb
};<|MERGE_RESOLUTION|>--- conflicted
+++ resolved
@@ -14,16 +14,10 @@
 import { AssessmentCard } from '../../../telemed/features/appointment/AssessmentTab';
 import { Plan } from '../pages/Plan';
 import { Examination } from '../pages/Examination';
-<<<<<<< HEAD
+import { ERX } from '../pages/ERX';
 import { SubmitExternalLabOrders } from '../../external-labs/pages/CreateExternalLabOrder';
 import { OrderDetails } from '../../external-labs/pages/OrderDetails';
 import { ExternalLabOrdersListPage } from '../../external-labs/pages/ExternalLabOrdersListPage';
-=======
-import { ERX } from '../pages/ERX';
-// import { SubmitExternalLabOrders } from '../../external-labs/pages/SubmitExternalLabOrders';
-// import { OrderDetails } from '../../external-labs/pages/OrderDetails';
-// import { ExternalLabOrdersListPage } from '../../external-labs/pages/ExternalLabOrdersListPage';
->>>>>>> 084b9ffb
 
 export enum ROUTER_PATH {
   PROGRESS_NOTE = 'progress-note',
@@ -141,21 +135,19 @@
     text: 'In-house Medications',
     iconKey: 'Med. Administration',
   },
-<<<<<<< HEAD
   [ROUTER_PATH.EXTERNAL_LAB_ORDER]: {
     path: ROUTER_PATH.EXTERNAL_LAB_ORDER,
     modes: ['provider', 'readonly'],
     element: <ExternalLabOrdersListPage />,
     text: 'Labs',
     iconKey: 'Send Out Labs',
-=======
+  },
   [ROUTER_PATH.ERX]: {
     path: ROUTER_PATH.ERX,
     modes: ['provider', 'readonly'],
     element: <ERX />,
     text: 'eRX',
     iconKey: 'eRX',
->>>>>>> 084b9ffb
   },
   [ROUTER_PATH.EXAMINATION]: {
     path: ROUTER_PATH.EXAMINATION,
@@ -179,15 +171,6 @@
     iconKey: 'Lab profile',
   },
 
-  // TODO: Uncomment after the module is ready
-<<<<<<< HEAD
-  // [ROUTER_PATH.ERX]: {
-  //   path: ROUTER_PATH.ERX,
-  //   modes: ['provider', 'readonly'],
-  //   element: <ERX />,
-  //   text: 'eRX',
-  //   iconKey: 'eRX',
-  // },
   [ROUTER_PATH.EXTERNAL_LAB_ORDER_CREATE]: {
     path: ROUTER_PATH.EXTERNAL_LAB_ORDER_CREATE,
     modes: ['provider', 'readonly'],
@@ -204,29 +187,4 @@
     text: 'Order Details',
     iconKey: 'Send Out Labs',
   },
-=======
-  // [ROUTER_PATH.EXTERNAL_LAB_ORDER]: {
-  //   path: ROUTER_PATH.EXTERNAL_LAB_ORDER,
-  //   modes: ['provider', 'readonly'],
-  //   element: <ExternalLabOrdersListPage />,
-  //   text: 'Send Out Labs',
-  //   iconKey: 'Send Out Labs',
-  // },
-  // [ROUTER_PATH.EXTERNAL_LAB_ORDER_CREATE]: {
-  //   path: ROUTER_PATH.EXTERNAL_LAB_ORDER_CREATE,
-  //   modes: ['provider', 'readonly'],
-  //   isSkippedInNavigation: true,
-  //   element: <SubmitExternalLabOrders />,
-  //   text: 'Order Lab',
-  //   iconKey: 'Send Out Labs',
-  // },
-  // [ROUTER_PATH.EXTERNAL_LAB_ORDER_DETAILS]: {
-  //   path: ROUTER_PATH.EXTERNAL_LAB_ORDER_DETAILS,
-  //   modes: ['provider', 'readonly'],
-  //   isSkippedInNavigation: true,
-  //   element: <OrderDetails />,
-  //   text: 'Order Details',
-  //   iconKey: 'Send Out Labs',
-  // },
->>>>>>> 084b9ffb
 };