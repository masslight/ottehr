--- conflicted
+++ resolved
@@ -19,13 +19,8 @@
     formState: { errors },
   } = useFormContext();
 
-<<<<<<< HEAD
-  // Note: the extension will tell you the necessary number validation. See DORN docs for full explanation
+  // Note: the extension will tell you the necessary number validation. See Oystehr docs for full explanation
   const { questionText, linkId, answer, extension, required, idString, field } = props;
-=======
-  // Note: the extension will tell you the necessary number validation. See Oystehr docs for full explanation
-  const { questionText, linkId, extension, required, idString, field } = props;
->>>>>>> 0b343b85
 
   // splitting out the RHF passed ref here so it gets passed correctly to the styled component
   const { ref: fieldRef, ...otherField } = field;
