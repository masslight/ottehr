--- conflicted
+++ resolved
@@ -27,36 +27,6 @@
   isDeleting = false,
   error = null,
 }: CancelExternalLabDialogProps): ReactElement => {
-<<<<<<< HEAD
-  const [error, setError] = useState<boolean>(false);
-  const [isCancelling, setIsCancelling] = useState(false);
-
-  const handleCancelExternalLab = async (event: React.FormEvent<HTMLFormElement>): Promise<void> => {
-    event.preventDefault();
-    setError(false);
-    setIsCancelling(true);
-    try {
-      const response = await cancelExternalLab();
-      console.log('Appointment cancelled successfully', response);
-      onClose();
-    } catch (error) {
-      setError(true);
-      console.error('Failed to cancel appointment', error);
-    } finally {
-      setIsCancelling(false);
-    }
-  };
-
-  const buttonSx = {
-    fontWeight: 500,
-    textTransform: 'none',
-    borderRadius: 6,
-    mb: 2,
-    ml: 1,
-  };
-
-=======
->>>>>>> 912e2fd3
   return (
     <Dialog
       open={open}
