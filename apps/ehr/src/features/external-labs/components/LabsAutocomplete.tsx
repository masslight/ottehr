import { FC, useState, useMemo } from 'react';
import { OrderableItemSearchResult } from 'utils';
import { Autocomplete, TextField, Box } from '@mui/material';

type LabsAutocompleteProps = {
  selectedLab: OrderableItemSearchResult | null;
<<<<<<< HEAD
  setSelectedLab: React.Dispatch<React.SetStateAction<OrderableItemSearchResult | null>>;
  labs: OrderableItemSearchResult[];
=======
  setSelectedLab: (value: OrderableItemSearchResult | null) => void;
>>>>>>> fa00cbfd
};

export const LabsAutocomplete: FC<LabsAutocompleteProps> = (props) => {
  const { selectedLab, setSelectedLab, labs } = props;
  const [inputValue, setInputValue] = useState('');

  const filterOptions = useMemo(() => {
    if (inputValue === '') return [];
    return labs.filter((item) => {
      return item.item.itemName.toLowerCase().includes(inputValue.toLowerCase());
    });
  }, [inputValue, labs]);

  return (
    <Box sx={{ paddingTop: '8px' }}>
      <Autocomplete
        size="small"
        options={filterOptions}
        getOptionLabel={(option) => `${option.item.itemName} / ${option.lab.labName}`}
        noOptionsText={
          inputValue && filterOptions.length === 0 ? 'No labs based on input' : 'Start typing to load labs'
        }
        value={selectedLab}
        onChange={(_, newValue) => setSelectedLab(newValue)}
        inputValue={inputValue}
        onInputChange={(_, newValue) => setInputValue(newValue)}
        renderInput={(params) => <TextField required {...params} label="Lab" variant="outlined" />}
      />
    </Box>
  );
};<|MERGE_RESOLUTION|>--- conflicted
+++ resolved
@@ -4,12 +4,8 @@
 
 type LabsAutocompleteProps = {
   selectedLab: OrderableItemSearchResult | null;
-<<<<<<< HEAD
-  setSelectedLab: React.Dispatch<React.SetStateAction<OrderableItemSearchResult | null>>;
+  setSelectedLab: (value: OrderableItemSearchResult | null) => void;
   labs: OrderableItemSearchResult[];
-=======
-  setSelectedLab: (value: OrderableItemSearchResult | null) => void;
->>>>>>> fa00cbfd
 };
 
 export const LabsAutocomplete: FC<LabsAutocompleteProps> = (props) => {
