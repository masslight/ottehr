--- conflicted
+++ resolved
@@ -131,20 +131,13 @@
     try {
       await submitOrder({ data, manualOrder: true });
     } catch (e) {
-<<<<<<< HEAD
-      const oyError = e as OystehrSdkError;
-      console.log('error creating external lab order1', oyError.code, oyError.message);
-      const errorMessages = [oyError.message || 'There was an error submitting the lab order'];
-      if (oyError.message === ORDER_SUBMITTED_MESSAGE) {
-        errorMessages.push('please refresh this page');
-      }
-      setManualSubmitError(errorMessages);
-=======
       const sdkError = e as Oystehr.OystehrSdkError;
       console.log('error creating external lab order1', sdkError.code, sdkError.message);
-      const errorMessage = [sdkError.message || 'There was an error submitting the lab order'];
-      setManualSubmitError(errorMessage);
->>>>>>> dee6e70b
+      const errorMessages = [sdkError.message || 'There was an error submitting the lab order'];
+      if (sdkError.message === ORDER_SUBMITTED_MESSAGE) {
+        errorMessages.push('please refresh this page');
+      }
+      setManualSubmitError(errorMessages);
       setSubmitLoading(false);
     }
   };
