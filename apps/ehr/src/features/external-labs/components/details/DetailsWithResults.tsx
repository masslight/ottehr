import { Button, Typography } from '@mui/material';
import React from 'react';
import { useNavigate } from 'react-router-dom';
<<<<<<< HEAD
=======
import { PageTitleStyled } from 'src/features/visits/shared/components/PageTitle';
>>>>>>> dd2f0d38
import {
  LabOrderDetailedPageDTO,
  PdfAttachmentDTO,
  ReflexLabDTO,
  TaskReviewedParameters,
  UnsolicitedLabDTO,
} from 'utils';
<<<<<<< HEAD
import { CSSPageTitle } from '../../../../telemed/components/PageTitle';
=======
>>>>>>> dd2f0d38
import { OrderCollection } from '../OrderCollection';
import { ResultItem } from './ResultItem';

export const DetailsWithResults: React.FC<{
  labOrder: LabOrderDetailedPageDTO | UnsolicitedLabDTO | ReflexLabDTO | PdfAttachmentDTO;
  markTaskAsReviewed: (parameters: TaskReviewedParameters & { appointmentId?: string }) => Promise<void>;
  loading: boolean;
}> = ({ labOrder, markTaskAsReviewed, loading }) => {
  const navigate = useNavigate();

  const handleBack = (): void => {
    navigate(-1);
  };

  const drCentricResult = 'drCentricResultType' in labOrder || 'isUnsolicited' in labOrder;

  let serviceRequestId: string | undefined, appointmentId: string | undefined;
  if (!drCentricResult) {
    serviceRequestId = labOrder.serviceRequestId;
    appointmentId = labOrder.appointmentId;
  }

  return (
    <>
      <PageTitleStyled>{labOrder.testItem}</PageTitleStyled>

      {!drCentricResult && (
        <Typography variant="body1" sx={{ fontWeight: 'medium' }}>
          {labOrder.diagnoses}
        </Typography>
      )}

      {labOrder.resultsDetails.map((result, idx) => (
        <ResultItem
          key={`result-detail-${idx}-${result.diagnosticReportId}`}
          onMarkAsReviewed={() =>
            markTaskAsReviewed({
              taskId: result.taskId,
              serviceRequestId: serviceRequestId,
              diagnosticReportId: result.diagnosticReportId,
              appointmentId: appointmentId,
            })
          }
          resultDetails={result}
          labOrder={labOrder}
          loading={loading}
        />
      ))}

      {!drCentricResult && (
        <OrderCollection showActionButtons={false} showOrderInfo={false} isAOECollapsed={true} labOrder={labOrder} />
      )}

      <Button
        variant="outlined"
        color="primary"
        sx={{
          borderRadius: 28,
          padding: '8px 22px',
          alignSelf: 'flex-start',
          marginTop: 2,
          textTransform: 'none',
        }}
        onClick={handleBack}
      >
        Back
      </Button>
    </>
  );
};<|MERGE_RESOLUTION|>--- conflicted
+++ resolved
@@ -1,10 +1,7 @@
 import { Button, Typography } from '@mui/material';
 import React from 'react';
 import { useNavigate } from 'react-router-dom';
-<<<<<<< HEAD
-=======
 import { PageTitleStyled } from 'src/features/visits/shared/components/PageTitle';
->>>>>>> dd2f0d38
 import {
   LabOrderDetailedPageDTO,
   PdfAttachmentDTO,
@@ -12,10 +9,6 @@
   TaskReviewedParameters,
   UnsolicitedLabDTO,
 } from 'utils';
-<<<<<<< HEAD
-import { CSSPageTitle } from '../../../../telemed/components/PageTitle';
-=======
->>>>>>> dd2f0d38
 import { OrderCollection } from '../OrderCollection';
 import { ResultItem } from './ResultItem';
 
