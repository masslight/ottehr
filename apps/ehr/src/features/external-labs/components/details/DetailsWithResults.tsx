--- conflicted
+++ resolved
@@ -1,7 +1,7 @@
 import { Button, Typography } from '@mui/material';
 import React from 'react';
 import { useNavigate } from 'react-router-dom';
-<<<<<<< HEAD
+import { PageTitleStyled } from 'src/components/PageTitle';
 import {
   LabOrderDetailedPageDTO,
   PdfAttachmentDTO,
@@ -9,11 +9,6 @@
   TaskReviewedParameters,
   UnsolicitedLabDTO,
 } from 'utils';
-import { CSSPageTitle } from '../../../../telemed/components/PageTitle';
-=======
-import { PageTitleStyled } from 'src/components/PageTitle';
-import { LabOrderDetailedPageDTO, ReflexLabDTO, TaskReviewedParameters, UnsolicitedLabDTO } from 'utils';
->>>>>>> 423b77d2
 import { OrderCollection } from '../OrderCollection';
 import { ResultItem } from './ResultItem';
 
