import { ReactElement, useEffect, useState } from 'react';
import {
  Table,
  TableBody,
  TableCell,
  TableContainer,
  TableHead,
  TableRow,
  Typography,
  Box,
  Pagination,
  Grid,
  Paper,
  CircularProgress,
  Button,
  IconButton,
} from '@mui/material';
import ClearIcon from '@mui/icons-material/Clear';
import { DatePicker } from '@mui/x-date-pickers';
import { LocalizationProvider } from '@mui/x-date-pickers';
import { AdapterLuxon } from '@mui/x-date-pickers/AdapterLuxon';
import { LabsTableRow } from './LabsTableRow';
import { usePatientLabOrders } from './usePatientLabOrders';
<<<<<<< HEAD
=======
import { useNavigate } from 'react-router-dom';
import { LabOrderDTO, OrderableItemSearchResult } from 'utils/lib/types/data/labs';
import { getExternalLabOrderEditUrl } from '../../../css-module/routing/helpers';
import { LabsAutocomplete } from '../LabsAutocomplete';
>>>>>>> fa00cbfd

export type LabsTableColumn =
  | 'testType'
  | 'visit'
  | 'orderAdded'
  | 'provider'
  | 'dx'
  | 'resultsReceived'
  | 'accessionNumber'
  | 'status'
  | 'psc'
  | 'actions';

interface LabsTableProps {
  patientId?: string;
  encounterId?: string;
  columns: LabsTableColumn[];
  showFilters?: boolean;
  allowDelete?: boolean;
  titleText?: string;
  redirectToOrderCreateIfOrdersEmpty?: boolean;
  onCreateOrder?: () => void;
}

export const LabsTable = ({
  patientId,
  encounterId,
  columns,
  showFilters = false,
  allowDelete = false,
  titleText,
  redirectToOrderCreateIfOrdersEmpty = false,
  onCreateOrder,
}: LabsTableProps): ReactElement => {
  const {
    labOrders,
    loading,
    totalPages,
    page,
    setPage,
    setOrderableItemCodeFilter,
    visitDateFilter,
    setVisitDateFilter,
    showPagination,
    error,
    onDeleteOrder,
    DeleteOrderDialog,
  } = usePatientLabOrders({
    patientId,
    encounterId,
  });

<<<<<<< HEAD
=======
  const [selectedOrderedItem, setSelectedOrderedItem] = useState<OrderableItemSearchResult | null>(null);

  const [tempDateFilter, setTempDateFilter] = useState(visitDateFilter);

  const submitFilterByDate = (): void => {
    setVisitDateFilter(tempDateFilter);
  };

  const handleClearDate = (): void => {
    setTempDateFilter(null);
    setVisitDateFilter(null);
  };

  const onRowClick = (labOrderData: LabOrderDTO): void => {
    navigateTo(getExternalLabOrderEditUrl(labOrderData.appointmentId, labOrderData.id));
  };

>>>>>>> fa00cbfd
  // Redirect to create order page if needed (controlled by the parent component by prop redirectToOrderCreateIfOrdersEmpty)
  useEffect(() => {
    if (redirectToOrderCreateIfOrdersEmpty && !loading && labOrders.length === 0 && !error && onCreateOrder) {
      const timer = setTimeout(() => {
        return onCreateOrder();
      }, 100);
      return () => clearTimeout(timer);
    }
    return;
  }, [redirectToOrderCreateIfOrdersEmpty, loading, labOrders.length, error, onCreateOrder]);

  const handleOrderableItemCodeChange = (value: OrderableItemSearchResult | null): void => {
    setOrderableItemCodeFilter(value?.item.itemLoinc || '');
    setSelectedOrderedItem(value || null);
  };

  const handlePageChange = (event: React.ChangeEvent<unknown>, value: number): void => {
    setPage(value);
  };

  if (loading && labOrders.length === 0) {
    return (
      <Paper sx={{ p: 3, display: 'flex', justifyContent: 'center', alignItems: 'center', height: '200px' }}>
        <CircularProgress size={40} thickness={4} />
      </Paper>
    );
  }

  if (error) {
    return (
      <Paper sx={{ p: 4, textAlign: 'center' }}>
        <Typography color="error" variant="body1" gutterBottom>
          {error.message || 'Failed to fetch lab orders. Please try again later.'}
        </Typography>
        {onCreateOrder && (
          <Button variant="contained" onClick={onCreateOrder} sx={{ mt: 2 }}>
            Create New Lab Order
          </Button>
        )}
      </Paper>
    );
  }

  const getColumnWidth = (column: LabsTableColumn): string => {
    switch (column) {
      case 'testType':
        return '15%';
      case 'visit':
        return '10%';
      case 'orderAdded':
        return '10%';
      case 'provider':
        return '15%';
      case 'dx':
        return '20%';
      case 'resultsReceived':
        return '10%';
      case 'accessionNumber':
        return '10%';
      case 'status':
        return '5%';
      case 'psc':
        return '5%';
      case 'actions':
        return '5%';
      default:
        return '10%';
    }
  };

  const getColumnHeader = (column: LabsTableColumn): string => {
    switch (column) {
      case 'testType':
        return 'Test type';
      case 'visit':
        return 'Visit';
      case 'orderAdded':
        return 'Order added';
      case 'provider':
        return 'Provider';
      case 'dx':
        return 'Dx';
      case 'resultsReceived':
        return 'Results received';
      case 'accessionNumber':
        return 'Accession #';
      case 'status':
        return 'Status';
      case 'psc':
        return 'PSC';
      case 'actions':
        return '';
      default:
        return '';
    }
  };

  return (
    <Paper
      sx={{
        display: 'flex',
        flexDirection: 'column',
        alignItems: 'center',
        gap: 3,
        mt: 2,
        p: 3,
        position: 'relative',
      }}
    >
      {loading && (
        <Box
          sx={{
            position: 'absolute',
            top: 0,
            left: 0,
            right: 0,
            bottom: 0,
            display: 'flex',
            alignItems: 'center',
            justifyContent: 'center',
            backgroundColor: 'rgba(255, 255, 255, 0.7)',
            zIndex: 10,
          }}
        >
          <CircularProgress sx={{ color: 'primary.main' }} size={40} thickness={4} />
        </Box>
      )}

      {titleText && (
        <Typography
          variant="h3"
          color="primary.dark"
          sx={{ mb: -2, mt: 2, width: '100%', display: 'flex', justifyContent: 'flex-start' }}
        >
          Labs
        </Typography>
      )}

      <Box sx={{ width: '100%' }}>
        {showFilters && (
          <LocalizationProvider dateAdapter={AdapterLuxon}>
            <Grid container spacing={2} sx={{ mb: 2, mt: 1 }}>
              <Grid item xs={4} sx={{ mt: -1 }}>
                <LabsAutocomplete
                  selectedLab={selectedOrderedItem}
                  setSelectedLab={handleOrderableItemCodeChange}
                ></LabsAutocomplete>
              </Grid>
              <Grid item xs={4}>
                <DatePicker
                  label="Visit date"
                  value={tempDateFilter}
                  onChange={setTempDateFilter}
                  onAccept={setVisitDateFilter}
                  format="dd.MM.yyyy"
                  slotProps={{
                    textField: (params) => ({
                      ...params,
                      onBlur: submitFilterByDate,
                      fullWidth: true,
                      size: 'small',
                      InputProps: {
                        ...params.InputProps,
                        endAdornment: (
                          <>
                            {tempDateFilter && (
                              <IconButton size="small" onClick={handleClearDate} edge="end">
                                <ClearIcon fontSize="small" />
                              </IconButton>
                            )}
                            {params.InputProps?.endAdornment}
                          </>
                        ),
                      },
                    }),
                  }}
                />
              </Grid>
            </Grid>
          </LocalizationProvider>
        )}

        {!Array.isArray(labOrders) || labOrders.length === 0 ? (
          <Box sx={{ p: 3, textAlign: 'center' }}>
            <Typography variant="body1" gutterBottom>
              No lab orders to display
            </Typography>
            {onCreateOrder && (
              <Button variant="contained" onClick={onCreateOrder} sx={{ mt: 2 }}>
                Create New Lab Order
              </Button>
            )}
          </Box>
        ) : (
          <TableContainer sx={{ border: '1px solid #e0e0e0' }}>
            <Table>
              <TableHead>
                <TableRow>
                  {columns.map((column) => (
                    <TableCell
                      key={column}
                      align="left"
                      sx={{
                        fontWeight: 'bold',
                        width: getColumnWidth(column),
                        padding: column === 'testType' ? '16px 16px' : '8px 16px',
                      }}
                    >
                      {getColumnHeader(column)}
                    </TableCell>
                  ))}
                </TableRow>
              </TableHead>
              <TableBody>
                {labOrders.map((order) => (
                  <LabsTableRow
                    key={order.id}
                    labOrderData={order}
                    onDeleteOrder={() => onDeleteOrder(order)}
                    columns={columns}
                    allowDelete={allowDelete}
                  />
                ))}
              </TableBody>
            </Table>
          </TableContainer>
        )}

        {showPagination && totalPages > 1 && (
          <Box sx={{ display: 'flex', justifyContent: 'flex-start', mt: 2, width: '100%' }}>
            <Pagination
              count={totalPages}
              page={page}
              onChange={handlePageChange}
              sx={{
                '& .MuiPaginationItem-root.Mui-selected': {
                  backgroundColor: 'grey.300',
                  '&:hover': {
                    backgroundColor: 'grey.400',
                  },
                },
              }}
            />
          </Box>
        )}
      </Box>

      {DeleteOrderDialog}
    </Paper>
  );
};<|MERGE_RESOLUTION|>--- conflicted
+++ resolved
@@ -21,13 +21,8 @@
 import { AdapterLuxon } from '@mui/x-date-pickers/AdapterLuxon';
 import { LabsTableRow } from './LabsTableRow';
 import { usePatientLabOrders } from './usePatientLabOrders';
-<<<<<<< HEAD
-=======
-import { useNavigate } from 'react-router-dom';
-import { LabOrderDTO, OrderableItemSearchResult } from 'utils/lib/types/data/labs';
-import { getExternalLabOrderEditUrl } from '../../../css-module/routing/helpers';
+import { OrderableItemSearchResult } from 'utils/lib/types/data/labs';
 import { LabsAutocomplete } from '../LabsAutocomplete';
->>>>>>> fa00cbfd
 
 export type LabsTableColumn =
   | 'testType'
@@ -80,8 +75,6 @@
     encounterId,
   });
 
-<<<<<<< HEAD
-=======
   const [selectedOrderedItem, setSelectedOrderedItem] = useState<OrderableItemSearchResult | null>(null);
 
   const [tempDateFilter, setTempDateFilter] = useState(visitDateFilter);
@@ -95,11 +88,6 @@
     setVisitDateFilter(null);
   };
 
-  const onRowClick = (labOrderData: LabOrderDTO): void => {
-    navigateTo(getExternalLabOrderEditUrl(labOrderData.appointmentId, labOrderData.id));
-  };
-
->>>>>>> fa00cbfd
   // Redirect to create order page if needed (controlled by the parent component by prop redirectToOrderCreateIfOrdersEmpty)
   useEffect(() => {
     if (redirectToOrderCreateIfOrdersEmpty && !loading && labOrders.length === 0 && !error && onCreateOrder) {
