--- conflicted
+++ resolved
@@ -30,11 +30,7 @@
 import { DiagnosisDTO, OrderableItemSearchResult, PRACTITIONER_CODINGS } from 'utils';
 import { useApiClients } from '../../../hooks/useAppClients';
 import { LabsAutocomplete } from '../components/LabsAutocomplete';
-<<<<<<< HEAD
-import { createExternalLabOrder, getCreateLabOrderResources } from '../../../api/api';
-=======
-import { createLabOrder } from '../../../api/api';
->>>>>>> 3494e76e
+import { createExternalLabOrder } from '../../../api/api';
 import { LabOrderLoading } from '../components/labs-orders/LabOrderLoading';
 import { enqueueSnackbar } from 'notistack';
 import { LabBreadcrumbs } from '../components/labs-orders/LabBreadcrumbs';
@@ -165,24 +161,11 @@
 
   if (isError || resourceFetchError) {
     return (
-<<<<<<< HEAD
-      <Stack spacing={2}>
-        <Box sx={{ display: 'flex', justifyContent: 'space-between', alignItems: 'center' }}>
-          <Typography variant="h4" sx={{ fontWeight: '600px', color: theme.palette.primary.dark }}>
-            Order External Lab
-          </Typography>
-        </Box>
-        <Paper sx={{ p: 3 }}>
-          {error?.length && error.length > 0 ? (
-            error.map((msg, idx) => (
-              <Grid item xs={12} sx={{ paddingTop: 1 }} key={idx}>
-                <Typography sx={{ color: theme.palette.error.main }}>{msg}</Typography>
-=======
       <DetailPageContainer>
         <WithLabBreadcrumbs sectionName="Order Lab">
           <Box sx={{ display: 'flex', justifyContent: 'space-between', alignItems: 'center' }}>
             <Typography variant="h4" sx={{ fontWeight: '600px', color: theme.palette.primary.dark }}>
-              Order Lab
+              Order External Lab
             </Typography>
           </Box>
           <Paper sx={{ p: 3 }}>
@@ -191,7 +174,6 @@
                 <Typography sx={{ color: theme.palette.error.main }}>
                   {(resourceFetchError as Error)?.message || 'error'}
                 </Typography>
->>>>>>> 3494e76e
               </Grid>
             )}
           </Paper>
