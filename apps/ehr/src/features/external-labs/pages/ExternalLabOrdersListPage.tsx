--- conflicted
+++ resolved
@@ -5,11 +5,7 @@
 import { useAppointmentStore } from '../../../telemed/state/appointment/appointment.store';
 import { ButtonRounded } from '../../css-module/components/RoundedButton';
 import { LabsTable, LabsTableColumn } from '../components/labs-orders/LabsTable';
-<<<<<<< HEAD
-import { AUTO_REDIRECTED_PARAM } from 'utils/lib/types/data/labs/labs.constants';
 import ListViewContainer from '../../common/ListViewContainer';
-=======
->>>>>>> 9403182f
 
 const externalLabsColumns: LabsTableColumn[] = ['testType', 'orderAdded', 'provider', 'dx', 'status', 'psc', 'actions'];
 
@@ -51,21 +47,9 @@
           columns={externalLabsColumns}
           showFilters={false}
           allowDelete={true}
-          redirectToOrderCreateIfOrdersEmpty={true}
           onCreateOrder={handleCreateOrder}
         />
       </Box>
-<<<<<<< HEAD
     </ListViewContainer>
-=======
-      <LabsTable
-        searchBy={{ searchBy: { field: 'encounterId', value: encounterId } }}
-        columns={externalLabsColumns}
-        showFilters={false}
-        allowDelete={true}
-        onCreateOrder={handleCreateOrder}
-      />
-    </Box>
->>>>>>> 9403182f
   );
 };