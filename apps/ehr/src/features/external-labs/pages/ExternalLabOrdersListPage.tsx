--- conflicted
+++ resolved
@@ -2,9 +2,9 @@
 import React, { useCallback } from 'react';
 import { useNavigate } from 'react-router-dom';
 import AiSuggestion from 'src/components/AiSuggestion';
-import { AiObservationField, getSelectors, ObservationTextFieldDTO } from 'utils';
+import { AiObservationField, ObservationTextFieldDTO } from 'utils';
 import { PageTitle } from '../../../telemed/components/PageTitle';
-import { useAppointmentData } from '../../../telemed/state/appointment/appointment.store';
+import { useAppointmentData, useChartData } from '../../../telemed/state/appointment/appointment.store';
 import ListViewContainer from '../../common/ListViewContainer';
 import { ButtonRounded } from '../../css-module/components/RoundedButton';
 import { LabsTable, LabsTableColumn } from '../components/labs-orders/LabsTable';
@@ -21,13 +21,9 @@
 
 export const ExternalLabOrdersListPage: React.FC = () => {
   const navigate = useNavigate();
-<<<<<<< HEAD
-  const encounterId = useAppointmentStore((state) => state.encounter?.id);
-  const { chartData } = getSelectors(useAppointmentStore, ['chartData']);
-=======
   const { encounter } = useAppointmentData();
   const encounterId = encounter?.id;
->>>>>>> 84d31b11
+  const { chartData } = useChartData();
 
   const handleCreateOrder = useCallback((): void => {
     navigate(`create`);
