import { Box, Paper, Stack } from '@mui/material';
import React, { useCallback } from 'react';
import { useNavigate } from 'react-router-dom';
<<<<<<< HEAD
import { useGetAppointmentAccessibility } from 'src/telemed';
=======
import AiSuggestion from 'src/components/AiSuggestion';
import { AiObservationField, ObservationTextFieldDTO } from 'utils';
>>>>>>> e45bd64a
import { PageTitle } from '../../../telemed/components/PageTitle';
import { useAppointmentData, useChartData } from '../../../telemed/state/appointment/appointment.store';
import ListViewContainer from '../../common/ListViewContainer';
import { ButtonRounded } from '../../css-module/components/RoundedButton';
import { LabsTable, LabsTableColumn } from '../components/labs-orders/LabsTable';

const externalLabsColumns: LabsTableColumn[] = [
  'testType',
  'dx',
  'ordered',
  'status',
  'requisitionNumber',
  'detail',
  'actions',
];

export const ExternalLabOrdersListPage: React.FC = () => {
  const navigate = useNavigate();
  const { encounter } = useAppointmentData();
  const encounterId = encounter?.id;
<<<<<<< HEAD
  const { isAppointmentReadOnly: isReadOnly } = useGetAppointmentAccessibility();
=======
  const { chartData } = useChartData();
>>>>>>> e45bd64a

  const handleCreateOrder = useCallback((): void => {
    navigate(`create`);
  }, [navigate]);

  const aiExternalLabs = chartData?.observations?.filter(
    (observation) => observation.field === AiObservationField.Labs
  ) as ObservationTextFieldDTO[];

  if (!encounterId) {
    console.error('No encounter ID found');
    return null;
  }

  return (
    <ListViewContainer>
      <Box>
        <Box display="flex" justifyContent="space-between" alignItems="center" mb={2}>
          <PageTitle label="External Labs" showIntakeNotesButton={false} />
          <Stack direction="row" spacing={2} alignItems="center">
            {!isReadOnly && (
              <ButtonRounded
                variant="contained"
                color="primary"
                size={'medium'}
                onClick={() => handleCreateOrder()}
                sx={{
                  py: 1,
                  px: 5,
                  textWrap: 'nowrap',
                }}
              >
                + External Lab
              </ButtonRounded>
            )}
          </Stack>
        </Box>
        {aiExternalLabs?.length > 0 && (
          <Paper sx={{ padding: 2, marginBottom: 2 }}>
            {/* <hr style={{ border: '0.5px solid #DFE5E9', margin: '0 -16px 0 -16px' }} /> */}
            <AiSuggestion title={'Labs'} chartData={chartData} content={aiExternalLabs} />
          </Paper>
        )}
        <LabsTable
          searchBy={{ searchBy: { field: 'encounterId', value: encounterId } }}
          columns={externalLabsColumns}
          showFilters={false}
          allowDelete={!isReadOnly}
          allowSubmit={!isReadOnly}
          onCreateOrder={!isReadOnly ? handleCreateOrder : undefined}
        />
      </Box>
    </ListViewContainer>
  );
};<|MERGE_RESOLUTION|>--- conflicted
+++ resolved
@@ -1,12 +1,9 @@
 import { Box, Paper, Stack } from '@mui/material';
 import React, { useCallback } from 'react';
 import { useNavigate } from 'react-router-dom';
-<<<<<<< HEAD
+import AiSuggestion from 'src/components/AiSuggestion';
 import { useGetAppointmentAccessibility } from 'src/telemed';
-=======
-import AiSuggestion from 'src/components/AiSuggestion';
 import { AiObservationField, ObservationTextFieldDTO } from 'utils';
->>>>>>> e45bd64a
 import { PageTitle } from '../../../telemed/components/PageTitle';
 import { useAppointmentData, useChartData } from '../../../telemed/state/appointment/appointment.store';
 import ListViewContainer from '../../common/ListViewContainer';
@@ -27,11 +24,8 @@
   const navigate = useNavigate();
   const { encounter } = useAppointmentData();
   const encounterId = encounter?.id;
-<<<<<<< HEAD
   const { isAppointmentReadOnly: isReadOnly } = useGetAppointmentAccessibility();
-=======
   const { chartData } = useChartData();
->>>>>>> e45bd64a
 
   const handleCreateOrder = useCallback((): void => {
     navigate(`create`);
