--- conflicted
+++ resolved
@@ -3,12 +3,8 @@
 import { useFormContext } from 'react-hook-form';
 import { SelectInput } from 'src/components/input/SelectInput';
 import { TextInput } from 'src/components/input/TextInput';
-<<<<<<< HEAD
 import { dataTestIds } from 'src/constants/data-test-ids';
-import { CSSModal } from 'src/features/css-module/components/CSSModal';
-=======
 import { InPersonModal } from 'src/features/visits/in-person/components/InPersonModal';
->>>>>>> dd2f0d38
 import {
   ReasonListCodes,
   reasonListValues,
