import { Grid, Typography, useTheme } from '@mui/material';
import React from 'react';
import { AutocompleteInput } from 'src/components/input/AutocompleteInput';
import { Option } from 'src/components/input/Option';
import { ProviderSelectInput } from 'src/components/input/ProviderSelectInput';
import { SelectInput } from 'src/components/input/SelectInput';
import { TextInput } from 'src/components/input/TextInput';
<<<<<<< HEAD
import { dataTestIds } from 'src/constants/data-test-ids';
import { useGetVaccines } from 'src/features/css-module/hooks/useImmunization';
import { LOCATION_OPTIONS, ROUTE_OPTIONS, UNIT_OPTIONS } from 'src/shared/utils';
=======
import { useGetVaccines } from 'src/features/visits/in-person/hooks/useImmunization';
import { LOCATION_OPTIONS, ROUTE_OPTIONS, UNIT_OPTIONS } from 'src/shared/utils/options';
>>>>>>> dd2f0d38

export const OrderDetailsSection: React.FC = () => {
  const theme = useTheme();
  const { data: vaccines, isLoading } = useGetVaccines();
  const vaccineOptions = vaccines?.map((vaccine) => {
    return {
      value: vaccine.id,
      label: vaccine.name,
    };
  });
  return (
    <Grid container spacing={2}>
      <Grid xs={12} item>
        <Typography
          variant="h5"
          sx={{
            color: theme.palette.primary.dark,
          }}
        >
          Order details
        </Typography>
      </Grid>
      <Grid xs={6} item>
        <AutocompleteInput
          name="details.medication"
          label="Vaccine"
          options={vaccineOptions}
          loading={isLoading}
          valueToOption={(value: any) => {
            return {
              label: value.name,
              value: value.id,
            };
          }}
          optionToValue={(option: Option) => {
            return {
              name: option.label,
              id: option.value,
            };
          }}
          required
          dataTestId={dataTestIds.orderVaccinePage.vaccine}
        />
      </Grid>
      <Grid xs={3} item>
        <TextInput
          name="details.dose"
          label="Dose"
          type="number"
          validate={(value: string) => (!(parseFloat(value) > 0) ? 'Dose must be positive' : true)}
          required
          dataTestId={dataTestIds.orderVaccinePage.dose}
        />
      </Grid>
      <Grid xs={3} item>
        <SelectInput
          name="details.units"
          label="Units"
          options={UNIT_OPTIONS}
          required
          dataTestId={dataTestIds.orderVaccinePage.units}
        />
      </Grid>
      <Grid xs={6} item>
        <AutocompleteInput
          name="details.route"
          label="Route"
          options={ROUTE_OPTIONS}
          dataTestId={dataTestIds.orderVaccinePage.route}
        />
      </Grid>
      <Grid xs={6} item>
        <AutocompleteInput
          name="details.location"
          label="Location"
          options={LOCATION_OPTIONS}
<<<<<<< HEAD
          dataTestId={dataTestIds.orderVaccinePage.location}
=======
          valueToOption={(value: any) => {
            return {
              label: value.name,
              value: value.code,
            };
          }}
          optionToValue={(option: Option) => {
            return {
              name: option.label,
              code: option.value,
            };
          }}
>>>>>>> dd2f0d38
        />
      </Grid>
      <Grid xs={12} item>
        <TextInput
          name="details.instructions"
          label="Instructions"
          multiline
          dataTestId={dataTestIds.orderVaccinePage.instructions}
        />
      </Grid>
      <Grid xs={6} item>
        <ProviderSelectInput name="details.orderedProvider" label="Ordered by" required />
      </Grid>
    </Grid>
  );
};<|MERGE_RESOLUTION|>--- conflicted
+++ resolved
@@ -5,14 +5,9 @@
 import { ProviderSelectInput } from 'src/components/input/ProviderSelectInput';
 import { SelectInput } from 'src/components/input/SelectInput';
 import { TextInput } from 'src/components/input/TextInput';
-<<<<<<< HEAD
 import { dataTestIds } from 'src/constants/data-test-ids';
-import { useGetVaccines } from 'src/features/css-module/hooks/useImmunization';
-import { LOCATION_OPTIONS, ROUTE_OPTIONS, UNIT_OPTIONS } from 'src/shared/utils';
-=======
 import { useGetVaccines } from 'src/features/visits/in-person/hooks/useImmunization';
 import { LOCATION_OPTIONS, ROUTE_OPTIONS, UNIT_OPTIONS } from 'src/shared/utils/options';
->>>>>>> dd2f0d38
 
 export const OrderDetailsSection: React.FC = () => {
   const theme = useTheme();
@@ -89,9 +84,7 @@
           name="details.location"
           label="Location"
           options={LOCATION_OPTIONS}
-<<<<<<< HEAD
           dataTestId={dataTestIds.orderVaccinePage.location}
-=======
           valueToOption={(value: any) => {
             return {
               label: value.name,
@@ -104,7 +97,6 @@
               code: option.value,
             };
           }}
->>>>>>> dd2f0d38
         />
       </Grid>
       <Grid xs={12} item>
