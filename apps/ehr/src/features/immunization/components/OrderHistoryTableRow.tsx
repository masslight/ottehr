--- conflicted
+++ resolved
@@ -6,11 +6,8 @@
 import React, { ReactElement, useState } from 'react';
 import { useNavigate, useParams } from 'react-router-dom';
 import { CustomDialog } from 'src/components/dialogs';
-<<<<<<< HEAD
 import { dataTestIds } from 'src/constants/data-test-ids';
-=======
 import { OrderStatusChip } from 'src/features/immunization/components/OrderStatusChip';
->>>>>>> dd2f0d38
 import {
   ReasonListCodes,
   reasonListValues,
