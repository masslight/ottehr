import { Box, Grid, Paper, Stack, Typography, useTheme } from '@mui/material';
import { DateTime } from 'luxon';
import React, { useRef, useState } from 'react';
import { FormProvider, useForm } from 'react-hook-form';
import { useParams } from 'react-router-dom';
import { CheckboxInput } from 'src/components/input/CheckboxInput';
import { DateInput } from 'src/components/input/DateInput';
import { PhoneInput } from 'src/components/input/PhoneInput';
import { SelectInput } from 'src/components/input/SelectInput';
import { SingleCptCodeInput } from 'src/components/input/SingleCptInput';
import { TextInput } from 'src/components/input/TextInput';
import { TimeInput } from 'src/components/input/TimeInput';
import { dataTestIds } from 'src/constants/data-test-ids';
import { ButtonRounded } from 'src/features/visits/in-person/components/RoundedButton';
import { useAdministerImmunizationOrder } from 'src/features/visits/in-person/hooks/useImmunization';
import { useGetAppointmentAccessibility } from 'src/features/visits/shared/hooks/useGetAppointmentAccessibility';
import { useAppointmentData } from 'src/features/visits/shared/stores/appointment/appointment.store';
import { cleanupProperties } from 'src/helpers/misc.helper';
import { ROUTE_OPTIONS, UNIT_OPTIONS } from 'src/shared/utils';
import { EMERGENCY_CONTACT_RELATIONSHIPS, ImmunizationOrder, REQUIRED_FIELD_ERROR_MESSAGE } from 'utils';
import { ADMINISTERED, AdministrationType, NOT_ADMINISTERED, PARTLY_ADMINISTERED } from '../common';
import { AdministrationConfirmationDialog } from './AdministrationConfirmationDialog';
import { OrderDetailsSection } from './OrderDetailsSection';
import { OrderStatusChip } from './OrderStatusChip';

interface Props {
  order: ImmunizationOrder;
}

const RELATIONSHIP_OPTIONS = Object.entries(EMERGENCY_CONTACT_RELATIONSHIPS).map(([_, value]) => ({
  value: value.code,
  label: value.display,
}));

export const VaccineDetailsCard: React.FC<Props> = ({ order }) => {
  const methods = useForm({
    defaultValues: {
      ...order,
      administrationDetails: {
        ...order.administrationDetails,
        administeredDateTime: DateTime.now().toISO(),
      },
      visGiven: order.administrationDetails?.visGivenDate != null,
      otherReason: '',
    },
  });
  const theme = useTheme();
  const [showAdministrationConfirmationDialog, setShowAdministrationConfirmationDialog] = useState<boolean>(false);
  const administrationTypeRef = useRef<AdministrationType>(ADMINISTERED);
  const { isAppointmentReadOnly: isReadOnly } = useGetAppointmentAccessibility();

  const { id: appointmentId } = useParams();
  const { mappedData } = useAppointmentData(appointmentId);

  const { mutateAsync: administerOrder } = useAdministerImmunizationOrder();

  const onSubmit = async (data: any): Promise<void> => {
    if (data.otherReason) {
      data.reason = data.otherReason;
    }
    await administerOrder({
      orderId: order.id,
      type: administrationTypeRef.current.type,
      ...(await cleanupProperties(data)),
    });
  };

  const onAdministrationActionClick = async (administrationType: AdministrationType): Promise<void> => {
    administrationTypeRef.current = administrationType;
    if (await methods.trigger()) {
      setShowAdministrationConfirmationDialog(true);
    }
  };

  const requiredForAdministration = (value: string | undefined): boolean | string => {
    if (administrationTypeRef.current !== NOT_ADMINISTERED && (!value || value.length === 0)) {
      return REQUIRED_FIELD_ERROR_MESSAGE;
    }
    return true;
  };

  return (
    <FormProvider {...methods}>
      <form onSubmit={methods.handleSubmit(onSubmit)}>
        <Stack spacing={2}>
          <Paper elevation={3} sx={{ p: 3, mb: 3 }}>
            <Grid container spacing={2}>
              <Grid xs={12} item>
                <OrderDetailsSection />
              </Grid>
              <Grid xs={12} item>
                <Typography
                  variant="h5"
                  sx={{
                    color: theme.palette.primary.dark,
                  }}
                >
                  Administering vaccine
                </Typography>
              </Grid>
              <Grid xs={3} item>
                <TextInput
                  name="administrationDetails.lot"
                  label="LOT number"
                  validate={requiredForAdministration}
                  dataTestId={dataTestIds.vaccineDetailsPage.lotNumber}
                />
              </Grid>
              <Grid xs={3} item>
                <DateInput
                  name="administrationDetails.expDate"
                  label="Exp. Date"
                  validate={requiredForAdministration}
                  dataTestId={dataTestIds.vaccineDetailsPage.expiredDate}
                />
              </Grid>
              <Grid xs={3} item>
<<<<<<< HEAD
                <TextInput
                  name="administrationDetails.mvx"
                  label="MVX code"
                  required
                  dataTestId={dataTestIds.vaccineDetailsPage.mvxCode}
                />
              </Grid>
              <Grid xs={3} item>
                <TextInput
                  name="administrationDetails.cvx"
                  label="CVX code"
                  required
                  dataTestId={dataTestIds.vaccineDetailsPage.cvxCode}
                />
=======
                <TextInput name="administrationDetails.mvx" label="MVX code" validate={requiredForAdministration} />
              </Grid>
              <Grid xs={3} item>
                <TextInput name="administrationDetails.cvx" label="CVX code" validate={requiredForAdministration} />
>>>>>>> cf2c88eb
              </Grid>
              <Grid xs={3} item>
                <SingleCptCodeInput
                  name="administrationDetails.cpt"
                  label="CPT code"
                  dataTestId={dataTestIds.vaccineDetailsPage.cptCode}
                />
              </Grid>
              <Grid xs={3} item>
<<<<<<< HEAD
                <TextInput
                  name="administrationDetails.ndc"
                  label="NDC code"
                  required
                  dataTestId={dataTestIds.vaccineDetailsPage.ndcCode}
                />
=======
                <TextInput name="administrationDetails.ndc" label="NDC code" validate={requiredForAdministration} />
>>>>>>> cf2c88eb
              </Grid>
              <Grid xs={3} item>
                <DateInput
                  name="administrationDetails.administeredDateTime"
                  label="Administered date"
                  validate={requiredForAdministration}
                  dataTestId={dataTestIds.vaccineDetailsPage.administeredDate}
                />
              </Grid>
              <Grid xs={3} item>
                <TimeInput
                  name="administrationDetails.administeredDateTime"
                  label="Administered time"
                  validate={requiredForAdministration}
                  dataTestId={dataTestIds.vaccineDetailsPage.administeredTime}
                />
              </Grid>
              <Grid xs={6} item>
                <Box
                  style={{
                    background: '#2169F514',
                    borderRadius: '8px',
                    height: '100%',
                    display: 'flex',
                    alignItems: 'center',
                  }}
                >
                  <CheckboxInput
                    name="visGiven"
                    label="VIS was given to the patient"
                    validate={requiredForAdministration}
                    dataTestId={dataTestIds.vaccineDetailsPage.visCheckbox}
                  />
                </Box>
              </Grid>
              <Grid xs={6} item>
                <DateInput
                  name="administrationDetails.visGivenDate"
                  label="VIS given date"
                  validate={requiredForAdministration}
                  dataTestId={dataTestIds.vaccineDetailsPage.visGivenDate}
                />
              </Grid>
              <Grid xs={12} item>
                <Typography
                  variant="h5"
                  sx={{
                    color: theme.palette.primary.dark,
                  }}
                >
                  Emergency contact
                </Typography>
              </Grid>
              <Grid xs={4} item>
                <SelectInput
                  name="administrationDetails.emergencyContact.relationship"
                  label="Relationship"
                  options={RELATIONSHIP_OPTIONS}
                  validate={requiredForAdministration}
                  dataTestId={dataTestIds.vaccineDetailsPage.relationship}
                />
              </Grid>
              <Grid xs={4} item>
                <TextInput
                  name="administrationDetails.emergencyContact.fullName"
                  label="Full name"
                  validate={requiredForAdministration}
                  dataTestId={dataTestIds.vaccineDetailsPage.fullName}
                />
              </Grid>
              <Grid xs={4} item>
                <PhoneInput
                  name="administrationDetails.emergencyContact.mobile"
                  label="Mobile"
                  validate={requiredForAdministration}
                  dataTestId={dataTestIds.vaccineDetailsPage.mobile}
                />
              </Grid>
              <Grid xs={12} item>
                <Stack direction="row" justifyContent="space-between" alignItems="center">
                  <OrderStatusChip status={order.status} />
                  <Stack direction="row">
                    <ButtonRounded
                      variant="outlined"
                      color="primary"
                      size="large"
                      onClick={async () => onAdministrationActionClick(NOT_ADMINISTERED)}
                      disabled={isReadOnly}
                      data-testid={dataTestIds.vaccineDetailsPage.notAdministeredButton}
                    >
                      Not Administered
                    </ButtonRounded>
                    <ButtonRounded
                      variant="outlined"
                      color="primary"
                      size="large"
                      onClick={async () => onAdministrationActionClick(PARTLY_ADMINISTERED)}
                      disabled={isReadOnly}
                      data-testid={dataTestIds.vaccineDetailsPage.partlyAdministeredButton}
                    >
                      Partly Administered
                    </ButtonRounded>
                    <ButtonRounded
                      variant="contained"
                      color="primary"
                      size="large"
                      onClick={async () => onAdministrationActionClick(ADMINISTERED)}
                      disabled={isReadOnly}
                      data-testid={dataTestIds.vaccineDetailsPage.administeredButton}
                    >
                      Administered
                    </ButtonRounded>
                  </Stack>
                </Stack>
              </Grid>
            </Grid>
          </Paper>
        </Stack>
        <AdministrationConfirmationDialog
          administrationType={administrationTypeRef.current}
          patientName={mappedData.patientName}
          medicationName={methods.getValues('details.medication.name')}
          dose={methods.getValues('details.dose')}
          unit={UNIT_OPTIONS.find((unit) => unit.value === methods.getValues('details.units'))?.label}
          route={ROUTE_OPTIONS.find((route) => route.value === methods.getValues('details.route'))?.label}
          open={showAdministrationConfirmationDialog}
          handleClose={() => {
            setShowAdministrationConfirmationDialog(false);
          }}
          handleConfirm={methods.handleSubmit(onSubmit)}
        />
      </form>
    </FormProvider>
  );
};<|MERGE_RESOLUTION|>--- conflicted
+++ resolved
@@ -115,11 +115,10 @@
                 />
               </Grid>
               <Grid xs={3} item>
-<<<<<<< HEAD
                 <TextInput
                   name="administrationDetails.mvx"
                   label="MVX code"
-                  required
+                  validate={requiredForAdministration}
                   dataTestId={dataTestIds.vaccineDetailsPage.mvxCode}
                 />
               </Grid>
@@ -127,15 +126,9 @@
                 <TextInput
                   name="administrationDetails.cvx"
                   label="CVX code"
-                  required
+                  validate={requiredForAdministration}
                   dataTestId={dataTestIds.vaccineDetailsPage.cvxCode}
                 />
-=======
-                <TextInput name="administrationDetails.mvx" label="MVX code" validate={requiredForAdministration} />
-              </Grid>
-              <Grid xs={3} item>
-                <TextInput name="administrationDetails.cvx" label="CVX code" validate={requiredForAdministration} />
->>>>>>> cf2c88eb
               </Grid>
               <Grid xs={3} item>
                 <SingleCptCodeInput
@@ -145,16 +138,12 @@
                 />
               </Grid>
               <Grid xs={3} item>
-<<<<<<< HEAD
                 <TextInput
                   name="administrationDetails.ndc"
                   label="NDC code"
-                  required
+                  validate={requiredForAdministration}
                   dataTestId={dataTestIds.vaccineDetailsPage.ndcCode}
                 />
-=======
-                <TextInput name="administrationDetails.ndc" label="NDC code" validate={requiredForAdministration} />
->>>>>>> cf2c88eb
               </Grid>
               <Grid xs={3} item>
                 <DateInput
