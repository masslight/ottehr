--- conflicted
+++ resolved
@@ -2,155 +2,18 @@
 import { Box, Paper, Typography, Button, Collapse } from '@mui/material';
 import KeyboardArrowDownIcon from '@mui/icons-material/KeyboardArrowDown';
 import KeyboardArrowUpIcon from '@mui/icons-material/KeyboardArrowUp';
-<<<<<<< HEAD
-import { InHouseLabDTO } from 'utils';
+import { InHouseLabDTO, getSelectors, ResultEntryInput } from 'utils';
 import { History } from './History';
 import { ResultEntryRadioButton } from './ResultEntryRadioButton';
 import { ResultEntryTable } from './ResultsEntryTable';
-import { useForm, FormProvider } from 'react-hook-form';
-
-=======
-import { LabTest, convertActivityDefinitionToTestItem, ResultEntryInput } from 'utils';
-import { History } from './History';
-import { ResultEntryRadioButton } from './ResultEntryRadioButton';
-import { ResultEntryTable } from './ResultsEntryTable';
-import { ActivityDefinition } from 'fhir/r4b';
 import { useForm, FormProvider, SubmitHandler } from 'react-hook-form';
 import { handleInHouseLabResults } from 'src/api/api';
 import { useApiClients } from 'src/hooks/useAppClients';
 import { LoadingButton } from '@mui/lab';
 import { OystehrSdkError } from '@oystehr/sdk/dist/cjs/errors';
-import { useNavigate } from 'react-router-dom';
-import { getSelectors } from 'utils';
+import { useNavigate, useParams } from 'react-router-dom';
 import { useAppointmentStore } from 'src/telemed';
 
-// temp for testing
-// eslint-disable-next-line @typescript-eslint/no-unused-vars
-const STREP_ACTIVITY_DEFINTION: ActivityDefinition = {
-  resourceType: 'ActivityDefinition',
-  status: 'active',
-  kind: 'ServiceRequest',
-  code: {
-    coding: [
-      {
-        system: 'http://ottehr.org/fhir/StructureDefinition/in-house-lab-test-code',
-        code: 'Rapid Strep A',
-      },
-      {
-        system: 'http://www.ama-assn.org/go/cpt',
-        code: '87880',
-      },
-    ],
-  },
-  title: 'Rapid Strep A',
-  name: 'Rapid Strep A',
-  participant: [
-    {
-      type: 'device',
-      role: {
-        coding: [
-          {
-            system: 'http://ottehr.org/fhir/StructureDefinition/in-house-test-participant-role',
-            code: 'manual',
-            display: 'Strip Test (reagent strip)',
-          },
-        ],
-      },
-    },
-  ],
-  observationRequirement: [
-    {
-      type: 'ObservationDefinition',
-      reference: '#contained-RapidStrepA-codeableConcept-observationDef-id',
-    },
-  ],
-  contained: [
-    {
-      id: 'contained-RapidStrepA-normal-valueSet',
-      resourceType: 'ValueSet',
-      status: 'active',
-      compose: {
-        include: [
-          {
-            system: 'http://ottehr.org/fhir/StructureDefinition/in-house-lab-result-valueSet',
-            concept: [
-              {
-                code: 'Positive',
-              },
-              {
-                code: 'Negative',
-              },
-            ],
-          },
-        ],
-      },
-    },
-    {
-      id: 'contained-RapidStrepA-abnormal-valueSet',
-      resourceType: 'ValueSet',
-      status: 'active',
-      compose: {
-        include: [
-          {
-            system: 'http://ottehr.org/fhir/StructureDefinition/in-house-lab-result-valueSet',
-            concept: [
-              {
-                code: 'Positive',
-              },
-            ],
-          },
-        ],
-      },
-    },
-    {
-      id: 'contained-RapidStrepA-codeableConcept-observationDef-id',
-      resourceType: 'ObservationDefinition',
-      code: {
-        coding: [
-          {
-            system: 'http://loinc.org',
-            code: '78012-2',
-          },
-        ],
-        text: 'Rapid Strep A',
-      },
-      permittedDataType: ['CodeableConcept'],
-      validCodedValueSet: {
-        type: 'ValueSet',
-        reference: '#contained-RapidStrepA-normal-valueSet',
-      },
-      abnormalCodedValueSet: {
-        type: 'ValueSet',
-        reference: '#contained-RapidStrepA-abnormal-valueSet',
-      },
-      extension: [
-        {
-          url: 'http://ottehr.org/fhir/StructureDefinition/valueset-display',
-          valueString: 'Radio',
-        },
-        {
-          url: 'http://ottehr.org/fhir/StructureDefinition/allow-null-value',
-          valueCode: 'Unknown',
-          valueString: 'Indeterminate / inconclusive / error',
-        },
-      ],
-    },
-  ],
-  meta: {
-    tag: [
-      {
-        system: 'http://ottehr.org/fhir/StructureDefinition/in-house-lab-codes',
-        code: 'in-house-lab-test-definition',
-      },
-    ],
-    versionId: '37d2d986-7908-4cf5-84af-8067aa1e1744',
-    lastUpdated: '2025-05-20T15:12:24.491Z',
-  },
-  id: '4f3df780-a0aa-41eb-aa6e-a69009afa812',
-  url: 'https://ottehr.com/FHIR/InHouseLab/ActivityDefinition/RapidStrepA',
-};
-
->>>>>>> c73624f6
 interface PerformTestViewProps {
   testDetails: InHouseLabDTO;
   onBack: () => void;
@@ -158,6 +21,7 @@
 
 export const PerformTestView: React.FC<PerformTestViewProps> = ({ testDetails, onBack }) => {
   const methods = useForm<ResultEntryInput>({ mode: 'onChange' });
+  const { serviceRequestID } = useParams<{ testId: string; serviceRequestID: string }>();
   const {
     handleSubmit,
     formState: { isValid },
@@ -171,16 +35,6 @@
   const [submittingResults, setSubmittingResults] = useState<boolean>(false);
   const [error, setError] = useState<string[] | undefined>(undefined);
 
-<<<<<<< HEAD
-  // // temp for testing
-  // const testItem = convertActivityDefinitionToTestItem(URINALYSIS_AD);
-  // console.log('testDetails', testDetails);
-  // console.log('testItem', testItem);
-=======
-  // temp testItem for testing
-  const testItem = convertActivityDefinitionToTestItem(STREP_ACTIVITY_DEFINTION);
->>>>>>> c73624f6
-
   const handleToggleDetails = (): void => {
     setShowDetails(!showDetails);
   };
@@ -189,22 +43,20 @@
     console.log('Reprinting label for test:', testDetails.serviceRequestId);
   };
 
-<<<<<<< HEAD
-=======
   const handleResultEntrySubmit: SubmitHandler<ResultEntryInput> = async (data): Promise<void> => {
     setSubmittingResults(true);
     if (!oystehr) {
       console.log('no oystehr client! :o'); // todo add error handling
       return;
     }
+    if (!serviceRequestID) return; // todo better error handling
     console.log('data being submitted', data);
     try {
       await handleInHouseLabResults(oystehr, {
-        // todo temp hard coding
-        serviceRequestId: 'c4c58a2e-b2e3-4730-b5d1-c4a4273a40f8', // corresponds to STREP_ACTIVITY_DEFINTION
+        serviceRequestId: serviceRequestID,
         data: data,
       });
-      navigate(`/in-person/${appointment?.id}/in-house-lab-orders`);
+      navigate(`/in-person/${appointment?.id}/in-house-lab-orders`); // todo redirect to final page
     } catch (e) {
       const oyError = e as OystehrSdkError;
       console.log('error entering results', oyError.code, oyError.message);
@@ -214,7 +66,6 @@
     setSubmittingResults(false);
   };
 
->>>>>>> c73624f6
   return (
     <Box>
       <Typography variant="body1" sx={{ mb: 2, fontWeight: 'medium' }}>
