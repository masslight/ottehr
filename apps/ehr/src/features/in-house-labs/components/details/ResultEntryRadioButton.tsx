import { Typography, Grid, FormControlLabel, Radio, RadioGroup, Checkbox, Box, SxProps, Theme } from '@mui/material';
import { CodeableConceptComponent } from 'utils';
import { Controller, useFormContext } from 'react-hook-form';
import RadioButtonUncheckedIcon from '@mui/icons-material/RadioButtonUnchecked';
import RadioButtonCheckedIcon from '@mui/icons-material/RadioButtonChecked';

interface ResultEntryRadioButtonProps {
  testItemComponent: CodeableConceptComponent;
  disabled?: boolean; // equates to the final view
}

const ABNORMAL_FONT_COLOR = '#F44336';
const ABNORMAL_RADIO_COLOR_STYLING = {
  color: ABNORMAL_FONT_COLOR,
  '&.Mui-checked': {
    color: ABNORMAL_FONT_COLOR,
  },
};

const NORMAL_FONT_COLOR = '#4CAF50';
const NORMAL_RADIO_COLOR_STYLING = {
  color: NORMAL_FONT_COLOR,
  '&.Mui-checked': {
    color: NORMAL_FONT_COLOR,
  },
};

const NEUTRAL_RADIO_STYLING = {
  color: 'primary.main',
  '&.Mui-disabled': {
    color: 'primary.main',
    '& .MuiSvgIcon-root': {
      fill: 'primary.main',
    },
  },
};

export const ResultEntryRadioButton: React.FC<ResultEntryRadioButtonProps> = ({ testItemComponent, disabled }) => {
  const nullCode = testItemComponent.nullOption?.code;
  const { control } = useFormContext();

  const isChecked = (curValueCode: string, selectedValue: string): boolean => {
    return curValueCode === selectedValue;
  };

<<<<<<< HEAD
  const isAbnormal = (curValueCode: string): boolean => {
    return testItemComponent.abnormalValues.map((val) => val.code).includes(curValueCode);
  };

  const radioStylingColor = (curValueCode: string, selectedValue: string): SxProps<Theme> | undefined => {
    if (isChecked(curValueCode, selectedValue)) {
      return isAbnormal(curValueCode) ? ABNORMAL_RADIO_COLOR_STYLING : NORMAL_RADIO_COLOR_STYLING;
=======
  const isNeutral = !testItemComponent.abnormalValues.length;

  const isAbnormal = (curValue: string): boolean => {
    if (isNeutral) return false;
    return testItemComponent.abnormalValues.includes(curValue);
  };

  const radioStylingColor = (curValue: string, selectedValue: string): SxProps<Theme> | undefined => {
    if (isChecked(curValue, selectedValue)) {
      if (!isNeutral) {
        return isAbnormal(curValue) ? ABNORMAL_RADIO_COLOR_STYLING : NORMAL_RADIO_COLOR_STYLING;
      } else {
        return NEUTRAL_RADIO_STYLING;
      }
>>>>>>> 0da39cf8
    }
    return undefined;
  };

  const typographyStyling = (curValueCode: string, selectedValue: string): SxProps<Theme> => {
    if (selectedValue) {
<<<<<<< HEAD
      if (isChecked(curValueCode, selectedValue)) {
        if (isAbnormal(curValueCode)) {
=======
      const valIsChecked = isChecked(curValue, selectedValue);
      if (valIsChecked && isNeutral) return { fontWeight: 'bold' };
      if (valIsChecked) {
        if (isAbnormal(curValue)) {
>>>>>>> 0da39cf8
          return {
            color: ABNORMAL_FONT_COLOR,
            fontWeight: 'bold',
          };
        } else {
          return {
            color: NORMAL_FONT_COLOR,
            fontWeight: 'bold',
          };
        }
      } else {
        return {
          color: 'text.disabled',
          fontWeight: 'bold',
        };
      }
    } else {
<<<<<<< HEAD
      if (isAbnormal(curValueCode)) {
=======
      if (isNeutral) return { fontWeight: 'bold' };
      if (isAbnormal(curValue)) {
>>>>>>> 0da39cf8
        return {
          color: ABNORMAL_FONT_COLOR,
          fontWeight: 'bold',
        };
      } else {
        return {
          color: NORMAL_FONT_COLOR,
          fontWeight: 'bold',
        };
      }
    }
  };

  const getBackgroundColor = (curValue: string, selectedValue: string): string => {
    if (isChecked(curValue, selectedValue) && !isNeutral) {
      return isAbnormal(curValue) ? '#FFEBEE' : '#E8F5E9';
    } else {
      return 'transparent';
    }
  };

  const finalViewNullOptionCheckboxStyling = (curValue: string): SxProps<Theme> => {
    const isFinalView = !!disabled;
    if (isFinalView) {
      const isChecked = curValue === nullCode;
      if (isChecked) {
        return NEUTRAL_RADIO_STYLING;
      } else {
        return {};
      }
    }
    return {};
  };

  const finalViewNullOptionCheckboxLabelStyling = (curValue: string): SxProps<Theme> => {
    const isFinalView = !!disabled;
    if (isFinalView) {
      const isChecked = curValue === nullCode;
      if (isChecked) {
        return {
          color: 'text.primary',
          '& .MuiFormControlLabel-label': {
            color: 'text.primary',
          },
          '&.Mui-disabled .MuiFormControlLabel-label': {
            color: 'text.primary',
          },
        };
      } else {
        return {};
      }
    }
    return {};
  };

  return (
    <Controller
      name={testItemComponent.observationDefinitionId}
      control={control}
      rules={{ required: 'Please select a value' }}
      defaultValue={''}
      render={({ field }) => (
        <>
          <RadioGroup
            value={field.value === nullCode ? '' : field.value}
            onChange={(e) => field.onChange(e.target.value)}
          >
            <Grid container spacing={2}>
              {testItemComponent.valueSet.map((valueCode) => (
                <Grid item xs={6} key={valueCode.code}>
                  <FormControlLabel
                    value={valueCode.code}
                    control={<Radio sx={radioStylingColor(valueCode.code, field.value)} disabled={!!disabled} />}
                    label={
                      <Typography sx={typographyStyling(valueCode.code, field.value)}>{valueCode.display}</Typography>
                    }
                    sx={{
                      margin: 0,
                      padding: 2,
                      width: '100%',
                      border: '1px solid #E0E0E0',
                      borderRadius: 1,
                      backgroundColor: getBackgroundColor(valueCode.code, field.value),
                    }}
                  />
                </Grid>
              ))}
            </Grid>
          </RadioGroup>

          {testItemComponent.nullOption && (
            <Box mt={2}>
              <FormControlLabel
                control={
                  <Checkbox
                    icon={<RadioButtonUncheckedIcon />}
                    checkedIcon={<RadioButtonCheckedIcon />}
                    disabled={!!disabled}
                    checked={field.value === nullCode}
                    onChange={() => field.onChange(field.value === nullCode ? '' : nullCode)}
                    sx={disabled ? finalViewNullOptionCheckboxStyling(field.value) : {}}
                  />
                }
                label={testItemComponent.nullOption.text}
                sx={disabled ? finalViewNullOptionCheckboxLabelStyling(field.value) : {}}
              />
            </Box>
          )}
        </>
      )}
    />
  );
};<|MERGE_RESOLUTION|>--- conflicted
+++ resolved
@@ -43,45 +43,30 @@
     return curValueCode === selectedValue;
   };
 
-<<<<<<< HEAD
+  const isNeutral = !testItemComponent.abnormalValues.length;
+
   const isAbnormal = (curValueCode: string): boolean => {
+    if (isNeutral) return false;
     return testItemComponent.abnormalValues.map((val) => val.code).includes(curValueCode);
   };
 
   const radioStylingColor = (curValueCode: string, selectedValue: string): SxProps<Theme> | undefined => {
     if (isChecked(curValueCode, selectedValue)) {
-      return isAbnormal(curValueCode) ? ABNORMAL_RADIO_COLOR_STYLING : NORMAL_RADIO_COLOR_STYLING;
-=======
-  const isNeutral = !testItemComponent.abnormalValues.length;
-
-  const isAbnormal = (curValue: string): boolean => {
-    if (isNeutral) return false;
-    return testItemComponent.abnormalValues.includes(curValue);
-  };
-
-  const radioStylingColor = (curValue: string, selectedValue: string): SxProps<Theme> | undefined => {
-    if (isChecked(curValue, selectedValue)) {
       if (!isNeutral) {
-        return isAbnormal(curValue) ? ABNORMAL_RADIO_COLOR_STYLING : NORMAL_RADIO_COLOR_STYLING;
+        return isAbnormal(curValueCode) ? ABNORMAL_RADIO_COLOR_STYLING : NORMAL_RADIO_COLOR_STYLING;
       } else {
         return NEUTRAL_RADIO_STYLING;
       }
->>>>>>> 0da39cf8
     }
     return undefined;
   };
 
   const typographyStyling = (curValueCode: string, selectedValue: string): SxProps<Theme> => {
     if (selectedValue) {
-<<<<<<< HEAD
-      if (isChecked(curValueCode, selectedValue)) {
-        if (isAbnormal(curValueCode)) {
-=======
-      const valIsChecked = isChecked(curValue, selectedValue);
+      const valIsChecked = isChecked(curValueCode, selectedValue);
       if (valIsChecked && isNeutral) return { fontWeight: 'bold' };
       if (valIsChecked) {
-        if (isAbnormal(curValue)) {
->>>>>>> 0da39cf8
+        if (isAbnormal(curValueCode)) {
           return {
             color: ABNORMAL_FONT_COLOR,
             fontWeight: 'bold',
@@ -99,12 +84,8 @@
         };
       }
     } else {
-<<<<<<< HEAD
+      if (isNeutral) return { fontWeight: 'bold' };
       if (isAbnormal(curValueCode)) {
-=======
-      if (isNeutral) return { fontWeight: 'bold' };
-      if (isAbnormal(curValue)) {
->>>>>>> 0da39cf8
         return {
           color: ABNORMAL_FONT_COLOR,
           fontWeight: 'bold',
