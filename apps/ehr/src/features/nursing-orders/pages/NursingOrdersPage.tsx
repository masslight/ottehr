--- conflicted
+++ resolved
@@ -19,24 +19,11 @@
       console.error('No appointment ID found');
       return;
     }
-<<<<<<< HEAD
+
     navigate(getNursingOrderCreateUrl(appointmentId));
   }, [navigate, appointmentId]);
 
   if (!appointmentId || !encounterId) {
-=======
-
-    navigate(getNursingOrderCreateUrl(appointmentId));
-  }, [navigate, appointmentId]);
-
-  if (!appointmentId) {
-    console.error('No appointment ID found');
-    return null;
-  }
-
-  if (!encounterId) {
-    console.error('No encounter ID found');
->>>>>>> 768f1153
     return null;
   }
 
