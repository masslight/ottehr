--- conflicted
+++ resolved
@@ -221,7 +221,15 @@
   });
 };
 
-<<<<<<< HEAD
+function filterTasks(task: FhirTask): boolean {
+  const category = task.groupIdentifier?.value ?? '';
+  if (category === LAB_ORDER_TASK.category) {
+    const labTypeString = getInput(LAB_ORDER_TASK.input.drTag, task);
+    if (labTypeString === LabType.pdfAttachment) return false;
+  }
+  return true;
+}
+
 export const useCreateManualTask = (): UseMutationResult<void, Error, CreateManualTaskRequest> => {
   const { oystehrZambda } = useApiClients();
   const queryClient = useQueryClient();
@@ -269,16 +277,6 @@
     },
   });
 };
-=======
-function filterTasks(task: FhirTask): boolean {
-  const category = task.groupIdentifier?.value ?? '';
-  if (category === LAB_ORDER_TASK.category) {
-    const labTypeString = getInput(LAB_ORDER_TASK.input.drTag, task);
-    if (labTypeString === LabType.pdfAttachment) return false;
-  }
-  return true;
-}
->>>>>>> 19ea0265
 
 function fhirTaskToTask(task: FhirTask): Task {
   const category = task.groupIdentifier?.value ?? '';
@@ -339,17 +337,8 @@
       diagnosticReportId &&
       (code === LAB_ORDER_TASK.code.reviewFinalResult || code === LAB_ORDER_TASK.code.reviewCorrectedResult)
     ) {
-<<<<<<< HEAD
-      const receivedDate = getInputString(LAB_ORDER_TASK.input.receivedDate, task);
-      title = `Review unsolicited test results for “${fullTestName}” for ${patientName}`;
-      subtitle = `Received on ${receivedDate ? DateTime.fromISO(receivedDate).toFormat('MM/dd/yyyy HH:mm a') : ''}`;
-      action = {
-        name: 'Go to Lab Test',
-        link: `/unsolicited-results/${diagnosticReportId}/review`,
-      };
-=======
       if (labTypeString === LabType.unsolicited) {
-        const receivedDate = getInput(LAB_ORDER_TASK.input.receivedDate, task);
+        const receivedDate = getInputString(LAB_ORDER_TASK.input.receivedDate, task);
         title = `Review unsolicited test results for “${fullTestName}” for ${patientName}`;
         subtitle = `Received on ${receivedDate ? DateTime.fromISO(receivedDate).toFormat('MM/dd/yyyy HH:mm a') : ''}`;
         action = {
@@ -358,7 +347,7 @@
         };
       }
       if (labTypeString === LabType.reflex) {
-        const receivedDate = getInput(LAB_ORDER_TASK.input.receivedDate, task);
+        const receivedDate = getInputString(LAB_ORDER_TASK.input.receivedDate, task);
         title = `Review reflex results for “${fullTestName}” for ${patientName}`;
         subtitle = `Received on ${receivedDate ? DateTime.fromISO(receivedDate).toFormat('MM/dd/yyyy HH:mm a') : ''}`;
         action = {
@@ -366,7 +355,6 @@
           link: `/in-person/${appointmentId}/external-lab-orders/report/${diagnosticReportId}/order-details`,
         };
       }
->>>>>>> 19ea0265
     }
   }
   if (category === IN_HOUSE_LAB_TASK.category) {
