import Oystehr from '@oystehr/sdk';
import { useEffect } from 'react';
import { create } from 'zustand';
import { useAuthToken } from './useAuthToken';

interface ApiClientsState {
  oystehr?: Oystehr;
  oystehrZambda?: Oystehr;
}

const useApiClientsStore = create<ApiClientsState>()(() => ({
  oystehr: undefined,
  oystehrZambda: undefined,
}));

// eslint-disable-next-line @typescript-eslint/explicit-function-return-type
export function useApiClients() {
  const token = useAuthToken();
  const { oystehr, oystehrZambda } = useApiClientsStore((state) => state);
  useEffect(() => {
    if (!oystehr || oystehr.config.accessToken !== token) {
      useApiClientsStore.setState({
        oystehr: new Oystehr({
          accessToken: token,
          fhirApiUrl: import.meta.env.VITE_APP_FHIR_API_URL,
          projectApiUrl: import.meta.env.VITE_APP_PROJECT_API_URL,
          projectId: import.meta.env.VITE_APP_PROJECT_ID,
        }),
      });
    }
  }, [oystehr, token]);

  useEffect(() => {
    if (!oystehrZambda || oystehrZambda.config.accessToken !== token) {
      useApiClientsStore.setState({
        oystehrZambda: new Oystehr({
          accessToken: token,
          fhirApiUrl: import.meta.env.VITE_APP_FHIR_API_URL,
          projectApiUrl: import.meta.env.VITE_APP_PROJECT_API_ZAMBDA_URL_OLD,
          projectId: import.meta.env.VITE_APP_PROJECT_ID,
        }),
      });
    }
  }, [oystehrZambda, token]);

<<<<<<< HEAD
  return { oystehr, oystehrZambda };
=======
  useEffect(() => {
    if (!oystehrZambdaIntake || oystehrZambdaIntake.config.accessToken !== token) {
      useApiClientsStore.setState({
        oystehrZambdaIntake: new Oystehr({
          accessToken: token,
          fhirApiUrl: import.meta.env.VITE_APP_FHIR_API_URL,
          projectApiUrl: import.meta.env.VITE_APP_PROJECT_API_ZAMBDA_URL,
          projectId: import.meta.env.VITE_APP_PROJECT_ID,
        }),
      });
    }
  }, [oystehrZambdaIntake, token]);

  return { oystehr, oystehrZambda, oystehrZambdaIntake };
>>>>>>> b372de61
}<|MERGE_RESOLUTION|>--- conflicted
+++ resolved
@@ -6,17 +6,19 @@
 interface ApiClientsState {
   oystehr?: Oystehr;
   oystehrZambda?: Oystehr;
+  oystehrZambdaIntake?: Oystehr;
 }
 
 const useApiClientsStore = create<ApiClientsState>()(() => ({
   oystehr: undefined,
   oystehrZambda: undefined,
+  oystehrZambdaIntake: undefined,
 }));
 
 // eslint-disable-next-line @typescript-eslint/explicit-function-return-type
 export function useApiClients() {
   const token = useAuthToken();
-  const { oystehr, oystehrZambda } = useApiClientsStore((state) => state);
+  const { oystehr, oystehrZambda, oystehrZambdaIntake } = useApiClientsStore((state) => state);
   useEffect(() => {
     if (!oystehr || oystehr.config.accessToken !== token) {
       useApiClientsStore.setState({
@@ -43,9 +45,6 @@
     }
   }, [oystehrZambda, token]);
 
-<<<<<<< HEAD
-  return { oystehr, oystehrZambda };
-=======
   useEffect(() => {
     if (!oystehrZambdaIntake || oystehrZambdaIntake.config.accessToken !== token) {
       useApiClientsStore.setState({
@@ -60,5 +59,4 @@
   }, [oystehrZambdaIntake, token]);
 
   return { oystehr, oystehrZambda, oystehrZambdaIntake };
->>>>>>> b372de61
 }