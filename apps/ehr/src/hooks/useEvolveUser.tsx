import { useAuth0 } from '@auth0/auth0-react';
import { Operation } from 'fast-json-patch';
import { Practitioner } from 'fhir/r4b';
import { DateTime, Duration } from 'luxon';
import { useCallback, useEffect, useMemo } from 'react';
import { useMutation, useQuery } from 'react-query';
import {
  getFullestAvailableName,
  getPatchOperationForNewMetaTag,
<<<<<<< HEAD
  getPatchOperationToUpdateExtension,
  getPractitionerNPIIdentifier,
=======
  getPractitionerNPIIdentitifier,
>>>>>>> 3752279f
  initialsFromName,
  PROJECT_NAME,
  RoleType,
  SyncUserResponse,
  User,
} from 'utils';
import { create } from 'zustand';
import { getUser } from '../api/api';
import { useApiClients } from './useAppClients';
import { useAuthToken } from './useAuthToken';

export interface EvolveUser extends User {
  userName: string;
  userInitials: string;
  lastLogin: string | undefined;
  hasRole: (role: RoleType[]) => boolean;
}

interface EvolveUserState {
  user?: User;
  profile?: Practitioner;
}

const useEvolveUserStore = create<EvolveUserState>()(() => ({}));

<<<<<<< HEAD
export const useProviderPhotonStateStore = create<{
  wasEnrolledInPhoton?: boolean;
}>()(persist(() => ({}), { name: 'ottehr-ehr-provider-erx-store' }));

=======
>>>>>>> 3752279f
// extracting it here, cause even if we use store - it will still initiate requests as much as we have usages of this hook,
// so just to use this var as a synchronization mechanism - lifted it here
let _practitionerLoginUpdateStarted = false;

export default function useEvolveUser(): EvolveUser | undefined {
  const { oystehr } = useApiClients();
  const user = useEvolveUserStore((state) => state.user);
  const profile = useEvolveUserStore((state) => state.profile);
  const { user: auth0User } = useAuth0();
<<<<<<< HEAD
  const isPhotonPrescriber = profile?.identifier?.some(
    (x) => x.system === PHOTON_PRESCRIBER_SYSTEM_URL && Boolean(x.value)
  );
  const isPractitionerEnrolledInPhoton = profile?.extension?.some(
    (x) => x.url === PHOTON_PRACTITIONER_ENROLLED && Boolean(x.valueBoolean)
  );

  useEffect(() => {
    if (isPractitionerEnrolledInPhoton) {
      useProviderPhotonStateStore.setState({ wasEnrolledInPhoton: true });
    }
  }, [isPractitionerEnrolledInPhoton]);
=======
>>>>>>> 3752279f

  const isProviderHasEverythingToBeEnrolled = Boolean(
    profile?.id &&
      profile?.telecom?.find((phone) => phone.system === 'sms' || phone.system === 'phone')?.value &&
      getPractitionerNPIIdentifier(profile)?.value &&
      profile?.name?.[0]?.given?.[0] &&
      profile?.name?.[0]?.family
  );

  const userRoles = user?.roles;
  const hasRole = useCallback(
    (role: RoleType[]): boolean => {
      return userRoles?.find((r) => role.includes(r.name as RoleType)) != undefined;
    },
    [userRoles]
  );

  useGetUser();
  useSyncPractitioner((data) => {
    if (data.updated) {
      console.log('Practitioner sync success');
    }
  });
  const { refetch: refetchProfile } = useGetProfile();
  const { isLoading: isPractitionerLastLoginBeingUpdated, mutateAsync: mutatePractitionerAsync } =
    useUpdatePractitioner();

  useEffect(() => {
    if (user?.profile && !profile) {
      void refetchProfile();
    }
  }, [profile, refetchProfile, user?.profile]);

  useEffect(() => {
    if (user && oystehr && profile && !isPractitionerLastLoginBeingUpdated && !_practitionerLoginUpdateStarted) {
      _practitionerLoginUpdateStarted = true;
      void mutatePractitionerAsync([
        getPatchOperationForNewMetaTag(profile!, {
          system: 'last-login',
          code: DateTime.now().toISO() ?? 'Unknown',
        }),
      ]).catch(console.error);
    }
  }, [oystehr, isPractitionerLastLoginBeingUpdated, mutatePractitionerAsync, profile, user]);

  useEffect(() => {
    const lastLogin = auth0User?.updated_at;
    if (lastLogin) {
      const loginTime = DateTime.fromISO(lastLogin);
      if (Math.abs(loginTime.diffNow('seconds').seconds) <= Duration.fromObject({ seconds: 5 }).seconds) {
        localStorage.removeItem('selectedDate');
      }
    }
  }, [auth0User?.updated_at]);

  const { userName, userInitials, lastLogin } = useMemo(() => {
    if (profile) {
      const userName = getFullestAvailableName(profile) ?? `${PROJECT_NAME} Team`;
      const userInitials = initialsFromName(userName);
      const lastLogin = profile.meta?.tag?.find((tag) => tag.system === 'last-login')?.code;
      return { userName, userInitials, lastLogin };
    }
    return { userName: `${PROJECT_NAME} team`, userInitials: initialsFromName(`${PROJECT_NAME} Team`) };
  }, [profile]);

  return useMemo(() => {
    if (user) {
      return {
        ...user,
        userName,
        userInitials,
        lastLogin,
        profileResource: profile,
        isProviderHasEverythingToBeEnrolled,
        hasRole,
      };
    }
    return undefined;
  }, [hasRole, isProviderHasEverythingToBeEnrolled, lastLogin, profile, user, userInitials, userName]);
}

// const MINUTE = 1000 * 60; // For Credentials Sync
// const DAY = MINUTE * 60 * 24; // For Credentials Sync

// eslint-disable-next-line @typescript-eslint/explicit-function-return-type
const useGetUser = () => {
  const token = useAuthToken();
  const user = useEvolveUserStore((state) => state.user);

  return useQuery(
    ['get-user'],
    async (): Promise<void> => {
      try {
        const user = await getUser(token!);
        useEvolveUserStore.setState({ user: user as User });
      } catch (error) {
        console.error(error);
      }
    },
    {
      enabled: Boolean(token && !user),
    }
  );
};

// eslint-disable-next-line @typescript-eslint/explicit-function-return-type
const useGetProfile = () => {
  const token = useAuthToken();
  const user = useEvolveUserStore((state) => state.user);
  const { oystehr } = useApiClients();

  return useQuery(
    ['get-practitioner-profile'],
    async (): Promise<void> => {
      try {
        if (!user?.profile) {
          useEvolveUserStore.setState({ profile: undefined });
          return;
        }

        const [resourceType, resourceId] = (user?.profile || '').split('/');
        if (resourceType && resourceId && resourceType === 'Practitioner') {
          const practitioner = await oystehr?.fhir.get<Practitioner>({ resourceType, id: resourceId });
          useEvolveUserStore.setState({ profile: practitioner });
        }
      } catch (e) {
        console.error(`error fetching user's fhir profile: ${JSON.stringify(e)}`);
        useEvolveUserStore.setState({ profile: undefined });
      }
    },
    {
      enabled: Boolean(token && oystehr),
    }
  );
};

// eslint-disable-next-line @typescript-eslint/explicit-function-return-type
const useSyncPractitioner = (_onSuccess: (data: SyncUserResponse) => void) => {
  // console.log('Credentials sync is not enabled');
  /**
   * Credentials sync functionality -- Uncomment if you are synchronizing credentials from an external system
  
  const client = useZapEHRAPIClient();
  const token = useAuthToken();
  const { oystehr } = useApiClients();
  const queryClient = useQueryClient();
  return useQuery(
    ['sync-user', oystehr],
    async () => {
      if (!client) return undefined;
      _practitionerSyncStarted = true;
      const result = await client?.syncUser();
      _practitionerSyncFinished = true;
      if (result.updated) {
        void queryClient.refetchQueries('get-practitioner-profile');
      } else {
        useEvolveUserStore.setState((state) => ({ profile: { ...(state.profile! || {}) } }));
      }
      return result;
    },
    {
      onSuccess,
      cacheTime: DAY,
      staleTime: DAY,
      enabled: Boolean(token && oystehr && oystehr.config.accessToken && !_practitionerSyncStarted),
    }
  );
  */
};

// eslint-disable-next-line @typescript-eslint/explicit-function-return-type
const useUpdatePractitioner = () => {
  const user = useEvolveUserStore((state) => state.user);
  const { oystehr } = useApiClients();

  return useMutation(
    ['update-practitioner'],
    async (patchOps: Operation[]): Promise<void> => {
      try {
        if (!oystehr || !user) return;

        await oystehr.fhir.patch({
          resourceType: 'Practitioner',
          id: user.profile.replace('Practitioner/', ''),
          operations: [...patchOps],
        });
      } catch (error) {
        console.error(error);
        throw error;
      }
    },
    { retry: 3 }
  );
<<<<<<< HEAD
};

interface StreetAddress {
  street1: string;
  street2?: string;
  city: string;
  state: string;
  postal_code: string;
}

interface ERXEnrollmentProps {
  providerId: Required<Practitioner['id']>;
  address: StreetAddress;
  npi?: string;
  phone: string;
  given_name: string;
  family_name: string;
}

// eslint-disable-next-line @typescript-eslint/explicit-function-return-type
const useEnrollPractitionerInERX = () => {
  const token = useAuthToken();
  const profile = useEvolveUserStore((state) => state.profile);

  return useMutation(
    ['enroll-provider-erx'],
    async (): Promise<void> => {
      try {
        const address: StreetAddress = {
          street1: '1 Hollow Lane',
          street2: 'Ste 301',
          city: 'Lake Success',
          postal_code: '11042',
          state: 'NY',
        };
        const payload: ERXEnrollmentProps = {
          providerId: profile?.id,
          address,
          phone: profile?.telecom?.find((phone) => phone.system === 'sms' || phone.system === 'phone')?.value || '',
          npi: profile && getPractitionerNPIIdentifier(profile)?.value,
          given_name: profile?.name?.[0]?.given?.[0] || '',
          family_name: profile?.name?.[0]?.family || '',
        };
        _practitionerERXEnrollmentStarted = true;

        const response = await fetch(`${import.meta.env.VITE_APP_PROJECT_API_URL}/erx/enrollment`, {
          headers: {
            Authorization: `Bearer ${token}`,
          },
          body: JSON.stringify(payload),
          method: 'POST',
        });
        if (!response.ok) {
          throw new Error(`ERX practitioner enrollment call failed: ${response.statusText}`);
        }
      } catch (error) {
        console.error(error);
        throw error;
      }
    },
    { retry: 2 }
  );
=======
>>>>>>> 3752279f
};<|MERGE_RESOLUTION|>--- conflicted
+++ resolved
@@ -7,12 +7,7 @@
 import {
   getFullestAvailableName,
   getPatchOperationForNewMetaTag,
-<<<<<<< HEAD
-  getPatchOperationToUpdateExtension,
   getPractitionerNPIIdentifier,
-=======
-  getPractitionerNPIIdentitifier,
->>>>>>> 3752279f
   initialsFromName,
   PROJECT_NAME,
   RoleType,
@@ -38,13 +33,6 @@
 
 const useEvolveUserStore = create<EvolveUserState>()(() => ({}));
 
-<<<<<<< HEAD
-export const useProviderPhotonStateStore = create<{
-  wasEnrolledInPhoton?: boolean;
-}>()(persist(() => ({}), { name: 'ottehr-ehr-provider-erx-store' }));
-
-=======
->>>>>>> 3752279f
 // extracting it here, cause even if we use store - it will still initiate requests as much as we have usages of this hook,
 // so just to use this var as a synchronization mechanism - lifted it here
 let _practitionerLoginUpdateStarted = false;
@@ -54,21 +42,6 @@
   const user = useEvolveUserStore((state) => state.user);
   const profile = useEvolveUserStore((state) => state.profile);
   const { user: auth0User } = useAuth0();
-<<<<<<< HEAD
-  const isPhotonPrescriber = profile?.identifier?.some(
-    (x) => x.system === PHOTON_PRESCRIBER_SYSTEM_URL && Boolean(x.value)
-  );
-  const isPractitionerEnrolledInPhoton = profile?.extension?.some(
-    (x) => x.url === PHOTON_PRACTITIONER_ENROLLED && Boolean(x.valueBoolean)
-  );
-
-  useEffect(() => {
-    if (isPractitionerEnrolledInPhoton) {
-      useProviderPhotonStateStore.setState({ wasEnrolledInPhoton: true });
-    }
-  }, [isPractitionerEnrolledInPhoton]);
-=======
->>>>>>> 3752279f
 
   const isProviderHasEverythingToBeEnrolled = Boolean(
     profile?.id &&
@@ -262,69 +235,4 @@
     },
     { retry: 3 }
   );
-<<<<<<< HEAD
-};
-
-interface StreetAddress {
-  street1: string;
-  street2?: string;
-  city: string;
-  state: string;
-  postal_code: string;
-}
-
-interface ERXEnrollmentProps {
-  providerId: Required<Practitioner['id']>;
-  address: StreetAddress;
-  npi?: string;
-  phone: string;
-  given_name: string;
-  family_name: string;
-}
-
-// eslint-disable-next-line @typescript-eslint/explicit-function-return-type
-const useEnrollPractitionerInERX = () => {
-  const token = useAuthToken();
-  const profile = useEvolveUserStore((state) => state.profile);
-
-  return useMutation(
-    ['enroll-provider-erx'],
-    async (): Promise<void> => {
-      try {
-        const address: StreetAddress = {
-          street1: '1 Hollow Lane',
-          street2: 'Ste 301',
-          city: 'Lake Success',
-          postal_code: '11042',
-          state: 'NY',
-        };
-        const payload: ERXEnrollmentProps = {
-          providerId: profile?.id,
-          address,
-          phone: profile?.telecom?.find((phone) => phone.system === 'sms' || phone.system === 'phone')?.value || '',
-          npi: profile && getPractitionerNPIIdentifier(profile)?.value,
-          given_name: profile?.name?.[0]?.given?.[0] || '',
-          family_name: profile?.name?.[0]?.family || '',
-        };
-        _practitionerERXEnrollmentStarted = true;
-
-        const response = await fetch(`${import.meta.env.VITE_APP_PROJECT_API_URL}/erx/enrollment`, {
-          headers: {
-            Authorization: `Bearer ${token}`,
-          },
-          body: JSON.stringify(payload),
-          method: 'POST',
-        });
-        if (!response.ok) {
-          throw new Error(`ERX practitioner enrollment call failed: ${response.statusText}`);
-        }
-      } catch (error) {
-        console.error(error);
-        throw error;
-      }
-    },
-    { retry: 2 }
-  );
-=======
->>>>>>> 3752279f
 };