--- conflicted
+++ resolved
@@ -18,13 +18,7 @@
 import {
   getFirstName,
   getLastName,
-<<<<<<< HEAD
-  getPatchBinary,
   PROJECT_MODULE,
-  ResourceTypeNames,
-=======
-  OTTEHR_MODULE,
->>>>>>> 0af76902
   getVisitStatusHistory,
   getVisitTotalTime,
   PromiseReturnType,
