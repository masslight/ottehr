import { BundleEntry } from '@oystehr/sdk';
import { useMutation, UseMutationResult, useQuery, UseQueryResult } from '@tanstack/react-query';
import {
  Appointment,
  Bundle,
  Encounter,
  EncounterStatusHistory,
  FhirResource,
  Location,
  Organization,
  Patient,
  Questionnaire,
  QuestionnaireResponse,
  RelatedPerson,
} from 'fhir/r4b';
import { DateTime } from 'luxon';
import { enqueueSnackbar } from 'notistack';
import { useEffect, useState } from 'react';
import { getVisitTypeLabelForAppointment } from 'src/types/types';
import { useSuccessQuery } from 'utils';
import {
  getFirstName,
  getLastName,
  getVisitStatusHistory,
  getVisitTotalTime,
  isAppointmentVirtual,
  ORG_TYPE_CODE_SYSTEM,
  ORG_TYPE_PAYER_CODE,
  OTTEHR_MODULE,
  PromiseReturnType,
  RemoveCoverageZambdaInput,
  ServiceMode,
} from 'utils';
import { getTimezone } from '../helpers/formatDateTime';
import { getPatientNameSearchParams } from '../helpers/patientSearch';
import { OystehrTelemedAPIClient } from '../telemed/data';
import { useOystehrAPIClient } from '../telemed/hooks/useOystehrAPIClient';
import { useApiClients } from './useAppClients';

const updateQRUrl = import.meta.env.VITE_APP_EHR_ACCOUNT_UPDATE_FORM;

const getTelemedLength = (history?: EncounterStatusHistory[]): number => {
  const value = history?.find((item) => item.status === 'in-progress');
  if (!value || !value.period.start) {
    return 0;
  }

  const { start, end } = value.period;
  const duration = DateTime.fromISO(start).diff(end ? DateTime.fromISO(end) : DateTime.now(), ['minute']);

  return Math.abs(duration.minutes);
};

export type AppointmentHistoryRow = {
  id: string | undefined;
  typeLabel: string;
  serviceMode: ServiceMode;
  office: string | undefined;
  officeTimeZone: string | undefined;
  dateTime: string | undefined;
  length: number;
  appointment: Appointment;
  encounter?: Encounter;
};

export const useGetPatient = (
  id?: string
): {
  loading: boolean;
  otherPatientsWithSameName: boolean;
  setOtherPatientsWithSameName: (value: boolean) => void;
  patient?: Patient;
  setPatient: (patient: Patient) => void;
  appointments?: AppointmentHistoryRow[];
  relatedPerson?: RelatedPerson;
} => {
  const { oystehr } = useApiClients();
  const [loading, setLoading] = useState<boolean>(true);
  const [otherPatientsWithSameName, setOtherPatientsWithSameName] = useState<boolean>(false);
  const [patient, setPatient] = useState<Patient>();
  const [appointments, setAppointments] = useState<AppointmentHistoryRow[]>();
  const [relatedPerson, setRelatedPerson] = useState<RelatedPerson>();

  const { data: patientResources } = useQuery({
    queryKey: ['useGetPatientPatientResources', id],
    queryFn: () =>
      oystehr && id
        ? oystehr.fhir
            .search<FhirResource>({
              resourceType: 'Patient',
              params: [
                { name: '_id', value: id },
                {
                  name: '_revinclude',
                  value: 'Appointment:patient',
                },
                {
                  name: '_include:iterate',
                  value: 'Appointment:location',
                },
                {
                  name: '_revinclude:iterate',
                  value: 'RelatedPerson:patient',
                },
                {
                  name: '_revinclude:iterate',
                  value: 'Encounter:appointment',
                },
              ],
            })
            .then((bundle) => bundle.unbundle())
        : null,
    gcTime: 10000,
    enabled: oystehr != null && id != null,
  });

  const patientResource: Patient | undefined = patientResources?.find(
    (resource) => resource.resourceType === 'Patient'
  ) as Patient;

  const { data: otherPatientsWithSameNameResources } = useQuery({
    queryKey: ['otherPatientsWithSameNameResources', id],
    queryFn: () =>
      oystehr && patientResource
        ? oystehr.fhir
            .search<FhirResource>({
              resourceType: 'Patient',
              params: getPatientNameSearchParams({
                firstLast: { first: getFirstName(patientResource), last: getLastName(patientResource) },
                narrowByRelatedPersonAndAppointment: false,
                maxResultOverride: 2,
              }),
            })
            .then((bundle) => bundle.unbundle())
        : null,
    gcTime: 10000,
    enabled: oystehr != null && patientResource != null,
  });

  useEffect(() => {
    async function getPatient(): Promise<void> {
      if (!oystehr) {
        throw new Error('oystehr is not defined');
      }

      setLoading(true);

      if (!patientResources || !otherPatientsWithSameNameResources) {
        return;
      }

      const patientTemp: Patient = patientResources.find((resource) => resource.resourceType === 'Patient') as Patient;
      const appointmentsTemp: Appointment[] = patientResources.filter(
        (resource) =>
          resource.resourceType === 'Appointment' &&
          resource.meta?.tag?.find((tag) => tag.code === OTTEHR_MODULE.IP || tag.code === OTTEHR_MODULE.TM) // this is unnecessary now; there are no BH patients to worry about
      ) as Appointment[];
      const locations: Location[] = patientResources.filter(
        (resource) => resource.resourceType === 'Location'
      ) as Location[];
      const relatedPersonTemp: RelatedPerson = patientResources.find(
        (resource) => resource.resourceType === 'RelatedPerson'
      ) as RelatedPerson;
      const encounters: Encounter[] = patientResources.filter(
        (resource) => resource.resourceType === 'Encounter'
      ) as Encounter[];

      appointmentsTemp.sort((a, b) => {
        const createdA = DateTime.fromISO(a.start ?? '');
        const createdB = DateTime.fromISO(b.start ?? '');
        return createdB.diff(createdA).milliseconds;
      });

      if (otherPatientsWithSameNameResources.length > 1) {
        setOtherPatientsWithSameName(true);
      } else {
        setOtherPatientsWithSameName(false);
      }

      const appointmentRows: AppointmentHistoryRow[] = appointmentsTemp.map((appointment: Appointment) => {
        const appointmentLocationID = appointment.participant
          .find((participant) => participant.actor?.reference?.startsWith('Location/'))
          ?.actor?.reference?.replace('Location/', '');
        const location = locations.find((location) => location.id === appointmentLocationID);
        const encounter = appointment.id
          ? encounters.find((encounter) => encounter.appointment?.[0]?.reference?.endsWith(appointment.id!))
          : undefined;
        const typeLabel = getVisitTypeLabelForAppointment(appointment);

        const serviceMode = isAppointmentVirtual(appointment) ? ServiceMode.virtual : ServiceMode['in-person'];

        return {
          id: appointment.id,
          typeLabel,
          office:
            location?.address?.state &&
            location?.name &&
            `${location?.address?.state?.toUpperCase()} - ${location?.name}`,
          officeTimeZone: getTimezone(location),
          dateTime: appointment.start,
          serviceMode,
          length:
            serviceMode === ServiceMode.virtual
              ? getTelemedLength(encounter?.statusHistory)
              : (encounter && getVisitTotalTime(appointment, getVisitStatusHistory(encounter), DateTime.now())) || 0,
          appointment,
          encounter,
        };
      });

      setAppointments(appointmentRows);
      setPatient(patientTemp);
      setRelatedPerson(relatedPersonTemp);
      setLoading(false);
    }

    getPatient().catch((error) => console.log(error));
  }, [oystehr, patientResources, otherPatientsWithSameNameResources]);

  return {
    loading,
    appointments,
    otherPatientsWithSameName,
    setOtherPatientsWithSameName,
    patient,
    relatedPerson,
    setPatient,
  };
};

export const useGetPatientAccount = (
  {
    apiClient,
    patientId,
  }: {
    apiClient: OystehrTelemedAPIClient | null;
    patientId: string | null;
  },
  onSuccess?: (data: PromiseReturnType<ReturnType<OystehrTelemedAPIClient['getPatientAccount']>> | null) => void
): UseQueryResult<PromiseReturnType<ReturnType<OystehrTelemedAPIClient['getPatientAccount']>>, Error> => {
  const queryResult = useQuery({
    queryKey: ['patient-account-get', { apiClient, patientId }],

    queryFn: () => {
      return apiClient!.getPatientAccount({
        patientId: patientId!,
      });
    },

    enabled: apiClient != null && patientId != null,
  });

  useSuccessQuery(queryResult.data, onSuccess);

  return queryResult;
};

<<<<<<< HEAD
// eslint-disable-next-line @typescript-eslint/explicit-function-return-type
export const useGetPatientCoverages = (
  {
    apiClient,
    patientId,
  }: {
    apiClient: OystehrTelemedAPIClient | null;
    patientId: string | null;
  },
  onSuccess?: (data: PromiseReturnType<ReturnType<OystehrTelemedAPIClient['getPatientCoverages']>>) => void
) => {
  console.log('get coverages');
  return useQuery(
    ['patient-coverages', { apiClient, patientId }],
    () => {
      return apiClient!.getPatientCoverages({
        patientId: patientId!,
      });
    },
    {
      onSuccess,
      onError: (err) => {
        console.error('Error fetching patient account: ', err);
      },
      enabled: apiClient != null && patientId != null,
    }
  );
};

// eslint-disable-next-line @typescript-eslint/explicit-function-return-type
export const useRemovePatientCoverage = () => {
=======
export const useRemovePatientCoverage = (): UseMutationResult<void, Error, RemoveCoverageZambdaInput> => {
>>>>>>> 88ee49d0
  const apiClient = useOystehrAPIClient();

  return useMutation({
    mutationKey: ['remove-patient-coverage'],

    mutationFn: async (input: RemoveCoverageZambdaInput): Promise<void> => {
      try {
        if (!apiClient || !input) return;
        await apiClient.removePatientCoverage(input);
      } catch (error) {
        console.error(error);
        throw error;
      }
    },
  });
};

export const useUpdatePatientAccount = (
  onSuccess?: () => void
): UseMutationResult<void, Error, QuestionnaireResponse> => {
  const apiClient = useOystehrAPIClient();

  return useMutation({
    mutationKey: ['update-patient-account'],

    mutationFn: async (questionnaireResponse: QuestionnaireResponse): Promise<void> => {
      try {
        if (!apiClient || !questionnaireResponse) return;
        await apiClient.updatePatientAccount({
          questionnaireResponse,
        });
      } catch (error) {
        console.error(error);
        throw error;
      }
    },

    onSuccess: () => {
      enqueueSnackbar('Patient information updated successfully', {
        variant: 'success',
      });
      if (onSuccess) {
        onSuccess();
      }
    },

    onError: () => {
      enqueueSnackbar('Save operation failed. The server encountered an error while processing your request.', {
        variant: 'error',
      });
    },
  });
};

export const useGetInsurancePlans = (
  onSuccess: (data: Bundle<Organization> | null) => void
): UseQueryResult<Bundle<Organization>, Error> => {
  const { oystehr } = useApiClients();

  const fetchAllInsurancePlans = async (): Promise<Bundle<Organization>> => {
    if (!oystehr) {
      throw new Error('FHIR client not defined');
    }

    const searchParams = [
      { name: 'type', value: `${ORG_TYPE_CODE_SYSTEM}|${ORG_TYPE_PAYER_CODE}` },
      { name: 'active:not', value: 'false' },
      { name: '_count', value: '1000' },
    ];

    let offset = 0;
    let allEntries: BundleEntry<Organization>[] = [];

    let bundle = await oystehr.fhir.search<Organization>({
      resourceType: 'Organization',
      params: [...searchParams, { name: '_offset', value: offset }],
    });

    allEntries = allEntries.concat(bundle.entry || []);
    const serverTotal = bundle.total;

    while (bundle.link?.find((link) => link.relation === 'next')) {
      offset += 1000;

      bundle = await oystehr.fhir.search<Organization>({
        resourceType: 'Organization',
        params: [...searchParams.filter((param) => param.name !== '_offset'), { name: '_offset', value: offset }],
      });

      allEntries = allEntries.concat(bundle.entry || []);
    }

    return {
      ...bundle,
      entry: allEntries,
      total: serverTotal !== undefined ? serverTotal : allEntries.length,
    };
  };

  const queryResult = useQuery({
    queryKey: ['insurance-plans'],
    queryFn: fetchAllInsurancePlans,
  });

  useSuccessQuery(queryResult.data, onSuccess);

  return queryResult;
};

export const useGetPatientDetailsUpdateForm = (
  onSuccess?: (data: Questionnaire | null) => void
): UseQueryResult<Questionnaire, Error> => {
  const { oystehr } = useApiClients();

  const [url, version] = updateQRUrl.split('|');

  const queryResult = useQuery({
    queryKey: ['patient-update-form'],

    queryFn: async () => {
      if (oystehr) {
        const searchResults = (
          await oystehr.fhir.search<Questionnaire>({
            resourceType: 'Questionnaire',
            params: [
              {
                name: 'url',
                value: url,
              },
              {
                name: 'version',
                value: version,
              },
            ],
          })
        ).unbundle();
        const form = searchResults[0];
        if (!form) {
          throw new Error('Form not found');
        }
        return form;
      } else {
        throw new Error('FHIR client not defined');
      }
    },

    enabled: Boolean(oystehr) && Boolean(updateQRUrl),
  });

  useSuccessQuery(queryResult.data, onSuccess);

  return queryResult;
};<|MERGE_RESOLUTION|>--- conflicted
+++ resolved
@@ -255,8 +255,6 @@
   return queryResult;
 };
 
-<<<<<<< HEAD
-// eslint-disable-next-line @typescript-eslint/explicit-function-return-type
 export const useGetPatientCoverages = (
   {
     apiClient,
@@ -265,31 +263,24 @@
     apiClient: OystehrTelemedAPIClient | null;
     patientId: string | null;
   },
-  onSuccess?: (data: PromiseReturnType<ReturnType<OystehrTelemedAPIClient['getPatientCoverages']>>) => void
-) => {
-  console.log('get coverages');
-  return useQuery(
-    ['patient-coverages', { apiClient, patientId }],
-    () => {
+  onSuccess?: (data: PromiseReturnType<ReturnType<OystehrTelemedAPIClient['getPatientCoverages']>> | null) => void
+): UseQueryResult<PromiseReturnType<ReturnType<OystehrTelemedAPIClient['getPatientCoverages']>>, Error> => {
+  const queryResult = useQuery({
+    queryKey: ['patient-coverages', { apiClient, patientId }],
+    queryFn: () => {
       return apiClient!.getPatientCoverages({
         patientId: patientId!,
       });
     },
-    {
-      onSuccess,
-      onError: (err) => {
-        console.error('Error fetching patient account: ', err);
-      },
-      enabled: apiClient != null && patientId != null,
-    }
-  );
-};
-
-// eslint-disable-next-line @typescript-eslint/explicit-function-return-type
-export const useRemovePatientCoverage = () => {
-=======
+    enabled: apiClient != null && patientId != null,
+  });
+
+  useSuccessQuery(queryResult.data, onSuccess);
+
+  return queryResult;
+};
+
 export const useRemovePatientCoverage = (): UseMutationResult<void, Error, RemoveCoverageZambdaInput> => {
->>>>>>> 88ee49d0
   const apiClient = useOystehrAPIClient();
 
   return useMutation({
