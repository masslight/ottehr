--- conflicted
+++ resolved
@@ -19,14 +19,10 @@
 import {
   getFirstName,
   getLastName,
-<<<<<<< HEAD
   PROJECT_MODULE,
-=======
->>>>>>> c2cc8eaf
   getVisitStatusHistory,
   getVisitTotalTime,
   INSURANCE_PLAN_PAYER_META_TAG_CODE,
-  OTTEHR_MODULE,
   PromiseReturnType,
   RemoveCoverageZambdaInput,
 } from 'utils';
