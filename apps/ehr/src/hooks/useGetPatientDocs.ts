--- conflicted
+++ resolved
@@ -3,12 +3,7 @@
 import { useQuery, useQueryClient, UseQueryResult } from '@tanstack/react-query';
 import { DocumentReference, FhirResource, List, Reference } from 'fhir/r4b';
 import { DateTime } from 'luxon';
-<<<<<<< HEAD
 import { useCallback, useEffect, useState } from 'react';
-=======
-import { useCallback, useState } from 'react';
-import { useQuery, useQueryClient, UseQueryResult } from 'react-query';
->>>>>>> 5703886c
 import { chooseJson } from 'utils';
 import { getPresignedFileUrl, parseFileExtension } from '../helpers/files.helper';
 import { useApiClients } from './useAppClients';
@@ -231,11 +226,7 @@
     patientId: string;
   },
   onSuccess: (data: PatientDocumentsFolder[]) => void
-<<<<<<< HEAD
 ): UseQueryResult<FhirResource[], Error> => {
-=======
-): UseQueryResult<FhirResource[], unknown> => {
->>>>>>> 5703886c
   const { oystehr } = useApiClients();
   const queryResult = useQuery({
     queryKey: [QUERY_KEYS.GET_PATIENT_DOCS_FOLDERS, { patientId }],
@@ -311,11 +302,7 @@
     filters?: PatientDocumentsFilters;
   },
   onSuccess: (data: PatientDocumentInfo[]) => void
-<<<<<<< HEAD
 ): UseQueryResult<FhirResource[], Error> => {
-=======
-): UseQueryResult<FhirResource[], unknown> => {
->>>>>>> 5703886c
   const docCreationDate = filters?.dateAdded?.toFormat('yyyy-MM-dd');
   const { oystehr } = useApiClients();
   const queryResult = useQuery({
@@ -359,7 +346,6 @@
       const searchResultsResources: FhirResource[] = queryResult.data;
       console.log(`useSearchPatientDocuments() search results cnt=[${searchResultsResources.length}]`);
 
-<<<<<<< HEAD
       //&& resource.status === 'current'
       const docRefsResources =
         searchResultsResources
@@ -369,9 +355,6 @@
       const documents = docRefsResources.map((docRef) => {
         const docName = debug__createDisplayedDocumentName(docRef);
         const attachments = extractDocumentAttachments(docRef);
-=======
-        const documents = docRefsResources.map((docRef) => createDocumentInfo(docRef));
->>>>>>> 5703886c
 
         return {
           id: docRef.id!,
