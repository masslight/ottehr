--- conflicted
+++ resolved
@@ -1,22 +1,12 @@
-<<<<<<< HEAD
 import { useQuery, UseQueryResult } from 'react-query';
-import { ZapEHRAPIClient } from 'ui-components';
-=======
-import { useQuery } from 'react-query';
 import { OystehrAPIClient } from 'ui-components';
->>>>>>> 5c7b26fa
 import { PromiseReturnType } from 'utils';
 import { useApiClients } from './useAppClients';
 
 export const useSetupStripe = (
   beneficiaryPatientId: string | undefined,
-<<<<<<< HEAD
-  onSuccess?: (data: PromiseReturnType<ReturnType<ZapEHRAPIClient['setupPaymentMethod']>>) => void
-): UseQueryResult<string, unknown> => {
-=======
   onSuccess?: (data: PromiseReturnType<ReturnType<OystehrAPIClient['setupPaymentMethod']>>) => void
-) => {
->>>>>>> 5c7b26fa
+): UseQueryResult<string | undefined, Error> => {
   const { oystehrZambda } = useApiClients();
   return useQuery(
     [`setup-payment-method/${beneficiaryPatientId}`, beneficiaryPatientId],
