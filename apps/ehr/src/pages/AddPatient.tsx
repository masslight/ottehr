--- conflicted
+++ resolved
@@ -28,7 +28,6 @@
   getFullName,
   GetScheduleRequestParams,
   GetScheduleResponse,
-  OTTEHR_SLUG_ID_SYSTEM,
   PRIVATE_EXTENSION_BASE_URL,
   ScheduleType,
   ServiceMode,
@@ -135,14 +134,8 @@
         setLoadingSlotState({ status: 'loaded', input: `${params.slug}` });
       }
     };
-<<<<<<< HEAD
     const locationSlug = selectedLocation?.identifier?.find((identifierTemp) => identifierTemp.system === SLUG_SYSTEM)
       ?.value;
-=======
-    const locationSlug = selectedLocation?.identifier?.find(
-      (identifierTemp) => identifierTemp.system === OTTEHR_SLUG_ID_SYSTEM
-    )?.value;
->>>>>>> bf32f035
     if (!locationSlug) {
       console.log('show some toast: location is missing slug', selectedLocation, locationSlug);
       return;
