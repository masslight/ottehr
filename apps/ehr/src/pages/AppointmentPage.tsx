import { useAuth0 } from '@auth0/auth0-react';
import { otherColors } from '@ehrTheme/colors';
import CircleIcon from '@mui/icons-material/Circle';
import ContentPasteOffIcon from '@mui/icons-material/ContentPasteOff';
import InfoOutlinedIcon from '@mui/icons-material/InfoOutlined';
import WarningAmberIcon from '@mui/icons-material/WarningAmber';
import { LoadingButton } from '@mui/lab';
import {
  Box,
  Button,
  CircularProgress,
  FormControl,
  Grid,
  Paper,
  Skeleton,
  TextField,
  Typography,
  useTheme,
} from '@mui/material';
import Alert, { AlertColor } from '@mui/material/Alert';
import Snackbar from '@mui/material/Snackbar';
import { Operation } from 'fast-json-patch';
import {
  Appointment,
  Bundle,
  BundleEntry,
  DocumentReference,
  Encounter,
  FhirResource,
  Flag,
  Location,
  Patient,
  QuestionnaireResponse,
  QuestionnaireResponseItem,
  RelatedPerson,
} from 'fhir/r4b';
import { DateTime } from 'luxon';
import { enqueueSnackbar } from 'notistack';
import React, { ReactElement, useCallback, useEffect, useMemo, useState } from 'react';
import { useParams } from 'react-router-dom';
import { generatePaperworkPdf } from 'src/api/api';
import { RoundedButton } from 'src/components/RoundedButton';
import { isPaperworkPdfOutdated, useGetPatientDocs } from 'src/hooks/useGetPatientDocs';
import {
  CONSENT_CODE,
  FHIR_EXTENSION,
  FhirAppointmentType,
  getFullName,
  getPatchOperationForNewMetaTag,
  getPresignedURL,
  getUnconfirmedDOBForAppointment,
  getUnconfirmedDOBIdx,
  getVisitStatus,
  INSURANCE_CARD_CODE,
  isNonPaperworkQuestionnaireResponse,
  PAPERWORK_PDF_ATTACHMENT_TITLE,
  PHOTO_ID_CARD_CODE,
  PRIVACY_POLICY_CODE,
  VisitStatusLabel,
} from 'utils';
import AppointmentNotesHistory from '../components/AppointmentNotesHistory';
import { getAppointmentStatusChip } from '../components/AppointmentTableRow';
import CardGridItem from '../components/CardGridItem';
import CustomBreadcrumbs from '../components/CustomBreadcrumbs';
import DateSearch from '../components/DateSearch';
import {
  ActivityLogDialog,
  CancellationReasonDialog,
  CustomDialog,
  EditPatientInfoDialog,
  ReportIssueDialog,
} from '../components/dialogs';
import ImageCarousel, { ImageCarouselObject } from '../components/ImageCarousel';
import PaperworkFlagIndicator from '../components/PaperworkFlagIndicator';
import PatientInformation, { IconProps } from '../components/PatientInformation';
import PatientPaymentList from '../components/PatientPaymentsList';
import { PriorityIconWithBorder } from '../components/PriorityIconWithBorder';
import { HOP_QUEUE_URI } from '../constants';
import { dataTestIds } from '../constants/data-test-ids';
import { ChangeStatusDropdown } from '../features/visits/in-person/components/ChangeStatusDropdown';
import { PencilIconButton } from '../features/visits/telemed/components/patient-visit-details/PencilIconButton';
import { formatLastModifiedTag } from '../helpers';
import {
  ActivityLogData,
  ActivityName,
  cleanUpStaffHistoryTag,
  formatActivityLogs,
  formatNotesHistory,
  formatPaperworkStartedLog,
  getAppointmentAndPatientHistory,
  getCriticalUpdateTagOp,
  NoteHistory,
  sortLogs,
} from '../helpers/activityLogsUtils';
import { getPatchBinary } from '../helpers/fhir';
import { formatDateUsingSlashes, getTimezone } from '../helpers/formatDateTime';
import { useApiClients } from '../hooks/useAppClients';
import useEvolveUser from '../hooks/useEvolveUser';
import PageContainer from '../layout/PageContainer';
import { appointmentTypeLabels, DocumentInfo, DocumentType } from '../types/types';
import { PatientAccountComponent } from './PatientInformationPage';

interface Documents {
  photoIdCards: DocumentInfo[];
  insuranceCards: DocumentInfo[];
  insuranceCardsSecondary: DocumentInfo[];
  fullCardPdfs: DocumentInfo[];
  consentPdfUrls: string[];
}

function getMinutesSinceLastActive(lastActive: string): number {
  return DateTime.now().toUTC().diff(DateTime.fromISO(lastActive).toUTC()).as('minutes');
}

function compareCards(
  cardBackType: DocumentType.PhotoIdBack | DocumentType.InsuranceBack | DocumentType.InsuranceBackSecondary
) {
  return (a: DocumentInfo, b: DocumentInfo) => {
    if (a && b) {
      return a.type === cardBackType ? 1 : -1;
    }
    return 0;
  };
}

const getAnswerStringFor = (
  linkId: string,
  flattenedItems: QuestionnaireResponseItem[] | undefined
): string | undefined => {
  const answer = flattenedItems?.find((response: QuestionnaireResponseItem) => response.linkId === linkId)?.answer?.[0]
    ?.valueString;

  return answer;
};

const LAST_ACTIVE_THRESHOLD = 2; // minutes

const consentToTreatPatientDetailsKey = 'Consent Forms signed?';

type AppointmentBundleTypes =
  | Appointment
  | Patient
  | Location
  | Encounter
  | QuestionnaireResponse
  | Flag
  | RelatedPerson;

export default function AppointmentPage(): ReactElement {
  // variables
  const { id: appointmentID } = useParams();
  const { oystehr, oystehrZambda } = useApiClients();
  const { getAccessTokenSilently } = useAuth0();
  const theme = useTheme();

  // state variables
  const [resourceBundle, setResourceBundle] = useState<AppointmentBundleTypes[] | undefined>(undefined);
  const [patient, setPatient] = useState<Patient | undefined>(undefined);
  const [appointment, setAppointment] = useState<Appointment | undefined>(undefined);
  const [paperworkModifiedFlag, setPaperworkModifiedFlag] = useState<Flag | undefined>(undefined);
  const [paperworkInProgressFlag, setPaperworkInProgressFlag] = useState<Flag | undefined>(undefined);
  const [paperworkStartedFlag, setPaperworkStartedFlag] = useState<Flag | undefined>(undefined);
  const [status, setStatus] = useState<VisitStatusLabel | undefined>(undefined);
  const [errors, setErrors] = useState<{ editName?: boolean; editDOB?: boolean; hopError?: string }>({
    editName: false,
    editDOB: false,
  });
  const [toastMessage, setToastMessage] = React.useState<string | undefined>(undefined);
  const [toastType, setToastType] = React.useState<AlertColor | undefined>(undefined);
  const [snackbarOpen, setSnackbarOpen] = React.useState<boolean>(false);
  const [paperworkPdfLoading, setPaperworkPdfLoading] = React.useState<boolean>(false);

  // Update date of birth modal variables
  const [confirmDOBModalOpen, setConfirmDOBModalOpen] = useState<boolean>(false);
  const [DOBConfirmed, setDOBConfirmed] = useState<DateTime | null>(null);
  const [updatingDOB, setUpdatingDOB] = useState<boolean>(false);
  const [validDate, setValidDate] = useState<boolean>(true);

  // Update patient name modal variables
  const [updateNameModalOpen, setUpdateNameModalOpen] = useState<boolean>(false);
  const [updatingName, setUpdatingName] = useState<boolean>(false);
  const [patientFirstName, setPatientFirstName] = useState<string | undefined>(undefined);
  const [patientMiddleName, setPatientMiddleName] = useState<string | undefined>(undefined);
  const [patientLastName, setPatientLastName] = useState<string | undefined>(undefined);
  const [patientSuffix, setPatientSuffix] = useState<string | undefined>(undefined);

  // File variables
  const [z3Documents, setZ3Documents] = useState<DocumentInfo[]>();
  const [imagesLoading, setImagesLoading] = useState<boolean>(true);

  const [cancelDialogOpen, setCancelDialogOpen] = useState<boolean>(false);
  const [hopQueueDialogOpen, setHopQueueDialogOpen] = useState<boolean>(false);
  const [hopLoading, setHopLoading] = useState<boolean>(false);
  const [photoZoom, setPhotoZoom] = useState<boolean>(false);
  const [zoomedIdx, setZoomedIdx] = useState<number>(0);
  const [loading, setLoading] = useState<boolean>(true);
  const [issueDialogOpen, setIssueDialogOpen] = useState<boolean>(false);
  const [activityLogDialogOpen, setActivityLogDialogOpen] = useState<boolean>(false);
  const [activityLogsLoading, setActivityLogsLoading] = useState<boolean>(true);
  const [activityLogs, setActivityLogs] = useState<ActivityLogData[] | undefined>(undefined);
  const [notesHistory, setNotesHistory] = useState<NoteHistory[] | undefined>(undefined);
  const user = useEvolveUser();

  const { documents, isLoadingDocuments, downloadDocument } = useGetPatientDocs(patient?.id ?? '');

  const { location, encounter, questionnaireResponse } = useMemo(() => {
    const location = resourceBundle?.find(
      (resource: FhirResource) => resource.resourceType === 'Location'
    ) as unknown as Location;

    const encounter = resourceBundle?.find(
      (resource: FhirResource) => resource.resourceType === 'Encounter'
    ) as unknown as Encounter;

    const questionnaireResponse = resourceBundle?.find(
      (resource: FhirResource) => resource.resourceType === 'QuestionnaireResponse'
    ) as unknown as QuestionnaireResponse;

    return { location, encounter, questionnaireResponse };
  }, [resourceBundle]);

  const fullName = useMemo(() => {
    if (patient) {
      return getFullName(patient);
    }
    return '';
  }, [patient]);

  const selfPay = false; // todo: pull from encounter resource

  const getResourceBundle = useCallback(async () => {
    if (!appointmentID || !oystehr) {
      return;
    }
    // query the fhir database
    const searchResults = (
      await oystehr.fhir.search<AppointmentBundleTypes>({
        resourceType: 'Appointment',
        params: [
          { name: '_id', value: appointmentID },
          {
            name: '_include',
            value: 'Appointment:patient',
          },
          {
            name: '_include',
            value: 'Appointment:location',
          },
          {
            name: '_revinclude:iterate',
            value: 'Encounter:appointment',
          },
          { name: '_revinclude:iterate', value: 'Flag:encounter' },
        ],
      })
    )
      .unbundle()
      .filter((resource) => isNonPaperworkQuestionnaireResponse(resource) === false);

    if (!searchResults) {
      throw new Error('Could not get appointment, patient, location, and encounter resources from Zap DB');
    }
    setResourceBundle(searchResults || undefined);

    setLoading(false);
  }, [appointmentID, oystehr]);

  useEffect(() => {
    // Update fields in edit patient name dialog
    if (patient) {
      setPatientFirstName(patient?.name?.[0]?.given?.[0]);
      setPatientMiddleName(patient?.name?.[0]?.given?.[1]);
      setPatientLastName(patient?.name?.[0]?.family);
      setPatientSuffix(patient?.name?.[0]?.suffix?.[0]);
    }
  }, [patient]);

  async function handleUpdatePatientName(e: React.FormEvent<HTMLFormElement>): Promise<void> {
    e.preventDefault();
    setUpdatingName(true);

    try {
      if (!patient?.id) {
        throw new Error('Patient ID not found.');
      }
      if (!oystehr) {
        throw new Error('Oystehr client not found.');
      }

      // Update the FHIR Patient resource
      const patientPatchOps: Operation[] = [
        {
          op: 'replace',
          path: '/name/0/given/0',
          value: patientFirstName?.trim(),
        },
        {
          op: 'replace',
          path: '/name/0/family',
          value: patientLastName?.trim(),
        },
      ];

      const storedMiddleName = patient?.name?.[0]?.given?.[1];
      if (patientMiddleName && !storedMiddleName) {
        patientPatchOps.push({
          op: 'add',
          path: '/name/0/given/1',
          value: patientMiddleName?.trim(),
        });
      } else if (!patientMiddleName && storedMiddleName) {
        patientPatchOps.push({
          op: 'remove',
          path: '/name/0/given/1',
        });
      } else if (patientMiddleName && storedMiddleName) {
        patientPatchOps.push({
          op: 'replace',
          path: '/name/0/given/1',
          value: patientMiddleName?.trim(),
        });
      }

      const updateTag = getCriticalUpdateTagOp(patient, `Staff ${user?.email ? user.email : `(${user?.id})`}`);
      patientPatchOps.push(updateTag);

      const storedSuffix = patient?.name?.[0]?.suffix?.[0];
      if (patientSuffix && !storedSuffix) {
        patientPatchOps.push({
          op: 'add',
          path: '/name/0/suffix',
          value: [patientSuffix],
        });
      } else if (!patientSuffix && storedSuffix) {
        patientPatchOps.push({
          op: 'remove',
          path: '/name/0/suffix',
        });
      } else if (patientSuffix && storedSuffix) {
        patientPatchOps.push({
          op: 'replace',
          path: '/name/0/suffix',
          value: [patientSuffix],
        });
      }

      const removeStaffUpdateTagOp = cleanUpStaffHistoryTag(patient, 'name');
      if (removeStaffUpdateTagOp) patientPatchOps.push(removeStaffUpdateTagOp);

      const updatedPatient = await oystehr.fhir.patch<Patient>({
        resourceType: 'Patient',
        id: patient.id,
        operations: patientPatchOps,
      });

      setPatient(updatedPatient);
      getAndSetHistoricResources({ logs: true }).catch((error) => {
        console.log('error getting activity logs after name update', error);
      });
      setUpdateNameModalOpen(false);
    } catch (error) {
      setErrors({ editName: true });
      console.log('Failed to update patient name: ', error);
    }

    setUpdatingName(false);
  }

  async function handleUpdateDOB(e: React.FormEvent<HTMLFormElement>): Promise<void> {
    e.preventDefault();
    setUpdatingDOB(true);
    try {
      if (!validDate) {
        throw new Error('Invalid date.');
      }
      if (!appointment?.id || !patient?.id) {
        throw new Error('Appointment ID or patient ID not found.');
      }
      if (!oystehr) {
        throw new Error('Oystehr client not found.');
      }

      const patchRequests = [];

      // Update the FHIR Patient resource
      const patientPatchOps: Operation[] = [
        {
          op: 'replace',
          path: '/birthDate',
          value: DOBConfirmed?.toISODate(),
        },
      ];

      const updateTag = getCriticalUpdateTagOp(patient, `Staff ${user?.email ? user.email : `(${user?.id})`}`);
      patientPatchOps.push(updateTag);

      const removeStaffUpdateTagOp = cleanUpStaffHistoryTag(patient, 'dob');
      if (removeStaffUpdateTagOp) patientPatchOps.push(removeStaffUpdateTagOp);

      const patientPatch = getPatchBinary({
        resourceType: 'Patient',
        resourceId: patient?.id,
        patchOperations: patientPatchOps,
      });

      patchRequests.push(patientPatch);

      // Remove dobNotConfirmed extension from Appointment
      const appointmentExt = appointment?.extension;
      const dobNotConfirmedIdx = getUnconfirmedDOBIdx(appointment);

      if (dobNotConfirmedIdx && dobNotConfirmedIdx >= 0) {
        appointmentExt?.splice(dobNotConfirmedIdx, 1);

        const appointmentPatch = getPatchBinary({
          resourceType: 'Appointment',
          resourceId: appointment?.id,
          patchOperations: [
            {
              op: 'replace',
              path: '/extension',
              value: appointmentExt,
            },
          ],
        });

        patchRequests.push(appointmentPatch);
      }

      // Batch Appointment and Patient updates
      const bundle = await oystehr.fhir.transaction({
        requests: patchRequests,
      });
      setPatient(
        bundle?.entry?.find((entry: any) => entry.resource.resourceType === 'Patient')?.resource as any as Patient
      );
      getAndSetHistoricResources({ logs: true }).catch((error) => {
        console.log('error getting activity logs after dob update', error);
      });
      setConfirmDOBModalOpen(false);
      setDOBConfirmed(null);
    } catch (error) {
      setErrors({ editDOB: true });
      console.log('Failed to update patient DOB: ', error);
    }

    setUpdatingDOB(false);
  }

  async function dismissPaperworkModifiedFlag(): Promise<void> {
    if (!oystehr) {
      throw new Error('Oystehr client not found.');
    }
    await oystehr.fhir.patch({
      resourceType: 'Flag',
      id: paperworkModifiedFlag?.id || '',
      operations: [
        {
          op: 'replace',
          path: '/status',
          value: 'inactive',
        },
      ],
    });
    setPaperworkModifiedFlag(undefined);
  }

  const hopInQueue = async (): Promise<void> => {
    setHopLoading(true);
    const now = DateTime.now().toISO();
    if (appointment?.id && now) {
      const operation = getPatchOperationForNewMetaTag(appointment, {
        system: HOP_QUEUE_URI,
        code: now,
      });
      const updateTag = getCriticalUpdateTagOp(appointment, `Staff ${user?.email ? user.email : `(${user?.id})`}`);
      try {
        const updatedAppt = await oystehr?.fhir.patch<Appointment>({
          resourceType: 'Appointment',
          id: appointment.id,
          operations: [operation, updateTag],
        });
        setAppointment(updatedAppt);
        const errorsCopy = errors;
        delete errorsCopy.hopError;
        setErrors(errorsCopy);
        setHopQueueDialogOpen(false);
      } catch (e) {
        console.log('error hopping queue', e);
        setErrors({ ...errors, hopError: 'There was an error moving this appointment to next' });
      }
      setHopLoading(false);
    }
  };

  useEffect(() => {
    // set appointment, patient, and flags
    async function setPrimaryResources(): Promise<void> {
      setPatient(
        resourceBundle?.find((resource: FhirResource) => resource.resourceType === 'Patient') as Patient | undefined
      );
      setAppointment(
        resourceBundle?.find((resource: FhirResource) => resource.resourceType === 'Appointment') as
          | Appointment
          | undefined
      );
      setPaperworkModifiedFlag(
        resourceBundle?.find(
          (resource: FhirResource) =>
            resource.resourceType === 'Flag' &&
            resource.status === 'active' &&
            resource.meta?.tag?.find((tag) => tag.code === 'paperwork-edit')
        ) as Flag | undefined
      );
      setPaperworkInProgressFlag(
        resourceBundle?.find(
          (resource: FhirResource) =>
            resource.resourceType === 'Flag' &&
            resource.status === 'active' &&
            resource.meta?.tag?.find((tag) => tag.code === 'paperwork-in-progress') &&
            resource.period?.start &&
            getMinutesSinceLastActive(resource.period.start) <= LAST_ACTIVE_THRESHOLD
        ) as Flag | undefined
      );
      setPaperworkStartedFlag(
        resourceBundle?.find(
          (resource: FhirResource) =>
            resource.resourceType === 'Flag' &&
            resource.status === 'active' &&
            resource.meta?.tag?.find((tag) => tag.code === 'paperwork-in-progress')
        ) as Flag | undefined
      );
    }

    // call the functions
    // add checks to make sure functions only run if values are not set
    if (!resourceBundle && appointmentID && oystehr) {
      getResourceBundle().catch((error) => {
        console.log(error);
      });
    }

    if (resourceBundle) {
      setPrimaryResources().catch((error) => {
        console.log(error);
      });
    }
  }, [appointmentID, oystehr, getResourceBundle, resourceBundle]);

  console.log('imagesLoading', imagesLoading);

  useEffect(() => {
    async function getFileResources(patientID: string, appointmentID: string): Promise<void> {
      if (!oystehr) {
        return;
      }

      // Search for DocumentReferences
      try {
        setImagesLoading(true);
        const documentReferenceResources: DocumentReference[] = [];
        const authToken = await getAccessTokenSilently();
        const docRefBundle = await oystehr.fhir.batch<DocumentReference>({
          requests: [
            {
              // Consent
              method: 'GET',
              url: `/DocumentReference?_sort=-_lastUpdated&subject=Patient/${patientID}&related=Appointment/${appointmentID}`,
            },
            {
              // Photo ID & Insurance Cards
              method: 'GET',
              url: `/DocumentReference?status=current&related=Patient/${patientID}`,
            },
          ],
        });

        const bundleEntries = docRefBundle?.entry;
        bundleEntries?.forEach((bundleEntry: BundleEntry) => {
          const bundleResource = bundleEntry.resource as Bundle;
          bundleResource.entry?.forEach((entry) => {
            const docRefResource = entry.resource as DocumentReference;
            if (docRefResource) {
              documentReferenceResources.push(docRefResource);
            }
          });
        });

        // Get document info
        const allZ3Documents: DocumentInfo[] = [];

        for (const docRef of documentReferenceResources) {
          const docRefCode = docRef.type?.coding?.[0].code;

          if (
            docRefCode &&
            ([PHOTO_ID_CARD_CODE, CONSENT_CODE, PRIVACY_POLICY_CODE].includes(docRefCode) ||
              (docRefCode === INSURANCE_CARD_CODE && !selfPay))
          ) {
            for (const content of docRef.content) {
              const title = content.attachment.title;
              const z3Url = content.attachment.url;

              if (z3Url && title) {
                if (
                  [PHOTO_ID_CARD_CODE, INSURANCE_CARD_CODE].includes(docRefCode) &&
                  (!title || !Object.values<string>(DocumentType).includes(title))
                ) {
                  continue;
                }

                const presignedUrl = await getPresignedURL(z3Url, authToken);
                if (presignedUrl) {
                  allZ3Documents.push({
                    z3Url: z3Url,
                    presignedUrl: presignedUrl,
                    type: title as DocumentType,
                    code: docRefCode,
                  });
                }
              }
            }
          }
        }

        setZ3Documents(allZ3Documents);
      } catch (error) {
        throw new Error(
          `Failed to get DocumentReferences resources: ${error}. Stringified error: ${JSON.stringify(error)} `
        );
      } finally {
        setImagesLoading(false);
      }
    }

    if (patient?.id && appointmentID && oystehr && !imagesLoading) {
      getFileResources(patient.id, appointmentID).catch((error) => console.log(error));
    }
  }, [appointmentID, oystehr, getAccessTokenSilently, patient?.id, selfPay, imagesLoading]);

  const { photoIdCards, insuranceCards, insuranceCardsSecondary, fullCardPdfs, consentPdfUrls } =
    useMemo((): Documents => {
      const documents: Documents = {
        photoIdCards: [],
        insuranceCards: [],
        insuranceCardsSecondary: [],
        fullCardPdfs: [],
        consentPdfUrls: [],
      };

      if (!z3Documents) {
        return documents;
      }

      if (z3Documents.length) {
        documents.photoIdCards = z3Documents
          .filter((doc) => [DocumentType.PhotoIdFront, DocumentType.PhotoIdBack].includes(doc.type))
          .sort(compareCards(DocumentType.PhotoIdBack));
        documents.insuranceCards = z3Documents
          .filter((doc) => [DocumentType.InsuranceFront, DocumentType.InsuranceBack].includes(doc.type))
          .sort(compareCards(DocumentType.InsuranceBack));
        documents.insuranceCardsSecondary = z3Documents
          .filter((doc) =>
            [DocumentType.InsuranceFrontSecondary, DocumentType.InsuranceBackSecondary].includes(doc.type)
          )
          .sort(compareCards(DocumentType.InsuranceBackSecondary));
        documents.fullCardPdfs = z3Documents.filter((doc) =>
          [DocumentType.FullInsurance, DocumentType.FullInsuranceSecondary, DocumentType.FullPhotoId].includes(doc.type)
        );
        documents.consentPdfUrls = z3Documents
          .filter((doc) => doc.code === CONSENT_CODE || doc.code === PRIVACY_POLICY_CODE)
          .flatMap((doc) => (doc.presignedUrl ? [doc.presignedUrl] : []));
      }

      return documents;
    }, [z3Documents]);

  // variables for displaying the page
  const appointmentType = (appointment?.appointmentType?.text as FhirAppointmentType) || '';
  const locationTimeZone = getTimezone(location || '');
  const appointmentStartTime = DateTime.fromISO(appointment?.start ?? '').setZone(locationTimeZone);
  const appointmentTime = appointmentStartTime.toLocaleString(DateTime.TIME_SIMPLE);
  const appointmentDate = formatDateUsingSlashes(appointmentStartTime.toISO() || '', locationTimeZone);
  const nameLastModifiedOld = formatLastModifiedTag('name', patient, location);
  const dobLastModifiedOld = formatLastModifiedTag('dob', patient, location);

  const unconfirmedDOB = appointment && getUnconfirmedDOBForAppointment(appointment);
  const getAppointmentType = (appointmentType: FhirAppointmentType | undefined): string => {
    return (appointmentType && appointmentTypeLabels[appointmentType]) || '';
  };

  const { nameLastModified, dobLastModified } = useMemo(() => {
    let nameLastModified: string | undefined;
    let dobLastModified: string | undefined;
    if (activityLogs) {
      const nameChangelog = activityLogs.find((log) => log.activityName === ActivityName.nameChange);
      if (nameChangelog) nameLastModified = `${nameChangelog.activityDateTime} by ${nameChangelog.activityBy}`;
      const dobChangeLog = activityLogs.find((log) => log.activityName === ActivityName.dobChange);
      if (dobChangeLog) dobLastModified = `${dobChangeLog.activityDateTime} by ${dobChangeLog.activityBy}`;
    }
    return { nameLastModified, dobLastModified };
  }, [activityLogs]);

  const getAndSetHistoricResources = useCallback(
    async ({ logs, notes }: { logs?: boolean; notes?: boolean }) => {
      if (appointment) {
        const history = await getAppointmentAndPatientHistory(appointment, oystehr);
        if (history) {
          if (logs) {
            const activityLogs = formatActivityLogs(
              appointment,
              history.appointmentHistory,
              history.patientHistory,
              paperworkStartedFlag,
              locationTimeZone
            );
            setActivityLogs(activityLogs);
          }
          if (notes) {
            const formattedNotes = formatNotesHistory(locationTimeZone, history.appointmentHistory);
            setNotesHistory(formattedNotes);
          }
        }
        setActivityLogsLoading(false);
      }
    },
    [appointment, oystehr, locationTimeZone, paperworkStartedFlag]
  );

  useEffect(() => {
    if (paperworkStartedFlag) {
      const paperworkStartedActivityLog = formatPaperworkStartedLog(paperworkStartedFlag, locationTimeZone);
      setActivityLogs((prevLogs) => {
        const logsContainPaperworkStarted = prevLogs?.find((log) => log.activityName === ActivityName.paperworkStarted);
        if (logsContainPaperworkStarted) {
          return prevLogs;
        } else {
          const activityLogCopy = prevLogs ? [...prevLogs] : [];
          const updatedActivityLogs = [paperworkStartedActivityLog, ...activityLogCopy];
          return sortLogs(updatedActivityLogs);
        }
      });
    }
  }, [locationTimeZone, paperworkStartedFlag]);

  useEffect(() => {
    if (!activityLogs && appointment && locationTimeZone && oystehr) {
      getAndSetHistoricResources({ logs: true, notes: true }).catch((error) => {
        console.log('error getting activity logs', error);
        setActivityLogsLoading(false);
      });
    }
  }, [activityLogs, setActivityLogs, appointment, locationTimeZone, oystehr, getAndSetHistoricResources]);

  useEffect(() => {
    if (appointment) {
      const encounterStatus = getVisitStatus(appointment, encounter);
      setStatus(encounterStatus);
    } else {
      setStatus(undefined);
    }
  }, [appointment, encounter]);

  // page HTML
  const handleCancelDialogOpen = (): void => {
    setCancelDialogOpen(true);
  };

  const handleCancelDialogClose = (): void => {
    setCancelDialogOpen(false);
  };

  function pdfButton(pdfUrls: string[]): ReactElement {
    const handleClick = (): void => {
      pdfUrls.forEach((url) => {
        window.open(url, '_blank');
      });
    };
    return (
      <RoundedButton
        variant="outlined"
        onClick={handleClick}
        disabled={imagesLoading}
        sx={{
          borderColor: otherColors.consentBorder,
          borderRadius: 100,
          textTransform: 'none',
          fontWeight: 500,
          fontSize: 14,
        }}
      >
        Get PDFs
      </RoundedButton>
    );
  }

  const consentEditProp = (): IconProps => {
    const ret: IconProps = {};

    if (consentPdfUrls) {
      ret[consentToTreatPatientDetailsKey] = pdfButton(consentPdfUrls);
    }

    return ret;
  };

  const signedConsentForm: {
    [consentToTreatPatientDetailsKey]?: 'Signed' | 'Not signed' | 'Loading...';
  } = {};

  if (consentPdfUrls.length > 0) {
    signedConsentForm[consentToTreatPatientDetailsKey] = imagesLoading ? 'Loading...' : 'Signed';
  } else {
    signedConsentForm[consentToTreatPatientDetailsKey] = imagesLoading ? 'Loading...' : 'Not signed';
  }

  // const suffixOptions = ['II', 'III', 'IV', 'Jr', 'Sr'];

  const imageCarouselObjs = useMemo(
    () => [
      ...insuranceCards.map<ImageCarouselObject>((card) => ({ alt: card.type, url: card.presignedUrl || '' })),
      ...insuranceCardsSecondary.map<ImageCarouselObject>((card) => ({ alt: card.type, url: card.presignedUrl || '' })),
      ...photoIdCards.map<ImageCarouselObject>((card) => ({ alt: card.type, url: card.presignedUrl || '' })),
    ],
    [insuranceCards, insuranceCardsSecondary, photoIdCards]
  );

  const reasonForVisit = useMemo(() => {
    const complaints = (appointment?.description ?? '').split(',');
    return complaints.map((complaint) => complaint.trim()).join(', ');
  }, [appointment?.description]);

  const downloadPaperworkPdf = async (): Promise<void> => {
    setPaperworkPdfLoading(true);
    const existingPaperworkPdfs = documents
      ?.filter((doc) => doc.docName.toLowerCase().includes(PAPERWORK_PDF_ATTACHMENT_TITLE.toLowerCase()))
      ?.sort((a, b) => {
        const dateA = a.whenAddedDate ? new Date(a.whenAddedDate).getTime() : 0;
        const dateB = b.whenAddedDate ? new Date(b.whenAddedDate).getTime() : 0;
        return dateB - dateA;
      });
    const existingPaperworkPdf = existingPaperworkPdfs?.[0];
    try {
      if (existingPaperworkPdf && !isPaperworkPdfOutdated(existingPaperworkPdf, questionnaireResponse)) {
        await downloadDocument(existingPaperworkPdf.id);
        setPaperworkPdfLoading(false);
        return;
      }
    } catch (error) {
      console.warn('Paperwork PDF check failed, regenerating...', error);
    }

    if (!oystehrZambda || !questionnaireResponse.id) {
      enqueueSnackbar('An error occurred. Please try again.', { variant: 'error' });
      setPaperworkPdfLoading(false);
      return;
    }
    try {
      const response = await generatePaperworkPdf(oystehrZambda, {
        questionnaireResponseId: questionnaireResponse.id,
      });
      await downloadDocument(response.documentReference.split('/')[1]);
    } catch (error) {
      console.error(error);
      enqueueSnackbar('Failed to generate PDF.', { variant: 'error' });
    } finally {
      setPaperworkPdfLoading(false);
    }
  };

  return (
    <PageContainer>
      <>
        {/* Card image zoom dialog */}
        <ImageCarousel
          imagesObj={imageCarouselObjs}
          imageIndex={zoomedIdx}
          setImageIndex={setZoomedIdx}
          open={photoZoom}
          setOpen={setPhotoZoom}
        />

        {/* page */}
        <Grid container direction="row">
          <Grid item xs={0.25}></Grid>
          <Grid item xs={11.5}>
            <Grid container direction="row">
              <Grid item xs={6}>
                <CustomBreadcrumbs
                  chain={[
                    { link: `/patient/${patient?.id}`, children: 'Visit Details' },
                    { link: '#', children: appointment?.id || <Skeleton width={150} /> },
                  ]}
                />
              </Grid>
              <Grid item container xs={6} justifyContent="flex-end">
                <LoadingButton
                  variant="outlined"
                  sx={{
                    borderRadius: '20px',
                    textTransform: 'none',
                  }}
                  loading={paperworkPdfLoading}
                  color="primary"
                  disabled={isLoadingDocuments || !patient?.id}
                  onClick={downloadPaperworkPdf}
                >
                  Paperwork PDF
                </LoadingButton>
              </Grid>
            </Grid>
            {/* page title row */}
            <Grid container direction="row" marginTop={1}>
              {loading || activityLogsLoading || !patient ? (
                <Skeleton aria-busy="true" width={200} height="" />
              ) : (
                <>
                  <PencilIconButton
                    onClick={() => setUpdateNameModalOpen(true)}
                    size="25px"
                    sx={{ mr: '7px', padding: 0, alignSelf: 'center' }}
                  />
                  <Typography
                    variant="h2"
                    color="primary.dark"
                    data-testid={dataTestIds.appointmentPage.patientFullName}
                  >
                    {fullName}
                  </Typography>
                </>
              )}

              <CircleIcon
                sx={{ color: 'primary.main', width: '10px', height: '10px', marginLeft: 2, alignSelf: 'center' }}
              />
              {/* appointment start time as AM/PM and then date */}
              {loading || !appointment ? (
                <Skeleton sx={{ marginLeft: 2 }} aria-busy="true" width={200} />
              ) : (
                <>
                  <Typography variant="body1" sx={{ alignSelf: 'center', marginLeft: 1 }}>
                    {getAppointmentType(appointmentType ?? '')}
                  </Typography>
                  <Typography sx={{ alignSelf: 'center', marginLeft: 1 }} fontWeight="bold">
                    {appointmentTime}
                  </Typography>
                  <Typography sx={{ alignSelf: 'center', marginLeft: 2 }}>{appointmentDate}</Typography>
                </>
              )}

              {loading || !status ? (
                <Skeleton sx={{ marginLeft: 2 }} aria-busy="true" width={200} />
              ) : (
                <>
                  <Typography sx={{ alignSelf: 'center', marginLeft: 2 }}>{location?.name}</Typography>
                  <span
                    style={{
                      marginLeft: 20,
                      alignSelf: 'center',
                    }}
                  >
                    {getAppointmentStatusChip(status)}
                  </span>
                  {appointment && appointment.status === 'cancelled' && (
                    <Typography sx={{ alignSelf: 'center', marginLeft: 2 }}>
                      {appointment?.cancelationReason?.coding?.[0]?.display}
                    </Typography>
                  )}
                </>
              )}
              {appointment && appointment?.status !== 'cancelled' ? (
                <>
                  <Button
                    data-testid={dataTestIds.visitDetailsPage.cancelVisitButton}
                    variant="outlined"
                    sx={{
                      alignSelf: 'center',
                      marginLeft: 'auto',
                      // marginRight: 2,
                      borderRadius: '20px',
                      textTransform: 'none',
                    }}
                    color="error"
                    onClick={handleCancelDialogOpen}
                  >
                    Cancel visit
                  </Button>
                  <CancellationReasonDialog
                    handleClose={handleCancelDialogClose}
                    getResourceBundle={getResourceBundle}
                    appointment={appointment}
                    encounter={encounter}
                    open={cancelDialogOpen}
                    getAndSetResources={getAndSetHistoricResources}
                  />
                </>
              ) : null}
              {status === 'arrived' ? (
                <>
                  <Button
                    variant="outlined"
                    sx={{
                      alignSelf: 'center',
                      marginLeft: 1,
                      borderRadius: '20px',
                      textTransform: 'none',
                    }}
                    disabled={!!appointment?.meta?.tag?.find((tag) => tag.system === 'hop-queue')?.code}
                    onClick={() => setHopQueueDialogOpen(true)}
                  >
                    Move to next
                  </Button>
                  <CustomDialog
                    open={hopQueueDialogOpen}
                    handleClose={() => {
                      const errorsCopy = errors;
                      delete errorsCopy.hopError;
                      setErrors(errorsCopy);
                      setHopQueueDialogOpen(false);
                    }}
                    closeButton={false}
                    title="Move to next"
                    description={`Are you sure you want to move ${patient?.name?.[0]?.family}, ${patient?.name?.[0]?.given?.[0]} to next?`}
                    closeButtonText="Cancel"
                    handleConfirm={async () => await hopInQueue()}
                    confirmText="Move to next"
                    confirmLoading={hopLoading}
                    error={errors?.hopError}
                  />
                </>
              ) : null}
            </Grid>

            {(nameLastModifiedOld || nameLastModified) && (
              <Grid container direction="row">
                <Typography sx={{ alignSelf: 'center', marginLeft: 4, fontSize: '14px' }}>
                  Name Last Modified {nameLastModifiedOld || nameLastModified}
                </Typography>
              </Grid>
            )}

            {paperworkInProgressFlag && (
              <Grid container direction="row" marginTop={2}>
                <PaperworkFlagIndicator
                  title="Paperwork in progress"
                  color={otherColors.infoText}
                  backgroundColor={otherColors.infoBackground}
                  icon={<InfoOutlinedIcon sx={{ color: otherColors.infoIcon }} />}
                />
              </Grid>
            )}

            {paperworkModifiedFlag && (
              <Grid container direction="row" marginTop={2}>
                <PaperworkFlagIndicator
                  title="Paperwork was updated:"
                  dateTime={paperworkModifiedFlag.period?.start}
                  timezone={locationTimeZone}
                  onDismiss={dismissPaperworkModifiedFlag}
                  color={otherColors.warningText}
                  backgroundColor={otherColors.warningBackground}
                  icon={<WarningAmberIcon sx={{ color: otherColors.warningIcon }} />}
                />
              </Grid>
            )}

            {/* new insurance card and photo id */}
            <Grid container direction="row" marginTop={2}>
              <Paper sx={{ width: '100%' }}>
                <Box padding={3}>
                  {imagesLoading ? (
                    <Grid container direction="row" maxHeight="210px" height="210px" spacing={2}>
                      <Grid item xs={12} display="flex" alignItems="center" justifyContent="center">
                        <CircularProgress sx={{ justifySelf: 'center' }} />
                      </Grid>
                    </Grid>
                  ) : (
                    <Grid
                      container
                      direction="row"
                      rowGap={2}
                      columnSpacing={2}
                      sx={{ display: 'flex' }}
                      minHeight="210px"
                    >
                      <>
                        {!selfPay && insuranceCards.length > 0 && (
                          <Grid item xs={12} sm={6}>
                            <Grid item>
                              <Typography color="primary.dark" variant="body2">
                                Primary Insurance Card
                              </Typography>
                            </Grid>
                            <Grid container direction="row" spacing={2}>
                              {insuranceCards.map((card, index) => (
                                <CardGridItem
                                  key={card.type}
                                  card={card}
                                  index={index}
                                  appointmentID={appointmentID}
                                  cards={insuranceCards}
                                  fullCardPdf={fullCardPdfs.find((pdf) => pdf.type === DocumentType.FullInsurance)}
                                  setZoomedIdx={setZoomedIdx}
                                  setPhotoZoom={setPhotoZoom}
                                  title="Download Insurance Card"
                                />
                              ))}
                            </Grid>
                          </Grid>
                        )}
                        {!selfPay && insuranceCardsSecondary.length > 0 && (
                          <Grid item xs={12} sm={6}>
                            <Grid item>
                              <Typography color="primary.dark" variant="body2">
                                Secondary Insurance Card
                              </Typography>
                            </Grid>
                            <Grid container direction="row" spacing={2}>
                              {insuranceCardsSecondary.map((card, index) => {
                                const offset = insuranceCards.length;
                                return (
                                  <CardGridItem
                                    key={card.type}
                                    card={card}
                                    index={index}
                                    offset={offset}
                                    appointmentID={appointmentID}
                                    cards={insuranceCardsSecondary}
                                    fullCardPdf={fullCardPdfs.find(
                                      (pdf) => pdf.type === DocumentType.FullInsuranceSecondary
                                    )}
                                    setZoomedIdx={setZoomedIdx}
                                    setPhotoZoom={setPhotoZoom}
                                    title="Download Insurance Card"
                                  />
                                );
                              })}
                            </Grid>
                          </Grid>
                        )}
                        {photoIdCards.length > 0 && (
                          <Grid item xs={12} sm={6}>
                            <Grid item>
                              <Typography
                                style={{
                                  marginLeft: !selfPay && insuranceCards.length ? 10 : 0,
                                }}
                                color="primary.dark"
                                variant="body2"
                              >
                                Photo ID
                              </Typography>
                            </Grid>
                            <Grid container direction="row" spacing={2}>
                              {photoIdCards.map((card, index) => {
                                const offset = insuranceCards.length + insuranceCardsSecondary.length;
                                return (
                                  <CardGridItem
                                    key={card.type}
                                    card={card}
                                    index={index}
                                    offset={offset}
                                    appointmentID={appointmentID}
                                    cards={photoIdCards}
                                    fullCardPdf={fullCardPdfs.find((pdf) => pdf.type === DocumentType.FullPhotoId)}
                                    setZoomedIdx={setZoomedIdx}
                                    setPhotoZoom={setPhotoZoom}
                                    title="Download Photo ID"
                                  />
                                );
                              })}
                            </Grid>
                          </Grid>
                        )}
                        {!insuranceCards.length && !photoIdCards.length && !insuranceCardsSecondary.length && (
                          <Grid item xs={12} display="flex" alignItems="center" justifyContent="center">
                            <Typography variant="h3" color="primary.dark">
                              No images have been uploaded <ContentPasteOffIcon />
                            </Typography>
                          </Grid>
                        )}
                      </>
                    </Grid>
                  )}
                </Box>
              </Paper>
            </Grid>

            <Grid container item direction="column">
              <Grid item container sx={{ backgroundColor: 'lightgray', padding: '10px' }} marginBottom={2}>
                <Typography variant="h3" color="primary.dark">
                  About this visit
                </Typography>
                <Grid container item direction="row">
                  <Grid item xs={12} sm={6} paddingRight={{ xs: 0, sm: 2 }}>
                    <PatientInformation
                      title="Booking details"
                      loading={loading}
                      patientDetails={{
                        ...(unconfirmedDOB
                          ? {
                              "Patient's date of birth (Unmatched)": formatDateUsingSlashes(unconfirmedDOB),
                            }
                          : {}),
                        'Reason for visit': reasonForVisit,
                        'Authorized non-legal guardian(s)': patient?.extension?.find(
                          (e) => e.url === FHIR_EXTENSION.Patient.authorizedNonLegalGuardians.url
                        )?.valueString,
                      }}
                      icon={{
                        "Patient's date of birth (Unmatched)": (
                          <PriorityIconWithBorder fill={theme.palette.warning.main} />
                        ),
                      }}
                      editValue={{
                        "Patient's date of birth (Original)": (
                          <PencilIconButton
                            onClick={() => setConfirmDOBModalOpen(true)}
                            size="16px"
                            sx={{ mr: '5px', padding: '10px' }}
                          />
                        ),
                        "Patient's date of birth": (
                          <PencilIconButton
                            onClick={() => setConfirmDOBModalOpen(true)}
                            size="16px"
                            sx={{ mr: '5px', padding: '10px' }}
                          />
                        ),
                      }}
                      lastModifiedBy={{ "Patient's date of birth": dobLastModifiedOld || dobLastModified }}
                    />
                  </Grid>
                  <Grid item xs={12} sm={6} paddingLeft={{ xs: 0, sm: 2 }}>
                    <PatientPaymentList patient={patient} loading={loading} encounterId={encounter?.id ?? ''} />
                  </Grid>
                </Grid>
                <Grid container item direction="row">
                  <Grid item xs={12} sm={6} paddingRight={{ xs: 0, sm: 2 }}>
                    {/* Completed pre-visit forms */}
                    {/* todo: grab these things from the Consent resources themselves */}
                    <PatientInformation
                      title="Completed consent forms"
                      loading={loading}
                      editValue={consentEditProp()}
                      patientDetails={{
                        ...signedConsentForm,
                        Signature: getAnswerStringFor('signature', []),
                        'Full name': getAnswerStringFor('full-name', []),
                        'Relationship to patient': getAnswerStringFor('consent-form-signer-relationship', []),
                        Date: formatDateUsingSlashes(questionnaireResponse?.authored),
                        IP: questionnaireResponse?.extension?.find(
                          (e) => e.url === 'https://fhir.zapehr.com/r4/StructureDefinitions/ip-address'
                        )?.valueString,
                      }}
                    />
                  </Grid>
                  <Grid item xs={12} sm={6} paddingLeft={{ xs: 0, sm: 2 }}>
                    <AppointmentNotesHistory
                      appointment={appointment}
                      location={location}
                      curNoteAndHistory={notesHistory}
                      user={user}
                      oystehr={oystehr}
                      setAppointment={setAppointment}
                      getAndSetHistoricResources={getAndSetHistoricResources}
                    ></AppointmentNotesHistory>
                  </Grid>
                </Grid>
              </Grid>
<<<<<<< HEAD
              <Grid item paddingY="10px" sx={{ backgroundColor: 'lightgray', padding: '10px' }} marginBottom={2}>
                <Typography variant="h3" color="primary.dark">
                  About this patient
                </Typography>
                <PatientAccountComponent id={patient?.id} />
=======
              <Grid item xs={12} sm={6} paddingLeft={{ xs: 0, sm: 2 }}>
                {/* credit cards and copay */}
                {appointmentID && patient && (
                  <PatientPaymentList
                    patient={patient}
                    loading={loading}
                    encounterId={encounter.id ?? ''}
                    patientSelectSelfPay={selfPay}
                    responsibleParty={{
                      fullName: fullNameResponsiblePartyString,
                      email: getAnswerStringFor('responsible-party-email', flattenedItems),
                    }}
                  />
                )}
                {/* Insurance information */}
                {!selfPay && (
                  <PatientInformation
                    title="Insurance information"
                    loading={loading}
                    patientDetails={policyHolderDetails}
                  />
                )}
                {/* Secondary Insurance information */}
                {secondaryInsurance && (
                  <PatientInformation
                    title="Secondary Insurance information"
                    loading={loading}
                    patientDetails={secondaryPolicyHolderDetails}
                  />
                )}
                {/* Responsible party information */}
                <PatientInformation
                  title="Responsible party information"
                  loading={loading}
                  patientDetails={{
                    Relationship: getAnswerStringFor('responsible-party-relationship', flattenedItems),
                    'Full name': fullNameResponsiblePartyString,
                    'Date of birth': formatDateUsingSlashes(
                      getAnswerStringFor('responsible-party-date-of-birth', flattenedItems)
                    ),
                    'Birth sex': getAnswerStringFor('responsible-party-birth-sex', flattenedItems),
                    Phone: formatPhoneNumber(getAnswerStringFor('responsible-party-number', flattenedItems) || ''),
                    Email: getAnswerStringFor('responsible-party-email', flattenedItems) || '',
                  }}
                />

                {/* Completed pre-visit forms */}
                <PatientInformation
                  title="Completed consent forms"
                  loading={loading}
                  editValue={consentEditProp()}
                  patientDetails={{
                    ...signedConsentForm,
                    Signature: getAnswerStringFor('signature', flattenedItems),
                    'Full name': getAnswerStringFor('full-name', flattenedItems),
                    'Relationship to patient': getAnswerStringFor('consent-form-signer-relationship', flattenedItems),
                    Date: formatDateUsingSlashes(questionnaireResponse?.authored),
                    IP: questionnaireResponse?.extension?.find(
                      (e) => e.url === 'https://fhir.zapehr.com/r4/StructureDefinitions/ip-address'
                    )?.valueString,
                  }}
                />
                {(appointment?.comment || (notesHistory && notesHistory.length > 0)) && (
                  <AppointmentNotesHistory
                    appointment={appointment}
                    location={location}
                    curNoteAndHistory={notesHistory}
                    user={user}
                    oystehr={oystehr}
                    setAppointment={setAppointment}
                    getAndSetHistoricResources={getAndSetHistoricResources}
                  ></AppointmentNotesHistory>
                )}
>>>>>>> dd2f0d38
              </Grid>
            </Grid>
          </Grid>
        </Grid>
        <Grid container direction="row" justifyContent="space-between">
          <Grid item>
            {loading || !status ? (
              <Skeleton sx={{ marginLeft: { xs: 0, sm: 2 } }} aria-busy="true" width={200} />
            ) : (
              <div id="user-set-appointment-status">
                <FormControl size="small" sx={{ marginTop: 2, marginLeft: { xs: 0, sm: 8 } }}>
                  <ChangeStatusDropdown
                    appointmentID={appointmentID}
                    onStatusChange={setStatus}
                    getAndSetResources={getAndSetHistoricResources}
                    dataTestId={dataTestIds.appointmentPage.changeStatusDropdown}
                  />
                </FormControl>
                {loading && <CircularProgress size="20px" sx={{ marginTop: 2.8, marginLeft: 1 }} />}
              </div>
            )}
          </Grid>
          <Grid item sx={{ paddingTop: 2, paddingRight: 3.5 }}>
            <>
              <Button
                variant="outlined"
                sx={{
                  alignSelf: 'center',
                  marginLeft: { xs: 0, sm: 1 },
                  borderRadius: '20px',
                  textTransform: 'none',
                }}
                color="error"
                onClick={() => setIssueDialogOpen(true)}
              >
                Report Issue
              </Button>
              <ReportIssueDialog
                open={issueDialogOpen}
                handleClose={() => setIssueDialogOpen(false)}
                oystehr={oystehr}
                patient={patient}
                appointment={appointment}
                encounter={encounter}
                location={location}
                setSnackbarOpen={setSnackbarOpen}
                setToastType={setToastType}
                setToastMessage={setToastMessage}
              ></ReportIssueDialog>
            </>
          </Grid>
        </Grid>
        <Grid container direction="row">
          <Grid item sx={{ marginLeft: { xs: 0, sm: 8 }, marginTop: 2, marginBottom: 50 }}>
            <>
              <LoadingButton
                loading={activityLogsLoading}
                variant="outlined"
                sx={{
                  alignSelf: 'center',
                  marginLeft: 'auto',
                  borderRadius: '20px',
                  textTransform: 'none',
                }}
                size="medium"
                color="primary"
                onClick={() => setActivityLogDialogOpen(true)}
              >
                View activity logs
              </LoadingButton>
              <ActivityLogDialog
                open={activityLogDialogOpen}
                handleClose={() => setActivityLogDialogOpen(false)}
                logs={activityLogs || []}
              />
            </>
          </Grid>
        </Grid>
        {/* Update patient name modal */}
        <EditPatientInfoDialog
          title="Please enter patient's name"
          modalOpen={updateNameModalOpen}
          onClose={() => {
            setUpdateNameModalOpen(false);

            // reset errors and patient name
            setPatientFirstName(patient?.name?.[0]?.given?.[0]);
            setPatientMiddleName(patient?.name?.[0]?.given?.[1]);
            setPatientLastName(patient?.name?.[0]?.family);
            setPatientSuffix(patient?.name?.[0]?.suffix?.[0]);
            setErrors({ editName: false });
          }}
          input={
            <>
              <TextField
                label="Last"
                required
                fullWidth
                value={patientLastName}
                onChange={(e) => setPatientLastName(e.target.value.trimStart())}
              />
              <TextField
                label="First"
                required
                fullWidth
                value={patientFirstName}
                onChange={(e) => setPatientFirstName(e.target.value.trimStart())}
                sx={{ mt: 2 }}
              />
              <TextField
                label="Middle"
                fullWidth
                value={patientMiddleName}
                onChange={(e) => setPatientMiddleName(e.target.value.trimStart())}
                sx={{ mt: 2 }}
              />
            </>
          }
          onSubmit={handleUpdatePatientName}
          submitButtonName="Update Patient Name"
          loading={updatingName}
          error={errors.editName}
          errorMessage="Failed to update patient name"
        />
        {/* Update DOB modal */}
        <EditPatientInfoDialog
          title="Please enter patient's confirmed date of birth"
          modalOpen={confirmDOBModalOpen}
          onClose={() => {
            setConfirmDOBModalOpen(false);
            setDOBConfirmed(null);
            setErrors({ editDOB: false });
          }}
          input={
            <DateSearch
              date={DOBConfirmed}
              setDate={setDOBConfirmed}
              setIsValidDate={setValidDate}
              defaultValue={null}
              label="Date of birth"
              required
            ></DateSearch>
          }
          onSubmit={handleUpdateDOB}
          submitButtonName="Update Date of Birth"
          loading={updatingDOB}
          error={errors.editDOB}
          errorMessage="Failed to update patient date of birth"
          modalDetails={
            <Grid container spacing={2} sx={{ mt: '24px' }}>
              <Grid container item>
                <Grid item width="35%">
                  Original DOB:
                </Grid>
                <Grid item>{formatDateUsingSlashes(patient?.birthDate)}</Grid>
              </Grid>

              {unconfirmedDOB && (
                <Grid container item>
                  <Grid item width="35%">
                    Unmatched DOB:
                  </Grid>
                  <Grid item>{formatDateUsingSlashes(unconfirmedDOB)}</Grid>
                </Grid>
              )}
            </Grid>
          }
        />
        <Snackbar
          open={snackbarOpen}
          autoHideDuration={6000}
          onClose={() => setSnackbarOpen(false)}
          message={toastMessage}
        >
          <Alert onClose={() => setSnackbarOpen(false)} severity={toastType} sx={{ width: '100%' }}>
            {toastMessage}
          </Alert>
        </Snackbar>
      </>
    </PageContainer>
  );
}<|MERGE_RESOLUTION|>--- conflicted
+++ resolved
@@ -1232,7 +1232,16 @@
                     />
                   </Grid>
                   <Grid item xs={12} sm={6} paddingLeft={{ xs: 0, sm: 2 }}>
-                    <PatientPaymentList patient={patient} loading={loading} encounterId={encounter?.id ?? ''} />
+                    <PatientPaymentList
+                      patient={patient}
+                      loading={loading}
+                      encounterId={encounter.id ?? ''}
+                      patientSelectSelfPay={selfPay}
+                      responsibleParty={{
+                        fullName: '',
+                        email: '',
+                      }}
+                    />
                   </Grid>
                 </Grid>
                 <Grid container item direction="row">
@@ -1268,87 +1277,11 @@
                   </Grid>
                 </Grid>
               </Grid>
-<<<<<<< HEAD
               <Grid item paddingY="10px" sx={{ backgroundColor: 'lightgray', padding: '10px' }} marginBottom={2}>
                 <Typography variant="h3" color="primary.dark">
                   About this patient
                 </Typography>
                 <PatientAccountComponent id={patient?.id} />
-=======
-              <Grid item xs={12} sm={6} paddingLeft={{ xs: 0, sm: 2 }}>
-                {/* credit cards and copay */}
-                {appointmentID && patient && (
-                  <PatientPaymentList
-                    patient={patient}
-                    loading={loading}
-                    encounterId={encounter.id ?? ''}
-                    patientSelectSelfPay={selfPay}
-                    responsibleParty={{
-                      fullName: fullNameResponsiblePartyString,
-                      email: getAnswerStringFor('responsible-party-email', flattenedItems),
-                    }}
-                  />
-                )}
-                {/* Insurance information */}
-                {!selfPay && (
-                  <PatientInformation
-                    title="Insurance information"
-                    loading={loading}
-                    patientDetails={policyHolderDetails}
-                  />
-                )}
-                {/* Secondary Insurance information */}
-                {secondaryInsurance && (
-                  <PatientInformation
-                    title="Secondary Insurance information"
-                    loading={loading}
-                    patientDetails={secondaryPolicyHolderDetails}
-                  />
-                )}
-                {/* Responsible party information */}
-                <PatientInformation
-                  title="Responsible party information"
-                  loading={loading}
-                  patientDetails={{
-                    Relationship: getAnswerStringFor('responsible-party-relationship', flattenedItems),
-                    'Full name': fullNameResponsiblePartyString,
-                    'Date of birth': formatDateUsingSlashes(
-                      getAnswerStringFor('responsible-party-date-of-birth', flattenedItems)
-                    ),
-                    'Birth sex': getAnswerStringFor('responsible-party-birth-sex', flattenedItems),
-                    Phone: formatPhoneNumber(getAnswerStringFor('responsible-party-number', flattenedItems) || ''),
-                    Email: getAnswerStringFor('responsible-party-email', flattenedItems) || '',
-                  }}
-                />
-
-                {/* Completed pre-visit forms */}
-                <PatientInformation
-                  title="Completed consent forms"
-                  loading={loading}
-                  editValue={consentEditProp()}
-                  patientDetails={{
-                    ...signedConsentForm,
-                    Signature: getAnswerStringFor('signature', flattenedItems),
-                    'Full name': getAnswerStringFor('full-name', flattenedItems),
-                    'Relationship to patient': getAnswerStringFor('consent-form-signer-relationship', flattenedItems),
-                    Date: formatDateUsingSlashes(questionnaireResponse?.authored),
-                    IP: questionnaireResponse?.extension?.find(
-                      (e) => e.url === 'https://fhir.zapehr.com/r4/StructureDefinitions/ip-address'
-                    )?.valueString,
-                  }}
-                />
-                {(appointment?.comment || (notesHistory && notesHistory.length > 0)) && (
-                  <AppointmentNotesHistory
-                    appointment={appointment}
-                    location={location}
-                    curNoteAndHistory={notesHistory}
-                    user={user}
-                    oystehr={oystehr}
-                    setAppointment={setAppointment}
-                    getAndSetHistoricResources={getAndSetHistoricResources}
-                  ></AppointmentNotesHistory>
-                )}
->>>>>>> dd2f0d38
               </Grid>
             </Grid>
           </Grid>
