--- conflicted
+++ resolved
@@ -212,18 +212,7 @@
       loadingState.status !== 'loading' &&
       pageIsVisible
     ) {
-<<<<<<< HEAD
       const searchDateToUse = (searchDate && DateTime.fromISO(searchDate)) || appointmentDate || undefined;
-=======
-      const timezone =
-        locationSelected?.extension?.find(
-          (extTemp) => extTemp.url === 'http://hl7.org/fhir/StructureDefinition/timezone'
-        )?.valueString ?? DateTime.local().zoneName;
-
-      const searchDateToUse =
-        (searchDate && DateTime.fromISO(searchDate, { zone: timezone })) || appointmentDate || undefined;
-
->>>>>>> 735d3d1f
       void fetchStuff(oystehrZambda, searchDateToUse);
     }
   }, [
