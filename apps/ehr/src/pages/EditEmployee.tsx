--- conflicted
+++ resolved
@@ -89,15 +89,7 @@
     }
 
     try {
-<<<<<<< HEAD
       await userActivation(oystehrZambda, { userId: user.id, mode });
-=======
-      if (mode === 'deactivate') {
-        await deactivateUser(oystehrZambda, { user: user });
-      } else {
-        await updateUser(oystehrZambda, { userId: user.id, selectedRoles: [RoleType.Staff] });
-      }
->>>>>>> dee6e70b
       await getUserAndUpdatePage();
       enqueueSnackbar(`User was ${mode}d successfully`, {
         variant: 'success',
