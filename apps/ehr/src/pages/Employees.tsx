--- conflicted
+++ resolved
@@ -25,13 +25,8 @@
 import { default as React, ReactElement, useCallback, useMemo, useState } from 'react';
 import { useQuery } from 'react-query';
 import { Link } from 'react-router-dom';
-<<<<<<< HEAD
-import { AllStates, EmployeeDetails, State } from 'utils';
+import { AllStates, EmployeeDetails, RoleType, State } from 'utils';
 import { otherColors } from '@theme/colors';
-=======
-import { AllStates, EmployeeDetails, RoleType, State } from 'utils';
-import { otherColors } from '../CustomThemeProvider';
->>>>>>> f928f7a9
 import { getEmployees } from '../api/api';
 import Loading from '../components/Loading';
 import { EMPLOYEE_ROWS_PER_PAGE, PROVIDER_ROWS_PER_PAGE } from '../constants';
