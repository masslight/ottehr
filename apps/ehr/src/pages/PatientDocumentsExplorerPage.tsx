import ScannerIcon from '@mui/icons-material/Scanner';
import SearchOutlinedIcon from '@mui/icons-material/SearchOutlined';
import UploadFileIcon from '@mui/icons-material/UploadFile';
import { Box, debounce, Grid, IconButton, Paper, Stack, TextField, Typography, useTheme } from '@mui/material';
import { styled } from '@mui/material';
import { DateTime } from 'luxon';
import { enqueueSnackbar } from 'notistack';
import { ChangeEvent, FC, useCallback, useEffect, useMemo, useState } from 'react';
import { useNavigate, useParams } from 'react-router-dom';
import {
  PatientDocumentFoldersColumn,
  PatientDocumentFoldersColumnSkeleton,
} from 'src/features/visits/shared/components/patient/docs/PatientDocumentFoldersColumn';
import {
  DocumentTableActions,
  PatientDocumentsExplorerTable,
} from 'src/features/visits/shared/components/patient/docs/PatientDocumentsExplorerTable';
import { Header } from 'src/features/visits/shared/components/patient/Header';
import { getFullName } from 'utils';
import CustomBreadcrumbs from '../components/CustomBreadcrumbs';
import DateSearch, { CustomFormEventHandler } from '../components/DateSearch';
import { LoadingScreen } from '../components/LoadingScreen';
import { RoundedButton } from '../components/RoundedButton';
import { ScannerModal } from '../components/ScannerModal';
import { useGetPatient } from '../hooks/useGetPatient';
import { PatientDocumentsFilters, PatientDocumentsFolder, useGetPatientDocs } from '../hooks/useGetPatientDocs';
import { usePatientStore } from '../state/patient.store';

const FileAttachmentHiddenInput = styled('input')({
  clip: 'rect(0 0 0 0)',
  clipPath: 'inset(50%)',
  height: 1,
  overflow: 'hidden',
  position: 'absolute',
  bottom: 0,
  left: 0,
  whiteSpace: 'nowrap',
  width: 1,
});

const PatientDocumentsExplorerPage: FC = () => {
  const theme = useTheme();

  const { id: patientId } = useParams();
  const navigate = useNavigate();

  const { patient, loading: isLoadingPatientData } = useGetPatient(patientId);
  useEffect(() => {
    if (!patient) return;
    usePatientStore.setState({
      patient: patient,
    });
  }, [patient]);

  const {
    documents,
    isLoadingDocuments,
    documentsFolders,
    isLoadingFolders,
    searchDocuments,
    downloadDocument,
    documentActions,
  } = useGetPatientDocs(patientId!);

  const [searchDocNameFieldValue, setSearchDocNameFieldValue] = useState<string>('');
  const [docNameTextDebounced, setDocNameTextDebounced] = useState<string>('');
  const [searchDocAddedDate, setSearchDocAddedDate] = useState<DateTime | null>(null);
  const [selectedFolder, setSelectedFolder] = useState<PatientDocumentsFolder | undefined>(undefined);
  const [isScanModalOpen, setIsScanModalOpen] = useState<boolean>(false);

  const shouldShowClearFilters = searchDocNameFieldValue.trim().length > 0 || searchDocAddedDate || selectedFolder;

  const handleBackClickWithConfirmation = (): void => {
    navigate(-1);
  };

  useEffect(() => {
    const searchDateFromState = searchDocAddedDate ? searchDocAddedDate : undefined;
    const filters: PatientDocumentsFilters = {
      documentName: docNameTextDebounced,
      documentsFolder: selectedFolder,
      dateAdded: searchDateFromState,
    };

    searchDocuments(filters);
  }, [docNameTextDebounced, searchDocAddedDate, selectedFolder, searchDocuments]);

  const debounceTextInput = useMemo(
    () =>
      debounce((value: string, onDebounced: (v: string) => void) => {
        onDebounced(value);
      }, 2000),
    []
  );

  const handleSearchDocAddedDateChange: CustomFormEventHandler = useCallback(
    (event: any, value: any, field: string): void => {
      if (field === 'date') {
        const selectedDate = DateTime.fromISO(value);
        setSearchDocAddedDate(selectedDate);
      }
    },
    []
  );

  const handleSearchButtonClick = useCallback(() => {
    const searchDateFromState = searchDocAddedDate ? searchDocAddedDate : undefined;
    const filters: PatientDocumentsFilters = {
      documentName: docNameTextDebounced,
      documentsFolder: selectedFolder,
      dateAdded: searchDateFromState,
    };

    searchDocuments(filters);
  }, [docNameTextDebounced, searchDocAddedDate, searchDocuments, selectedFolder]);

  const handleSearchInputChange = useCallback(
    (e: ChangeEvent<HTMLInputElement | HTMLTextAreaElement>): void => {
      const textValue = e.target.value;
      setSearchDocNameFieldValue(textValue);
      debounceTextInput(textValue, () => {
        setDocNameTextDebounced(textValue);
      });
    },
    [debounceTextInput]
  );

  const handleFolderSelected = useCallback(
    (folder: PatientDocumentsFolder) => {
      const folderToSelect: PatientDocumentsFolder | undefined = folder.id !== selectedFolder?.id ? folder : undefined;

      setSelectedFolder(folderToSelect);
    },
    [selectedFolder?.id]
  );

  const handleClearFilters = useCallback(() => {
    setSearchDocAddedDate(null);
    setSelectedFolder(undefined);
    setDocNameTextDebounced('');
    setSearchDocNameFieldValue('');
    searchDocuments({});
  }, [searchDocuments]);

  const handleOpenScanModal = useCallback(() => {
    setIsScanModalOpen(true);
  }, []);

  const handleCloseScanModal = useCallback(() => {
    setIsScanModalOpen(false);
  }, []);

  const handleScanComplete = useCallback(
<<<<<<< HEAD
    async (pdfBlob: Blob, fileName: string): Promise<void> => {
=======
    async (fileBlob: Blob | Blob[], fileName: string): Promise<void> => {
>>>>>>> d8996f92
      const folderId = selectedFolder?.id;
      if (!folderId) {
        enqueueSnackbar('No folder selected', { variant: 'error' });
        return;
      }

      try {
<<<<<<< HEAD
        // Ensure fileName ends with .pdf extension
        const finalFileName = fileName.endsWith('.pdf') ? fileName : `${fileName}.pdf`;
        const file = new File([pdfBlob], finalFileName, { type: 'application/pdf' });
=======
        // Since this page uses PDF format (default), fileBlob should be a single Blob
        if (Array.isArray(fileBlob)) {
          console.error('Unexpected array of blobs for PDF output format');
          enqueueSnackbar('Failed to upload scanned document', { variant: 'error' });
          return;
        }

        // Ensure fileName ends with .pdf extension
        const finalFileName = fileName.endsWith('.pdf') ? fileName : `${fileName}.pdf`;
        const file = new File([fileBlob], finalFileName, { type: 'application/pdf' });
>>>>>>> d8996f92

        await documentActions.uploadDocumentAction({
          docFile: file,
          fileName: finalFileName,
          fileFolderId: folderId,
        });

        enqueueSnackbar('Successfully uploaded scanned document', { variant: 'success' });
      } catch (error) {
        console.error('Error uploading scanned document:', error);
        enqueueSnackbar('Failed to upload scanned document', { variant: 'error' });
      }
    },
    [documentActions, selectedFolder?.id]
  );

  const handleDocumentUploadInputChange = useCallback(
    async (event: ChangeEvent<HTMLInputElement>): Promise<void> => {
      const { files } = event.target;

      const allFiles = (files && Array.from(files)) ?? [];
      const selectedFile = allFiles.at(0);

      if (!selectedFile) {
        console.warn('No file selected/available - earlier skip!');
        return;
      }

      const fileName = selectedFile.name;

      const validFileNamePattern = /^[a-zA-Z0-9+!\-_'()\\.@$]+$/;
      if (!validFileNamePattern.test(fileName)) {
        enqueueSnackbar(
          "Invalid file name. Spaces are not allowed. Only letters, numbers, and these characters are allowed: + ! - _ ' ( ) . @ $",
          {
            variant: 'error',
          }
        );
        event.target.value = '';
        return;
      }

      const folderId = selectedFolder?.id;
      if (!folderId) {
        console.warn('No folder selected - earlier skip!');
        return;
      }

      await documentActions.uploadDocumentAction({
        docFile: selectedFile,
        fileName: fileName,
        fileFolderId: folderId,
      });

      event.target.value = '';
    },
    [documentActions, selectedFolder?.id]
  );

  const documentTableActions: DocumentTableActions = useMemo(() => {
    return {
      isActionAllowed: (): boolean => {
        return true;
      },
      onDocumentDownload: downloadDocument,
    };
  }, [downloadDocument]);

  if (isLoadingPatientData) return <LoadingScreen />;

  return (
    <Box>
      <Header handleDiscard={handleBackClickWithConfirmation} id={patientId} />
      <Box sx={{ display: 'flex', flexDirection: 'column', padding: theme.spacing(3) }}>
        <Box sx={{ display: 'flex', flexDirection: 'column', gap: 2 }}>
          <CustomBreadcrumbs
            chain={[
              { link: '/patients', children: 'Patients' },
              {
                link: `/patient/${patient?.id}`,
                children: patient ? getFullName(patient) : '',
              },
              {
                link: '#',
                children: `Patient Profile`,
              },
            ]}
          />
          <Typography variant="subtitle1" color="primary.main">
            Docs
          </Typography>

          <Paper sx={{ padding: 3 }} component={Stack} spacing={2}>
            <Grid
              container
              sx={{
                height: 'auto',
                width: '50%',
                backgroundColor: 'transparent',
              }}
            >
              <Grid item xs={7}>
                <TextField
                  disabled={false}
                  value={searchDocNameFieldValue}
                  onChange={handleSearchInputChange}
                  fullWidth
                  size="small"
                  label="Document"
                  placeholder="Search"
                  InputLabelProps={{ shrink: true }}
                  InputProps={{
                    endAdornment: (
                      <Box sx={{ display: 'flex', alignItems: 'center', justifyContent: 'center' }}>
                        <IconButton
                          aria-label="clear patient search"
                          onClick={handleSearchButtonClick}
                          onMouseDown={(event) => event.preventDefault()}
                          sx={{ p: 0 }}
                        >
                          <SearchOutlinedIcon />
                        </IconButton>
                      </Box>
                    ),
                  }}
                />
              </Grid>

              <Grid item xs={4}>
                <Box sx={{ ml: 2, flexDirection: 'row' }}>
                  <DateSearch
                    label="Added Date"
                    date={searchDocAddedDate}
                    setDate={setSearchDocAddedDate}
                    updateURL={false}
                    storeDateInLocalStorage={false}
                    closeOnSelect={true}
                    small={true}
                    handleSubmit={handleSearchDocAddedDateChange}
                  />
                </Box>
              </Grid>

              <Grid item xs={1}>
                <Box sx={{ ml: 2, flexDirection: 'row' }}>
                  {shouldShowClearFilters && (
                    <RoundedButton
                      target="_blank"
                      variant="text"
                      sx={{ color: theme.palette.error.main }}
                      onClick={handleClearFilters}
                    >
                      Clear filters
                    </RoundedButton>
                  )}
                </Box>
              </Grid>
            </Grid>

            <Grid
              container
              sx={{
                height: 'auto',
                width: '100%',
              }}
            >
              <Grid item xs={3}>
                <Box
                  sx={{
                    backgroundColor: '#F9FAFB',
                    borderRadius: 2,
                  }}
                >
                  {isLoadingFolders ? (
                    <PatientDocumentFoldersColumnSkeleton stubsCount={4} />
                  ) : (
                    <PatientDocumentFoldersColumn
                      documentsFolders={documentsFolders}
                      selectedFolder={selectedFolder}
                      onFolderSelected={handleFolderSelected}
                    />
                  )}
                </Box>
              </Grid>

              <Grid item xs={9} sx={{ pl: 2 }}>
                <Box sx={{ display: 'flex', alignItems: 'center', gap: 2 }}>
                  {selectedFolder ? (
                    <Typography color="primary.main" sx={{ flexGrow: 1, fontSize: '24px', fontWeight: 800 }}>
                      {selectedFolder.folderName} {isLoadingDocuments ? '' : `- ${documents?.length ?? 0}`}
                    </Typography>
                  ) : (
                    <Typography color="primary.main" sx={{ flexGrow: 1, fontSize: '24px', fontWeight: 800 }}>
                      All documents
                    </Typography>
                  )}

                  <RoundedButton
                    disabled={!selectedFolder || documentActions.isUploading}
                    loading={documentActions.isUploading}
                    component="label"
                    target="_blank"
                    variant="outlined"
                    startIcon={<UploadFileIcon fontSize="small" />}
                  >
                    Upload
                    <FileAttachmentHiddenInput
                      onChange={handleDocumentUploadInputChange}
                      type="file"
                      capture="environment"
                    />
                  </RoundedButton>

                  <RoundedButton
                    disabled={!selectedFolder}
                    variant="outlined"
                    startIcon={<ScannerIcon fontSize="small" />}
                    onClick={handleOpenScanModal}
                  >
                    Scan
                  </RoundedButton>
                </Box>

                <PatientDocumentsExplorerTable
                  isLoadingDocs={isLoadingDocuments}
                  documents={documents}
                  documentTableActions={documentTableActions}
                />
              </Grid>
            </Grid>
          </Paper>
        </Box>
      </Box>

      <ScannerModal open={isScanModalOpen} onClose={handleCloseScanModal} onScanComplete={handleScanComplete} />
    </Box>
  );
};

export default PatientDocumentsExplorerPage;<|MERGE_RESOLUTION|>--- conflicted
+++ resolved
@@ -151,11 +151,7 @@
   }, []);
 
   const handleScanComplete = useCallback(
-<<<<<<< HEAD
-    async (pdfBlob: Blob, fileName: string): Promise<void> => {
-=======
     async (fileBlob: Blob | Blob[], fileName: string): Promise<void> => {
->>>>>>> d8996f92
       const folderId = selectedFolder?.id;
       if (!folderId) {
         enqueueSnackbar('No folder selected', { variant: 'error' });
@@ -163,11 +159,6 @@
       }
 
       try {
-<<<<<<< HEAD
-        // Ensure fileName ends with .pdf extension
-        const finalFileName = fileName.endsWith('.pdf') ? fileName : `${fileName}.pdf`;
-        const file = new File([pdfBlob], finalFileName, { type: 'application/pdf' });
-=======
         // Since this page uses PDF format (default), fileBlob should be a single Blob
         if (Array.isArray(fileBlob)) {
           console.error('Unexpected array of blobs for PDF output format');
@@ -178,7 +169,6 @@
         // Ensure fileName ends with .pdf extension
         const finalFileName = fileName.endsWith('.pdf') ? fileName : `${fileName}.pdf`;
         const file = new File([fileBlob], finalFileName, { type: 'application/pdf' });
->>>>>>> d8996f92
 
         await documentActions.uploadDocumentAction({
           docFile: file,
