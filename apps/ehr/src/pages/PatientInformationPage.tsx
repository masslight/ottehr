--- conflicted
+++ resolved
@@ -1,14 +1,5 @@
-<<<<<<< HEAD
 import { Box, Typography, useTheme } from '@mui/material';
 import { BundleEntry, Organization, Patient, Questionnaire, QuestionnaireResponseItem } from 'fhir/r4b';
-=======
-import { otherColors } from '@ehrTheme/colors';
-import CloseIcon from '@mui/icons-material/Close';
-import WarningAmberIcon from '@mui/icons-material/WarningAmber';
-import { Box, Button, Typography, useTheme } from '@mui/material';
-import { useQueryClient } from '@tanstack/react-query';
-import { BundleEntry, Coverage, Organization, QuestionnaireResponseItem } from 'fhir/r4b';
->>>>>>> 88ee49d0
 import { enqueueSnackbar } from 'notistack';
 import { FC, useEffect, useMemo, useState } from 'react';
 import { FormProvider, useForm } from 'react-hook-form';
@@ -161,59 +152,15 @@
 } => {
   const apiClient = useOystehrAPIClient();
 
-<<<<<<< HEAD
   const { isFetching: accountFetching, data: accountData } = useGetPatientAccount({
     apiClient,
     patientId: id ?? null,
-=======
-  // data queries
-  const { isFetching: accountFetching, data: accountData } = useGetPatientAccount({ apiClient, patientId: id ?? null });
-  const { isFetching: questionnaireFetching, data: questionnaire } = useGetPatientDetailsUpdateForm();
-  // data mutations
-  const queryClient = useQueryClient();
-  const submitQR = useUpdatePatientAccount(() => {
-    void queryClient.invalidateQueries({ queryKey: ['patient-account-get'] });
->>>>>>> 88ee49d0
-  });
-
-<<<<<<< HEAD
+  });
+
   const { data: insuranceData, isFetching: coveragesFetching } = useGetPatientCoverages({
     apiClient,
     patientId: id ?? null,
   });
-=======
-  useGetInsurancePlans((data) => {
-    if (!data) return;
-
-    const bundleEntries = data.entry;
-    if (bundleEntries) {
-      const organizations = bundleEntries
-        .filter((bundleEntry: BundleEntry) => bundleEntry.resource?.resourceType === 'Organization')
-        .map((bundleEntry: BundleEntry) => bundleEntry.resource as Organization);
-
-      const transformedInsurancePlans = organizations
-        .map((organization: Organization) => {
-          try {
-            return createInsurancePlanDto(organization);
-          } catch (err) {
-            console.error(err);
-            console.log('Could not add insurance org due to incomplete data:', JSON.stringify(organization));
-            return {} as InsurancePlanDTO;
-          }
-        })
-        .filter((insurancePlan) => insurancePlan.id !== undefined)
-        .sort((a, b) => {
-          if (a.name < b.name) return -1;
-          if (a.name > b.name) return 1;
-          return 0;
-        });
-
-      const insurancePlanMap: Record<string, InsurancePlanDTO> = {};
-
-      transformedInsurancePlans.forEach((insurancePlan) => {
-        insurancePlanMap[insurancePlan.name ?? ''] = insurancePlan;
-      });
->>>>>>> 88ee49d0
 
   const { isFetching: questionnaireFetching, data: questionnaire } = useGetPatientDetailsUpdateForm();
 
@@ -429,15 +376,8 @@
         },
         {
           onSuccess: () => {
-<<<<<<< HEAD
             enqueueSnackbar('Coverage removed from patient account', { variant: 'success' });
-            void queryClient.invalidateQueries('patient-coverages');
-=======
-            enqueueSnackbar('Coverage removed from patient account', {
-              variant: 'success',
-            });
-            void queryClient.invalidateQueries({ queryKey: ['patient-account-get'] });
->>>>>>> 88ee49d0
+            void queryClient.invalidateQueries({ queryKey: ['patient-coverages'] });
           },
           onError: () => {
             enqueueSnackbar('Save operation failed. The server encountered an error while processing your request.', {
@@ -481,7 +421,6 @@
                   <PrimaryCareContainer />
                 </Box>
                 <Box sx={{ flex: '1 1', display: 'flex', flexDirection: 'column', gap: 2 }}>
-<<<<<<< HEAD
                   <InsuranceSection
                     coverages={coverages}
                     patient={patient}
@@ -490,43 +429,6 @@
                     onRemoveCoverage={handleRemoveCoverage}
                     onAddInsurance={() => setOpenAddInsuranceModal(true)}
                   />
-=======
-                  {coverages.map((coverage) => (
-                    <InsuranceContainer
-                      key={coverage.resource.id}
-                      patientId={patient.id ?? ''}
-                      ordinal={coverage.startingPriority}
-                      initialEligibilityCheck={getEligibilityCheckDetailsForCoverage(
-                        coverage.resource,
-                        accountData?.coverageChecks ?? []
-                      )}
-                      removeInProgress={removeCoverage.isPending}
-                      handleRemoveClick={
-                        coverage.resource.id !== undefined
-                          ? () => {
-                              handleRemoveCoverage(coverage.resource.id!);
-                            }
-                          : undefined
-                      }
-                    />
-                  ))}
-                  {coverages.length < 2 && (
-                    <Button
-                      data-testid={dataTestIds.patientInformationPage.addInsuranceButton}
-                      variant="outlined"
-                      color="primary"
-                      onClick={() => setOpenAddInsuranceModal(true)}
-                      sx={{
-                        borderRadius: 25,
-                        textTransform: 'none',
-                        fontWeight: 'bold',
-                        width: 'fit-content',
-                      }}
-                    >
-                      + Add Insurance
-                    </Button>
-                  )}
->>>>>>> 88ee49d0
                   <ResponsibleInformationContainer />
                 </Box>
               </Box>
