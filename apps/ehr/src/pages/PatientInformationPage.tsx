--- conflicted
+++ resolved
@@ -233,44 +233,6 @@
   const currentlyAssignedPriorities = watch(InsurancePriorityOptions);
 
   return (
-<<<<<<< HEAD
-    <FormProvider {...methods}>
-      <Box>
-        <Header handleDiscard={handleBackClickWithConfirmation} id={id} />
-        <Box sx={{ display: 'flex', flexDirection: 'column', padding: theme.spacing(3) }}>
-          <Box sx={{ display: 'flex', flexDirection: 'column', gap: 2 }}>
-            <CustomBreadcrumbs
-              chain={[
-                { link: '/patients', children: 'Patients' },
-                {
-                  link: `/patient/${patient?.id}`,
-                  children: patient ? getFullName(patient) : '',
-                },
-                {
-                  link: '#',
-                  children: `Patient Information`,
-                },
-              ]}
-            />
-            <Typography variant="h3" color="primary.main">
-              Patient Information
-            </Typography>
-            {otherPatientsWithSameName && (
-              <Box
-                sx={{
-                  marginTop: 1,
-                  padding: 1,
-                  background: otherColors.dialogNote,
-                  borderRadius: '4px',
-                }}
-                display="flex"
-              >
-                <WarningAmberIcon sx={{ marginTop: 1, color: otherColors.warningIcon }} />
-                <Typography
-                  variant="body2"
-                  color={otherColors.closeCross}
-                  sx={{ m: 1.25, maxWidth: 850, fontWeight: 500 }}
-=======
     <div>
       {isFetching ? <LoadingScreen /> : null}
       <FormProvider {...methods}>
@@ -303,13 +265,12 @@
                     borderRadius: '4px',
                   }}
                   display="flex"
->>>>>>> 0af76902
                 >
                   <WarningAmberIcon sx={{ marginTop: 1, color: otherColors.warningIcon }} />
                   <Typography
                     variant="body2"
                     color={otherColors.closeCross}
-                    sx={{ m: 1.25, maxWidth: 850, fontWeight: 700 }}
+                    sx={{ m: 1.25, maxWidth: 850, fontWeight: 500 }}
                   >
                     There are another patients with this name in our database. Please confirm by the DOB that you are
                     viewing the right patient.
