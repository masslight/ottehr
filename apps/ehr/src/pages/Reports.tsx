--- conflicted
+++ resolved
@@ -103,12 +103,6 @@
       path: '/reports/visits-overview',
     },
     {
-<<<<<<< HEAD
-      title: 'Invoiceable patients',
-      description: 'View invoiceable patients report',
-      icon: <AssessmentIcon />,
-      path: '/reports/invoiceable-patients',
-=======
       title: 'Workflow Efficiency',
       description: 'Analyze visit metrics, time-to-provider statistics, and appointment status workflows',
       icon: <AssessmentIcon />,
@@ -119,7 +113,12 @@
       description: 'Export clinical and administrative data including appointments, encounters, and charts',
       icon: <CloudDownloadIcon />,
       path: '/reports/data-exports',
->>>>>>> 30ba6a97
+    },
+    {
+      title: 'Invoiceable patients',
+      description: 'View invoiceable patients report',
+      icon: <AssessmentIcon />,
+      path: '/reports/invoiceable-patients',
     },
   ];
 
