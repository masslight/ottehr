--- conflicted
+++ resolved
@@ -302,8 +302,6 @@
     }
   };
 
-<<<<<<< HEAD
-=======
   // Handler for opening the scanner modal
   const handleOpenScanner = (fileType: UpdateVisitFilesInput['fileType']): void => {
     setScannerFileType(fileType);
@@ -389,7 +387,6 @@
     }
   };
 
->>>>>>> d8996f92
   const {
     data: visitDetailsData,
     isLoading: loading,
@@ -955,13 +952,9 @@
                         filesMutator={filesMutation}
                         fullCardPdf={fullCardPdfs.find((pdf) => pdf.type === DocumentType.FullInsurance)}
                         handleImageClick={handleCardImageClick}
-<<<<<<< HEAD
-                        imagesLoading={imagesLoading}
-=======
                         handleOpenScanner={handleOpenScanner}
                         imagesLoading={imagesLoading}
                         uploadingFileType={uploadingFileType}
->>>>>>> d8996f92
                       />
                       <CardCategoryGridItem
                         category="secondary-ins"
@@ -970,13 +963,9 @@
                         filesMutator={filesMutation}
                         fullCardPdf={fullCardPdfs.find((pdf) => pdf.type === DocumentType.FullInsuranceSecondary)}
                         handleImageClick={handleCardImageClick}
-<<<<<<< HEAD
-                        imagesLoading={imagesLoading}
-=======
                         handleOpenScanner={handleOpenScanner}
                         imagesLoading={imagesLoading}
                         uploadingFileType={uploadingFileType}
->>>>>>> d8996f92
                       />
                       <CardCategoryGridItem
                         category="id"
@@ -985,13 +974,9 @@
                         filesMutator={filesMutation}
                         fullCardPdf={fullCardPdfs.find((pdf) => pdf.type === DocumentType.FullPhotoId)}
                         handleImageClick={handleCardImageClick}
-<<<<<<< HEAD
-                        imagesLoading={imagesLoading}
-=======
                         handleOpenScanner={handleOpenScanner}
                         imagesLoading={imagesLoading}
                         uploadingFileType={uploadingFileType}
->>>>>>> d8996f92
                       />
                     </Grid>
                   </Box>
@@ -1402,13 +1387,9 @@
   filesMutator: UseMutationResult<void, Error, UpdateVisitFilesInput, unknown>;
   imagesLoading?: boolean;
   fullCardPdf?: DocumentInfo | undefined;
-<<<<<<< HEAD
-  handleImageClick: (imageType: string) => void;
-=======
   uploadingFileType: UpdateVisitFilesInput['fileType'] | null;
   handleImageClick: (imageType: string) => void;
   handleOpenScanner: (fileType: UpdateVisitFilesInput['fileType']) => void;
->>>>>>> d8996f92
 }
 
 function parseFiletype(fileUrl: string): string {
@@ -1427,13 +1408,9 @@
   fullCardPdf,
   filesMutator,
   imagesLoading,
-<<<<<<< HEAD
-  handleImageClick,
-=======
   uploadingFileType,
   handleImageClick,
   handleOpenScanner,
->>>>>>> d8996f92
 }) => {
   const title = (() => {
     if (category === 'primary-ins') {
@@ -1559,15 +1536,6 @@
             <Grid item key={itemIdentifier(key as 'front' | 'back')} xs={5.5}>
               <ImageUploader
                 fileName={itemIdentifier(key as 'front' | 'back')}
-<<<<<<< HEAD
-                appointmentId={appointmentID}
-                saveAttachmentPending={
-                  filesMutator.variables?.fileType === itemIdentifier(key as 'front' | 'back') && filesMutator.isPending
-                }
-                submitAttachment={async (attachment: Attachment) => {
-                  await filesMutator.mutateAsync({
-                    appointmentId: appointmentID,
-=======
                 appointmentId={appointmentID!}
                 aspectRatio={ASPECT_RATIO}
                 disabled={imagesLoading}
@@ -1576,16 +1544,10 @@
                 submitAttachment={async (attachment: Attachment) => {
                   await filesMutator.mutateAsync({
                     appointmentId: appointmentID!,
->>>>>>> d8996f92
                     attachment,
                     fileType: itemIdentifier(key as 'front' | 'back'),
                   });
                 }}
-<<<<<<< HEAD
-                aspectRatio={ASPECT_RATIO}
-                disabled={imagesLoading}
-=======
->>>>>>> d8996f92
               />
             </Grid>
           )
