import { otherColors } from '@ehrTheme/colors';
import ArrowBackIcon from '@mui/icons-material/ArrowBack';
import AttachMoneyIcon from '@mui/icons-material/AttachMoney';
import {
  Alert,
  Box,
  Button,
  Card,
  CardContent,
  Chip,
  CircularProgress,
  FormControl,
  IconButton,
  InputLabel,
  MenuItem,
  Select,
  SelectChangeEvent,
  TextField,
  Typography,
} from '@mui/material';
import { DataGridPro, GridColDef, GridToolbarContainer, GridToolbarExport } from '@mui/x-data-grid-pro';
<<<<<<< HEAD
=======
import { Location } from 'fhir/r4b';
>>>>>>> 357e02aa
import { DateTime } from 'luxon';
import React, { useCallback, useEffect, useMemo, useState } from 'react';
import { useNavigate } from 'react-router-dom';
import type { DailyPaymentsReportZambdaOutput, PaymentItem, PaymentMethodSummary } from 'utils';
import { getDailyPaymentsReport } from '../../api/api';
import { useApiClients } from '../../hooks/useAppClients';
import PageContainer from '../../layout/PageContainer';

export default function DailyPayments(): React.ReactElement {
  const navigate = useNavigate();
  const { oystehrZambda, oystehr } = useApiClients();
  const [loading, setLoading] = useState<boolean>(false);
  const [error, setError] = useState<string | null>(null);
  const [reportData, setReportData] = useState<DailyPaymentsReportZambdaOutput | null>(null);
  const [dateFilter, setDateFilter] = useState<string>('today');
  const [customDate, setCustomDate] = useState<string>(DateTime.now().toFormat('yyyy-MM-dd'));
  const [locations, setLocations] = useState<Location[]>([]);
  const [loadingLocations, setLoadingLocations] = useState<boolean>(true);
  const [selectedLocationId, setSelectedLocationId] = useState<string>('all');

  const handleBack = (): void => {
    navigate('/reports');
  };

  // Fetch locations on component mount
  useEffect(() => {
    const fetchLocations = async (): Promise<void> => {
      if (!oystehr) return;

      try {
        setLoadingLocations(true);
        const locationResults = await oystehr.fhir.search<Location>({
          resourceType: 'Location',
          params: [
            { name: '_count', value: '1000' },
            { name: '_sort', value: 'name' },
          ],
        });

        const locationsList = locationResults.unbundle();
        setLocations(locationsList);
      } catch (err) {
        console.error('Error fetching locations:', err);
      } finally {
        setLoadingLocations(false);
      }
    };

    void fetchLocations();
  }, [oystehr]);

  const getDateRange = useCallback((filter: string, selectedDate?: string): { start: string; end: string } => {
    const now = DateTime.now().setZone('America/New_York');

    switch (filter) {
      case 'today':
        return {
          start: now.startOf('day').toISO() ?? '',
          end: now.endOf('day').toISO() ?? '',
        };
      case 'yesterday': {
        const yesterday = now.minus({ days: 1 });
        return {
          start: yesterday.startOf('day').toISO() ?? '',
          end: yesterday.endOf('day').toISO() ?? '',
        };
      }
      case 'last7days':
        return {
          start: now.minus({ days: 6 }).startOf('day').toISO() ?? '',
          end: now.endOf('day').toISO() ?? '',
        };
      case 'last30days':
        return {
          start: now.minus({ days: 29 }).startOf('day').toISO() ?? '',
          end: now.endOf('day').toISO() ?? '',
        };
      case 'custom': {
        if (!selectedDate) return { start: '', end: '' };
        const customDateTime = DateTime.fromISO(selectedDate).setZone('America/New_York');
        return {
          start: customDateTime.startOf('day').toISO() ?? '',
          end: customDateTime.endOf('day').toISO() ?? '',
        };
      }
      default:
        return {
          start: now.startOf('day').toISO() ?? '',
          end: now.endOf('day').toISO() ?? '',
        };
    }
  }, []);

  const fetchReport = useCallback(
    async (filter: string): Promise<void> => {
      setLoading(true);
      setError(null);

      try {
        const { start, end } = getDateRange(filter, customDate);
        if (!oystehrZambda) {
          throw new Error('Oystehr client not available');
        }

        const response = await getDailyPaymentsReport(oystehrZambda, {
          dateRange: { start, end },
          ...(selectedLocationId !== 'all' && { locationId: selectedLocationId }),
        });

        setReportData(response);
      } catch (err) {
        console.error('Error fetching daily payments report:', err);
        setError('Failed to load daily payments report. Please try again.');
      } finally {
        setLoading(false);
      }
    },
    [getDateRange, oystehrZambda, customDate, selectedLocationId]
  );

  useEffect(() => {
    void fetchReport(dateFilter);
  }, [dateFilter, fetchReport, customDate, selectedLocationId]);

  const handleDateFilterChange = (event: SelectChangeEvent<string>): void => {
    const newFilter = event.target.value;
    setDateFilter(newFilter);
    void fetchReport(newFilter);
  };

  const handleCustomDateChange = (event: React.ChangeEvent<HTMLInputElement>): void => {
    const newDate = event.target.value;
    setCustomDate(newDate);
    if (dateFilter === 'custom') {
      void fetchReport('custom');
    }
  };

  const handleLocationFilterChange = (event: SelectChangeEvent<string>): void => {
    const newLocationId = event.target.value;
    setSelectedLocationId(newLocationId);
  };

  const formatCurrency = (amount: number): string => {
    return new Intl.NumberFormat('en-US', {
      style: 'currency',
      currency: 'USD',
    }).format(amount);
  };

  const getDateRangeLabel = (filter: string): string => {
    switch (filter) {
      case 'today':
        return 'Today';
      case 'yesterday':
        return 'Yesterday';
      case 'last7days':
        return 'Last 7 days';
      case 'last30days':
        return 'Last 30 days';
      case 'custom':
        return `Custom date (${DateTime.fromISO(customDate).toFormat('MMM dd, yyyy')})`;
      default:
        return 'Today';
    }
  };

  // Extract all individual payments from payment methods
  const allPayments = useMemo((): PaymentItem[] => {
    if (!reportData) return [];

    const payments: PaymentItem[] = [];
    reportData.paymentMethods.forEach((methodSummary) => {
      if (methodSummary.payments) {
        payments.push(...methodSummary.payments);
      }
    });

    return payments;
  }, [reportData]);

  // Custom toolbar component with export functionality
  const CustomToolbar = (): React.ReactElement => {
    return (
      <GridToolbarContainer>
        <GridToolbarExport csvOptions={{ fileName: 'daily-payments-report' }} />
      </GridToolbarContainer>
    );
  };

  // DataGrid column definitions
  const paymentColumns: GridColDef[] = [
    {
      field: 'createdDate',
      headerName: 'Date',
      width: 160,
      valueFormatter: (params) => {
        if (!params.value) return 'N/A';
        return DateTime.fromISO(params.value as string).toFormat('MM/dd/yyyy HH:mm');
      },
    },
    {
      field: 'amount',
      headerName: 'Amount',
      width: 120,
      align: 'right',
      headerAlign: 'right',
      valueFormatter: (params) => formatCurrency(params.value as number),
    },
    {
      field: 'paymentMethod',
      headerName: 'Payment Method',
      width: 200,
      renderCell: (params) => (
        <Chip label={params.value || 'Unknown'} size="small" variant="outlined" sx={{ maxWidth: '180px' }} />
      ),
    },
  ];

  return (
    <PageContainer>
      <Box>
        <Box sx={{ display: 'flex', alignItems: 'center', mb: 3 }}>
          <IconButton onClick={handleBack} sx={{ mr: 2 }}>
            <ArrowBackIcon />
          </IconButton>
          <Box sx={{ display: 'flex', alignItems: 'center', gap: 2 }}>
            <AttachMoneyIcon sx={{ fontSize: 32, color: 'primary.main' }} />
            <Typography variant="h4" component="h1" color="primary.dark" fontWeight={600}>
              Daily Payments Report
            </Typography>
          </Box>
        </Box>

        <Typography variant="body1" color="text.secondary" sx={{ mb: 4 }}>
          Review daily payment reports and transaction summaries for {getDateRangeLabel(dateFilter).toLowerCase()}.
        </Typography>

        {/* Date Filter */}
        <Box sx={{ mb: 3, display: 'flex', gap: 2, alignItems: 'center', flexWrap: 'wrap' }}>
          <FormControl size="small" sx={{ minWidth: 200 }}>
            <InputLabel>Date Range</InputLabel>
            <Select value={dateFilter} label="Date Range" onChange={handleDateFilterChange}>
              <MenuItem value="today">Today</MenuItem>
              <MenuItem value="yesterday">Yesterday</MenuItem>
              <MenuItem value="last7days">Last 7 days</MenuItem>
              <MenuItem value="last30days">Last 30 days</MenuItem>
              <MenuItem value="custom">Custom Date</MenuItem>
            </Select>
          </FormControl>

          {dateFilter === 'custom' && (
            <TextField
              type="date"
              size="small"
              value={customDate}
              onChange={handleCustomDateChange}
              sx={{ minWidth: 160 }}
              InputLabelProps={{
                shrink: true,
              }}
            />
          )}

          <FormControl size="small" sx={{ minWidth: 200 }}>
            <InputLabel>Location</InputLabel>
            <Select
              value={selectedLocationId}
              label="Location"
              onChange={handleLocationFilterChange}
              disabled={loadingLocations}
            >
              <MenuItem value="all">All Locations</MenuItem>
              {locations
                .filter((loc) => loc.name)
                .map((location) => (
                  <MenuItem key={location.id} value={location.id}>
                    {location.name}
                  </MenuItem>
                ))}
            </Select>
          </FormControl>

          <Button variant="outlined" onClick={() => void fetchReport(dateFilter)} disabled={loading}>
            Refresh
          </Button>
        </Box>

        {error && (
          <Alert severity="error" sx={{ mb: 3 }}>
            {error}
          </Alert>
        )}

        {loading && (
          <Box sx={{ display: 'flex', justifyContent: 'center', py: 4 }}>
            <CircularProgress />
          </Box>
        )}

        {!loading && reportData && (
          <Box>
            {/* Summary Cards */}
            <Box sx={{ display: 'grid', gridTemplateColumns: 'repeat(auto-fit, minmax(250px, 1fr))', gap: 2, mb: 4 }}>
              <Card>
                <CardContent>
                  <Typography variant="h6" color="primary.main" gutterBottom>
                    Total Payments
                  </Typography>
                  <Typography variant="h4" fontWeight="bold">
                    {formatCurrency(reportData.totalAmount)}
                  </Typography>
                  <Typography variant="body2" color="text.secondary">
                    {reportData.totalTransactions} transactions
                  </Typography>
                </CardContent>
              </Card>

              <Card>
                <CardContent>
                  <Typography variant="h6" color="primary.main" gutterBottom>
                    Payment Methods
                  </Typography>
                  <Typography variant="h4" fontWeight="bold">
                    {reportData.paymentMethods.length}
                  </Typography>
                  <Typography variant="body2" color="text.secondary">
                    Different methods used
                  </Typography>
                </CardContent>
              </Card>
            </Box>

            {/* Payment Method Summaries */}
            <Box sx={{ mb: 4 }}>
              <Typography variant="h6" sx={{ mb: 2 }}>
                Payment Methods Summary
              </Typography>
              <Box sx={{ display: 'grid', gridTemplateColumns: 'repeat(auto-fit, minmax(300px, 1fr))', gap: 2 }}>
                {reportData.paymentMethods.map((summary: PaymentMethodSummary, index: number) => (
                  <Card key={index} variant="outlined">
                    <CardContent>
                      <Box sx={{ display: 'flex', justifyContent: 'space-between', alignItems: 'center', mb: 1 }}>
                        <Typography variant="subtitle1" fontWeight="bold">
                          {summary.paymentMethod || 'Unknown Method'}
                        </Typography>
                        <Chip
                          label={`${summary.transactionCount} payments`}
                          size="small"
                          sx={{ backgroundColor: otherColors.lightBlue, color: 'primary.main' }}
                        />
                      </Box>
                      <Typography variant="h5" color="primary.main" fontWeight="bold">
                        {formatCurrency(summary.totalAmount)}
                      </Typography>
                      <Typography variant="body2" color="text.secondary">
                        Average: {formatCurrency(summary.totalAmount / summary.transactionCount)}
                      </Typography>
                    </CardContent>
                  </Card>
                ))}
              </Box>
            </Box>

            {/* Individual Payments Table */}
            <Box sx={{ mb: 4 }}>
              <Typography variant="h6" sx={{ mb: 2 }}>
                Individual Payments
              </Typography>
              <Box sx={{ height: 600, width: '100%', maxWidth: 800 }}>
                <DataGridPro
                  rows={allPayments}
                  columns={paymentColumns}
                  getRowId={(row) => row.id}
                  pageSizeOptions={[25, 50, 100]}
                  initialState={{
                    pagination: { paginationModel: { pageSize: 25 } },
                    sorting: {
                      sortModel: [{ field: 'createdDate', sort: 'desc' }],
                    },
                  }}
                  slots={{
                    toolbar: CustomToolbar,
                  }}
                  disableRowSelectionOnClick
                  sx={{
                    '& .MuiDataGrid-cell': {
                      borderBottom: '1px solid #f0f0f0',
                    },
                    '& .MuiDataGrid-columnHeaders': {
                      backgroundColor: '#f5f5f5',
                      borderBottom: '2px solid #e0e0e0',
                    },
                  }}
                />
              </Box>
            </Box>

            {/* Summary Details */}
            {reportData.paymentMethods.length === 0 && (
              <Box sx={{ textAlign: 'center', py: 8 }}>
                <Typography variant="h6" color="text.secondary">
                  No payments found for the selected period
                </Typography>
                <Typography variant="body2" color="text.disabled" sx={{ mt: 2 }}>
                  Try selecting a different date range or check back later.
                </Typography>
              </Box>
            )}
          </Box>
        )}
      </Box>
    </PageContainer>
  );
}<|MERGE_RESOLUTION|>--- conflicted
+++ resolved
@@ -19,10 +19,7 @@
   Typography,
 } from '@mui/material';
 import { DataGridPro, GridColDef, GridToolbarContainer, GridToolbarExport } from '@mui/x-data-grid-pro';
-<<<<<<< HEAD
-=======
 import { Location } from 'fhir/r4b';
->>>>>>> 357e02aa
 import { DateTime } from 'luxon';
 import React, { useCallback, useEffect, useMemo, useState } from 'react';
 import { useNavigate } from 'react-router-dom';
