import { otherColors } from '@ehrTheme/colors';
import ArrowBackIcon from '@mui/icons-material/ArrowBack';
import AttachMoneyIcon from '@mui/icons-material/AttachMoney';
import {
  Alert,
  Box,
  Button,
  Card,
  CardContent,
  Chip,
  CircularProgress,
  FormControl,
  IconButton,
  InputLabel,
  MenuItem,
  Select,
  SelectChangeEvent,
  TextField,
  Typography,
} from '@mui/material';
<<<<<<< HEAD
import { DataGridPro, GridColDef } from '@mui/x-data-grid-pro';
import { Location } from 'fhir/r4b';
=======
import { DataGridPro, GridColDef, GridToolbarContainer, GridToolbarExport } from '@mui/x-data-grid-pro';
>>>>>>> 69135c1a
import { DateTime } from 'luxon';
import React, { useCallback, useEffect, useMemo, useState } from 'react';
import { useNavigate } from 'react-router-dom';
import type { DailyPaymentsReportZambdaOutput, PaymentItem, PaymentMethodSummary } from 'utils';
import { getDailyPaymentsReport } from '../../api/api';
import { useApiClients } from '../../hooks/useAppClients';
import PageContainer from '../../layout/PageContainer';

export default function DailyPayments(): React.ReactElement {
  const navigate = useNavigate();
  const { oystehrZambda, oystehr } = useApiClients();
  const [loading, setLoading] = useState<boolean>(false);
  const [error, setError] = useState<string | null>(null);
  const [reportData, setReportData] = useState<DailyPaymentsReportZambdaOutput | null>(null);
  const [dateFilter, setDateFilter] = useState<string>('today');
  const [customDate, setCustomDate] = useState<string>(DateTime.now().toFormat('yyyy-MM-dd'));
  const [locations, setLocations] = useState<Location[]>([]);
  const [loadingLocations, setLoadingLocations] = useState<boolean>(true);
  const [selectedLocationId, setSelectedLocationId] = useState<string>('all');

  const handleBack = (): void => {
    navigate('/reports');
  };

  // Fetch locations on component mount
  useEffect(() => {
    const fetchLocations = async (): Promise<void> => {
      if (!oystehr) return;

      try {
        setLoadingLocations(true);
        const locationResults = await oystehr.fhir.search<Location>({
          resourceType: 'Location',
          params: [
            { name: '_count', value: '1000' },
            { name: '_sort', value: 'name' },
          ],
        });

        const locationsList = locationResults.unbundle();
        setLocations(locationsList);
      } catch (err) {
        console.error('Error fetching locations:', err);
      } finally {
        setLoadingLocations(false);
      }
    };

    void fetchLocations();
  }, [oystehr]);

  const getDateRange = useCallback((filter: string, selectedDate?: string): { start: string; end: string } => {
    const now = DateTime.now().setZone('America/New_York');

    switch (filter) {
      case 'today':
        return {
          start: now.startOf('day').toISO() ?? '',
          end: now.endOf('day').toISO() ?? '',
        };
      case 'yesterday': {
        const yesterday = now.minus({ days: 1 });
        return {
          start: yesterday.startOf('day').toISO() ?? '',
          end: yesterday.endOf('day').toISO() ?? '',
        };
      }
      case 'last7days':
        return {
          start: now.minus({ days: 6 }).startOf('day').toISO() ?? '',
          end: now.endOf('day').toISO() ?? '',
        };
      case 'last30days':
        return {
          start: now.minus({ days: 29 }).startOf('day').toISO() ?? '',
          end: now.endOf('day').toISO() ?? '',
        };
      case 'custom': {
        if (!selectedDate) return { start: '', end: '' };
        const customDateTime = DateTime.fromISO(selectedDate).setZone('America/New_York');
        return {
          start: customDateTime.startOf('day').toISO() ?? '',
          end: customDateTime.endOf('day').toISO() ?? '',
        };
      }
      default:
        return {
          start: now.startOf('day').toISO() ?? '',
          end: now.endOf('day').toISO() ?? '',
        };
    }
  }, []);

  const fetchReport = useCallback(
    async (filter: string): Promise<void> => {
      setLoading(true);
      setError(null);

      try {
        const { start, end } = getDateRange(filter, customDate);
        if (!oystehrZambda) {
          throw new Error('Oystehr client not available');
        }

        const response = await getDailyPaymentsReport(oystehrZambda, {
          dateRange: { start, end },
          ...(selectedLocationId !== 'all' && { locationId: selectedLocationId }),
        });

        setReportData(response);
      } catch (err) {
        console.error('Error fetching daily payments report:', err);
        setError('Failed to load daily payments report. Please try again.');
      } finally {
        setLoading(false);
      }
    },
    [getDateRange, oystehrZambda, customDate, selectedLocationId]
  );

  useEffect(() => {
    void fetchReport(dateFilter);
  }, [dateFilter, fetchReport, customDate, selectedLocationId]);

  const handleDateFilterChange = (event: SelectChangeEvent<string>): void => {
    const newFilter = event.target.value;
    setDateFilter(newFilter);
    void fetchReport(newFilter);
  };

  const handleCustomDateChange = (event: React.ChangeEvent<HTMLInputElement>): void => {
    const newDate = event.target.value;
    setCustomDate(newDate);
    if (dateFilter === 'custom') {
      void fetchReport('custom');
    }
  };

  const handleLocationFilterChange = (event: SelectChangeEvent<string>): void => {
    const newLocationId = event.target.value;
    setSelectedLocationId(newLocationId);
  };

  const formatCurrency = (amount: number): string => {
    return new Intl.NumberFormat('en-US', {
      style: 'currency',
      currency: 'USD',
    }).format(amount);
  };

  const getDateRangeLabel = (filter: string): string => {
    switch (filter) {
      case 'today':
        return 'Today';
      case 'yesterday':
        return 'Yesterday';
      case 'last7days':
        return 'Last 7 days';
      case 'last30days':
        return 'Last 30 days';
      case 'custom':
        return `Custom date (${DateTime.fromISO(customDate).toFormat('MMM dd, yyyy')})`;
      default:
        return 'Today';
    }
  };

  // Extract all individual payments from payment methods
  const allPayments = useMemo((): PaymentItem[] => {
    if (!reportData) return [];

    const payments: PaymentItem[] = [];
    reportData.paymentMethods.forEach((methodSummary) => {
      if (methodSummary.payments) {
        payments.push(...methodSummary.payments);
      }
    });

    return payments;
  }, [reportData]);

  // Custom toolbar component with export functionality
  const CustomToolbar = (): React.ReactElement => {
    return (
      <GridToolbarContainer>
        <GridToolbarExport csvOptions={{ fileName: 'daily-payments-report' }} />
      </GridToolbarContainer>
    );
  };

  // DataGrid column definitions
  const paymentColumns: GridColDef[] = [
    {
      field: 'createdDate',
      headerName: 'Date',
      width: 160,
      valueFormatter: (params) => {
        if (!params.value) return 'N/A';
        return DateTime.fromISO(params.value as string).toFormat('MM/dd/yyyy HH:mm');
      },
    },
    {
      field: 'amount',
      headerName: 'Amount',
      width: 120,
      align: 'right',
      headerAlign: 'right',
      valueFormatter: (params) => formatCurrency(params.value as number),
    },
    {
      field: 'paymentMethod',
      headerName: 'Payment Method',
      width: 200,
      renderCell: (params) => (
        <Chip label={params.value || 'Unknown'} size="small" variant="outlined" sx={{ maxWidth: '180px' }} />
      ),
    },
  ];

  return (
    <PageContainer>
      <Box>
        <Box sx={{ display: 'flex', alignItems: 'center', mb: 3 }}>
          <IconButton onClick={handleBack} sx={{ mr: 2 }}>
            <ArrowBackIcon />
          </IconButton>
          <Box sx={{ display: 'flex', alignItems: 'center', gap: 2 }}>
            <AttachMoneyIcon sx={{ fontSize: 32, color: 'primary.main' }} />
            <Typography variant="h4" component="h1" color="primary.dark" fontWeight={600}>
              Daily Payments Report
            </Typography>
          </Box>
        </Box>

        <Typography variant="body1" color="text.secondary" sx={{ mb: 4 }}>
          Review daily payment reports and transaction summaries for {getDateRangeLabel(dateFilter).toLowerCase()}.
        </Typography>

        {/* Date Filter */}
        <Box sx={{ mb: 3, display: 'flex', gap: 2, alignItems: 'center', flexWrap: 'wrap' }}>
          <FormControl size="small" sx={{ minWidth: 200 }}>
            <InputLabel>Date Range</InputLabel>
            <Select value={dateFilter} label="Date Range" onChange={handleDateFilterChange}>
              <MenuItem value="today">Today</MenuItem>
              <MenuItem value="yesterday">Yesterday</MenuItem>
              <MenuItem value="last7days">Last 7 days</MenuItem>
              <MenuItem value="last30days">Last 30 days</MenuItem>
              <MenuItem value="custom">Custom Date</MenuItem>
            </Select>
          </FormControl>

          {dateFilter === 'custom' && (
            <TextField
              type="date"
              size="small"
              value={customDate}
              onChange={handleCustomDateChange}
              sx={{ minWidth: 160 }}
              InputLabelProps={{
                shrink: true,
              }}
            />
          )}

          <FormControl size="small" sx={{ minWidth: 200 }}>
            <InputLabel>Location</InputLabel>
            <Select
              value={selectedLocationId}
              label="Location"
              onChange={handleLocationFilterChange}
              disabled={loadingLocations}
            >
              <MenuItem value="all">All Locations</MenuItem>
              {locations
                .filter((loc) => loc.name)
                .map((location) => (
                  <MenuItem key={location.id} value={location.id}>
                    {location.name}
                  </MenuItem>
                ))}
            </Select>
          </FormControl>

          <Button variant="outlined" onClick={() => void fetchReport(dateFilter)} disabled={loading}>
            Refresh
          </Button>
        </Box>

        {error && (
          <Alert severity="error" sx={{ mb: 3 }}>
            {error}
          </Alert>
        )}

        {loading && (
          <Box sx={{ display: 'flex', justifyContent: 'center', py: 4 }}>
            <CircularProgress />
          </Box>
        )}

        {!loading && reportData && (
          <Box>
            {/* Summary Cards */}
            <Box sx={{ display: 'grid', gridTemplateColumns: 'repeat(auto-fit, minmax(250px, 1fr))', gap: 2, mb: 4 }}>
              <Card>
                <CardContent>
                  <Typography variant="h6" color="primary.main" gutterBottom>
                    Total Payments
                  </Typography>
                  <Typography variant="h4" fontWeight="bold">
                    {formatCurrency(reportData.totalAmount)}
                  </Typography>
                  <Typography variant="body2" color="text.secondary">
                    {reportData.totalTransactions} transactions
                  </Typography>
                </CardContent>
              </Card>

              <Card>
                <CardContent>
                  <Typography variant="h6" color="primary.main" gutterBottom>
                    Payment Methods
                  </Typography>
                  <Typography variant="h4" fontWeight="bold">
                    {reportData.paymentMethods.length}
                  </Typography>
                  <Typography variant="body2" color="text.secondary">
                    Different methods used
                  </Typography>
                </CardContent>
              </Card>
            </Box>

            {/* Payment Method Summaries */}
            <Box sx={{ mb: 4 }}>
              <Typography variant="h6" sx={{ mb: 2 }}>
                Payment Methods Summary
              </Typography>
              <Box sx={{ display: 'grid', gridTemplateColumns: 'repeat(auto-fit, minmax(300px, 1fr))', gap: 2 }}>
                {reportData.paymentMethods.map((summary: PaymentMethodSummary, index: number) => (
                  <Card key={index} variant="outlined">
                    <CardContent>
                      <Box sx={{ display: 'flex', justifyContent: 'space-between', alignItems: 'center', mb: 1 }}>
                        <Typography variant="subtitle1" fontWeight="bold">
                          {summary.paymentMethod || 'Unknown Method'}
                        </Typography>
                        <Chip
                          label={`${summary.transactionCount} payments`}
                          size="small"
                          sx={{ backgroundColor: otherColors.lightBlue, color: 'primary.main' }}
                        />
                      </Box>
                      <Typography variant="h5" color="primary.main" fontWeight="bold">
                        {formatCurrency(summary.totalAmount)}
                      </Typography>
                      <Typography variant="body2" color="text.secondary">
                        Average: {formatCurrency(summary.totalAmount / summary.transactionCount)}
                      </Typography>
                    </CardContent>
                  </Card>
                ))}
              </Box>
            </Box>

            {/* Individual Payments Table */}
            <Box sx={{ mb: 4 }}>
              <Typography variant="h6" sx={{ mb: 2 }}>
                Individual Payments
              </Typography>
              <Box sx={{ height: 600, width: '100%', maxWidth: 800 }}>
                <DataGridPro
                  rows={allPayments}
                  columns={paymentColumns}
                  getRowId={(row) => row.id}
                  pageSizeOptions={[25, 50, 100]}
                  initialState={{
                    pagination: { paginationModel: { pageSize: 25 } },
                    sorting: {
                      sortModel: [{ field: 'createdDate', sort: 'desc' }],
                    },
                  }}
                  slots={{
                    toolbar: CustomToolbar,
                  }}
                  disableRowSelectionOnClick
                  sx={{
                    '& .MuiDataGrid-cell': {
                      borderBottom: '1px solid #f0f0f0',
                    },
                    '& .MuiDataGrid-columnHeaders': {
                      backgroundColor: '#f5f5f5',
                      borderBottom: '2px solid #e0e0e0',
                    },
                  }}
                />
              </Box>
            </Box>

            {/* Summary Details */}
            {reportData.paymentMethods.length === 0 && (
              <Box sx={{ textAlign: 'center', py: 8 }}>
                <Typography variant="h6" color="text.secondary">
                  No payments found for the selected period
                </Typography>
                <Typography variant="body2" color="text.disabled" sx={{ mt: 2 }}>
                  Try selecting a different date range or check back later.
                </Typography>
              </Box>
            )}
          </Box>
        )}
      </Box>
    </PageContainer>
  );
}<|MERGE_RESOLUTION|>--- conflicted
+++ resolved
@@ -18,12 +18,8 @@
   TextField,
   Typography,
 } from '@mui/material';
-<<<<<<< HEAD
-import { DataGridPro, GridColDef } from '@mui/x-data-grid-pro';
+import { DataGridPro, GridColDef, GridToolbarContainer, GridToolbarExport } from '@mui/x-data-grid-pro';
 import { Location } from 'fhir/r4b';
-=======
-import { DataGridPro, GridColDef, GridToolbarContainer, GridToolbarExport } from '@mui/x-data-grid-pro';
->>>>>>> 69135c1a
 import { DateTime } from 'luxon';
 import React, { useCallback, useEffect, useMemo, useState } from 'react';
 import { useNavigate } from 'react-router-dom';
