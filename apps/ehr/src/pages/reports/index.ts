--- conflicted
+++ resolved
@@ -2,8 +2,5 @@
 export { default as DataExports } from './DataExports';
 export { default as IncompleteEncounters } from './IncompleteEncounters';
 export { default as VisitsOverview } from './VisitsOverview';
-<<<<<<< HEAD
-export { default as InvoiceablePatients } from './InvoiceablePatients';
-=======
 export { default as WorkflowEfficiency } from './WorkflowEfficiency';
->>>>>>> 30ba6a97
+export { default as InvoiceablePatients } from './InvoiceablePatients';