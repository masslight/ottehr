--- conflicted
+++ resolved
@@ -3,10 +3,7 @@
   Coverage,
   FhirResource,
   InsurancePlan,
-<<<<<<< HEAD
-=======
   Organization,
->>>>>>> cec3b193
   Patient,
   PatientLink,
   Practitioner,
@@ -23,16 +20,13 @@
   ResourceTypeNames,
   PatientMasterRecordResourceType,
   patientFieldPaths,
-<<<<<<< HEAD
   ContactTelecomConfig,
-=======
   LANGUAGE_OPTIONS,
   LanguageOption,
   getPatchOperationToAddOrUpdatePreferredLanguage,
   getPatchOperationToAddOrUpdateResponsiblePartyRelationship,
   RelationshipOption,
   RELATIONSHIP_OPTIONS,
->>>>>>> cec3b193
 } from 'utils';
 import { create } from 'zustand';
 
@@ -98,16 +92,12 @@
   dropInsurance: (coverageId: string) => void;
   setPolicyHolders: (policyHolders: RelatedPerson[]) => void;
   setInsurancePlans: (insurancePlans: InsurancePlanDTO[]) => void;
-<<<<<<< HEAD
   updatePatientField: (
     fieldName: string,
     value: string | boolean | Reference,
     resourceId?: string,
     fieldType?: string
   ) => void;
-=======
-  updatePatientField: (fieldName: string, value: string | boolean | Reference, resourceId?: string) => void;
->>>>>>> cec3b193
   addPatchOperation: (resourceType: PatientMasterRecordResourceType, operation: Operation, resourceId?: string) => void;
   addTempInsurance: (coverage: Coverage, relatedPerson: RelatedPerson) => void;
   updateTempInsurance: (coverageId: string, updatedInsurance: Insurance) => void;
@@ -281,7 +271,6 @@
         if (effectiveValue !== undefined) {
           newPatchOperation = { op: 'replace', path, value };
         } else {
-<<<<<<< HEAD
           const telecomConfig = contactTelecomConfigs[fieldType!];
 
           const telecomItem = { system: telecomConfig?.system, value: value };
@@ -290,25 +279,6 @@
             path: path.replace(/\/-?\d+\/value$/, '/-'),
             value: telecomItem,
           };
-=======
-          if (path.includes('-1')) {
-            const isTelecomExist = getEffectiveValue(resource, path.replace('/-1/value', ''), currentPatchOperations);
-            const telecomItem = { system: 'phone', value: value };
-            newPatchOperation = {
-              op: 'add',
-              path: path.split('-1')[0] + (isTelecomExist ? '-' : '0'),
-              value: telecomItem,
-            };
-          }
-          if (path.includes('undefined')) {
-            const telecomItem = { system: 'phone', value: value };
-            newPatchOperation = {
-              op: 'add',
-              path: path.split('/undefined')[0],
-              value: [telecomItem],
-            };
-          }
->>>>>>> cec3b193
         }
       }
     } else if (isResponsiblePartyBirthDate) {
