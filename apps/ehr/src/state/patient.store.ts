import { Operation } from 'fast-json-patch';
import { Coverage, InsurancePlan, Organization, Patient, Reference, RelatedPerson } from 'fhir/r4b';

import { create } from 'zustand';

export interface Insurance {
  coverage: Coverage;
  relatedPerson: RelatedPerson;
  isTemp: true;
}

interface ResourcePatches {
  patient: Operation[];
  coverages: { [id: string]: Operation[] }; // key is Coverage.id
  relatedPersons: { [id: string]: Operation[] }; // key is RelatedPerson.id
}

export const eligibilityRequirementKeys = [
  'requiresSubscriberId',
  'requiresSubscriberName',
  'requiresSubscriberDOB',
  'requiresRelationshipToSubscriber',
  'requiresInsuranceName',
  'requiresInsuranceCardImage',
  'requiresFacilityNPI',
  'requiresStateUID',
  'enabledEligibilityCheck',
] as const;

export type InsurancePlanRequirementKeys = (typeof eligibilityRequirementKeys)[number];

export type InsurancePlanRequirementKeyBooleans = {
  [key in InsurancePlanRequirementKeys]: boolean;
};

export interface InsurancePlanDTO extends InsurancePlanRequirementKeyBooleans {
  id: string;
  name: string;
  ownedBy: Reference;
  payerId: string;
}

export interface GetInsurancesResponse {
  insurances: InsurancePlanDTO[];
}

type PatientState = {
  patient: Patient | null;
  insurances: Coverage[];
  policyHolders: RelatedPerson[];
  patchOperations: ResourcePatches;
  tempInsurances: Insurance[];
  insurancePlans: InsurancePlanDTO[];
};
interface PatientStoreActions {
  setPatient: (patient: Patient | null) => void;
  setInsurancePlans: (insurancePlans: InsurancePlanDTO[]) => void;
  reset: () => void;
}

const PATIENT_INITIAL: PatientState = {
  patient: null,
  insurances: [],
  policyHolders: [],
  tempInsurances: [],
  insurancePlans: [],
  patchOperations: {
    patient: [],
    coverages: {},
    relatedPersons: {},
  },
};

export const usePatientStore = create<PatientState & PatientStoreActions>()((set) => ({
  ...PATIENT_INITIAL,
  setPatient: (patient) => set({ patient }),
  setInsurancePlans: (insurancePlans) => set({ insurancePlans }),
<<<<<<< HEAD
  updatePatientField: (fieldName, value, resourceId, fieldType) => {
    if (fieldType === 'phone') {
      value = normalizePhoneNumber(value as string);
    }
    const state = usePatientStore.getState();
    const { resourceType, path } = extractResourceTypeAndPath(fieldName);

    let resource: Patient | Coverage | RelatedPerson | null = null;
    let currentPatchOperations: Operation[] = [];
    switch (resourceType) {
      case ResourceTypeNames.patient:
        resource = state.patient;
        currentPatchOperations = state.patchOperations.patient;
        break;
      case ResourceTypeNames.coverage:
        if (resourceId) {
          resource = state.insurances.find((i) => i.id === resourceId) as Coverage;
          currentPatchOperations = state.patchOperations.coverages[resourceId] || [];
        }
        break;
      case ResourceTypeNames.relatedPerson:
        if (resourceId) {
          resource = state.policyHolders.find((p) => p.id === resourceId) as RelatedPerson;
          currentPatchOperations = state.patchOperations.relatedPersons[resourceId] || [];
        }
        break;
    }

    if (!resource) return;

    const { isArray, parentPath } = getArrayInfo(path);
    const prefferedName = fieldType === 'prefferedName';
    const isTelecom = path.includes('/telecom/');
    const isResponsiblePartyBirthDate = path.match(/\/contact\/\d+\/extension\/0\/valueString$/);
    const isResponsiblePartyRelationship = path.match(/\/contact\/\d+\/relationship\//);
    const isPreferredLanguage = patientFieldPaths.preferredLanguage.includes(path);

    let newPatchOperation: Operation | undefined;

    // effectiveValue represents the current state after applying all previous patches
    const effectiveValue = getEffectiveValue(resource, path, currentPatchOperations);

    if (path.startsWith('/extension')) {
      const url = path.replace('/extension/', '');
      if (value === '') {
        //TODO: debug case where the extension was added in previous operations
        if (effectiveValue !== undefined && effectiveValue !== null) {
          newPatchOperation = getPatchOperationToRemoveExtension(resource, {
            url: url,
          });
        }
      } else {
        newPatchOperation = getPatchOperationToAddOrUpdateExtension(
          resource,
          {
            url: url,
            value: String(value),
          },
          effectiveValue
        );
      }
    } else if (isPreferredLanguage) {
      if (typeof value !== 'string') {
        throw new Error(`Invalid language value type: ${typeof value}`);
      }
      if (!(value in LANGUAGE_OPTIONS)) {
        throw new Error(
          `Invalid language option: ${value}. Expected one of: ${Object.keys(LANGUAGE_OPTIONS).join(', ')}`
        );
      }
      newPatchOperation = getPatchOperationToAddOrUpdatePreferredLanguage(
        value as LanguageOption,
        path,
        resource as Patient,
        effectiveValue as LanguageOption
      );
    } else if (prefferedName) {
      if (value === '') {
        if (effectiveValue !== undefined && effectiveValue !== null) {
          newPatchOperation = {
            op: 'remove',
            path: path.replace('/given/0', ''),
          };
        }
      } else {
        if (effectiveValue !== undefined) {
          newPatchOperation = { op: 'replace', path, value };
        } else {
          const prefferedNameItem = { given: [value], use: 'nickname' };
          newPatchOperation = {
            op: 'add',
            path: '/name/-',
            value: prefferedNameItem,
          };
        }
      }
    } else if (isArray && !path.match(/^\/contact\/\d+\/name\/given\/0$/)) {
      // ^skip contact name to process like general value
      const effectiveArrayValue = getEffectiveValue(resource, parentPath, state.patchOperations?.patient || []);
      const arrayMatch = path.match(/^(.+)\/(\d+)$/);

      if (arrayMatch) {
        const [, arrayPath, indexStr] = arrayMatch;
        const targetIndex = parseInt(indexStr);

        // Create array with the maximum possible length to preserve positions
        const currentArray = Array.isArray(effectiveArrayValue)
          ? [...effectiveArrayValue]
          : new Array(targetIndex + 1).fill(undefined);

        if (value === '') {
          // For removal, set to undefined but maintain array length
          currentArray[targetIndex] = undefined;
        } else {
          // Set value at the exact target index
          currentArray[targetIndex] = value;
        }

        // Clean up array while preserving positions
        const cleanArray = currentArray.filter((item, index) => item !== undefined || index < currentArray.length - 1);

        if (cleanArray.length > 0) {
          newPatchOperation = {
            op: effectiveArrayValue === undefined ? 'add' : 'replace',
            path: arrayPath,
            value: cleanArray,
          };
        } else {
          newPatchOperation = {
            op: 'remove',
            path: arrayPath,
          };
        }
      }
    } else if (isTelecom) {
      if (value === '') {
        if (effectiveValue !== undefined && effectiveValue !== null) {
          newPatchOperation = {
            op: 'remove',
            path: path,
          };
        }
      } else {
        if (effectiveValue !== undefined) {
          newPatchOperation = { op: 'replace', path, value };
        } else {
          if (path.startsWith('/contact/')) {
            const telecomConfig = contactTelecomConfigs[fieldType!];
            const telecomItem = { system: telecomConfig.system, value };
            newPatchOperation = {
              op: 'add',
              path: path.replace(/(\/telecom)\/(-1|\d+)\/value/, '$1'),
              value: [telecomItem],
            };
          } else {
            const telecomConfig = contactTelecomConfigs[fieldType!];
            const telecomItem = { system: telecomConfig.system, value };
            newPatchOperation = {
              op: 'add',
              path: path.replace(/(\/telecom)\/(-1|\d+)\/value/, '$1/-'),
              value: telecomItem,
            };
          }
        }
      }
    } else if (isResponsiblePartyBirthDate) {
      if (effectiveValue !== undefined) {
        newPatchOperation = { op: 'replace', path, value };
      } else {
        const url = 'https://fhir.zapehr.com/r4/StructureDefinitions/birth-date';
        newPatchOperation = {
          op: 'add',
          path: path.replace(/\/extension\/\d+\/valueString$/, '/extension'),
          value: [
            {
              url: url,
              valueString: value,
            },
          ],
        };
      }
    } else if (isResponsiblePartyRelationship) {
      if (typeof value !== 'string') {
        throw new Error(`Invalid responsible party relationship value type: ${typeof value}`);
      }
      if (!(value in RELATIONSHIP_OPTIONS)) {
        throw new Error(
          `Invalid responsible party relationship option: ${value}. Expected one of: ${Object.keys(
            RELATIONSHIP_OPTIONS
          ).join(', ')}`
        );
      }
      newPatchOperation = getPatchOperationToAddOrUpdateResponsiblePartyRelationship(
        value as RelationshipOption,
        path,
        effectiveValue as RelationshipOption
      );
    } else {
      if (value === '') {
        // Only generate remove operation if there's actually something to remove
        if (effectiveValue !== undefined && effectiveValue !== null) {
          newPatchOperation = {
            op: 'remove',
            path: path,
          };
        }
      } else if (value !== effectiveValue) {
        newPatchOperation = { op: effectiveValue === undefined ? 'add' : 'replace', path, value };
      }
    }

    if (newPatchOperation) {
      state.addPatchOperation(resourceType as PatientMasterRecordResourceType, newPatchOperation, resourceId);
    }
  },
  addPatchOperation: (resourceType, operation, resourceId) => {
    set((state) => {
      const targetKey = patchOperationsMap[resourceType];

      if (resourceType === ResourceTypeNames.patient) {
        return {
          patchOperations: {
            ...state.patchOperations,
            patient: [...(state.patchOperations?.patient || []), operation],
          },
        };
      }

      if (!resourceId) {
        console.error(`resourceId is missing for ${resourceType} operations`);
        return state;
      }
      const targetMap =
        resourceType === ResourceTypeNames.coverage
          ? state.patchOperations?.coverages
          : state.patchOperations?.relatedPersons;

      return {
        patchOperations: {
          ...state.patchOperations,
          [targetKey]: {
            ...targetMap,
            [resourceId]: [...(targetMap?.[resourceId] || []), operation],
          },
        },
      };
    });
  },
  removePcp: () => {
    set((state) => {
      if (!state.patient) {
        return { ...state };
      }

      const updatedContained = state.patient.contained?.filter(
        (containedResource) => containedResource.id !== 'primary-care-physician'
      );

      const updatedLink = state.patient.link?.filter(
        (linkResource) => linkResource.other?.reference !== '#primary-care-physician'
      );

      return {
        ...state,
        patient: {
          ...state.patient,
          contained: updatedContained,
          link: updatedLink,
        },
      };
    });
  },
  addPcp: (practitioner) => {
    set((state) => {
      if (!state.patient) {
        return { ...state };
      }

      const updatedContained: FhirResource[] = [...(state.patient.contained || []), practitioner];

      const updatedLink: PatientLink[] = [
        ...(state.patient.link || []),
        {
          type: 'refer',
          other: {
            reference: `#${practitioner.id}`,
          },
        },
      ];

      return {
        ...state,
        patient: {
          ...state.patient,
          contained: updatedContained,
          link: updatedLink,
        },
      };
    });
  },
=======
>>>>>>> 632516f5
  reset: () => {
    set({
      patchOperations: PATIENT_INITIAL.patchOperations,
    });
  },
}));

export const createInsurancePlanDto = (insurancePlan: InsurancePlan, organization: Organization): InsurancePlanDTO => {
  const { id, name, ownedBy, extension } = insurancePlan;

  if (!id || !name || !ownedBy) {
    throw new Error('Insurance is missing id, name or owning organization.');
  }

  const payerId = organization?.identifier
    ?.find((identifier) => identifier.type?.coding?.some((coding) => coding.system === 'payer-id'))
    ?.type?.coding?.find((coding) => coding.system === 'payer-id')?.code;

  if (!payerId) {
    throw new Error('Owning organization is missing payer-id.');
  }

  const insurancePlanDto: InsurancePlanDTO = {
    id,
    name,
    ownedBy,
    payerId,
    ...(Object.fromEntries(
      eligibilityRequirementKeys.map((key) => [key, false])
    ) as InsurancePlanRequirementKeyBooleans),
  };

  extension
    ?.find((extension) => extension.url === 'https://extensions.fhir.zapehr.com/insurance-requirements')
    ?.extension?.forEach((requirement) => {
      insurancePlanDto[requirement.url as InsurancePlanRequirementKeys] = requirement.valueBoolean || false;
    });

  return insurancePlanDto;
};<|MERGE_RESOLUTION|>--- conflicted
+++ resolved
@@ -75,309 +75,6 @@
   ...PATIENT_INITIAL,
   setPatient: (patient) => set({ patient }),
   setInsurancePlans: (insurancePlans) => set({ insurancePlans }),
-<<<<<<< HEAD
-  updatePatientField: (fieldName, value, resourceId, fieldType) => {
-    if (fieldType === 'phone') {
-      value = normalizePhoneNumber(value as string);
-    }
-    const state = usePatientStore.getState();
-    const { resourceType, path } = extractResourceTypeAndPath(fieldName);
-
-    let resource: Patient | Coverage | RelatedPerson | null = null;
-    let currentPatchOperations: Operation[] = [];
-    switch (resourceType) {
-      case ResourceTypeNames.patient:
-        resource = state.patient;
-        currentPatchOperations = state.patchOperations.patient;
-        break;
-      case ResourceTypeNames.coverage:
-        if (resourceId) {
-          resource = state.insurances.find((i) => i.id === resourceId) as Coverage;
-          currentPatchOperations = state.patchOperations.coverages[resourceId] || [];
-        }
-        break;
-      case ResourceTypeNames.relatedPerson:
-        if (resourceId) {
-          resource = state.policyHolders.find((p) => p.id === resourceId) as RelatedPerson;
-          currentPatchOperations = state.patchOperations.relatedPersons[resourceId] || [];
-        }
-        break;
-    }
-
-    if (!resource) return;
-
-    const { isArray, parentPath } = getArrayInfo(path);
-    const prefferedName = fieldType === 'prefferedName';
-    const isTelecom = path.includes('/telecom/');
-    const isResponsiblePartyBirthDate = path.match(/\/contact\/\d+\/extension\/0\/valueString$/);
-    const isResponsiblePartyRelationship = path.match(/\/contact\/\d+\/relationship\//);
-    const isPreferredLanguage = patientFieldPaths.preferredLanguage.includes(path);
-
-    let newPatchOperation: Operation | undefined;
-
-    // effectiveValue represents the current state after applying all previous patches
-    const effectiveValue = getEffectiveValue(resource, path, currentPatchOperations);
-
-    if (path.startsWith('/extension')) {
-      const url = path.replace('/extension/', '');
-      if (value === '') {
-        //TODO: debug case where the extension was added in previous operations
-        if (effectiveValue !== undefined && effectiveValue !== null) {
-          newPatchOperation = getPatchOperationToRemoveExtension(resource, {
-            url: url,
-          });
-        }
-      } else {
-        newPatchOperation = getPatchOperationToAddOrUpdateExtension(
-          resource,
-          {
-            url: url,
-            value: String(value),
-          },
-          effectiveValue
-        );
-      }
-    } else if (isPreferredLanguage) {
-      if (typeof value !== 'string') {
-        throw new Error(`Invalid language value type: ${typeof value}`);
-      }
-      if (!(value in LANGUAGE_OPTIONS)) {
-        throw new Error(
-          `Invalid language option: ${value}. Expected one of: ${Object.keys(LANGUAGE_OPTIONS).join(', ')}`
-        );
-      }
-      newPatchOperation = getPatchOperationToAddOrUpdatePreferredLanguage(
-        value as LanguageOption,
-        path,
-        resource as Patient,
-        effectiveValue as LanguageOption
-      );
-    } else if (prefferedName) {
-      if (value === '') {
-        if (effectiveValue !== undefined && effectiveValue !== null) {
-          newPatchOperation = {
-            op: 'remove',
-            path: path.replace('/given/0', ''),
-          };
-        }
-      } else {
-        if (effectiveValue !== undefined) {
-          newPatchOperation = { op: 'replace', path, value };
-        } else {
-          const prefferedNameItem = { given: [value], use: 'nickname' };
-          newPatchOperation = {
-            op: 'add',
-            path: '/name/-',
-            value: prefferedNameItem,
-          };
-        }
-      }
-    } else if (isArray && !path.match(/^\/contact\/\d+\/name\/given\/0$/)) {
-      // ^skip contact name to process like general value
-      const effectiveArrayValue = getEffectiveValue(resource, parentPath, state.patchOperations?.patient || []);
-      const arrayMatch = path.match(/^(.+)\/(\d+)$/);
-
-      if (arrayMatch) {
-        const [, arrayPath, indexStr] = arrayMatch;
-        const targetIndex = parseInt(indexStr);
-
-        // Create array with the maximum possible length to preserve positions
-        const currentArray = Array.isArray(effectiveArrayValue)
-          ? [...effectiveArrayValue]
-          : new Array(targetIndex + 1).fill(undefined);
-
-        if (value === '') {
-          // For removal, set to undefined but maintain array length
-          currentArray[targetIndex] = undefined;
-        } else {
-          // Set value at the exact target index
-          currentArray[targetIndex] = value;
-        }
-
-        // Clean up array while preserving positions
-        const cleanArray = currentArray.filter((item, index) => item !== undefined || index < currentArray.length - 1);
-
-        if (cleanArray.length > 0) {
-          newPatchOperation = {
-            op: effectiveArrayValue === undefined ? 'add' : 'replace',
-            path: arrayPath,
-            value: cleanArray,
-          };
-        } else {
-          newPatchOperation = {
-            op: 'remove',
-            path: arrayPath,
-          };
-        }
-      }
-    } else if (isTelecom) {
-      if (value === '') {
-        if (effectiveValue !== undefined && effectiveValue !== null) {
-          newPatchOperation = {
-            op: 'remove',
-            path: path,
-          };
-        }
-      } else {
-        if (effectiveValue !== undefined) {
-          newPatchOperation = { op: 'replace', path, value };
-        } else {
-          if (path.startsWith('/contact/')) {
-            const telecomConfig = contactTelecomConfigs[fieldType!];
-            const telecomItem = { system: telecomConfig.system, value };
-            newPatchOperation = {
-              op: 'add',
-              path: path.replace(/(\/telecom)\/(-1|\d+)\/value/, '$1'),
-              value: [telecomItem],
-            };
-          } else {
-            const telecomConfig = contactTelecomConfigs[fieldType!];
-            const telecomItem = { system: telecomConfig.system, value };
-            newPatchOperation = {
-              op: 'add',
-              path: path.replace(/(\/telecom)\/(-1|\d+)\/value/, '$1/-'),
-              value: telecomItem,
-            };
-          }
-        }
-      }
-    } else if (isResponsiblePartyBirthDate) {
-      if (effectiveValue !== undefined) {
-        newPatchOperation = { op: 'replace', path, value };
-      } else {
-        const url = 'https://fhir.zapehr.com/r4/StructureDefinitions/birth-date';
-        newPatchOperation = {
-          op: 'add',
-          path: path.replace(/\/extension\/\d+\/valueString$/, '/extension'),
-          value: [
-            {
-              url: url,
-              valueString: value,
-            },
-          ],
-        };
-      }
-    } else if (isResponsiblePartyRelationship) {
-      if (typeof value !== 'string') {
-        throw new Error(`Invalid responsible party relationship value type: ${typeof value}`);
-      }
-      if (!(value in RELATIONSHIP_OPTIONS)) {
-        throw new Error(
-          `Invalid responsible party relationship option: ${value}. Expected one of: ${Object.keys(
-            RELATIONSHIP_OPTIONS
-          ).join(', ')}`
-        );
-      }
-      newPatchOperation = getPatchOperationToAddOrUpdateResponsiblePartyRelationship(
-        value as RelationshipOption,
-        path,
-        effectiveValue as RelationshipOption
-      );
-    } else {
-      if (value === '') {
-        // Only generate remove operation if there's actually something to remove
-        if (effectiveValue !== undefined && effectiveValue !== null) {
-          newPatchOperation = {
-            op: 'remove',
-            path: path,
-          };
-        }
-      } else if (value !== effectiveValue) {
-        newPatchOperation = { op: effectiveValue === undefined ? 'add' : 'replace', path, value };
-      }
-    }
-
-    if (newPatchOperation) {
-      state.addPatchOperation(resourceType as PatientMasterRecordResourceType, newPatchOperation, resourceId);
-    }
-  },
-  addPatchOperation: (resourceType, operation, resourceId) => {
-    set((state) => {
-      const targetKey = patchOperationsMap[resourceType];
-
-      if (resourceType === ResourceTypeNames.patient) {
-        return {
-          patchOperations: {
-            ...state.patchOperations,
-            patient: [...(state.patchOperations?.patient || []), operation],
-          },
-        };
-      }
-
-      if (!resourceId) {
-        console.error(`resourceId is missing for ${resourceType} operations`);
-        return state;
-      }
-      const targetMap =
-        resourceType === ResourceTypeNames.coverage
-          ? state.patchOperations?.coverages
-          : state.patchOperations?.relatedPersons;
-
-      return {
-        patchOperations: {
-          ...state.patchOperations,
-          [targetKey]: {
-            ...targetMap,
-            [resourceId]: [...(targetMap?.[resourceId] || []), operation],
-          },
-        },
-      };
-    });
-  },
-  removePcp: () => {
-    set((state) => {
-      if (!state.patient) {
-        return { ...state };
-      }
-
-      const updatedContained = state.patient.contained?.filter(
-        (containedResource) => containedResource.id !== 'primary-care-physician'
-      );
-
-      const updatedLink = state.patient.link?.filter(
-        (linkResource) => linkResource.other?.reference !== '#primary-care-physician'
-      );
-
-      return {
-        ...state,
-        patient: {
-          ...state.patient,
-          contained: updatedContained,
-          link: updatedLink,
-        },
-      };
-    });
-  },
-  addPcp: (practitioner) => {
-    set((state) => {
-      if (!state.patient) {
-        return { ...state };
-      }
-
-      const updatedContained: FhirResource[] = [...(state.patient.contained || []), practitioner];
-
-      const updatedLink: PatientLink[] = [
-        ...(state.patient.link || []),
-        {
-          type: 'refer',
-          other: {
-            reference: `#${practitioner.id}`,
-          },
-        },
-      ];
-
-      return {
-        ...state,
-        patient: {
-          ...state.patient,
-          contained: updatedContained,
-          link: updatedLink,
-        },
-      };
-    });
-  },
-=======
->>>>>>> 632516f5
   reset: () => {
     set({
       patchOperations: PATIENT_INITIAL.patchOperations,
