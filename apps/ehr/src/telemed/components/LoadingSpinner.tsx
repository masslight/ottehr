import { Box, useTheme } from '@mui/material';
import CircularProgress from '@mui/material/CircularProgress';
import { FC } from 'react';
<<<<<<< HEAD
import { useTheme, Box } from '@mui/material';
import { otherColors } from '@theme/colors';
=======
import { otherColors } from '../../CustomThemeProvider';
import { dataTestIds } from '../../constants/data-test-ids';
>>>>>>> 6496093a

interface LoadingSpinnerProps {
  transparent?: boolean;
}
export const LoadingSpinner: FC<LoadingSpinnerProps> = ({ transparent }) => {
  const theme = useTheme();
  return (
    <Box
      data-testid={dataTestIds.loadingSpinner}
      sx={{
        alignItems: 'center',
        backgroundColor: transparent ? otherColors.blackTransparent : theme.palette.background.default,
        display: 'flex',
        height: '100vh',
        justifyContent: 'center',
        left: 0,
        position: 'fixed',
        top: 0,
        width: '100vw',
        zIndex: 9999,
      }}
    >
      <CircularProgress />
    </Box>
  );
};<|MERGE_RESOLUTION|>--- conflicted
+++ resolved
@@ -1,13 +1,8 @@
 import { Box, useTheme } from '@mui/material';
 import CircularProgress from '@mui/material/CircularProgress';
+import { otherColors } from '@theme/colors';
 import { FC } from 'react';
-<<<<<<< HEAD
-import { useTheme, Box } from '@mui/material';
-import { otherColors } from '@theme/colors';
-=======
-import { otherColors } from '../../CustomThemeProvider';
 import { dataTestIds } from '../../constants/data-test-ids';
->>>>>>> 6496093a
 
 interface LoadingSpinnerProps {
   transparent?: boolean;
