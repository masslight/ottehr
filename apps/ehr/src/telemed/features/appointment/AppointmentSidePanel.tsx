--- conflicted
+++ resolved
@@ -73,17 +73,8 @@
     'chartData',
   ]);
 
-<<<<<<< HEAD
   const [isCancelDialogOpen, setIsCancelDialogOpen] = useState(false);
   const [isEditDialogOpen, setIsEditDialogOpen] = useState(false);
-=======
-  const user = useEvolveUser();
-
-  const [isCancelDialogOpen, setIsCancelDialogOpen] = useState(false);
-  const [isEditDialogOpen, setIsEditDialogOpen] = useState(false);
-  const [isERXOpen, setIsERXOpen] = useState(false);
-  const [isERXLoading, setIsERXLoading] = useState(false);
->>>>>>> 847227bc
   const [chatModalOpen, setChatModalOpen] = useState<boolean>(false);
   const [isInviteParticipantOpen, setIsInviteParticipantOpen] = useState(false);
 
@@ -304,7 +295,6 @@
             Book visit
           </Button>
 
-<<<<<<< HEAD
           {
             <Box sx={{ position: 'relative', zIndex: 10000 }}>
               <RoundedButton
@@ -324,26 +314,6 @@
               </RoundedButton>
             </Box>
           }
-=======
-          {user?.isPractitionerEnrolledInPhoton && (
-            <LoadingButton
-              size="small"
-              variant="outlined"
-              sx={{
-                textTransform: 'none',
-                fontSize: '14px',
-                fontWeight: 700,
-                borderRadius: 10,
-              }}
-              startIcon={<MedicationOutlinedIcon />}
-              onClick={() => setIsERXOpen(true)}
-              loading={isERXLoading}
-              disabled={appointmentAccessibility.isAppointmentReadOnly}
-            >
-              RX
-            </LoadingButton>
-          )}
->>>>>>> 847227bc
         </Box>
 
         <Divider />
