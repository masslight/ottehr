import React, { FC } from 'react';
import { Box, Stack, Typography } from '@mui/material';
import {
  AssessmentTitle,
  BillingCodesContainer,
  EMCodeField,
  DiagnosesContainer,
  MedicalDecisionContainer,
} from './components';
import { AccordionCard, DoubleColumnContainer } from '../../../components';
import { PageTitle } from '../../../components/PageTitle';
import { useGetAppointmentAccessibility } from '../../../hooks';
import { useAppointmentStore } from '../../../state';
import { useFeatureFlags } from '../../../../features/css-module/context/featureFlags';
<<<<<<< HEAD
import { AiPotentialDiagnosesCard } from './AiPotentialDiagnosesCard';
=======
import { getSelectors } from '../../../../shared/store/getSelectors';
>>>>>>> bf91cfae

export const AssessmentCard: FC = () => {
  const { chartData } = getSelectors(useAppointmentStore, ['chartData']);
  const { isAppointmentReadOnly: isReadOnly } = useGetAppointmentAccessibility();
  const emCode = chartData?.emCode;

  const { css } = useFeatureFlags();

  return (
<<<<<<< HEAD
    <>
      <AiPotentialDiagnosesCard />
=======
    <Stack spacing={1}>
      <PageTitle label="Assessment" showIntakeNotesButton={false} />
>>>>>>> bf91cfae
      <AccordionCard label={css ? undefined : 'Assessment'}>
        <DoubleColumnContainer
          divider
          leftColumn={
            <Box sx={{ p: 2, display: 'flex', flexDirection: 'column', gap: 2 }}>
              <DiagnosesContainer />
              {css && <MedicalDecisionContainer />}
            </Box>
          }
          rightColumn={
            <Box sx={{ p: 2, display: 'flex', flexDirection: 'column', gap: 2 }}>
              {!css && <MedicalDecisionContainer />}
              {css ? (
                <BillingCodesContainer />
              ) : (
                <Box sx={{ display: 'flex', flexDirection: 'column', gap: 1 }}>
                  <AssessmentTitle>E&M code</AssessmentTitle>
                  {isReadOnly ? (
                    emCode ? (
                      <Typography>{emCode.display}</Typography>
                    ) : (
                      <Typography color="secondary.light">Not provided</Typography>
                    )
                  ) : (
                    <EMCodeField />
                  )}
                </Box>
              )}
            </Box>
          }
        />
      </AccordionCard>
<<<<<<< HEAD
    </>
=======
    </Stack>
>>>>>>> bf91cfae
  );
};<|MERGE_RESOLUTION|>--- conflicted
+++ resolved
@@ -12,11 +12,8 @@
 import { useGetAppointmentAccessibility } from '../../../hooks';
 import { useAppointmentStore } from '../../../state';
 import { useFeatureFlags } from '../../../../features/css-module/context/featureFlags';
-<<<<<<< HEAD
 import { AiPotentialDiagnosesCard } from './AiPotentialDiagnosesCard';
-=======
 import { getSelectors } from '../../../../shared/store/getSelectors';
->>>>>>> bf91cfae
 
 export const AssessmentCard: FC = () => {
   const { chartData } = getSelectors(useAppointmentStore, ['chartData']);
@@ -26,13 +23,9 @@
   const { css } = useFeatureFlags();
 
   return (
-<<<<<<< HEAD
-    <>
-      <AiPotentialDiagnosesCard />
-=======
     <Stack spacing={1}>
       <PageTitle label="Assessment" showIntakeNotesButton={false} />
->>>>>>> bf91cfae
+      <AiPotentialDiagnosesCard />
       <AccordionCard label={css ? undefined : 'Assessment'}>
         <DoubleColumnContainer
           divider
@@ -65,10 +58,6 @@
           }
         />
       </AccordionCard>
-<<<<<<< HEAD
-    </>
-=======
     </Stack>
->>>>>>> bf91cfae
   );
 };