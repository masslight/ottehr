--- conflicted
+++ resolved
@@ -119,17 +119,11 @@
   return (
     <Box sx={{ display: 'flex', flexDirection: 'column', gap: 2 }}>
       <Box sx={{ display: 'flex', flexDirection: 'column', gap: 1 }}>
-<<<<<<< HEAD
-        <AssessmentTitle>
-          <TooltipWrapper tooltipProps={CPT_TOOLTIP_PROPS}>Billing</TooltipWrapper>
-        </AssessmentTitle>
-=======
         <Box sx={{ color: '#0F347C' }}>
           <TooltipWrapper tooltipProps={CPT_TOOLTIP_PROPS}>
             <AssessmentTitle>Billing</AssessmentTitle>
           </TooltipWrapper>
         </Box>
->>>>>>> 984609a4
         <Autocomplete
           options={emCodeOptions}
           disabled={disabledEM}
