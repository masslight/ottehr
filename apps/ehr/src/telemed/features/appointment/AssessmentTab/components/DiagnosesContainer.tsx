--- conflicted
+++ resolved
@@ -190,12 +190,8 @@
                           disabled={isLoading || !value.resourceId}
                           onClick={() => onMakePrimary(value.resourceId!)}
                           size="small"
-<<<<<<< HEAD
+                          data-testid={dataTestIds.diagnosisContainer.makePrimaryButton}
                           sx={{ textTransform: 'none', fontWeight: 500 }}
-=======
-                          data-testid={dataTestIds.diagnosisContainer.makePrimaryButton}
-                          sx={{ textTransform: 'none', fontWeight: 700 }}
->>>>>>> 6f957d53
                         >
                           {DIAGNOSIS_MAKE_PRIMARY_BUTTON}
                         </Button>
