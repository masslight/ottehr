--- conflicted
+++ resolved
@@ -10,13 +10,10 @@
 import { useAppointmentStore, useDeleteChartData, useGetIcd10Search, useSaveChartData } from '../../../../state';
 import { AssessmentTitle } from './AssessmentTitle';
 import { DiagnosesField } from './DiagnosesField';
-<<<<<<< HEAD
 import { CompleteConfiguration } from '../../../../../components/CompleteConfiguration';
-=======
 import { otherColors } from '../../../../../CustomThemeProvider';
 import InfoOutlinedIcon from '@mui/icons-material/InfoOutlined';
 import { GenericToolTip } from '../../../../../components/GenericToolTip';
->>>>>>> 85c1c726
 
 export const DiagnosesContainer: FC = () => {
   const { chartData, setPartialChartData } = getSelectors(useAppointmentStore, ['chartData', 'setPartialChartData']);
@@ -142,17 +139,14 @@
     });
   };
 
-<<<<<<< HEAD
   const handleSetup = (): void => {
     window.open('https://docs.oystehr.com/ottehr/setup/prescriptions/', '_blank');
   };
-=======
   const addedViaLabOrderInfo = (
     <GenericToolTip title="Added during lab order" placement="right">
       <InfoOutlinedIcon style={{ color: otherColors.disabled, height: '15px', width: '15px' }} />
     </GenericToolTip>
   );
->>>>>>> 85c1c726
 
   return (
     <Box sx={{ display: 'flex', flexDirection: 'column', gap: 2 }}>
