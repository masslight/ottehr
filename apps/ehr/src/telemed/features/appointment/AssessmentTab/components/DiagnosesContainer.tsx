import { otherColors } from '@ehrTheme/colors';
import InfoOutlinedIcon from '@mui/icons-material/InfoOutlined';
import { Box, Button, CircularProgress, Typography } from '@mui/material';
import { enqueueSnackbar } from 'notistack';
import { FC } from 'react';
import { APIErrorCode, DIAGNOSIS_MAKE_PRIMARY_BUTTON, IcdSearchResponse } from 'utils';
import { CompleteConfiguration } from '../../../../../components/CompleteConfiguration';
import { GenericToolTip } from '../../../../../components/GenericToolTip';
import { dataTestIds } from '../../../../../constants/data-test-ids';
import { useFeatureFlags } from '../../../../../features/css-module/context/featureFlags';
import { getSelectors } from '../../../../../shared/store/getSelectors';
import { ActionsList, DeleteIconButton } from '../../../../components';
import { useGetAppointmentAccessibility } from '../../../../hooks';
import { useAppointmentStore, useDeleteChartData, useGetIcd10Search, useSaveChartData } from '../../../../state';
import { AssessmentTitle } from './AssessmentTitle';
import { DiagnosesField } from './DiagnosesField';

export const DiagnosesContainer: FC = () => {
  const { chartData, setPartialChartData } = getSelectors(useAppointmentStore, ['chartData', 'setPartialChartData']);
  const { isAppointmentReadOnly: isReadOnly } = useGetAppointmentAccessibility();
<<<<<<< HEAD
  const { mutate: saveChartData, isLoading: isSaveLoading } = useSaveChartData();
  const { mutateAsync: deleteChartData, isLoading: isDeleteLoading } = useDeleteChartData();
  const { error: icdSearchError, isLoading: isNlmLoading } = useGetIcd10Search({ search: 'E11', sabs: 'ICD10CM' });
=======
  const { mutate: saveChartData, isPending: isSaveLoading } = useSaveChartData();
  const { mutateAsync: deleteChartData, isPending: isDeleteLoading } = useDeleteChartData();
  const { error: icdSearchError } = useGetIcd10Search({ search: 'E11', sabs: 'ICD10CM' });
>>>>>>> 0f38c008

  const nlmApiKeyMissing = (icdSearchError as any)?.code === APIErrorCode.MISSING_NLM_API_KEY_ERROR;

  const isLoading = isSaveLoading || isDeleteLoading;

  const diagnoses = chartData?.diagnosis || [];
  const primaryDiagnosis = diagnoses.find((item) => item.isPrimary);
  const otherDiagnoses = diagnoses.filter((item) => !item.isPrimary);

  const { css } = useFeatureFlags();

  const onAdd = (value: IcdSearchResponse['codes'][number]): void => {
    const preparedValue = { ...value, isPrimary: !primaryDiagnosis };

    saveChartData(
      {
        diagnosis: [preparedValue],
      },
      {
        onSuccess: (data) => {
          const diagnosis = (data.chartData.diagnosis || [])[0];
          if (diagnosis) {
            setPartialChartData({
              diagnosis: [...diagnoses, diagnosis],
            });
          }
        },
        onError: () => {
          enqueueSnackbar('An error has occurred while adding diagnosis. Please try again.', { variant: 'error' });
          setPartialChartData({
            diagnosis: diagnoses,
          });
        },
      }
    );
    setPartialChartData({ diagnosis: [...diagnoses, preparedValue] });
  };

  const onDelete = async (resourceId: string): Promise<void> => {
    let localDiagnoses = diagnoses;
    const preparedValue = localDiagnoses.find((item) => item.resourceId === resourceId)!;

    await deleteChartData(
      {
        diagnosis: [preparedValue],
      },
      {
        onError: () => {
          enqueueSnackbar('An error has occurred while deleting diagnosis. Please try again.', { variant: 'error' });
        },
      }
    );
    localDiagnoses = localDiagnoses.filter((item) => item.resourceId !== resourceId);

    if (preparedValue.isPrimary && otherDiagnoses.length > 0) {
      const firstAppropriateDiagnosis = otherDiagnoses.find((diagnosis) => !diagnosis.code.startsWith('W'));

      if (firstAppropriateDiagnosis) {
        const otherDiagnosis = { ...firstAppropriateDiagnosis, isPrimary: true };
        const prevDiagnoses = localDiagnoses;

        saveChartData(
          {
            diagnosis: [otherDiagnosis],
          },
          {
            onError: () => {
              enqueueSnackbar(
                'An error has occurred while setting primary diagnosis. Please try to set primary diagnosis manually.',
                { variant: 'error' }
              );
              setPartialChartData({
                diagnosis: prevDiagnoses,
              });
            },
          }
        );

        localDiagnoses = localDiagnoses.map((item) =>
          item.resourceId === otherDiagnosis.resourceId ? otherDiagnosis : item
        );
      }
    }
    setPartialChartData({ diagnosis: localDiagnoses });
  };

  const onMakePrimary = (resourceId: string): void => {
    const value = diagnoses.find((item) => item.resourceId === resourceId)!;
    const previousAndNewValues = [];
    previousAndNewValues.push({ ...value, isPrimary: true }); // prepared diagnosis
    if (primaryDiagnosis) previousAndNewValues.push({ ...primaryDiagnosis, isPrimary: false }); // previous diagnosis

    saveChartData(
      {
        diagnosis: previousAndNewValues,
      },
      {
        onError: () => {
          enqueueSnackbar('An error has occurred while changing primary diagnosis. Please try again.', {
            variant: 'error',
          });
          setPartialChartData({
            diagnosis: diagnoses,
          });
        },
      }
    );

    setPartialChartData({
      diagnosis: diagnoses.map((item) => {
        if (item.isPrimary) {
          return { ...item, isPrimary: false };
        }
        if (item.resourceId === resourceId) {
          return { ...item, isPrimary: true };
        }
        return item;
      }),
    });
  };

  const handleSetup = (): void => {
    window.open('https://docs.oystehr.com/ottehr/setup/terminology/', '_blank');
  };
  const addedViaLabOrderInfo = (
    <GenericToolTip title="Added during lab order" placement="right">
      <InfoOutlinedIcon style={{ color: otherColors.disabled, height: '15px', width: '15px' }} />
    </GenericToolTip>
  );

  return (
    <Box
      sx={{ display: 'flex', flexDirection: 'column', gap: 2 }}
      data-testid={dataTestIds.diagnosisContainer.allDiagnosesContainer}
    >
      <Box sx={{ display: 'flex', flexDirection: 'column', gap: 1 }}>
        <AssessmentTitle>{css ? 'Dx' : 'Diagnoses'}</AssessmentTitle>
        {!isReadOnly && <DiagnosesField onChange={onAdd} disabled={isLoading} disableForPrimary={!primaryDiagnosis} />}
      </Box>

      {isReadOnly && diagnoses.length === 0 && <Typography color="secondary.light">Not provided</Typography>}
      {isNlmLoading ? <CircularProgress /> : nlmApiKeyMissing && <CompleteConfiguration handleSetup={handleSetup} />}

      {primaryDiagnosis && (
        <Box sx={{ display: 'flex', flexDirection: 'column', gap: 1 }}>
          <AssessmentTitle>Primary *</AssessmentTitle>
          <ActionsList
            data={[primaryDiagnosis]}
            getKey={(value, index) => value.resourceId || index}
            renderItem={(value) => (
              <Typography data-testid={dataTestIds.diagnosisContainer.primaryDiagnosis}>
                {value.display} {value.code} {value.addedViaLabOrder && addedViaLabOrderInfo}
              </Typography>
            )}
            renderActions={
              isReadOnly
                ? undefined
                : (value) => (
                    <DeleteIconButton
                      dataTestId={dataTestIds.diagnosisContainer.primaryDiagnosisDeleteButton}
                      disabled={isLoading || !value.resourceId}
                      onClick={() => onDelete(value.resourceId!)}
                    />
                  )
            }
          />
        </Box>
      )}

      {otherDiagnoses.length > 0 && (
        <Box sx={{ display: 'flex', flexDirection: 'column', gap: 1 }}>
          <AssessmentTitle>Secondary (optional)</AssessmentTitle>
          <ActionsList
            data={otherDiagnoses}
            getKey={(value, index) => value.resourceId || index}
            renderItem={(value) => (
              <Typography data-testid={dataTestIds.diagnosisContainer.secondaryDiagnosis}>
                {value.display} {value.code} {value.addedViaLabOrder && addedViaLabOrderInfo}
              </Typography>
            )}
            renderActions={
              isReadOnly
                ? undefined
                : (value) => (
                    <Box sx={{ display: 'flex', gap: 1, alignItems: 'center' }}>
                      {!value.code.startsWith('W') && (
                        <Button
                          disabled={isLoading || !value.resourceId}
                          onClick={() => onMakePrimary(value.resourceId!)}
                          size="small"
                          data-testid={dataTestIds.diagnosisContainer.makePrimaryButton}
                          sx={{ textTransform: 'none', fontWeight: 500 }}
                        >
                          {DIAGNOSIS_MAKE_PRIMARY_BUTTON}
                        </Button>
                      )}
                      <DeleteIconButton
                        dataTestId={dataTestIds.diagnosisContainer.secondaryDiagnosisDeleteButton}
                        disabled={isLoading || !value.resourceId}
                        onClick={() => onDelete(value.resourceId!)}
                      />
                    </Box>
                  )
            }
            divider
          />
        </Box>
      )}
    </Box>
  );
};<|MERGE_RESOLUTION|>--- conflicted
+++ resolved
@@ -18,15 +18,9 @@
 export const DiagnosesContainer: FC = () => {
   const { chartData, setPartialChartData } = getSelectors(useAppointmentStore, ['chartData', 'setPartialChartData']);
   const { isAppointmentReadOnly: isReadOnly } = useGetAppointmentAccessibility();
-<<<<<<< HEAD
-  const { mutate: saveChartData, isLoading: isSaveLoading } = useSaveChartData();
-  const { mutateAsync: deleteChartData, isLoading: isDeleteLoading } = useDeleteChartData();
-  const { error: icdSearchError, isLoading: isNlmLoading } = useGetIcd10Search({ search: 'E11', sabs: 'ICD10CM' });
-=======
   const { mutate: saveChartData, isPending: isSaveLoading } = useSaveChartData();
   const { mutateAsync: deleteChartData, isPending: isDeleteLoading } = useDeleteChartData();
-  const { error: icdSearchError } = useGetIcd10Search({ search: 'E11', sabs: 'ICD10CM' });
->>>>>>> 0f38c008
+  const { error: icdSearchError, isLoading: isNlmLoading } = useGetIcd10Search({ search: 'E11', sabs: 'ICD10CM' });
 
   const nlmApiKeyMissing = (icdSearchError as any)?.code === APIErrorCode.MISSING_NLM_API_KEY_ERROR;
 
