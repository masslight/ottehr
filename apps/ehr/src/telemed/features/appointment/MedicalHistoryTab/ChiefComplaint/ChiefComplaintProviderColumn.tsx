--- conflicted
+++ resolved
@@ -23,21 +23,12 @@
   });
 
   useEffect(() => {
-<<<<<<< HEAD
-    if (!methods.getValues('chiefComplaint') && chartDataFields?.chiefComplaint?.text) {
+    if (chartDataFields?.chiefComplaint?.text !== undefined) {
       methods.setValue('chiefComplaint', chartDataFields.chiefComplaint.text);
     }
 
-    if (!methods.getValues('ros') && chartDataFields?.ros?.text) {
+    if (chartDataFields?.ros?.text !== undefined) {
       methods.setValue('ros', chartDataFields.ros.text);
-=======
-    if (chartData?.chiefComplaint?.text !== undefined) {
-      methods.setValue('chiefComplaint', chartData.chiefComplaint.text);
-    }
-
-    if (chartData?.ros?.text !== undefined) {
-      methods.setValue('ros', chartData.ros.text);
->>>>>>> 8779b21b
     }
   }, [chartDataFields?.chiefComplaint?.text, chartDataFields?.ros?.text, methods]);
 
