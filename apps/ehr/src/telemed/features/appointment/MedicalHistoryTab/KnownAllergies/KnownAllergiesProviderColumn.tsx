import React, { FC, useMemo, useState } from 'react';
import {
  Box,
  Divider,
  FormControlLabel,
  Switch,
  Typography,
  TextField,
  debounce,
  CircularProgress,
  Card,
  Autocomplete,
} from '@mui/material';
import { Controller, useForm } from 'react-hook-form';
import { AllergyDTO } from 'utils';
import { otherColors } from '@theme/colors';
import { getSelectors } from '../../../../../shared/store/getSelectors';
import { useFeatureFlags } from '../../../../../features/css-module/context/featureFlags';
import { useGetAppointmentAccessibility } from '../../../../hooks';
import {
  useAppointmentStore,
  useDeleteChartData,
  useGetAllergiesSearch,
  useSaveChartData,
  ExtractObjectType,
} from '../../../../state';
import { ProviderSideListSkeleton } from '../ProviderSideListSkeleton';
import { DeleteIconButton } from '../../../../components';
import { enqueueSnackbar } from 'notistack';
import { dataTestIds } from '../../../../../constants/data-test-ids';
<<<<<<< HEAD
import { CompleteConfiguration } from '../../../../../components/CompleteConfiguration';
=======
import { ErxSearchAllergensResponse } from '@oystehr/sdk';
>>>>>>> 39b25ad8

export const KnownAllergiesProviderColumn: FC = () => {
  const { chartData, isChartDataLoading } = getSelectors(useAppointmentStore, ['chartData', 'isChartDataLoading']);
  const { isAppointmentReadOnly: isReadOnly } = useGetAppointmentAccessibility();
  const featureFlags = useFeatureFlags();

  const allergies = chartData?.allergies || [];
  const length = allergies.length;

  return (
    <Box
      sx={{ display: 'flex', flexDirection: 'column', gap: 2 }}
      data-testid={dataTestIds.telemedEhrFlow.hpiKnownAllergiesColumn}
    >
      {isChartDataLoading && <ProviderSideListSkeleton />}

      {length > 0 && !isChartDataLoading && (
        <Box
          sx={{ display: 'flex', flexDirection: 'column', gap: 1 }}
          data-testid={dataTestIds.telemedEhrFlow.hpiKnownAllergiesList}
        >
          {allergies.map((value, index) => (
            <AllergyListItem key={value.resourceId || `new${index}`} value={value} index={index} length={length} />
          ))}
        </Box>
      )}

      {allergies.length === 0 && isReadOnly && !isChartDataLoading && !featureFlags.css && (
        <Typography color="secondary.light">Missing. Patient input must be reconciled by provider</Typography>
      )}

      {!isReadOnly && <AddAllergyField />}
    </Box>
  );
};

const setUpdatedAllergy = (updatedAllergy?: AllergyDTO): void => {
  if (updatedAllergy) {
    useAppointmentStore.setState((prevState) => ({
      chartData: {
        ...prevState.chartData!,
        allergies: prevState.chartData?.allergies?.map((allergy) =>
          allergy.resourceId === updatedAllergy.resourceId ? updatedAllergy : allergy
        ),
      },
    }));
  }
};

const AllergyListItem: FC<{ value: AllergyDTO; index: number; length: number }> = ({ value, index, length }) => {
  const [note, setNote] = useState(value.note || '');
  const areNotesEqual = note.trim() === (value.note || '');

  const featureFlags = useFeatureFlags();
  const { isAppointmentReadOnly: isReadOnly } = useGetAppointmentAccessibility();

  const { mutate: updateChartData, isLoading: isUpdateLoading } = useSaveChartData();
  const { mutate: deleteChartData, isLoading: isDeleteLoading } = useDeleteChartData();
  const isLoading = isUpdateLoading || isDeleteLoading;
  const isLoadingOrAwaiting = isLoading || !areNotesEqual;
  const isAlreadySaved = !!value.resourceId;

  const updateNote = useMemo(
    () =>
      debounce((input: string) => {
        updateChartData(
          {
            allergies: [{ ...value, note: input.trim() || undefined }],
          },
          {
            onSuccess: (data) => {
              const updatedAllergy = data.chartData.allergies?.[0];
              setUpdatedAllergy(updatedAllergy);
            },
            onError: () => {
              enqueueSnackbar('An error has occurred while updating allergy note. Please try again.', {
                variant: 'error',
              });
            },
          }
        );
      }, 1500),
    // eslint-disable-next-line react-hooks/exhaustive-deps
    [value.current]
  );

  const updateCurrent = (newCurrentValue: boolean): void => {
    updateChartData(
      {
        allergies: [{ ...value, current: newCurrentValue, note: newCurrentValue ? undefined : value.note }],
      },
      {
        onSuccess: (data) => {
          if (newCurrentValue) {
            setNote('');
          }
          const updatedAllergy = data.chartData.allergies?.[0];
          setUpdatedAllergy(updatedAllergy);
        },
        onError: () => {
          enqueueSnackbar('An error has occurred while updating allergy status. Please try again.', {
            variant: 'error',
          });
        },
      }
    );
  };

  const deleteAllergy = (): void => {
    deleteChartData(
      {
        allergies: [value],
      },
      {
        onSuccess: () => {
          useAppointmentStore.setState((prevState) => ({
            chartData: {
              ...prevState.chartData!,
              allergies: prevState.chartData?.allergies?.filter((allergy) => allergy.resourceId !== value.resourceId),
            },
          }));
        },
        onError: () => {
          enqueueSnackbar('An error has occurred while deleting allergy. Please try again.', {
            variant: 'error',
          });
        },
      }
    );
  };

  return (
    <Box
      sx={{ display: 'flex', flexDirection: 'column', gap: 1 }}
      data-testid={dataTestIds.telemedEhrFlow.hpiKnownAllergiesListItem}
    >
      <Box sx={{ display: 'flex', alignItems: 'center', justifyContent: 'space-between' }}>
        <Typography
          sx={{
            color: (theme) => (!value.current && featureFlags.css ? theme.palette.text.secondary : undefined),
          }}
        >
          {value.name}
          {featureFlags.css &&
            isReadOnly &&
            ` | ${value.current ? 'Current' : 'Inactive now'}${value.note ? ' | Note: ' + value.note : ''}`}
        </Typography>

        {!isReadOnly && (
          <Box sx={{ display: 'flex', alignItems: 'center', gap: 2 }}>
            {featureFlags.css && (
              <FormControlLabel
                control={<Switch checked={value.current} onChange={(e) => updateCurrent(e.target.checked)} />}
                label={value.current ? 'Current' : 'Inactive now'}
                disabled={isLoadingOrAwaiting || !isAlreadySaved}
                labelPlacement="start"
                sx={{
                  '& .MuiFormControlLabel-label': {
                    marginRight: 1,
                    textAlign: 'right',
                    color: (theme) => (!value.current ? theme.palette.text.secondary : undefined),
                  },
                }}
              />
            )}
            <DeleteIconButton disabled={isLoadingOrAwaiting || !isAlreadySaved} onClick={deleteAllergy} />
          </Box>
        )}
      </Box>

      {!value.current && !isReadOnly && featureFlags.css && (
        <TextField
          value={note}
          onChange={(e) => {
            setNote(e.target.value);
            updateNote(e.target.value);
          }}
          disabled={(isLoading && areNotesEqual) || !isAlreadySaved}
          size="small"
          fullWidth
          label="Notes for inactive allergy"
          InputProps={{
            endAdornment: !areNotesEqual && (
              <Box sx={{ display: 'flex', alignItems: 'center', justifyContent: 'center' }}>
                <CircularProgress size="20px" />
              </Box>
            ),
          }}
        />
      )}

      {index + 1 !== length && <Divider />}
    </Box>
  );
};

const AddAllergyField: FC = () => {
  const { isChartDataLoading } = getSelectors(useAppointmentStore, ['isChartDataLoading']);
  const { mutate: updateChartData, isLoading: isUpdateLoading } = useSaveChartData();
  const erxEnvVariable = import.meta.env.VITE_APP_PHOTON_CLIENT_ID;

  const methods = useForm<{ value: ExtractObjectType<ErxSearchAllergensResponse> | null }>({
    defaultValues: { value: null },
  });
  const { control, reset } = methods;

  const [debouncedSearchTerm, setDebouncedSearchTerm] = useState('');

  const { isFetching: isSearching, data } = useGetAllergiesSearch(debouncedSearchTerm);
  const allergiesSearchOptions = data || [];

  const debouncedHandleInputChange = useMemo(
    () =>
      debounce((data) => {
        console.log(data);
        setDebouncedSearchTerm(data);
      }, 800),
    []
  );

  const handleSelectOption = (data: ExtractObjectType<ErxSearchAllergensResponse> | null): void => {
    if (data) {
      const newValue = {
        name: data.name,
        id: data.id?.toString(),
        current: true,
      };
      useAppointmentStore.setState((prevState) => ({
        chartData: {
          ...prevState.chartData!,
          allergies: [...(prevState.chartData?.allergies || []), newValue],
        },
      }));
      reset({ value: null });

      updateChartData(
        { allergies: [newValue] },
        {
          onSuccess: (data) => {
            const updatedAllergy = data.chartData.allergies?.[0];
            if (updatedAllergy) {
              useAppointmentStore.setState((prevState) => ({
                chartData: {
                  ...prevState.chartData!,
                  allergies: prevState.chartData?.allergies?.map((allergy) =>
                    allergy.id === updatedAllergy.id && !allergy.resourceId ? updatedAllergy : allergy
                  ),
                },
              }));
            }
          },
          onError: () => {
            useAppointmentStore.setState((prevState) => ({
              chartData: {
                ...prevState.chartData!,
                allergies: prevState.chartData?.allergies?.filter((allergy) => allergy.resourceId),
              },
            }));
            enqueueSnackbar('An error has occurred while adding allergy. Please try again.', {
              variant: 'error',
            });
          },
        }
      );
    }
  };

  const handleSetup = (): void => {
    window.open('https://docs.oystehr.com/ottehr/setup/prescriptions/', '_blank');
  };

  return (
    <Card
      elevation={0}
      sx={{
        p: 3,
        backgroundColor: otherColors.formCardBg,
        borderRadius: 2,
        display: 'flex',
        flexDirection: 'column',
        gap: 2,
      }}
    >
      <Controller
        name="value"
        control={control}
        rules={{ required: true }}
        render={({ field: { value, onChange } }) => (
          <Autocomplete
            value={value || null}
            onChange={(_e, data) => {
              onChange((data || '') as any);
              handleSelectOption(data);
            }}
            getOptionLabel={(option) => (typeof option === 'string' ? option : option.name || '')}
            fullWidth
            size="small"
            loading={isSearching}
            disablePortal
            blurOnSelect
            disabled={isChartDataLoading || isUpdateLoading}
            options={allergiesSearchOptions}
            noOptionsText={
              debouncedSearchTerm && allergiesSearchOptions.length === 0
                ? 'Nothing found for this search criteria'
                : 'Start typing to load results'
            }
            filterOptions={(x) => x}
            renderInput={(params) => (
              <Box sx={{ display: 'flex', flexDirection: 'column', gap: 1 }}>
                <TextField
                  {...params}
                  onChange={(e) => debouncedHandleInputChange(e.target.value)}
                  data-testid={dataTestIds.telemedEhrFlow.hpiKnownAllergiesInput}
                  label="Agent/Substance"
                  placeholder="Search"
                  InputLabelProps={{ shrink: true }}
                  sx={{
                    '& .MuiInputLabel-root': {
                      fontWeight: 'bold',
                    },
                  }}
                />
                {!erxEnvVariable && <CompleteConfiguration handleSetup={handleSetup} />}
              </Box>
            )}
          />
        )}
      />
    </Card>
  );
};<|MERGE_RESOLUTION|>--- conflicted
+++ resolved
@@ -28,11 +28,8 @@
 import { DeleteIconButton } from '../../../../components';
 import { enqueueSnackbar } from 'notistack';
 import { dataTestIds } from '../../../../../constants/data-test-ids';
-<<<<<<< HEAD
 import { CompleteConfiguration } from '../../../../../components/CompleteConfiguration';
-=======
 import { ErxSearchAllergensResponse } from '@oystehr/sdk';
->>>>>>> 39b25ad8
 
 export const KnownAllergiesProviderColumn: FC = () => {
   const { chartData, isChartDataLoading } = getSelectors(useAppointmentStore, ['chartData', 'isChartDataLoading']);
