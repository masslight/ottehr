--- conflicted
+++ resolved
@@ -251,14 +251,7 @@
 
 const AddMedicalConditionField: FC = () => {
   const { isChartDataLoading } = getSelectors(useAppointmentStore, ['isChartDataLoading']);
-<<<<<<< HEAD
-  const { mutate: updateChartData, isLoading: isUpdateLoading } = useSaveChartData();
-=======
   const { mutate: updateChartData, isPending: isUpdateLoading } = useSaveChartData();
-  const { error: icdSearchError } = useGetIcd10Search({ search: 'E11', sabs: 'ICD10CM' });
-
-  const nlmApiKeyMissing = (icdSearchError as any)?.code === APIErrorCode.MISSING_NLM_API_KEY_ERROR;
->>>>>>> 0f38c008
 
   const methods = useForm<{ value: IcdSearchResponse['codes'][number] | null }>({
     defaultValues: { value: null },
