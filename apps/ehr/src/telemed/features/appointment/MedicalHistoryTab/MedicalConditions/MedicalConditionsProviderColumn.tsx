import React, { FC, useMemo, useState } from 'react';
import {
  Box,
  Divider,
  FormControlLabel,
  Switch,
  Typography,
  TextField,
  debounce,
  CircularProgress,
  Card,
  Autocomplete,
} from '@mui/material';
import { Controller, useForm } from 'react-hook-form';
<<<<<<< HEAD
import { APIErrorCode, IcdSearchResponse, MedicalConditionDTO } from 'utils';
import { otherColors } from '@theme/colors';
=======
import { IcdSearchResponse, MedicalConditionDTO } from 'utils';
import { otherColors } from '@ehrTheme/colors';
>>>>>>> 4b734caf
import { getSelectors } from '../../../../../shared/store/getSelectors';
import { useFeatureFlags } from '../../../../../features/css-module/context/featureFlags';
import { useGetAppointmentAccessibility } from '../../../../hooks';
import { useAppointmentStore, useDeleteChartData, useGetIcd10Search, useSaveChartData } from '../../../../state';
import { ProviderSideListSkeleton } from '../ProviderSideListSkeleton';
import { DeleteIconButton } from '../../../../components';
import { enqueueSnackbar } from 'notistack';
import { useChartData } from '../../../../../features/css-module/hooks/useChartData';
import { dataTestIds } from '../../../../../constants/data-test-ids';
import { CompleteConfiguration } from 'src/components/CompleteConfiguration';

export const MedicalConditionsProviderColumn: FC = () => {
  const { encounter, chartData } = getSelectors(useAppointmentStore, ['encounter', 'chartData']);
  const { isAppointmentReadOnly: isReadOnly } = useGetAppointmentAccessibility();
  const featureFlags = useFeatureFlags();

  const { isLoading: isChartDataLoading } = useChartData({
    encounterId: encounter.id || '',
    requestedFields: {
      conditions: {},
    },
    onSuccess: (data) => {
      useAppointmentStore.setState((prevState) => ({
        ...prevState,
        chartData: {
          ...prevState.chartData,
          patientId: prevState.chartData?.patientId || '',
          conditions: data.conditions,
        },
      }));
    },
  });

  const conditions = chartData?.conditions || [];
  const length = conditions.length;

  return (
    <Box
      sx={{ display: 'flex', flexDirection: 'column', gap: 2 }}
      data-testid={dataTestIds.telemedEhrFlow.hpiMedicalConditionColumn}
    >
      {isChartDataLoading && <ProviderSideListSkeleton />}

      {length > 0 && !isChartDataLoading && (
        <Box
          sx={{ display: 'flex', flexDirection: 'column', gap: 1 }}
          data-testid={dataTestIds.telemedEhrFlow.hpiMedicalConditionsList}
        >
          {conditions.map((value, index) => (
            <MedicalConditionListItem
              key={value.resourceId || `new${index}`}
              value={value}
              index={index}
              length={length}
            />
          ))}
        </Box>
      )}

      {conditions.length === 0 && isReadOnly && !isChartDataLoading && !featureFlags.css && (
        <Typography color="secondary.light">Missing. Patient input must be reconciled by provider</Typography>
      )}

      {!isReadOnly && <AddMedicalConditionField />}
    </Box>
  );
};

const setUpdatedCondition = (updatedCondition?: MedicalConditionDTO): void => {
  if (updatedCondition) {
    useAppointmentStore.setState((prevState) => ({
      chartData: {
        ...prevState.chartData!,
        conditions: prevState.chartData?.conditions?.map((condition) =>
          condition.resourceId === updatedCondition.resourceId ? updatedCondition : condition
        ),
      },
    }));
  }
};

const MedicalConditionListItem: FC<{ value: MedicalConditionDTO; index: number; length: number }> = ({
  value,
  index,
  length,
}) => {
  const [note, setNote] = useState(value.note || '');
  const areNotesEqual = note.trim() === (value.note || '');

  const featureFlags = useFeatureFlags();
  const { isAppointmentReadOnly: isReadOnly } = useGetAppointmentAccessibility();

  const { mutate: updateChartData, isLoading: isUpdateLoading } = useSaveChartData();
  const { mutate: deleteChartData, isLoading: isDeleteLoading } = useDeleteChartData();
  const isLoading = isUpdateLoading || isDeleteLoading;
  const isLoadingOrAwaiting = isLoading || !areNotesEqual;
  const isAlreadySaved = !!value.resourceId;

  const updateNote = useMemo(
    () =>
      debounce((input: string) => {
        updateChartData(
          {
            conditions: [{ ...value, note: input.trim() || undefined }],
          },
          {
            onSuccess: (data) => {
              const updatedCondition = data.chartData.conditions?.[0];
              setUpdatedCondition(updatedCondition);
            },
            onError: () => {
              enqueueSnackbar('An error has occurred while updating medical condition note. Please try again.', {
                variant: 'error',
              });
            },
          }
        );
      }, 1500),
    // eslint-disable-next-line react-hooks/exhaustive-deps
    [value.current]
  );

  const updateCurrent = (newCurrentValue: boolean): void => {
    updateChartData(
      {
        conditions: [{ ...value, current: newCurrentValue, note: newCurrentValue ? undefined : value.note }],
      },
      {
        onSuccess: (data) => {
          if (newCurrentValue) {
            setNote('');
          }
          const updatedCondition = data.chartData.conditions?.[0];
          setUpdatedCondition(updatedCondition);
        },
        onError: () => {
          enqueueSnackbar('An error has occurred while updating medical condition status. Please try again.', {
            variant: 'error',
          });
        },
      }
    );
  };

  const deleteCondition = (): void => {
    deleteChartData(
      {
        conditions: [value],
      },
      {
        onSuccess: () => {
          useAppointmentStore.setState((prevState) => ({
            chartData: {
              ...prevState.chartData!,
              conditions: prevState.chartData?.conditions?.filter(
                (condition) => condition.resourceId !== value.resourceId
              ),
            },
          }));
        },
        onError: () => {
          enqueueSnackbar('An error has occurred while deleting medical condition. Please try again.', {
            variant: 'error',
          });
        },
      }
    );
  };

  return (
    <Box
      sx={{ display: 'flex', flexDirection: 'column', gap: 1 }}
      data-testid={dataTestIds.telemedEhrFlow.hpiMedicalConditionListItem}
    >
      <Box sx={{ display: 'flex', alignItems: 'center', justifyContent: 'space-between' }}>
        <Typography
          sx={{
            color: (theme) => (!value.current && featureFlags.css ? theme.palette.text.secondary : undefined),
          }}
        >
          {value.code} {value.display}
          {featureFlags.css &&
            isReadOnly &&
            ` | ${value.current ? 'Current' : 'Inactive now'}${value.note ? ' | Note: ' + value.note : ''}`}
        </Typography>

        {!isReadOnly && (
          <Box sx={{ display: 'flex', alignItems: 'center', gap: 2 }}>
            {featureFlags.css && (
              <FormControlLabel
                control={<Switch checked={value.current} onChange={(e) => updateCurrent(e.target.checked)} />}
                label={value.current ? 'Current' : 'Inactive now'}
                disabled={isLoadingOrAwaiting || !isAlreadySaved}
                labelPlacement="start"
                sx={{
                  '& .MuiFormControlLabel-label': {
                    marginRight: 1,
                    textAlign: 'right',
                    color: (theme) => (!value.current ? theme.palette.text.secondary : undefined),
                  },
                }}
              />
            )}
            <DeleteIconButton disabled={isLoadingOrAwaiting || !isAlreadySaved} onClick={deleteCondition} />
          </Box>
        )}
      </Box>

      {!value.current && !isReadOnly && featureFlags.css && (
        <TextField
          value={note}
          onChange={(e) => {
            setNote(e.target.value);
            updateNote(e.target.value);
          }}
          disabled={(isLoading && areNotesEqual) || !isAlreadySaved}
          size="small"
          fullWidth
          label="Notes for inactive condition"
          InputProps={{
            endAdornment: !areNotesEqual && (
              <Box sx={{ display: 'flex', alignItems: 'center', justifyContent: 'center' }}>
                <CircularProgress size="20px" />
              </Box>
            ),
          }}
        />
      )}

      {index + 1 !== length && <Divider />}
    </Box>
  );
};

const AddMedicalConditionField: FC = () => {
  const { isChartDataLoading } = getSelectors(useAppointmentStore, ['isChartDataLoading']);
  const { mutate: updateChartData, isLoading: isUpdateLoading } = useSaveChartData();
  const { error: icdSearchError } = useGetIcd10Search({ search: 'E11', sabs: 'ICD10CM' });

  const nlmApiKeyMissing = icdSearchError?.code === APIErrorCode.MISSING_NLM_API_KEY_ERROR;

  const methods = useForm<{ value: IcdSearchResponse['codes'][number] | null }>({
    defaultValues: { value: null },
  });
  const { control, reset } = methods;

  const [debouncedSearchTerm, setDebouncedSearchTerm] = useState('');

  const { isFetching: isSearching, data } = useGetIcd10Search({ search: debouncedSearchTerm, sabs: 'ICD10CM' });
  const icdSearchOptions = data?.codes || [];

  const debouncedHandleInputChange = useMemo(
    () =>
      debounce((data) => {
        console.log(data);
        setDebouncedSearchTerm(data);
      }, 800),
    []
  );

  const handleSelectOption = (data: IcdSearchResponse['codes'][number] | null): void => {
    if (data) {
      const newValue = {
        code: data.code,
        display: data.display,
        current: true,
      };
      useAppointmentStore.setState((prevState) => ({
        chartData: {
          ...prevState.chartData!,
          conditions: [...(prevState.chartData?.conditions || []), newValue],
        },
      }));
      reset({ value: null });

      updateChartData(
        { conditions: [newValue] },
        {
          onSuccess: (data) => {
            const updatedCondition = data.chartData.conditions?.[0];
            if (updatedCondition) {
              useAppointmentStore.setState((prevState) => ({
                chartData: {
                  ...prevState.chartData!,
                  conditions: prevState.chartData?.conditions?.map((conditions) =>
                    conditions.code === updatedCondition.code && !conditions.resourceId ? updatedCondition : conditions
                  ),
                },
              }));
            }
          },
          onError: () => {
            useAppointmentStore.setState((prevState) => ({
              chartData: {
                ...prevState.chartData!,
                conditions: prevState.chartData?.conditions?.filter((condition) => condition.resourceId),
              },
            }));
            enqueueSnackbar('An error has occurred while adding medical condition. Please try again.', {
              variant: 'error',
            });
          },
        }
      );
    }
  };

  const handleSetup = (): void => {
    window.open('https://docs.oystehr.com/ottehr/setup/terminology/', '_blank');
  };

  return (
    <Card
      elevation={0}
      sx={{
        p: 3,
        backgroundColor: otherColors.formCardBg,
        borderRadius: 2,
        display: 'flex',
        flexDirection: 'column',
        gap: 2,
      }}
    >
      <Controller
        name="value"
        control={control}
        rules={{ required: true }}
        render={({ field: { value, onChange } }) => (
          <Autocomplete
            value={value || null}
            onChange={(_e, data) => {
              onChange((data || '') as any);
              handleSelectOption(data);
            }}
            getOptionLabel={(option) => (typeof option === 'string' ? option : `${option.code} ${option.display}`)}
            isOptionEqualToValue={(option, value) => value.code === option.code}
            fullWidth
            size="small"
            loading={isSearching}
            blurOnSelect
            disabled={isChartDataLoading || isUpdateLoading}
            options={icdSearchOptions}
            noOptionsText={
              debouncedSearchTerm && icdSearchOptions.length === 0
                ? 'Nothing found for this search criteria'
                : 'Start typing to load results'
            }
            filterOptions={(x) => x}
            renderInput={(params) => (
              <Box sx={{ display: 'flex', flexDirection: 'column', gap: 2 }}>
                <TextField
                  {...params}
                  onChange={(e) => debouncedHandleInputChange(e.target.value)}
                  data-testid={dataTestIds.telemedEhrFlow.hpiMedicalConditionsInput}
                  label="Medical condition"
                  placeholder="Search"
                  InputLabelProps={{ shrink: true }}
                  sx={{
                    '& .MuiInputLabel-root': {
                      fontWeight: 'bold',
                    },
                  }}
                />
                {nlmApiKeyMissing && <CompleteConfiguration handleSetup={handleSetup} />}
              </Box>
            )}
          />
        )}
      />
    </Card>
  );
};<|MERGE_RESOLUTION|>--- conflicted
+++ resolved
@@ -1,34 +1,29 @@
-import React, { FC, useMemo, useState } from 'react';
 import {
+  Autocomplete,
   Box,
+  Card,
+  CircularProgress,
   Divider,
   FormControlLabel,
   Switch,
+  TextField,
   Typography,
-  TextField,
   debounce,
-  CircularProgress,
-  Card,
-  Autocomplete,
 } from '@mui/material';
+import { otherColors } from '@theme/colors';
+import { enqueueSnackbar } from 'notistack';
+import { FC, useMemo, useState } from 'react';
 import { Controller, useForm } from 'react-hook-form';
-<<<<<<< HEAD
+import { CompleteConfiguration } from 'src/components/CompleteConfiguration';
 import { APIErrorCode, IcdSearchResponse, MedicalConditionDTO } from 'utils';
-import { otherColors } from '@theme/colors';
-=======
-import { IcdSearchResponse, MedicalConditionDTO } from 'utils';
-import { otherColors } from '@ehrTheme/colors';
->>>>>>> 4b734caf
+import { dataTestIds } from '../../../../../constants/data-test-ids';
+import { useFeatureFlags } from '../../../../../features/css-module/context/featureFlags';
+import { useChartData } from '../../../../../features/css-module/hooks/useChartData';
 import { getSelectors } from '../../../../../shared/store/getSelectors';
-import { useFeatureFlags } from '../../../../../features/css-module/context/featureFlags';
+import { DeleteIconButton } from '../../../../components';
 import { useGetAppointmentAccessibility } from '../../../../hooks';
 import { useAppointmentStore, useDeleteChartData, useGetIcd10Search, useSaveChartData } from '../../../../state';
 import { ProviderSideListSkeleton } from '../ProviderSideListSkeleton';
-import { DeleteIconButton } from '../../../../components';
-import { enqueueSnackbar } from 'notistack';
-import { useChartData } from '../../../../../features/css-module/hooks/useChartData';
-import { dataTestIds } from '../../../../../constants/data-test-ids';
-import { CompleteConfiguration } from 'src/components/CompleteConfiguration';
 
 export const MedicalConditionsProviderColumn: FC = () => {
   const { encounter, chartData } = getSelectors(useAppointmentStore, ['encounter', 'chartData']);
