--- conflicted
+++ resolved
@@ -118,18 +118,7 @@
 }
 
 export const ERxContainer: FC<ERxContainerProps> = ({ showHeader = true }) => {
-<<<<<<< HEAD
-  const { encounter, appointment, setPartialChartData, chartData, patient } = getSelectors(useAppointmentStore, [
-    'encounter',
-    'appointment',
-    'setPartialChartData',
-    'chartData',
-    'patient',
-  ]);
-
-=======
   const { appointment, patient } = useAppointmentData();
->>>>>>> c85800c9
   const appointmentStart = useMemo(() => formatDateToMDYWithTime(appointment?.start), [appointment?.start]);
   const { isAppointmentReadOnly: isReadOnly } = useGetAppointmentAccessibility();
   const { chartData } = useChartData();
