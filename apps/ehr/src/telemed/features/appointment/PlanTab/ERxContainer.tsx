import AddIcon from '@mui/icons-material/Add';
import { LoadingButton } from '@mui/lab';
import {
  CircularProgress,
  Paper,
  Table,
  TableBody,
  TableCell,
  TableContainer,
  TableHead,
  TableRow,
  Tooltip,
  Typography,
} from '@mui/material';
import { Stack } from '@mui/system';
import { Practitioner } from 'fhir/r4b';
import { enqueueSnackbar } from 'notistack';
import { FC, useState } from 'react';
import { ERX_MEDICATION_META_TAG_CODE, formatDateToMDYWithTime, RoleType } from 'utils';
import { RoundedButton } from '../../../../components/RoundedButton';
import { useChartData } from '../../../../features/css-module/hooks/useChartData';
import { useApiClients } from '../../../../hooks/useAppClients';
import useEvolveUser from '../../../../hooks/useEvolveUser';
import { getSelectors } from '../../../../shared/store/getSelectors';
import { PageTitle } from '../../../components/PageTitle';
import { useGetAppointmentAccessibility } from '../../../hooks';
import { useAppointmentStore } from '../../../state';
import { getAppointmentStatusChip } from '../../../utils';
import { ERX, ERXStatus } from '../ERX';

const getPractitionerName = (practitioner?: Practitioner): string | undefined => {
  if (!practitioner) {
    return;
  }
  const givenName = practitioner?.name?.[0]?.given?.at(0) ?? '';
  const familyName = practitioner?.name?.[0]?.family ?? '';
  return `${familyName}, ${givenName}`.trim();
};

const medicationStatusMapper = {
  loading: {
    background: {
      primary: '#B3E5FC',
    },
    color: {
      primary: '#01579B',
    },
  },
  active: {
    background: {
      primary: '#B3E5FC',
    },
    color: {
      primary: '#01579B',
    },
  },
  'on-hold': {
    background: {
      primary: '#D1C4E9',
    },
    color: {
      primary: '#311B92',
    },
  },
  cancelled: {
    background: {
      primary: '#FFFFFF',
    },
    color: {
      primary: '#616161',
    },
  },
  completed: {
    background: {
      primary: '#C8E6C9',
    },
    color: {
      primary: '#1B5E20',
    },
  },
  'entered-in-error': {
    background: {
      primary: '#FFE0B2',
    },
    color: {
      primary: '#E65100',
    },
  },
  stopped: {
    background: {
      primary: '#FFCCBC',
    },
    color: {
      primary: '#BF360C',
    },
  },
  draft: {
    background: {
      primary: '#FFFFFF',
    },
    color: {
      primary: '#616161',
    },
  },
  unknown: {
    background: {
      primary: '#FFFFFF',
    },
    color: {
      primary: '#616161',
    },
  },
};

interface ERxContainerProps {
  showHeader?: boolean;
}

export const ERxContainer: FC<ERxContainerProps> = ({ showHeader = true }) => {
  const { encounter, appointment, setPartialChartData, chartData, patient } = getSelectors(useAppointmentStore, [
    'encounter',
    'appointment',
    'setPartialChartData',
    'chartData',
    'patient',
  ]);
  const { isAppointmentReadOnly: isReadOnly } = useGetAppointmentAccessibility();

  const { isLoading, isFetching, refetch } = useChartData({
    encounterId: encounter.id || '',
    requestedFields: {
      prescribedMedications: {
        _include: 'MedicationRequest:requester',
        _tag: ERX_MEDICATION_META_TAG_CODE,
      },
    },
    refetchInterval: 10000,
    onSuccess: (data) => {
      console.log('data', data);
      const prescribedMedications = data.prescribedMedications;

      setPartialChartData({
        prescribedMedications,
        practitioners: (data.practitioners || []).reduce(
          (prev, curr) => {
            const index = prev.findIndex((practitioner) => practitioner.id === curr.id);
            if (index === -1) {
              prev.push(curr);
            } else {
              prev[index] = curr;
            }
            return prev;
          },
          chartData?.practitioners || []
        ),
      });
    },
  });

  const [isERXOpen, setIsERXOpen] = useState(false);
  const [erxStatus, setERXStatus] = useState(ERXStatus.INITIAL);
  const [openTooltip, setOpenTooltip] = useState(false);
  const [cancellationLoading, setCancellationLoading] = useState<string[]>([]);
  const { oystehr } = useApiClients();
  const user = useEvolveUser();

  const cancelPrescription = async (medRequestId: string, patientId: string): Promise<void> => {
    if (!oystehr) {
      enqueueSnackbar('An error occurred. Please try again.', { variant: 'error' });
      return;
    }
    setCancellationLoading((prevState) => [...prevState, medRequestId]);
    try {
      await oystehr.erx.cancelPrescription({ medicationRequestId: medRequestId, patientId });
    } catch (error) {
      enqueueSnackbar('An error occurred while cancelling prescription. Please try again.', { variant: 'error' });
      console.error(`Error cancelling prescription: ${error}`);
    } finally {
      await refetch();
      setCancellationLoading((prevState) => prevState.filter((item) => item !== medRequestId));
    }
  };

  const handleCloseTooltip = (): void => {
    setOpenTooltip(false);
  };

  const handleOpenTooltip = (): void => {
    setOpenTooltip(true);
  };

  // const handleSetup = (): void => {
  //   window.open('https://docs.oystehr.com/ottehr/setup/prescriptions/', '_blank');
  // };

  const onNewOrderClick = async (): Promise<void> => {
    // await oystehr?.erx.unenrollPractitioner({ practitionerId: user!.profileResource!.id! });
    setIsERXOpen(true);
  };

  return (
    <>
      <Stack gap={1}>
        <Stack direction="row" justifyContent="space-between">
          <Stack direction="row" gap={1} alignItems="center">
            {showHeader && <PageTitle label="eRX" showIntakeNotesButton={false} />}
            {(isLoading || isFetching || cancellationLoading.length > 0) && <CircularProgress size={16} />}
          </Stack>
          <Tooltip
            placement="top"
            title="You don't have the necessary role to access ERX. Please contact your administrator."
            open={openTooltip && !isReadOnly && !user?.hasRole([RoleType.Provider])}
            onClose={handleCloseTooltip}
            onOpen={handleOpenTooltip}
          >
            <Stack>
              {isERXOpen && erxStatus !== ERXStatus.LOADING ? (
                <RoundedButton
                  disabled={isReadOnly || !user?.hasRole([RoleType.Provider])}
                  variant="contained"
                  onClick={() => {
                    setIsERXOpen(false);
                  }}
                >
                  Close eRX
                </RoundedButton>
              ) : (
                <RoundedButton
                  disabled={isReadOnly || erxStatus === ERXStatus.LOADING || !user?.hasRole([RoleType.Provider])}
                  variant="contained"
                  onClick={() => onNewOrderClick()}
                  startIcon={erxStatus === ERXStatus.LOADING ? <CircularProgress size={16} /> : <AddIcon />}
                >
                  {erxStatus === ERXStatus.LOADING ? 'Loading eRx' : 'Open eRx'}
                </RoundedButton>
              )}
            </Stack>
          </Tooltip>
        </Stack>
<<<<<<< HEAD
        {!erxConfigData?.configured && !isErxConfigLoading && <CompleteConfiguration handleSetup={handleSetup} />}
=======
        {/* {!erxEnvVariable && <CompleteConfiguration handleSetup={handleSetup} />} */}
>>>>>>> 61236f75
        {isERXOpen && (
          <ERX
            onStatusChanged={(status) => {
              if (status === ERXStatus.ERROR) {
                setIsERXOpen(false);
              }
              setERXStatus(status);
            }}
            showDefaultAlert={true}
          />
        )}
        <div id="prescribe-dialog" style={{ flex: '1 0 auto', display: 'flex' }} />

        {chartData?.prescribedMedications && chartData.prescribedMedications.length > 0 && (
          <TableContainer component={Paper}>
            <Table>
              <TableHead
                sx={{
                  '& .MuiTableCell-head': {
                    fontWeight: 700,
                  },
                }}
              >
                <TableRow>
                  <TableCell>Medication</TableCell>
                  <TableCell>Patient instructions (SIG)</TableCell>
                  {/*<TableCell>Dx</TableCell>*/}
                  <TableCell>Visit</TableCell>
                  <TableCell>Provider</TableCell>
                  <TableCell>Order added</TableCell>
                  {/*<TableCell>Pharmacy</TableCell>*/}
                  <TableCell>Status</TableCell>
                  {!isReadOnly && <TableCell>Action</TableCell>}
                </TableRow>
              </TableHead>
              <TableBody>
                {chartData.prescribedMedications.map((row) => (
                  <TableRow key={row.resourceId}>
                    <TableCell>{row.name}</TableCell>
                    <TableCell>{row.instructions}</TableCell>
                    {/*<TableCell>Dx</TableCell>*/}
                    <TableCell>
                      {formatDateToMDYWithTime(appointment?.start)
                        ?.split(' at ')
                        ?.map((item) => (
                          <Typography variant="body2" key={item}>
                            {item}
                          </Typography>
                        ))}
                    </TableCell>
                    <TableCell>
                      {getPractitionerName(
                        chartData.practitioners?.find((practitioner) => practitioner.id === row.provider)
                      )}
                    </TableCell>
                    <TableCell>
                      {formatDateToMDYWithTime(row.added)
                        ?.split(' at ')
                        ?.map((item) => (
                          <Typography variant="body2" key={item}>
                            {item}
                          </Typography>
                        ))}
                    </TableCell>
                    {/*<TableCell>Pharmacy</TableCell>*/}
                    <TableCell>{getAppointmentStatusChip(row.status, medicationStatusMapper)}</TableCell>
                    {!isReadOnly && patient?.id && (
                      <TableCell>
                        <LoadingButton
                          loading={cancellationLoading.includes(row.resourceId!)}
                          variant="text"
                          color="error"
                          onClick={() => cancelPrescription(row.resourceId!, patient.id!)}
                          disabled={
                            row.status === 'loading' ||
                            row.status === 'completed' ||
                            row.status === 'cancelled' ||
                            cancellationLoading.includes(row.resourceId!)
                          }
                        >
                          Cancel
                        </LoadingButton>
                      </TableCell>
                    )}
                  </TableRow>
                ))}
              </TableBody>
            </Table>
          </TableContainer>
        )}
      </Stack>
    </>
  );
};<|MERGE_RESOLUTION|>--- conflicted
+++ resolved
@@ -16,6 +16,7 @@
 import { Practitioner } from 'fhir/r4b';
 import { enqueueSnackbar } from 'notistack';
 import { FC, useState } from 'react';
+import { CompleteConfiguration } from 'src/components/CompleteConfiguration';
 import { ERX_MEDICATION_META_TAG_CODE, formatDateToMDYWithTime, RoleType } from 'utils';
 import { RoundedButton } from '../../../../components/RoundedButton';
 import { useChartData } from '../../../../features/css-module/hooks/useChartData';
@@ -237,11 +238,7 @@
             </Stack>
           </Tooltip>
         </Stack>
-<<<<<<< HEAD
         {!erxConfigData?.configured && !isErxConfigLoading && <CompleteConfiguration handleSetup={handleSetup} />}
-=======
-        {/* {!erxEnvVariable && <CompleteConfiguration handleSetup={handleSetup} />} */}
->>>>>>> 61236f75
         {isERXOpen && (
           <ERX
             onStatusChanged={(status) => {
