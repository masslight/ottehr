import FaxOutlinedIcon from '@mui/icons-material/FaxOutlined';
import { Box, FormControl, FormHelperText, InputLabel, OutlinedInput, Tooltip, Typography } from '@mui/material';
import { Appointment, Encounter } from 'fhir/r4b';
import { enqueueSnackbar } from 'notistack';
import { phone } from 'phone';
import { FC, useMemo, useState } from 'react';
import InputMask from 'src/components/InputMask';
import { getVisitStatus, isPhoneNumberValid, TelemedAppointmentStatusEnum } from 'utils';
import { RoundedButton } from '../../../../components/RoundedButton';
import { dataTestIds } from '../../../../constants/data-test-ids';
import { ConfirmationDialog } from '../../../components';
import { useGetAppointmentAccessibility } from '../../../hooks';
import { useOystehrAPIClient } from '../../../hooks/useOystehrAPIClient';

interface SendFaxButtonProps {
  appointment?: Appointment;
  encounter?: Encounter;
  css: boolean;
}

export const SendFaxButton: FC<SendFaxButtonProps> = ({ appointment, encounter, css }: SendFaxButtonProps) => {
  const apiClient = useOystehrAPIClient();
  const [openTooltip, setOpenTooltip] = useState(false);

  const inPersonStatus = useMemo(
    () => appointment && encounter && getVisitStatus(appointment, encounter),
    [appointment, encounter]
  );
  const appointmentAccessibility = useGetAppointmentAccessibility();

  const [faxNumber, setFaxNumber] = useState('');
  const [faxError, setFaxError] = useState(false);

  const errorMessage = useMemo(() => {
    if (
      (css && inPersonStatus && !['intake', 'completed'].includes(inPersonStatus)) ||
      appointmentAccessibility.status !== TelemedAppointmentStatusEnum.complete
    ) {
      return "Once the visit note has been signed, you will have the option to fax a copy to the patient's Primary Care Physician.";
    }
    return null;
  }, [css, inPersonStatus, appointmentAccessibility.status]);

  const handleSendFax = async (): Promise<void> => {
    if (faxError) {
      enqueueSnackbar('Please enter a valid fax number.', { variant: 'error' });
      return;
    }

    if (!apiClient || !appointment?.id) {
      throw new Error('api client not defined or appointment ID is missing');
    }

    try {
      await apiClient.sendFax({
        appointmentId: appointment.id,
        faxNumber,
      });
      enqueueSnackbar('Fax sent.', { variant: 'success' });
    } catch (error: any) {
      console.error('Error sending fax:', error);
      enqueueSnackbar('Error sending fax.', { variant: 'error' });
    }
  };

  return (
    <Box sx={{ display: 'flex', justifyContent: 'end' }}>
      <Tooltip
        placement="top"
        open={openTooltip && errorMessage !== null}
        onClose={() => setOpenTooltip(false)}
        onOpen={() => setOpenTooltip(true)}
        title={<Typography>{errorMessage !== null && errorMessage}</Typography>}
      >
        <Box>
          <ConfirmationDialog
            title="Send Fax"
            description={
              <FormControl variant="outlined" fullWidth error={faxError} sx={{ mt: 2, mb: -2 }}>
                <InputLabel shrink required htmlFor="fax-number">
                  Fax number
                </InputLabel>
                <OutlinedInput
                  id="fax-number"
                  label="Fax number"
                  notched
                  required
                  type="tel"
                  placeholder="(XXX) XXX-XXXX"
                  value={faxNumber}
                  inputMode="numeric"
                  inputComponent={InputMask as any}
                  inputProps={{
                    mask: '(000) 000-0000',
                  }}
                  onChange={(e) => {
                    const number = e.target.value.replace(/\D/g, '');
                    setFaxNumber(number);
<<<<<<< HEAD
                    if (isPhoneNumberValid(number)) {
                      setFaxError(false);
                    } else {
                      setFaxError(true);
                    }
=======
                    isPhoneNumberValid(number) && phone(number).isValid ? setFaxError(false) : setFaxError(true);
>>>>>>> 5c7b26fa
                  }}
                />
                <FormHelperText error sx={{ visibility: faxError ? 'visible' : 'hidden' }}>
                  Fax number must be 10 digits in the format (xxx) xxx-xxxx and a valid number
                </FormHelperText>
              </FormControl>
            }
            response={handleSendFax}
            actionButtons={{
              proceed: {
                text: 'Send',
                disabled: faxNumber === '' || faxError,
              },
              back: { text: 'Cancel' },
              reverse: true,
            }}
          >
            {(showDialog) => (
              <RoundedButton
                disabled={errorMessage !== null}
                variant="outlined"
                onClick={showDialog}
                startIcon={<FaxOutlinedIcon color="inherit" />}
                data-testid={dataTestIds.progressNotePage.sendFaxButton}
              >
                Send Fax
              </RoundedButton>
            )}
          </ConfirmationDialog>
        </Box>
      </Tooltip>
    </Box>
  );
};<|MERGE_RESOLUTION|>--- conflicted
+++ resolved
@@ -96,15 +96,11 @@
                   onChange={(e) => {
                     const number = e.target.value.replace(/\D/g, '');
                     setFaxNumber(number);
-<<<<<<< HEAD
-                    if (isPhoneNumberValid(number)) {
+                    if (isPhoneNumberValid(number) && phone(number).isValid) {
                       setFaxError(false);
                     } else {
                       setFaxError(true);
                     }
-=======
-                    isPhoneNumberValid(number) && phone(number).isValid ? setFaxError(false) : setFaxError(true);
->>>>>>> 5c7b26fa
                   }}
                 />
                 <FormHelperText error sx={{ visibility: faxError ? 'visible' : 'hidden' }}>
