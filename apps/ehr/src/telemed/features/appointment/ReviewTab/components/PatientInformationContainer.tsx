--- conflicted
+++ resolved
@@ -7,14 +7,8 @@
 import { VisitNoteItem } from './VisitNoteItem';
 
 export const PatientInformationContainer: FC = () => {
-<<<<<<< HEAD
-  const { patient, questionnaireResponse } = getSelectors(useAppointmentStore, ['patient', 'questionnaireResponse']);
-
+  const { patient, questionnaireResponse } = useAppointmentData();
   const patientName = getPatientName(patient?.name).fullDisplayName;
-=======
-  const { patient, questionnaireResponse } = useAppointmentData();
-  const patientName = getPatientName(patient?.name).lastFirstMiddleName;
->>>>>>> 27c7578d
   const dob = patient?.birthDate && DateTime.fromFormat(patient.birthDate, 'yyyy-MM-dd').toFormat('MM/dd/yyyy');
   const phone = getQuestionnaireResponseByLinkId('guardian-number', questionnaireResponse)?.answer?.[0]?.valueString;
 
