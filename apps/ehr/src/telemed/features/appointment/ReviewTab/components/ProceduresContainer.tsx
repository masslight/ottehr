--- conflicted
+++ resolved
@@ -1,13 +1,8 @@
 import { Box, Stack, Typography, useTheme } from '@mui/material';
 import { DateTime } from 'luxon';
 import { FC, ReactElement } from 'react';
-<<<<<<< HEAD
 import { dataTestIds } from 'src/constants/data-test-ids';
-import { getSelectors } from '../../../../../shared/store/getSelectors';
-import { useAppointmentStore } from '../../../../state';
-=======
 import { useChartData } from '../../../../state';
->>>>>>> 56c5cd45
 
 export const ProceduresContainer: FC = () => {
   const { chartData } = useChartData();
