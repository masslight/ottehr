--- conflicted
+++ resolved
@@ -10,12 +10,7 @@
   getQuestionnaireResponseByLinkId,
   mdyStringFromISOString,
 } from 'utils';
-<<<<<<< HEAD
-import { getSelectors } from '../../../../shared/store/getSelectors';
-import { useAppointmentStore, useGetDocumentReferences } from '../../../state';
-=======
 import { useAppointmentData, useGetDocumentReferences } from '../../../state';
->>>>>>> c85800c9
 import { InformationCard } from './InformationCard';
 const PdfButton = ({ pdfUrl }: { pdfUrl?: string }): ReactElement => {
   return (
