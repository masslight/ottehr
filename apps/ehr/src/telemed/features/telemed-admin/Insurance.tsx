--- conflicted
+++ resolved
@@ -27,13 +27,9 @@
 import { Link } from 'react-router-dom';
 import { BooleanStateChip } from '../..';
 import { INSURANCES_URL } from '../../../App';
-<<<<<<< HEAD
-import { otherColors } from '@theme/colors';
-=======
 import { INSURANCE_ROWS_PER_PAGE } from '../../../constants';
 import { dataTestIds } from '../../../constants/data-test-ids';
-import { otherColors } from '../../../CustomThemeProvider';
->>>>>>> 4073778e
+import { otherColors } from '@theme/colors';
 import { useInsurancesQuery } from './telemed-admin.queries';
 
 enum IsActiveStatus {
