import ChatOutlineIcon from '@mui/icons-material/ChatOutlined';
import { LoadingButton } from '@mui/lab';
import {
  Badge,
  Box,
  IconButton,
  Skeleton,
  TableCell,
  TableRow,
  Tooltip,
  Typography,
  alpha,
  useTheme,
} from '@mui/material';
import { FC, ReactElement, useMemo, useState } from 'react';
import { useNavigate } from 'react-router-dom';
import { TelemedAppointmentInformation, TelemedAppointmentStatusEnum, calculatePatientAge } from 'utils';
import ChatModal from '../../../features/chat/ChatModal';
import { formatDateUsingSlashes } from '../../../helpers/formatDateTime';
import { AppointmentStatusChip, StatusHistory } from '../../components';
import { quickTexts } from '../../utils';
import { TrackingBoardTableButton } from './TrackingBoardTableButton';
<<<<<<< HEAD
import { otherColors } from '@theme/colors';
=======
import { dataTestIds } from '../../../constants/data-test-ids';
>>>>>>> 735d3d1f

interface AppointmentTableProps {
  appointment: TelemedAppointmentInformation;
  showProvider: boolean;
  next?: boolean;
}

export function TrackingBoardTableRow({ appointment, showProvider, next }: AppointmentTableProps): ReactElement {
  const theme = useTheme();
  const navigate = useNavigate();
  const [chatModalOpen, setChatModalOpen] = useState<boolean>(false);
  const [hasUnread, setHasUnread] = useState<boolean>(appointment?.smsModel?.hasUnreadMessages || false);

  const patientName =
    [appointment?.patient?.lastName, appointment?.patient?.firstName].filter(Boolean).join(', ') || 'Unknown';

  const practitionerFamilyName = appointment?.practitioner?.name?.at(0)?.family;
  const displayedPractitionerName = practitionerFamilyName ? `Dr. ${practitionerFamilyName}` : '';

  const showChatIcon = appointment?.smsModel !== undefined;

  const patientInfo = useMemo((): React.ReactNode => {
    const dob = formatDateUsingSlashes(appointment?.patient?.dateOfBirth);
    const age = calculatePatientAge(appointment?.patient?.dateOfBirth);
    const sex = appointment?.patient?.sex?.replace?.(/^[a-z]/i, (str) => str.toUpperCase());
    const dobAge = dob && age && `DOB: ${dob} (${age})`;

    const parsedAnswers: { phone?: string; language?: string } = {};
    const isParentGuardian =
      appointment?.paperwork?.item?.find((item) => item.linkId === 'patient-filling-out-as')?.answer?.[0]
        .valueString === 'Parent/Guardian';
    const { phone, language } =
      appointment?.paperwork?.item?.reduce?.((acc, val) => {
        if (!val?.linkId || typeof val?.answer?.[0]?.valueString !== 'string') {
          return acc;
        }
        const { linkId } = val;
        const answer = val.answer?.[0]?.valueString;
        if (isParentGuardian && linkId === 'guardian-number') {
          acc.phone = answer as string;
        } else if (linkId === 'patient-number') {
          acc.phone = answer as string;
        }
        if (linkId === 'preferred-language' && (answer as string)?.toLowerCase?.() === 'spanish') {
          acc.language = 'Español';
        }
        return acc;
      }, parsedAnswers) ?? parsedAnswers;

    const baseInfo = [sex, dobAge, phone].filter(Boolean).join(' | ');

    return (
      <>
        <Typography variant="subtitle2" sx={{ fontSize: '16px' }}>
          {patientName}
        </Typography>
        <Typography variant="body2" sx={{ color: theme.palette.text.secondary }}>
          {baseInfo}
        </Typography>
        {language && (
          <Typography variant="body2" sx={{ color: theme.palette.text.secondary }}>
            {language}
          </Typography>
        )}
      </>
    );
  }, [
    appointment?.paperwork?.item,
    appointment?.patient?.dateOfBirth,
    appointment?.patient?.sex,
    theme.palette.text.secondary,
    patientName,
  ]);

  const reasonForVisit = appointment?.reasonForVisit;

  const goToAppointment = (): void => {
    navigate(`/telemed/appointments/${appointment.id}`);
  };

  return (
    <TableRow
      data-testid={dataTestIds.telemedEhrFlow.trackingBoardTableRow(appointment.id)}
      sx={{
        '&:last-child td, &:last-child th': { border: 0 },
        '&:hover': {
          backgroundColor: otherColors.apptHover,
        },
        position: 'relative',
        ...(next && { boxShadow: `inset 0 0 0 1px ${otherColors.orange800}` }),
      }}
    >
      <TableCell sx={{ verticalAlign: 'top', cursor: 'pointer' }} onClick={goToAppointment}>
        {next && (
          <Box
            sx={{
              backgroundColor: otherColors.orange800,
              position: 'absolute',
              width: '14px',
              bottom: 0,
              left: '-14px',
              height: '100%',
              borderTopLeftRadius: '10px',
              borderBottomLeftRadius: '10px',
              display: 'flex',
              alignItems: 'center',
              justifyContent: 'center',
            }}
          >
            <Typography
              variant="subtitle2"
              fontSize={10}
              sx={{
                writingMode: 'vertical-lr',
                transform: 'scale(-1)',
                color: theme.palette.common.white,
              }}
            >
              NEXT
            </Typography>
          </Box>
        )}
        <AppointmentStatusChip status={appointment.telemedStatus} />
        {appointment.telemedStatus == TelemedAppointmentStatusEnum.cancelled ? (
          <Tooltip title={appointment.cancellationReason}>
            <Typography
              variant="body2"
              sx={{
                color: theme.palette.text.primary,
                textOverflow: 'ellipsis',
                width: '80px',
                whiteSpace: 'nowrap',
                overflow: 'hidden',
                pt: '6px',
              }}
            >
              {appointment.cancellationReason}
            </Typography>
          </Tooltip>
        ) : (
          <></>
        )}
        <Tooltip title={appointment.id}>
          <Typography
            variant="body2"
            sx={{
              color: theme.palette.text.secondary,
              textOverflow: 'ellipsis',
              width: '80px',
              whiteSpace: 'nowrap',
              overflow: 'hidden',
              pt: '6px',
            }}
          >
            ID: {appointment.id}
          </Typography>
        </Tooltip>
      </TableCell>
      <TableCell sx={{ verticalAlign: 'top' }}>
        <StatusHistory history={appointment.telemedStatusHistory} currentStatus={appointment.telemedStatus} />
      </TableCell>
      <TableCell sx={{ verticalAlign: 'top' }}>
        <Typography>{appointment.group?.join(', ')}</Typography>
      </TableCell>
      <TableCell sx={{ verticalAlign: 'top', cursor: 'pointer' }} onClick={goToAppointment}>
        {patientInfo}
      </TableCell>
      <TableCell sx={{ verticalAlign: 'top', cursor: 'pointer' }} onClick={goToAppointment}>
        <Typography sx={{ fontSize: '16px' }}>{appointment.location.state}</Typography>
      </TableCell>
      <TableCell sx={{ verticalAlign: 'top', cursor: 'pointer' }} onClick={goToAppointment}>
        <Tooltip title={reasonForVisit}>
          <Typography
            variant="body2"
            sx={{
              fontSize: '16px',
              textOverflow: 'ellipsis',
              width: '160px',
              whiteSpace: 'nowrap',
              overflow: 'hidden',
            }}
          >
            {reasonForVisit}
          </Typography>
        </Tooltip>
      </TableCell>
      {showProvider && (
        <TableCell sx={{ verticalAlign: 'top' }}>
          <Box>{displayedPractitionerName}</Box>
        </TableCell>
      )}
      <TableCell sx={{ verticalAlign: 'top' }}>
        {showChatIcon && (
          <IconButton
            color="primary"
            sx={{
              backgroundColor: theme.palette.primary.main,
              width: '36px',
              height: '36px',
              borderRadius: '100%',
              display: 'flex',
              justifyContent: 'center',
              alignItems: 'center',
              '&:hover': {
                backgroundColor: theme.palette.primary.dark,
              },
            }}
            onClick={(_event) => {
              setChatModalOpen(true);
            }}
            aria-label={hasUnread ? 'unread messages chat icon' : 'chat icon, no unread messages'}
          >
            {/* todo reduce code duplication */}
            {hasUnread ? (
              <Badge
                variant="dot"
                color="warning"
                sx={{
                  '& .MuiBadge-badge': {
                    width: '14px',
                    height: '14px',
                    borderRadius: '10px',
                    border: '2px solid white',
                    top: '-4px',
                    right: '-4px',
                  },
                }}
              >
                <ChatOutlineIcon
                  sx={{
                    color: theme.palette.primary.contrastText,
                    height: '20px',
                    width: '20px',
                  }}
                ></ChatOutlineIcon>
              </Badge>
            ) : (
              <ChatOutlineIcon
                sx={{
                  color: theme.palette.primary.contrastText,
                  height: '20px',
                  width: '20px',
                }}
              ></ChatOutlineIcon>
            )}
          </IconButton>
        )}
      </TableCell>
      <TableCell sx={{ verticalAlign: 'top' }}>
        <TrackingBoardTableButton appointment={appointment} />
      </TableCell>
      {chatModalOpen && (
        <ChatModal
          appointment={appointment}
          onClose={() => setChatModalOpen(false)}
          onMarkAllRead={() => setHasUnread(false)}
          quickTexts={quickTexts}
        />
      )}
    </TableRow>
  );
}

const SKELETON_ROWS_COUNT = 3;

export const TrackingBoardTableRowSkeleton: FC<{
  showProvider: boolean;
  isState: boolean;
  columnsCount: number;
}> = ({ showProvider, isState, columnsCount }) => {
  const theme = useTheme();

  return (
    <>
      {!isState && (
        <TableRow>
          <TableCell sx={{ backgroundColor: alpha(theme.palette.secondary.main, 0.08) }} colSpan={columnsCount}>
            <Box sx={{ display: 'flex', alignItems: 'center' }}>
              <Skeleton>
                <Typography variant="subtitle2" sx={{ fontSize: '14px' }}>
                  ST - State name
                </Typography>
              </Skeleton>
            </Box>
          </TableCell>
        </TableRow>
      )}
      {[...Array(SKELETON_ROWS_COUNT)].map((_row, index) => (
        <TableRow key={index} sx={{}}>
          <TableCell>
            <Skeleton variant="rounded">
              <AppointmentStatusChip status={TelemedAppointmentStatusEnum.ready} />
            </Skeleton>
            <Skeleton width="100%">
              <Typography
                variant="body2"
                sx={{
                  pt: '6px',
                }}
              >
                ID: some ID
              </Typography>
            </Skeleton>
          </TableCell>
          <TableCell sx={{ verticalAlign: 'top' }}>
            <Skeleton width="100%">
              <Typography>time</Typography>
            </Skeleton>
          </TableCell>
          <TableCell sx={{ verticalAlign: 'top' }}>
            <Skeleton width="100%">
              <Typography>Group</Typography>
            </Skeleton>
          </TableCell>
          <TableCell sx={{ verticalAlign: 'top' }}>
            <Skeleton>
              <Typography variant="subtitle2" sx={{ fontSize: '16px' }}>
                Patient name
              </Typography>
            </Skeleton>
            <Skeleton width="100%">
              <Typography variant="body2">Lots of patient info</Typography>
            </Skeleton>
          </TableCell>
          <TableCell sx={{ verticalAlign: 'top' }}>
            <Skeleton>
              <Typography sx={{ fontSize: '16px' }}>ST</Typography>
            </Skeleton>
          </TableCell>
          <TableCell sx={{ verticalAlign: 'top' }}>
            <Skeleton width="100%">
              <Typography sx={{ fontSize: '16px' }}>Reason for visit</Typography>
            </Skeleton>
          </TableCell>
          {showProvider && (
            <TableCell sx={{ verticalAlign: 'top' }}>
              <Skeleton width="100%">
                <Typography>Dr. Name</Typography>
              </Skeleton>
            </TableCell>
          )}
          <TableCell sx={{ verticalAlign: 'top' }}>
            <Skeleton variant="circular">
              <IconButton
                sx={{
                  width: '36px',
                  height: '36px',
                }}
              />
            </Skeleton>
          </TableCell>
          <TableCell sx={{ verticalAlign: 'top' }}>
            <Skeleton variant="rounded">
              <LoadingButton
                variant="contained"
                sx={{
                  fontSize: '15px',
                  fontWeight: 500,
                }}
              >
                text
              </LoadingButton>
            </Skeleton>
          </TableCell>
        </TableRow>
      ))}
    </>
  );
};<|MERGE_RESOLUTION|>--- conflicted
+++ resolved
@@ -20,11 +20,8 @@
 import { AppointmentStatusChip, StatusHistory } from '../../components';
 import { quickTexts } from '../../utils';
 import { TrackingBoardTableButton } from './TrackingBoardTableButton';
-<<<<<<< HEAD
 import { otherColors } from '@theme/colors';
-=======
 import { dataTestIds } from '../../../constants/data-test-ids';
->>>>>>> 735d3d1f
 
 interface AppointmentTableProps {
   appointment: TelemedAppointmentInformation;
