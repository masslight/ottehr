import ChatOutlineIcon from '@mui/icons-material/ChatOutlined';
import { LoadingButton } from '@mui/lab';
import {
  Badge,
  Box,
  IconButton,
  Skeleton,
  TableCell,
  TableRow,
  Tooltip,
  Typography,
  alpha,
  capitalize,
  useTheme,
} from '@mui/material';
import { DateTime } from 'luxon';
import { FC, ReactElement, useMemo, useState } from 'react';
import { useNavigate } from 'react-router-dom';
<<<<<<< HEAD
import { TelemedAppointmentInformation, TelemedAppointmentStatusEnum, calculatePatientAge } from 'utils';
=======
import { TelemedAppointmentInformation, TelemedAppointmentStatusEnum, calculatePatientAge, getTimezone } from 'utils';
import { dataTestIds } from '../../../constants/data-test-ids';
import { otherColors } from '../../../CustomThemeProvider';
>>>>>>> bf32f035
import ChatModal from '../../../features/chat/ChatModal';
import { formatDateUsingSlashes } from '../../../helpers/formatDateTime';
import { AppointmentStatusChip, StatusHistory } from '../../components';
import { quickTexts } from '../../utils';
import { TrackingBoardTableButton } from './TrackingBoardTableButton';
<<<<<<< HEAD
import { otherColors } from '@theme/colors';
import { dataTestIds } from '../../../constants/data-test-ids';
=======
>>>>>>> bf32f035

interface AppointmentTableProps {
  appointment: TelemedAppointmentInformation;
  showProvider: boolean;
  next?: boolean;
}

export function TrackingBoardTableRow({ appointment, showProvider, next }: AppointmentTableProps): ReactElement {
  const theme = useTheme();
  const navigate = useNavigate();
  const [chatModalOpen, setChatModalOpen] = useState<boolean>(false);
  const [hasUnread, setHasUnread] = useState<boolean>(appointment?.smsModel?.hasUnreadMessages || false);

  const patientName =
    [appointment?.patient?.lastName, appointment?.patient?.firstName].filter(Boolean).join(', ') || 'Unknown';

  const practitionerFamilyName = appointment?.practitioner?.name?.at(0)?.family;
  const displayedPractitionerName = practitionerFamilyName ? `Dr. ${practitionerFamilyName}` : '';

  const showChatIcon = appointment?.smsModel !== undefined;

  const patientInfo = useMemo((): React.ReactNode => {
    const dob = formatDateUsingSlashes(appointment?.patient?.dateOfBirth);
    const age = calculatePatientAge(appointment?.patient?.dateOfBirth);
    const sex = appointment?.patient?.sex?.replace?.(/^[a-z]/i, (str) => str.toUpperCase());
    const dobAge = dob && age && `DOB: ${dob} (${age})`;

    const parsedAnswers: { phone?: string; language?: string } = {};
    const isParentGuardian =
      appointment?.paperwork?.item?.find((item) => item.linkId === 'patient-filling-out-as')?.answer?.[0]
        .valueString === 'Parent/Guardian';
    const { phone, language } =
      appointment?.paperwork?.item?.reduce?.((acc, val) => {
        if (!val?.linkId || typeof val?.answer?.[0]?.valueString !== 'string') {
          return acc;
        }
        const { linkId } = val;
        const answer = val.answer?.[0]?.valueString;
        if (isParentGuardian && linkId === 'guardian-number') {
          acc.phone = answer as string;
        } else if (linkId === 'patient-number') {
          acc.phone = answer as string;
        }
        if (linkId === 'preferred-language' && (answer as string)?.toLowerCase?.() === 'spanish') {
          acc.language = 'Español';
        }
        return acc;
      }, parsedAnswers) ?? parsedAnswers;

    const baseInfo = [sex, dobAge, phone].filter(Boolean).join(' | ');

    return (
      <>
        <Typography variant="subtitle2" sx={{ fontSize: '16px' }}>
          {patientName}
        </Typography>
        <Typography variant="body2" sx={{ color: theme.palette.text.secondary }}>
          {baseInfo}
        </Typography>
        {language && (
          <Typography variant="body2" sx={{ color: theme.palette.text.secondary }}>
            {language}
          </Typography>
        )}
      </>
    );
  }, [
    appointment?.paperwork?.item,
    appointment?.patient?.dateOfBirth,
    appointment?.patient?.sex,
    theme.palette.text.secondary,
    patientName,
  ]);

  const reasonForVisit = appointment?.reasonForVisit;

  const goToAppointment = (): void => {
    navigate(`/telemed/appointments/${appointment.id}`);
  };

  let start;
  if (appointment.start) {
    let timezone = 'America/New_York';
    try {
      timezone = getTimezone(appointment.locationVirtual);
    } catch (error) {
      console.error('Error getting timezone for appointment', appointment.id, error);
    }
    const dateTime = DateTime.fromISO(appointment.start).setZone(timezone);
    start = dateTime.toFormat('h:mm a');
  }

  return (
    <TableRow
      data-testid={dataTestIds.telemedEhrFlow.trackingBoardTableRow(appointment.id)}
      data-location-group={appointment.locationVirtual.state}
      sx={{
        '&:last-child td, &:last-child th': { border: 0 },
        '&:hover': {
          backgroundColor: otherColors.apptHover,
        },
        position: 'relative',
        ...(next && { boxShadow: `inset 0 0 0 1px ${otherColors.orange800}` }),
      }}
    >
      <TableCell sx={{ verticalAlign: 'middle', cursor: 'pointer' }} onClick={goToAppointment}>
        {next && (
          <Box
            sx={{
              backgroundColor: otherColors.orange800,
              position: 'absolute',
              width: '14px',
              bottom: 0,
              left: '-14px',
              height: '100%',
              borderTopLeftRadius: '10px',
              borderBottomLeftRadius: '10px',
              display: 'flex',
              alignItems: 'center',
              justifyContent: 'center',
            }}
          >
            <Typography
              variant="subtitle2"
              fontSize={10}
              sx={{
                writingMode: 'vertical-lr',
                transform: 'scale(-1)',
                color: theme.palette.common.white,
              }}
            >
              NEXT
            </Typography>
          </Box>
        )}
        <Typography variant="body1">{capitalize?.((appointment.appointmentType || '').toString())}</Typography>
        <Typography variant="body1">
          <strong>{start}</strong>
        </Typography>
        <AppointmentStatusChip status={appointment.telemedStatus} />
        {appointment.telemedStatus == TelemedAppointmentStatusEnum.cancelled ? (
          <Tooltip title={appointment.cancellationReason}>
            <Typography
              variant="body2"
              sx={{
                color: theme.palette.text.primary,
                textOverflow: 'ellipsis',
                width: '80px',
                whiteSpace: 'nowrap',
                overflow: 'hidden',
                pt: '6px',
              }}
            >
              {appointment.cancellationReason}
            </Typography>
          </Tooltip>
        ) : (
          <></>
        )}
        <Tooltip title={appointment.id}>
          <Typography
            variant="body2"
            sx={{
              color: theme.palette.text.secondary,
              textOverflow: 'ellipsis',
              width: '80px',
              whiteSpace: 'nowrap',
              overflow: 'hidden',
              pt: '6px',
            }}
          >
            ID: {appointment.id}
          </Typography>
        </Tooltip>
      </TableCell>
      <TableCell sx={{ verticalAlign: 'middle' }}>
        <StatusHistory history={appointment.telemedStatusHistory} currentStatus={appointment.telemedStatus} />
      </TableCell>
      <TableCell sx={{ verticalAlign: 'middle', cursor: 'pointer' }} onClick={goToAppointment}>
        {patientInfo}
        <Tooltip title={reasonForVisit}>
          <Typography
            variant="body2"
            sx={{
              fontSize: '16px',
              textOverflow: 'ellipsis',
              width: '160px',
              whiteSpace: 'nowrap',
              overflow: 'hidden',
            }}
          >
            {reasonForVisit}
          </Typography>
        </Tooltip>
      </TableCell>
      <TableCell sx={{ verticalAlign: 'middle', cursor: 'pointer' }} onClick={goToAppointment}>
        <Typography sx={{ fontSize: '16px' }}>{appointment.locationVirtual.state}</Typography>
      </TableCell>
      {showProvider && (
        <TableCell sx={{ verticalAlign: 'middle' }}>
          <Box>{displayedPractitionerName}</Box>
        </TableCell>
      )}
      <TableCell sx={{ verticalAlign: 'middle' }}>
        <Typography>{appointment.group?.join(', ')}</Typography>
      </TableCell>
      <TableCell sx={{ verticalAlign: 'middle' }}>
        {showChatIcon && (
          <IconButton
            color="primary"
            sx={{
              backgroundColor: theme.palette.primary.main,
              width: '36px',
              height: '36px',
              borderRadius: '100%',
              display: 'flex',
              justifyContent: 'center',
              alignItems: 'center',
              '&:hover': {
                backgroundColor: theme.palette.primary.dark,
              },
            }}
            onClick={(_event) => {
              setChatModalOpen(true);
            }}
            aria-label={hasUnread ? 'unread messages chat icon' : 'chat icon, no unread messages'}
            data-testid={dataTestIds.telemedEhrFlow.trackingBoardChatButton(appointment.id)}
          >
            {/* todo reduce code duplication */}
            {hasUnread ? (
              <Badge
                variant="dot"
                color="warning"
                sx={{
                  '& .MuiBadge-badge': {
                    width: '14px',
                    height: '14px',
                    borderRadius: '10px',
                    border: '2px solid white',
                    top: '-4px',
                    right: '-4px',
                  },
                }}
              >
                <ChatOutlineIcon
                  sx={{
                    color: theme.palette.primary.contrastText,
                    height: '20px',
                    width: '20px',
                  }}
                ></ChatOutlineIcon>
              </Badge>
            ) : (
              <ChatOutlineIcon
                sx={{
                  color: theme.palette.primary.contrastText,
                  height: '20px',
                  width: '20px',
                }}
              ></ChatOutlineIcon>
            )}
          </IconButton>
        )}
      </TableCell>
      <TableCell sx={{ verticalAlign: 'middle' }}>
        <TrackingBoardTableButton appointment={appointment} />
      </TableCell>
      {chatModalOpen && (
        <ChatModal
          appointment={appointment}
          onClose={() => setChatModalOpen(false)}
          onMarkAllRead={() => setHasUnread(false)}
          quickTexts={quickTexts}
        />
      )}
    </TableRow>
  );
}

const SKELETON_ROWS_COUNT = 3;

export const TrackingBoardTableRowSkeleton: FC<{
  showProvider: boolean;
  isState: boolean;
  columnsCount: number;
}> = ({ showProvider, isState, columnsCount }) => {
  const theme = useTheme();

  return (
    <>
      {!isState && (
        <TableRow>
          <TableCell sx={{ backgroundColor: alpha(theme.palette.secondary.main, 0.08) }} colSpan={columnsCount}>
            <Box sx={{ display: 'flex', alignItems: 'center' }}>
              <Skeleton>
                <Typography variant="subtitle2" sx={{ fontSize: '14px' }}>
                  ST - State name
                </Typography>
              </Skeleton>
            </Box>
          </TableCell>
        </TableRow>
      )}
      {[...Array(SKELETON_ROWS_COUNT)].map((_row, index) => (
        <TableRow key={index} sx={{}}>
          <TableCell>
            <Skeleton variant="rounded">
              <AppointmentStatusChip status={TelemedAppointmentStatusEnum.ready} />
            </Skeleton>
            <Skeleton width="100%">
              <Typography
                variant="body2"
                sx={{
                  pt: '6px',
                }}
              >
                ID: some ID
              </Typography>
            </Skeleton>
          </TableCell>
          <TableCell sx={{ verticalAlign: 'top' }}>
            <Skeleton width="100%">
              <Typography>time</Typography>
            </Skeleton>
          </TableCell>
          <TableCell sx={{ verticalAlign: 'top' }}>
            <Skeleton>
              <Typography variant="subtitle2" sx={{ fontSize: '16px' }}>
                Patient name
              </Typography>
            </Skeleton>
            <Skeleton width="100%">
              <Typography variant="body2">Lots of patient info</Typography>
            </Skeleton>
          </TableCell>
          <TableCell sx={{ verticalAlign: 'top' }}>
            <Skeleton>
              <Typography sx={{ fontSize: '16px' }}>ST</Typography>
            </Skeleton>
          </TableCell>
          {showProvider && (
            <TableCell sx={{ verticalAlign: 'top' }}>
              <Skeleton width="100%">
                <Typography>Dr. Name</Typography>
              </Skeleton>
            </TableCell>
          )}
          <TableCell sx={{ verticalAlign: 'top' }}>
            <Skeleton width="100%">
              <Typography>Group</Typography>
            </Skeleton>
          </TableCell>
          <TableCell sx={{ verticalAlign: 'top' }}>
            <Skeleton variant="circular">
              <IconButton
                sx={{
                  width: '36px',
                  height: '36px',
                }}
              />
            </Skeleton>
          </TableCell>
          <TableCell sx={{ verticalAlign: 'top' }}>
            <Skeleton variant="rounded">
              <LoadingButton
                variant="contained"
                sx={{
                  fontSize: '15px',
                  fontWeight: 500,
                }}
              >
                text
              </LoadingButton>
            </Skeleton>
          </TableCell>
        </TableRow>
      ))}
    </>
  );
};<|MERGE_RESOLUTION|>--- conflicted
+++ resolved
@@ -16,23 +16,14 @@
 import { DateTime } from 'luxon';
 import { FC, ReactElement, useMemo, useState } from 'react';
 import { useNavigate } from 'react-router-dom';
-<<<<<<< HEAD
-import { TelemedAppointmentInformation, TelemedAppointmentStatusEnum, calculatePatientAge } from 'utils';
-=======
 import { TelemedAppointmentInformation, TelemedAppointmentStatusEnum, calculatePatientAge, getTimezone } from 'utils';
 import { dataTestIds } from '../../../constants/data-test-ids';
-import { otherColors } from '../../../CustomThemeProvider';
->>>>>>> bf32f035
+import { otherColors } from '@theme/colors';
 import ChatModal from '../../../features/chat/ChatModal';
 import { formatDateUsingSlashes } from '../../../helpers/formatDateTime';
 import { AppointmentStatusChip, StatusHistory } from '../../components';
 import { quickTexts } from '../../utils';
 import { TrackingBoardTableButton } from './TrackingBoardTableButton';
-<<<<<<< HEAD
-import { otherColors } from '@theme/colors';
-import { dataTestIds } from '../../../constants/data-test-ids';
-=======
->>>>>>> bf32f035
 
 interface AppointmentTableProps {
   appointment: TelemedAppointmentInformation;
