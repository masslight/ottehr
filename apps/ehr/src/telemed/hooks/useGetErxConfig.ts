--- conflicted
+++ resolved
@@ -1,14 +1,10 @@
-<<<<<<< HEAD
-import { useQuery } from '@tanstack/react-query';
-=======
 import { ErxGetConfigurationResponse } from '@oystehr/sdk';
-import { useQuery, UseQueryResult } from 'react-query';
->>>>>>> eb5ef5ba
+import { useQuery, UseQueryResult } from '@tanstack/react-query';
 import { useApiClients } from 'src/hooks/useAppClients';
 import { useSuccessQuery } from 'utils';
 
 export const useGetErxConfigQuery = (
-  onSuccess?: (data: ErxGetConfigurationResponse) => void
+  onSuccess?: (data: ErxGetConfigurationResponse | null) => void
 ): UseQueryResult<ErxGetConfigurationResponse, unknown> => {
   const { oystehr } = useApiClients();
   const queryResult = useQuery({
