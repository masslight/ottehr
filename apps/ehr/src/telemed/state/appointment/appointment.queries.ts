--- conflicted
+++ resolved
@@ -22,12 +22,8 @@
 import { DateTime } from 'luxon';
 import { enqueueSnackbar } from 'notistack';
 import { useEffect } from 'react';
-<<<<<<< HEAD
 import { FEATURE_FLAGS } from 'src/constants/feature-flags';
-import { useErrorQuery, useSuccessQuery } from 'utils';
-=======
 import { Icd10SearchRequestParams, Icd10SearchResponse, useErrorQuery, useSuccessQuery } from 'utils';
->>>>>>> 0efe3f10
 import {
   ChartDataFields,
   ChartDataRequestedFields,
