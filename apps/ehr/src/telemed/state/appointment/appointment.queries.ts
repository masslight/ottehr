--- conflicted
+++ resolved
@@ -768,22 +768,13 @@
   return queryResult;
 };
 
-<<<<<<< HEAD
-export const useConnectPractitionerToERX = ({
-  patientId,
-}: {
-  patientId?: string;
-}): UseMutationResult<string, Error, void> => {
-=======
-// eslint-disable-next-line @typescript-eslint/explicit-function-return-type
 export const useConnectPractitionerToERX = ({
   patientId,
   encounterId,
 }: {
   patientId?: string;
   encounterId?: string;
-}) => {
->>>>>>> 8fc55535
+}): UseMutationResult<string, Error, void> => {
   const { oystehr } = useApiClients();
 
   return useMutation({
