--- conflicted
+++ resolved
@@ -21,13 +21,8 @@
 import { useEffect } from 'react';
 import { FEATURE_FLAGS } from 'src/constants/feature-flags';
 import {
-<<<<<<< HEAD
   APIError,
-  ChartDataFields,
-  ChartDataRequestedFields,
-=======
   CancelMatchUnsolicitedResultTask,
->>>>>>> da726f46
   createSmsModel,
   filterResources,
   FinalizeUnsolicitedResultMatch,
