import { useAuth0 } from '@auth0/auth0-react';
import {
  Appointment,
  Bundle,
  Coding,
  DocumentReference,
  Encounter,
  FhirResource,
  InsurancePlan,
  Location,
  Medication,
  Patient,
  QuestionnaireResponse,
  RelatedPerson,
} from 'fhir/r4b';
import { DateTime } from 'luxon';
import { enqueueSnackbar } from 'notistack';
import { useEffect } from 'react';
import { useMutation, useQuery } from 'react-query';
import {
  ChartDataFields,
  ChartDataRequestedFields,
  GetMedicationOrdersResponse,
  INVENTORY_MEDICATION_TYPE_CODE,
  IcdSearchRequestParams,
  InstructionType,
  MEDICATION_IDENTIFIER_NAME_SYSTEM,
  MeetingData,
  RefreshableAppointmentData,
  ReviewAndSignData,
  SaveChartDataRequest,
  SchoolWorkNoteExcuseDocFileDTO,
  TelemedAppointmentInformation,
  UpdateMedicationOrderInput,
  createSmsModel,
  filterResources,
  inPersonIntakeQuestionnaire,
  relatedPersonAndCommunicationMaps,
  virtualIntakeQuestionnaire,
} from 'utils';
import { APPOINTMENT_REFRESH_INTERVAL, CHAT_REFETCH_INTERVAL, QUERY_STALE_TIME } from '../../../constants';
import { useApiClients } from '../../../hooks/useAppClients';
import { useAuthToken } from '../../../hooks/useAuthToken';
import useEvolveUser, { EvolveUser } from '../../../hooks/useEvolveUser';
import { getSelectors } from '../../../shared/store/getSelectors';
import { OystehrTelemedAPIClient, PromiseReturnType } from '../../data';
import { useGetAppointmentAccessibility } from '../../hooks';
import { useZapEHRAPIClient } from '../../hooks/useOystehrAPIClient';
import { createRefreshableAppointmentData, extractReviewAndSignAppointmentData } from '../../utils';
import { useAppointmentStore } from './appointment.store';

// eslint-disable-next-line @typescript-eslint/explicit-function-return-type
export const useGetReviewAndSignData = (
  {
    appointmentId,
    runImmediately,
  }: {
    appointmentId: string | undefined;
    runImmediately: boolean;
  },
  onSuccess: (data: ReviewAndSignData | undefined) => void
) => {
  const { oystehr } = useApiClients();
  return useQuery(
    ['telemed-appointment-review-and-sign', { appointmentId }],
    async () => {
      if (oystehr && appointmentId) {
        return (
          await oystehr.fhir.search<Appointment | Encounter>({
            resourceType: 'Appointment',
            params: [
              { name: '_id', value: appointmentId },
              { name: '_revinclude:iterate', value: 'Encounter:appointment' },
            ],
          })
        ).unbundle();
      }
      throw new Error('Oystehr client not defined or appointmentId not provided');
    },
    {
      enabled: runImmediately,
      onSuccess: (data) => {
        const reviewAndSignData = extractReviewAndSignAppointmentData(data);
        onSuccess(reviewAndSignData);
      },
      onError: (err) => {
        console.error('Error during fetching get telemed appointment: ', err);
      },
    }
  );
};

// eslint-disable-next-line @typescript-eslint/explicit-function-return-type
export const useRefreshableAppointmentData = (
  {
    appointmentId,
    isEnabled,
  }: {
    appointmentId: string | undefined;
    isEnabled: boolean;
  },
  onSuccess: (data: RefreshableAppointmentData) => void
) => {
  return useGetTelemedAppointmentPeriodicRefresh(
    {
      appointmentId: appointmentId,
      isEnabled: isEnabled,
      refreshIntervalMs: APPOINTMENT_REFRESH_INTERVAL,
    },
    (originalData) => {
      const refreshedData = createRefreshableAppointmentData(originalData);
      onSuccess(refreshedData);
    }
  );
};

// eslint-disable-next-line @typescript-eslint/explicit-function-return-type
export const useGetTelemedAppointmentPeriodicRefresh = (
  {
    appointmentId,
    isEnabled,
    refreshIntervalMs,
  }: {
    appointmentId: string | undefined;
    isEnabled: boolean;
    refreshIntervalMs: number | undefined;
  },
  onSuccess: (data: VisitResources[]) => void
) => {
  const { oystehr } = useApiClients();
  const refetchOptions = refreshIntervalMs ? { refetchInterval: refreshIntervalMs } : {};
  return useQuery(
    ['telemed-appointment-periodic-refresh', { appointmentId }],
    async () => {
      if (oystehr && appointmentId) {
        return (
          await oystehr.fhir.search<VisitResources>({
            resourceType: 'Appointment',
            params: [
              { name: '_id', value: appointmentId },
              { name: '_revinclude', value: 'DocumentReference:related' },
            ],
          })
        ).unbundle();
      }
      throw new Error('fhir client not defined or appointmentId not provided');
    },
    {
      ...refetchOptions,
      enabled: isEnabled && Boolean(appointmentId) && Boolean(oystehr),
      onSuccess,
      onError: (err) => {
        console.error('Error during fetching get telemed appointment periodic: ', err);
      },
    }
  );
};

export type VisitResources = Appointment | DocumentReference | Encounter | Location | Patient | QuestionnaireResponse;

// eslint-disable-next-line @typescript-eslint/explicit-function-return-type
export const useGetAppointment = (
  {
    appointmentId,
  }: {
    appointmentId: string | undefined;
  },
  onSuccess: (data: VisitResources[]) => void
) => {
  const { oystehr } = useApiClients();
  const query = useQuery(
    ['telemed-appointment', { appointmentId }],
    async () => {
      if (oystehr && appointmentId) {
        return (
          await oystehr.fhir.search<VisitResources>({
            resourceType: 'Appointment',
            params: [
              { name: '_id', value: appointmentId },
              {
                name: '_include',
                value: 'Appointment:patient',
              },
              {
                name: '_include',
                value: 'Appointment:location',
              },
              {
                name: '_include:iterate',
                value: 'Encounter:participant:Practitioner',
              },
              {
                name: '_revinclude:iterate',
                value: 'Encounter:appointment',
              },
              {
                name: '_revinclude:iterate',
                value: 'QuestionnaireResponse:encounter',
              },
              { name: '_revinclude', value: 'DocumentReference:related' },
            ],
          })
        )
          .unbundle()
          .filter(
            (resource) =>
              resource.resourceType !== 'QuestionnaireResponse' ||
<<<<<<< HEAD
              resource.questionnaire?.startsWith(inPersonIntakeQuestionnaire.resource.url) ||
              resource.questionnaire?.startsWith(virtualIntakeQuestionnaire.resource.url)
=======
              resource.questionnaire?.includes('https://ottehr.com/FHIR/Questionnaire/intake-paperwork-inperson') ||
              resource.questionnaire?.includes('https://ottehr.com/FHIR/Questionnaire/intake-paperwork-virtual')
>>>>>>> 632516f5
          );
      }
      throw new Error('fhir client not defined or appointmentId not provided');
    },
    {
      enabled: Boolean(oystehr) && Boolean(appointmentId),
      onSuccess,
      onError: (err) => {
        console.error('Error during fetching get telemed appointment: ', err);
      },
    }
  );
  const { isFetching } = query;

  useEffect(() => {
    useAppointmentStore.setState({ isAppointmentLoading: isFetching });
  }, [isFetching]);

  return query;
};

// eslint-disable-next-line @typescript-eslint/explicit-function-return-type
export const useGetDocumentReferences = (
  {
    appointmentId,
    patientId,
  }: {
    appointmentId: string | undefined;
    patientId: string | undefined;
  },
  onSuccess: (data: Bundle<FhirResource>) => void
) => {
  const { oystehr } = useApiClients();
  return useQuery(
    ['telemed-appointment-documents', { appointmentId }],
    () => {
      if (oystehr && appointmentId && patientId) {
        return oystehr.fhir.batch({
          requests: [
            {
              method: 'GET',
              url: `/DocumentReference?status=current&subject=Patient/${patientId}&related=Appointment/${appointmentId}`,
            },
          ],
        });
      }
      throw new Error('fhir client not defined or appointmentId and patientId not provided 3');
    },
    {
      enabled: Boolean(oystehr) && Boolean(appointmentId),
      onSuccess,
      onError: (err) => {
        console.error('Error during fetching get telemed appointment related documents: ', err);
      },
    }
  );
};

export const useGetTelemedAppointmentWithSMSModel = (
  {
    appointmentId,
    patientId,
  }: {
    appointmentId: string | undefined;
    patientId: string | undefined;
  },
  onSuccess: (data: TelemedAppointmentInformation) => void
): { data: TelemedAppointmentInformation | undefined; isFetching: boolean } => {
  const { oystehr } = useApiClients();

  return useQuery(
    ['telemed-appointment-messaging', { appointmentId }],
    async () => {
      if (oystehr && appointmentId) {
        const appointmentResources = (
          await oystehr.fhir.search<Appointment | Patient | RelatedPerson>({
            resourceType: 'Appointment',
            params: [
              { name: '_id', value: appointmentId },
              {
                name: '_include',
                value: 'Appointment:patient',
              },
              {
                name: '_revinclude:iterate',
                value: 'RelatedPerson:patient',
              },
            ],
          })
        ).unbundle();

        const appointment = filterResources(appointmentResources, 'Appointment')[0];

        const allRelatedPersonMaps = await relatedPersonAndCommunicationMaps(oystehr, appointmentResources);

        const smsModel = createSmsModel(patientId!, allRelatedPersonMaps);

        return { ...appointment, smsModel };
      }
      throw new Error('fhir client is not defined or appointmentId and patientId are not provided');
    },
    {
      refetchInterval: CHAT_REFETCH_INTERVAL,
      onSuccess,
      onError: (err) => {
        console.error('Error during fetching appointment or creating SMS model: ', err);
      },
      enabled: !!oystehr && !!appointmentId,
    }
  );
};

// eslint-disable-next-line @typescript-eslint/explicit-function-return-type
export const useGetMeetingData = (
  getAccessTokenSilently: () => Promise<string>,
  onSuccess: (data: MeetingData) => void,
  onError: (error: Error) => void
) => {
  return useQuery(
    ['meeting-data'],
    async () => {
      const appointment = useAppointmentStore.getState();
      const token = await getAccessTokenSilently();

      if (appointment.encounter.id && token) {
        const videoTokenResp = await fetch(
          `${import.meta.env.VITE_APP_PROJECT_API_URL}/telemed/v2/meeting/${appointment.encounter.id}/join`,
          {
            headers: {
              Authorization: `Bearer ${token}`,
            },
            method: 'GET',
          }
        );
        const data = await videoTokenResp.json();
        if (!videoTokenResp.ok) {
          throw new Error('Error trying to get meeting data for appointment: ' + JSON.stringify(data));
        }
        return data as MeetingData;
      }

      throw new Error('token or encounterId not provided');
    },
    {
      enabled: false,
      onSuccess,
      onError,
    }
  );
};

export const CHART_DATA_QUERY_KEY_BASE = 'telemed-get-chart-data';

export type ChartDataCacheKey = [
  typeof CHART_DATA_QUERY_KEY_BASE,
  OystehrTelemedAPIClient | undefined | null,
  string | undefined,
  EvolveUser | undefined,
  boolean,
  boolean,
  { [key: string]: any } | undefined,
];

// eslint-disable-next-line @typescript-eslint/explicit-function-return-type
export const useGetChartData = (
  {
    apiClient,
    encounterId,
    requestedFields,
    enabled,
  }: {
    apiClient: OystehrTelemedAPIClient | null;
    encounterId?: string;
    requestedFields?: ChartDataRequestedFields;
    enabled?: boolean;
  },
  onSuccess: (data: PromiseReturnType<ReturnType<OystehrTelemedAPIClient['getChartData']>>) => void,
  onError?: (error: any) => void
) => {
  const user = useEvolveUser();
  const { isAppointmentLoading } = getSelectors(useAppointmentStore, ['isAppointmentLoading']);
  const { isAppointmentReadOnly: isReadOnly } = useGetAppointmentAccessibility();

  const key: ChartDataCacheKey = [
    CHART_DATA_QUERY_KEY_BASE,
    apiClient,
    encounterId,
    user,
    isReadOnly,
    isAppointmentLoading,
    requestedFields,
  ];

  const query = useQuery(
    key,
    () => {
      if (apiClient && encounterId) {
        return apiClient.getChartData({
          encounterId,
          requestedFields,
        });
      }
      throw new Error('api client not defined or encounterId not provided');
    },
    {
      onSuccess: (data) => {
        onSuccess(data);
      },
      onError: (err) => {
        onError?.(err);
        console.error('Error during fetching get telemed appointments: ', err);
      },
      enabled: !!apiClient && !!encounterId && !!user && !isAppointmentLoading && enabled,
      staleTime: 0,
    }
  );
  return {
    ...query,
    queryKey: key,
  };
};

// eslint-disable-next-line @typescript-eslint/explicit-function-return-type
export const useSaveChartData = () => {
  const apiClient = useZapEHRAPIClient();
  const { encounter } = getSelectors(useAppointmentStore, ['encounter']);
  const { isAppointmentReadOnly: isReadOnly } = useGetAppointmentAccessibility();

  return useMutation({
    mutationFn: (chartDataFields: Omit<SaveChartDataRequest, 'encounterId'>) => {
      if (isReadOnly) {
        throw new Error('update disabled in read only mode');
      }

      if (apiClient && encounter.id) {
        return apiClient.saveChartData({
          encounterId: encounter.id,
          ...chartDataFields,
        });
      }
      throw new Error('api client not defined or encounterId not provided');
    },
    retry: 2,
  });
};

// eslint-disable-next-line @typescript-eslint/explicit-function-return-type
export const useDeleteChartData = () => {
  const apiClient = useZapEHRAPIClient();
  const { encounter } = useAppointmentStore.getState();

  return useMutation({
    mutationFn: (chartDataFields: ChartDataFields & { schoolWorkNotes?: SchoolWorkNoteExcuseDocFileDTO[] }) => {
      if (apiClient && encounter.id) {
        return apiClient.deleteChartData({
          encounterId: encounter.id,
          ...chartDataFields,
        });
      }
      throw new Error('api client not defined or encounterId not provided');
    },
    retry: 2,
  });
};

export type MedicationSearchResponse = {
  medications: {
    brandName: string;
    codes: {
      HCPCS: string;
      SKU: string;
      packageNDC: string;
      productNDC: string;
      rxcui: string;
    };
    concept: 'DRUG' | 'NON-DRUG';
    controlled: boolean;
    description: string;
    form: string;
    genericName: string;
    id: string;
    manufacturer: string;
    name: string;
    strength: string;
    type: string;
  }[];
};

// eslint-disable-next-line @typescript-eslint/explicit-function-return-type
export const useGetMedicationsSearch = (medicationSearchTerm: string) => {
  const { getAccessTokenSilently } = useAuth0();

  return useQuery(
    ['medications-search', { medicationSearchTerm }],
    async ({ signal }) => {
      const token = await getAccessTokenSilently();
      const headers = {
        accept: 'application/json',
        'content-type': 'application/json',
        Authorization: `Bearer ${token}`,
      };
      const resp = await fetch(
        `${import.meta.env.VITE_APP_PROJECT_API_URL}/erx/medication/search?first=10&name=${medicationSearchTerm}`,
        {
          method: 'GET',
          headers: headers,
          signal,
        }
      );

      if (!resp.ok) {
        throw new Error();
      }

      return resp.json() as Promise<MedicationSearchResponse>;
    },
    {
      onError: (_err) => {
        enqueueSnackbar('An error occurred during the search. Please try again in a moment', {
          variant: 'error',
        });
      },
      enabled: Boolean(medicationSearchTerm),
      keepPreviousData: true,
      staleTime: QUERY_STALE_TIME,
    }
  );
};

export type AllergiesSearchResponse = {
  allergens: {
    id: string;
    name: string;
    rxcui: string;
  }[];
};

// eslint-disable-next-line @typescript-eslint/explicit-function-return-type
export const useGetAllergiesSearch = (allergiesSearchTerm: string) => {
  const { getAccessTokenSilently } = useAuth0();

  return useQuery(
    ['allergies-search', { allergiesSearchTerm }],
    async ({ signal }) => {
      const token = await getAccessTokenSilently();
      const headers = {
        accept: 'application/json',
        'content-type': 'application/json',
        Authorization: `Bearer ${token}`,
      };
      const resp = await fetch(
        `${import.meta.env.VITE_APP_PROJECT_API_URL}/erx/allergy/search?first=10&name=${allergiesSearchTerm}`,
        {
          method: 'GET',
          headers: headers,
          signal,
        }
      );

      if (!resp.ok) {
        throw new Error();
      }

      return resp.json() as Promise<AllergiesSearchResponse>;
    },
    {
      onError: (_err) => {
        enqueueSnackbar('An error occurred during the search. Please try again in a moment', {
          variant: 'error',
        });
      },
      enabled: Boolean(allergiesSearchTerm),
      keepPreviousData: true,
      staleTime: QUERY_STALE_TIME,
    }
  );
};

// eslint-disable-next-line @typescript-eslint/explicit-function-return-type
export const useGetIcd10Search = ({ search, sabs }: IcdSearchRequestParams) => {
  const apiClient = useZapEHRAPIClient();
  const openError = (): void => {
    enqueueSnackbar('An error occurred during the search. Please try again in a moment.', {
      variant: 'error',
    });
  };

  return useQuery(
    ['icd-search', { search, sabs }],
    async () => {
      return apiClient?.icdSearch({ search, sabs });
    },
    {
      onError: (_err) => {
        openError();
      },
      enabled: Boolean(apiClient && search),
      keepPreviousData: true,
      staleTime: QUERY_STALE_TIME,
    }
  );
};

// eslint-disable-next-line @typescript-eslint/explicit-function-return-type
export const useUpdatePaperwork = () => {
  const { oystehrZambda } = useApiClients();

  return useMutation({
    mutationFn: async ({
      appointmentID,
      paperwork = {},
    }: {
      appointmentID: string;
      paperwork: Record<string, string>;
    }) => {
      const UPDATE_PAPERWORK_ZAMBDA_ID = import.meta.env.VITE_APP_UPDATE_PAPERWORK_ZAMBDA_ID;

      if (!oystehrZambda) {
        throw new Error('api client not defined');
      }
      if (!UPDATE_PAPERWORK_ZAMBDA_ID) {
        throw new Error('update paperwork zambda id not defined');
      }

      const response = await oystehrZambda.zambda.execute({
        id: UPDATE_PAPERWORK_ZAMBDA_ID,
        appointmentID,
        paperwork,
        timezone: DateTime.now().zoneName,
      });
      return import.meta.env.VITE_APP_IS_LOCAL === 'true' ? response : response.output;
    },
  });
};

// eslint-disable-next-line @typescript-eslint/explicit-function-return-type
export const useGetPatientInstructions = (
  { type }: { type: InstructionType },
  onSuccess?: (data: PromiseReturnType<ReturnType<OystehrTelemedAPIClient['getPatientInstructions']>>) => void
) => {
  const apiClient = useZapEHRAPIClient();

  return useQuery(
    ['telemed-get-patient-instructions', { apiClient, type }],
    () => {
      if (apiClient) {
        return apiClient.getPatientInstructions({
          type,
        });
      }
      throw new Error('api client not defined');
    },
    {
      onSuccess,
      onError: (err) => {
        console.error('Error during fetching get patient instructions: ', err);
      },
      enabled: !!apiClient,
    }
  );
};

// eslint-disable-next-line @typescript-eslint/explicit-function-return-type
export const useSavePatientInstruction = () => {
  const apiClient = useZapEHRAPIClient();

  return useMutation({
    mutationFn: (instruction: { text: string }) => {
      if (apiClient) {
        return apiClient.savePatientInstruction(instruction);
      }
      throw new Error('api client not defined');
    },
  });
};

// eslint-disable-next-line @typescript-eslint/explicit-function-return-type
export const useDeletePatientInstruction = () => {
  const apiClient = useZapEHRAPIClient();

  return useMutation({
    mutationFn: (instruction: { instructionId: string }) => {
      if (apiClient) {
        return apiClient.deletePatientInstruction(instruction);
      }
      throw new Error('api client not defined');
    },
  });
};

// eslint-disable-next-line @typescript-eslint/explicit-function-return-type
export const useSyncPhotonPatient = () => {
  const token = useAuthToken();

  return useMutation(
    ['sync-photon-patient'],
    async (patient: Patient) => {
      if (token) {
        console.log(`Start syncing patient with photon patient ${patient.id}`);
        const resp = await fetch(`${import.meta.env.VITE_APP_PROJECT_API_URL}/erx/sync-patient/${patient.id}`, {
          headers: {
            Authorization: `Bearer ${token}`,
          },
          method: 'POST',
        });
        if (!resp.ok) {
          throw { ...(await resp.json()), status: resp.status };
        }
        console.log('Successfuly synced photon patient');
        return (await resp.json()) as { photonPatientId: string };
      }
      throw new Error('auth token is not defined');
    },
    {
      retry: 2,
    }
  );
};

// eslint-disable-next-line @typescript-eslint/explicit-function-return-type
export const useGetInsurancePlan = ({ id }: { id: string | undefined }) => {
  const { oystehr } = useApiClients();
  return useQuery(
    ['telemed-insurance-plan', { id }],
    () => {
      if (oystehr && id) {
        return oystehr.fhir.get<InsurancePlan>({
          resourceType: 'InsurancePlan',
          id,
        });
      }
      throw new Error('fhir client not defined or Insurance Plan ID not provided');
    },
    {
      enabled: Boolean(oystehr) && Boolean(id),
      onError: (err) => {
        console.error('Error during fetching get Insurance Plan: ', err);
      },
    }
  );
};

// eslint-disable-next-line @typescript-eslint/explicit-function-return-type
export const useCreateUpdateMedicationOrder = () => {
  const apiClient = useZapEHRAPIClient();
  return useMutation({
    mutationFn: (props: UpdateMedicationOrderInput) => {
      if (apiClient) {
        return apiClient.createUpdateMedicationOrder({
          ...props,
        });
      }
      throw new Error('error during create update medication order');
    },
    retry: 2,
  });
};

// eslint-disable-next-line @typescript-eslint/explicit-function-return-type
export const useGetMedicationOrders = ({ encounterId }: { encounterId?: string }) => {
  const apiClient = useZapEHRAPIClient();

  return useQuery(
    ['telemed-get-medication-orders', encounterId, apiClient],
    () => {
      if (apiClient && encounterId) {
        return apiClient.getMedicationOrders({ encounterId }) as Promise<GetMedicationOrdersResponse>;
      }
      throw new Error('api client not defined');
    },
    {
      retry: 2,
      staleTime: 5 * 60 * 1000,
    }
  );
};

// eslint-disable-next-line @typescript-eslint/explicit-function-return-type
export const useGetMedicationList = () => {
  const { oystehr } = useApiClients();

  const openError = (): void => {
    enqueueSnackbar('An error occurred while searching medications.', {
      variant: 'error',
    });
  };

  const getMedicationIdentifierNames = (data: Medication[]): Record<string, string> => {
    return (data || []).reduce(
      (acc, entry) => {
        const identifier = entry.identifier?.find((id: Coding) => id.system === MEDICATION_IDENTIFIER_NAME_SYSTEM);

        if (identifier?.value && entry.id) {
          acc[entry.id] = identifier.value;
        }

        return acc;
      },
      {} as Record<string, string>
    );
  };

  return useQuery(
    ['medication-list-search'],
    async () => {
      if (!oystehr) {
        return [];
      }
      const data = await oystehr.fhir.search<Medication>({
        resourceType: 'Medication',
        params: [{ name: 'identifier', value: INVENTORY_MEDICATION_TYPE_CODE }],
      });

      return getMedicationIdentifierNames(data.unbundle());
    },
    {
      onError: (_err) => {
        openError();
        return {};
      },
      keepPreviousData: true,
      staleTime: QUERY_STALE_TIME,
    }
  );
};<|MERGE_RESOLUTION|>--- conflicted
+++ resolved
@@ -205,13 +205,8 @@
           .filter(
             (resource) =>
               resource.resourceType !== 'QuestionnaireResponse' ||
-<<<<<<< HEAD
-              resource.questionnaire?.startsWith(inPersonIntakeQuestionnaire.resource.url) ||
-              resource.questionnaire?.startsWith(virtualIntakeQuestionnaire.resource.url)
-=======
-              resource.questionnaire?.includes('https://ottehr.com/FHIR/Questionnaire/intake-paperwork-inperson') ||
-              resource.questionnaire?.includes('https://ottehr.com/FHIR/Questionnaire/intake-paperwork-virtual')
->>>>>>> 632516f5
+              resource.questionnaire?.includes(inPersonIntakeQuestionnaire.resource.url) ||
+              resource.questionnaire?.includes(virtualIntakeQuestionnaire.resource.url)
           );
       }
       throw new Error('fhir client not defined or appointmentId not provided');
