import {
  ErxConnectPractitionerParams,
  ErxEnrollPractitionerParams,
  ErxSearchAllergensResponse,
  ErxSearchMedicationsResponse,
} from '@oystehr/sdk';
import { keepPreviousData, useMutation, UseMutationResult, useQuery, UseQueryResult } from '@tanstack/react-query';
import {
  Appointment,
  Bundle,
  Coding,
  DocumentReference,
  Encounter,
  FhirResource,
  InsurancePlan,
  Location,
  Medication,
  Patient,
  QuestionnaireResponse,
  RelatedPerson,
} from 'fhir/r4b';
import { DateTime } from 'luxon';
import { enqueueSnackbar } from 'notistack';
import { useEffect } from 'react';
import { useErrorQuery, useSuccessQuery } from 'utils';
import {
<<<<<<< HEAD
  APIError,
  APIErrorCode,
=======
>>>>>>> 0f38c008
  ChartDataFields,
  ChartDataRequestedFields,
  createSmsModel,
  filterResources,
  GetCreateLabOrderResources,
  GetMedicationOrdersInput,
  GetMedicationOrdersResponse,
  IcdSearchRequestParams,
  IcdSearchResponse,
  InstructionType,
  INVENTORY_MEDICATION_TYPE_CODE,
  LabOrderResourcesRes,
  MEDICATION_IDENTIFIER_NAME_SYSTEM,
  MeetingData,
  RefreshableAppointmentData,
  relatedPersonAndCommunicationMaps,
  ReviewAndSignData,
  SaveChartDataRequest,
  SchoolWorkNoteExcuseDocFileDTO,
  TelemedAppointmentInformation,
  UpdateMedicationOrderInput,
} from 'utils';
import { APPOINTMENT_REFRESH_INTERVAL, CHAT_REFETCH_INTERVAL, QUERY_STALE_TIME } from '../../../constants';
import { useApiClients } from '../../../hooks/useAppClients';
import useEvolveUser, { EvolveUser } from '../../../hooks/useEvolveUser';
import { getSelectors } from '../../../shared/store/getSelectors';
import { OystehrTelemedAPIClient, PromiseReturnType } from '../../data';
import { useGetAppointmentAccessibility } from '../../hooks';
import { useOystehrAPIClient } from '../../hooks/useOystehrAPIClient';
import { createRefreshableAppointmentData, extractReviewAndSignAppointmentData } from '../../utils';
import { useAppointmentStore } from './appointment.store';

export const useGetReviewAndSignData = (
  {
    appointmentId,
    runImmediately,
  }: {
    appointmentId: string | undefined;
    runImmediately: boolean;
  },
  onSuccess: (data: ReviewAndSignData | undefined) => void
): UseQueryResult<(Appointment | Encounter)[], Error> => {
  const { oystehr } = useApiClients();

  const queryResult = useQuery({
    queryKey: ['telemed-appointment-review-and-sign', { appointmentId }],

    queryFn: async () => {
      if (oystehr && appointmentId) {
        return (
          await oystehr.fhir.search<Appointment | Encounter>({
            resourceType: 'Appointment',
            params: [
              { name: '_id', value: appointmentId },
              { name: '_revinclude:iterate', value: 'Encounter:appointment' },
            ],
          })
        ).unbundle();
      }
      throw new Error('Oystehr client not defined or appointmentId not provided');
    },

    enabled: runImmediately,
  });

  useSuccessQuery(queryResult.data, (data) => {
    if (!data || !onSuccess) {
      return;
    }
    const reviewAndSignData = extractReviewAndSignAppointmentData(data);
    onSuccess(reviewAndSignData);
  });

  return queryResult;
};

export const useRefreshableAppointmentData = (
  {
    appointmentId,
    isEnabled,
  }: {
    appointmentId: string | undefined;
    isEnabled: boolean;
  },
  onSuccess: (data: RefreshableAppointmentData) => void
): UseQueryResult<VisitResources[], unknown> => {
  return useGetTelemedAppointmentPeriodicRefresh(
    {
      appointmentId: appointmentId,
      isEnabled: isEnabled,
      refreshIntervalMs: APPOINTMENT_REFRESH_INTERVAL,
    },
    (originalData) => {
      if (!originalData || !onSuccess) {
        return;
      }
      const refreshedData = createRefreshableAppointmentData(originalData);
      onSuccess(refreshedData);
    }
  );
};

export const useGetTelemedAppointmentPeriodicRefresh = (
  {
    appointmentId,
    isEnabled,
    refreshIntervalMs,
  }: {
    appointmentId: string | undefined;
    isEnabled: boolean;
    refreshIntervalMs: number | undefined;
  },
  onSuccess: (data: VisitResources[] | null) => void
): UseQueryResult<VisitResources[], unknown> => {
  const { oystehr } = useApiClients();
  const refetchOptions = refreshIntervalMs ? { refetchInterval: refreshIntervalMs } : {};

  const queryResult = useQuery({
    queryKey: ['telemed-appointment-periodic-refresh', appointmentId],

    queryFn: async () => {
      if (oystehr && appointmentId) {
        return (
          await oystehr.fhir.search<VisitResources>({
            resourceType: 'Appointment',
            params: [
              { name: '_id', value: appointmentId },
              { name: '_revinclude', value: 'DocumentReference:related' },
            ],
          })
        ).unbundle();
      }
      throw new Error('fhir client not defined or appointmentId not provided');
    },

    ...refetchOptions,
    enabled: isEnabled && Boolean(appointmentId) && Boolean(oystehr),
  });

  useSuccessQuery(queryResult.data, onSuccess);

  return queryResult;
};

export type VisitResources = Appointment | DocumentReference | Encounter | Location | Patient | QuestionnaireResponse;

export const useGetAppointment = (
  {
    appointmentId,
  }: {
    appointmentId: string | undefined;
  },
  onSuccess?: (data: VisitResources[] | null) => void
): UseQueryResult<VisitResources[], unknown> => {
  const { oystehr } = useApiClients();

  const query = useQuery({
    queryKey: ['telemed-appointment', appointmentId],

    queryFn: async () => {
      if (oystehr && appointmentId) {
        return (
          await oystehr.fhir.search<VisitResources>({
            resourceType: 'Appointment',
            params: [
              { name: '_id', value: appointmentId },
              {
                name: '_include',
                value: 'Appointment:patient',
              },
              {
                name: '_include',
                value: 'Appointment:location',
              },
              {
                name: '_include:iterate',
                value: 'Encounter:participant:Practitioner',
              },
              {
                name: '_revinclude:iterate',
                value: 'Encounter:appointment',
              },
              {
                name: '_revinclude:iterate',
                value: 'QuestionnaireResponse:encounter',
              },
              { name: '_revinclude', value: 'DocumentReference:related' },
            ],
          })
        )
          .unbundle()
          .filter(
            (resource) =>
              resource.resourceType !== 'QuestionnaireResponse' ||
              resource.questionnaire?.includes('https://ottehr.com/FHIR/Questionnaire/intake-paperwork-inperson') ||
              resource.questionnaire?.includes('https://ottehr.com/FHIR/Questionnaire/intake-paperwork-virtual')
          );
      }
      throw new Error('fhir client not defined or appointmentId not provided');
    },

    enabled: Boolean(oystehr) && Boolean(appointmentId),
  });

  const { isFetching } = query;

  useSuccessQuery(query.data, onSuccess);

  useEffect(() => {
    useAppointmentStore.setState({ isAppointmentLoading: isFetching });
  }, [isFetching]);

  return query;
};

export const useGetDocumentReferences = (
  {
    appointmentId,
    patientId,
  }: {
    appointmentId: string | undefined;
    patientId: string | undefined;
  },
  onSuccess: (data: Bundle<FhirResource>) => void
  // eslint-disable-next-line @typescript-eslint/explicit-function-return-type
) => {
  const { oystehr } = useApiClients();
  const queryResult = useQuery({
    queryKey: ['telemed-appointment-documents', appointmentId],

    queryFn: () => {
      if (oystehr && appointmentId && patientId) {
        return oystehr.fhir.batch({
          requests: [
            {
              method: 'GET',
              url: `/DocumentReference?status=current&subject=Patient/${patientId}&related=Appointment/${appointmentId}`,
            },
          ],
        });
      }
      throw new Error('fhir client not defined or appointmentId and patientId not provided 3');
    },

    enabled: Boolean(oystehr) && Boolean(appointmentId),
  });

  useSuccessQuery(queryResult.data, (data) => onSuccess?.(data as Bundle<FhirResource>));

  return queryResult;
};

export const useGetTelemedAppointmentWithSMSModel = (
  {
    appointmentId,
    patientId,
  }: {
    appointmentId: string | undefined;
    patientId: string | undefined;
  },
  onSuccess: (data: TelemedAppointmentInformation) => void
): { data: TelemedAppointmentInformation | undefined; isFetching: boolean } => {
  const { oystehr } = useApiClients();

  const queryResult = useQuery({
    queryKey: ['telemed-appointment-messaging', appointmentId],

    queryFn: async () => {
      if (oystehr && appointmentId) {
        const appointmentResources = (
          await oystehr.fhir.search<Appointment | Patient | RelatedPerson>({
            resourceType: 'Appointment',
            params: [
              { name: '_id', value: appointmentId },
              {
                name: '_include',
                value: 'Appointment:patient',
              },
              {
                name: '_revinclude:iterate',
                value: 'RelatedPerson:patient',
              },
            ],
          })
        ).unbundle();

        const appointment = filterResources(appointmentResources, 'Appointment')[0];

        const allRelatedPersonMaps = await relatedPersonAndCommunicationMaps(oystehr, appointmentResources);

        const smsModel = createSmsModel(patientId!, allRelatedPersonMaps);

        return { ...appointment, smsModel };
      }
      throw new Error('fhir client is not defined or appointmentId and patientId are not provided');
    },

    refetchInterval: CHAT_REFETCH_INTERVAL,
    enabled: !!oystehr && !!appointmentId,
  });

  useSuccessQuery(queryResult.data, (data) => onSuccess?.(data as unknown as TelemedAppointmentInformation));

  return queryResult as unknown as { data: TelemedAppointmentInformation | undefined; isFetching: boolean };
};

export const useGetMeetingData = (
  getAccessTokenSilently: () => Promise<string>,
  onSuccess: (data: MeetingData | null) => void,
  onError: (error: Error) => void
): UseQueryResult<MeetingData, Error> => {
  const queryResult = useQuery({
    queryKey: ['meeting-data'],

    queryFn: async () => {
      const appointment = useAppointmentStore.getState();
      const token = await getAccessTokenSilently();

      if (appointment.encounter.id && token) {
        const videoTokenResp = await fetch(
          `${import.meta.env.VITE_APP_PROJECT_API_URL}/telemed/v2/meeting/${appointment.encounter.id}/join`,
          {
            headers: {
              Authorization: `Bearer ${token}`,
            },
            method: 'GET',
          }
        );
        const data = await videoTokenResp.json();
        if (!videoTokenResp.ok) {
          throw new Error('Error trying to get meeting data for appointment: ' + JSON.stringify(data));
        }
        return data as MeetingData;
      }

      throw new Error('token or encounterId not provided');
    },

    enabled: false,
  });

  useSuccessQuery(queryResult.data, onSuccess);

  useErrorQuery(queryResult.error, onError);

  return queryResult;
};

export const CHART_DATA_QUERY_KEY_BASE = 'telemed-get-chart-data';

export type ChartDataCacheKey = [
  typeof CHART_DATA_QUERY_KEY_BASE,
  OystehrTelemedAPIClient | undefined | null,
  string | undefined,
  EvolveUser | undefined,
  boolean,
  boolean,
  { [key: string]: any } | undefined,
];

export const useGetChartData = (
  {
    apiClient,
    encounterId,
    requestedFields,
    enabled,
    refetchInterval,
  }: {
    apiClient: OystehrTelemedAPIClient | null;
    encounterId?: string;
    requestedFields?: ChartDataRequestedFields;
    enabled?: boolean;
    refetchInterval?: number;
  },
  onSuccess: (data: PromiseReturnType<ReturnType<OystehrTelemedAPIClient['getChartData']>> | null) => void,
  onError?: (error: any) => void
  // eslint-disable-next-line @typescript-eslint/explicit-function-return-type
) => {
  const user = useEvolveUser();
  const { isAppointmentLoading } = getSelectors(useAppointmentStore, ['isAppointmentLoading']);
  const { isAppointmentReadOnly: isReadOnly } = useGetAppointmentAccessibility();

  const key: ChartDataCacheKey = [
    CHART_DATA_QUERY_KEY_BASE,
    apiClient,
    encounterId,
    user,
    isReadOnly,
    isAppointmentLoading,
    requestedFields,
  ];

  const query = useQuery({
    queryKey: key,

    queryFn: () => {
      if (apiClient && encounterId) {
        return apiClient.getChartData({
          encounterId,
          requestedFields,
        });
      }
      throw new Error('api client not defined or encounterId not provided');
    },

    enabled: !!apiClient && !!encounterId && !!user && !isAppointmentLoading && enabled,
    staleTime: 0,
    refetchInterval: refetchInterval || false,
  });

  useSuccessQuery(query.data, onSuccess);

  useErrorQuery(query.error, onError);

  return {
    ...query,
    queryKey: key,
  };
};

export const useSaveChartData = (): UseMutationResult<
  PromiseReturnType<ReturnType<OystehrTelemedAPIClient['saveChartData']>>,
  Error,
  Omit<SaveChartDataRequest, 'encounterId'>
> => {
  const apiClient = useOystehrAPIClient();
  const { encounter } = getSelectors(useAppointmentStore, ['encounter']);
  const { isAppointmentReadOnly: isReadOnly } = useGetAppointmentAccessibility();

  return useMutation({
    mutationFn: (chartDataFields: Omit<SaveChartDataRequest, 'encounterId'>) => {
      // disabled saving chart data in read only mode except addendum note
      if (isReadOnly && Object.keys(chartDataFields).some((key) => (key as keyof ChartDataFields) !== 'addendumNote')) {
        throw new Error('update disabled in read only mode');
      }

      if (apiClient && encounter.id) {
        return apiClient.saveChartData({
          encounterId: encounter.id,
          ...chartDataFields,
        });
      }
      throw new Error('api client not defined or encounterId not provided');
    },
    retry: 2,
  });
};

export const useDeleteChartData = (): UseMutationResult<
  PromiseReturnType<ReturnType<OystehrTelemedAPIClient['deleteChartData']>>,
  Error,
  ChartDataFields & { schoolWorkNotes?: SchoolWorkNoteExcuseDocFileDTO[] }
> => {
  const apiClient = useOystehrAPIClient();
  const { encounter } = useAppointmentStore.getState();

  return useMutation({
    mutationFn: (chartDataFields: ChartDataFields & { schoolWorkNotes?: SchoolWorkNoteExcuseDocFileDTO[] }) => {
      if (apiClient && encounter.id) {
        return apiClient.deleteChartData({
          encounterId: encounter.id,
          ...chartDataFields,
        });
      }
      throw new Error('api client not defined or encounterId not provided');
    },
    retry: 2,
  });
};

export type ExtractObjectType<T> = T extends (infer U)[] ? U : never;

export const useGetMedicationsSearch = (
  medicationSearchTerm: string
): UseQueryResult<ErxSearchMedicationsResponse, Error> => {
  const { oystehr } = useApiClients();

  const queryResult = useQuery({
    queryKey: ['medications-search', medicationSearchTerm],

    queryFn: async () => {
      if (oystehr) {
        return oystehr.erx.searchMedications({ name: medicationSearchTerm });
      }
      throw new Error('api client not defined');
    },

    enabled: Boolean(medicationSearchTerm),
    placeholderData: keepPreviousData,
    staleTime: QUERY_STALE_TIME,
  });

  useEffect(() => {
    if (queryResult.error) {
      enqueueSnackbar('An error occurred during the search. Please try again in a moment', {
        variant: 'error',
      });
    }
  }, [queryResult.error]);

  return queryResult;
};

export const useGetAllergiesSearch = (
  allergiesSearchTerm: string
): UseQueryResult<ErxSearchAllergensResponse, Error> => {
  const { oystehr } = useApiClients();

  const queryResult = useQuery({
    queryKey: ['allergies-search', allergiesSearchTerm],

    queryFn: async () => {
      if (oystehr) {
        return oystehr.erx.searchAllergens({ name: allergiesSearchTerm });
      }
      throw new Error('api client not defined');
    },

    enabled: Boolean(allergiesSearchTerm),
    placeholderData: keepPreviousData,
    staleTime: QUERY_STALE_TIME,
  });

  useEffect(() => {
    if (queryResult.error) {
      enqueueSnackbar('An error occurred during the search. Please try again in a moment', {
        variant: 'error',
      });
    }
  }, [queryResult.error]);

  return queryResult;
};

export const useGetCreateExternalLabResources = ({
  patientId,
  search,
}: GetCreateLabOrderResources): UseQueryResult<LabOrderResourcesRes | undefined, Error> => {
  const apiClient = useOystehrAPIClient();
  return useQuery({
    queryKey: ['external lab resource search', patientId, search],

    queryFn: async () => {
      return apiClient?.getCreateExternalLabResources({ patientId, search });
    },

    enabled: Boolean(apiClient && (patientId || search)),
    placeholderData: keepPreviousData,
    staleTime: QUERY_STALE_TIME,
  });
};

export const useGetIcd10Search = ({
  search,
  sabs,
  radiologyOnly,
}: IcdSearchRequestParams): UseQueryResult<IcdSearchResponse | undefined, Error> => {
  const apiClient = useOystehrAPIClient();

  const queryResult = useQuery({
    queryKey: ['icd-search', search, sabs, radiologyOnly],

    queryFn: async () => {
      return apiClient?.icdSearch({ search, sabs, radiologyOnly });
    },
<<<<<<< HEAD
    {
      onError: (error: APIError) => {
        if (error.code !== APIErrorCode.MISSING_NLM_API_KEY_ERROR) {
          openError();
        }
        return error;
      },
      enabled: Boolean(apiClient),
      keepPreviousData: true,
      staleTime: QUERY_STALE_TIME,
=======

    enabled: Boolean(apiClient && search),
    placeholderData: keepPreviousData,
    staleTime: QUERY_STALE_TIME,
  });

  useEffect(() => {
    if (queryResult.error) {
      enqueueSnackbar('An error occurred during the search. Please try again in a moment.', {
        variant: 'error',
      });
>>>>>>> 0f38c008
    }
  }, [queryResult.error]);

  return queryResult;
};

// eslint-disable-next-line @typescript-eslint/explicit-function-return-type
export const useUpdatePaperwork = () => {
  const { oystehrZambda } = useApiClients();

  return useMutation({
    mutationFn: async ({
      appointmentID,
      paperwork = {},
    }: {
      appointmentID: string;
      paperwork: Record<string, string>;
    }) => {
      const UPDATE_PAPERWORK_ZAMBDA_ID = 'update-paperwork';

      if (!oystehrZambda) {
        throw new Error('api client not defined');
      }

      const response = await oystehrZambda.zambda.execute({
        id: UPDATE_PAPERWORK_ZAMBDA_ID,
        appointmentID,
        paperwork,
        timezone: DateTime.now().zoneName,
      });
      return import.meta.env.VITE_APP_IS_LOCAL === 'true' ? response : response.output;
    },
  });
};

export const useGetPatientInstructions = (
  { type }: { type: InstructionType },
  onSuccess?: (data: PromiseReturnType<ReturnType<OystehrTelemedAPIClient['getPatientInstructions']>> | null) => void
  // eslint-disable-next-line @typescript-eslint/explicit-function-return-type
) => {
  const apiClient = useOystehrAPIClient();

  const queryResult = useQuery({
    queryKey: ['telemed-get-patient-instructions', type],

    queryFn: () => {
      if (apiClient) {
        return apiClient.getPatientInstructions({
          type,
        });
      }
      throw new Error('api client not defined');
    },

    enabled: !!apiClient,
  });

  useSuccessQuery(queryResult.data, onSuccess);

  return queryResult;
};

// eslint-disable-next-line @typescript-eslint/explicit-function-return-type
export const useSavePatientInstruction = () => {
  const apiClient = useOystehrAPIClient();

  return useMutation({
    mutationFn: (instruction: { text: string }) => {
      if (apiClient) {
        return apiClient.savePatientInstruction(instruction);
      }
      throw new Error('api client not defined');
    },
  });
};

export const useDeletePatientInstruction = (): UseMutationResult<void, Error, { instructionId: string }> => {
  const apiClient = useOystehrAPIClient();

  return useMutation({
    mutationFn: (instruction: { instructionId: string }) => {
      if (apiClient) {
        return apiClient.deletePatientInstruction(instruction);
      }
      throw new Error('api client not defined');
    },
  });
};

export const useSyncERXPatient = ({
  patient,
  enabled,
  onError,
}: {
  patient: Patient;
  enabled: boolean;
  onError: (err: any) => void;
  // eslint-disable-next-line @typescript-eslint/explicit-function-return-type
}) => {
  const { oystehr } = useApiClients();

  const queryResult = useQuery({
    queryKey: ['erx-sync-patient', patient],

    queryFn: async () => {
      if (oystehr) {
        console.log(`Start syncing patient with erx patient ${patient.id}`);
        try {
          await oystehr.erx.syncPatient({ patientId: patient.id! });
          console.log('Successfully synced erx patient');
          return;
        } catch (err) {
          console.error('Error during syncing erx patient: ', err);
          throw err;
        }
      }
      throw new Error('oystehr client is not defined');
    },

    retry: 2,
    enabled,
    staleTime: 0,
    gcTime: 0,
    refetchOnMount: true,
  });

  useErrorQuery(queryResult.error, onError);

  return queryResult;
};

export const useConnectPractitionerToERX = ({
  patientId,
  encounterId,
}: {
  patientId?: string;
  encounterId?: string;
}): UseMutationResult<string, Error, void> => {
  const { oystehr } = useApiClients();

  return useMutation({
    mutationKey: ['erx-connect-practitioner', patientId],

    mutationFn: async () => {
      if (oystehr) {
        console.log(`Start connecting practitioner to erx`);
        try {
          const params: ErxConnectPractitionerParams = {};
          if (patientId) {
            params.patientId = patientId;
          }
          if (encounterId) {
            params.encounterId = encounterId;
          }
          const resp = await oystehr.erx.connectPractitioner(params);
          console.log('Successfully connected practitioner to erx');
          return resp.ssoLink;
        } catch (err) {
          console.error('Error during connecting practitioner to erx: ', err);
          throw err;
        }
      }
      throw new Error('oystehr client is not defined');
    },

    retry: 2,
  });
};

// eslint-disable-next-line @typescript-eslint/explicit-function-return-type
export const useEnrollPractitionerToERX = ({ onError }: { onError?: (err: any) => void }) => {
  const { oystehr } = useApiClients();

  return useMutation({
    mutationKey: ['erx-enroll-practitioner'],

    mutationFn: async (practitionerId: string) => {
      if (oystehr) {
        console.log(`Start enrolling practitioner to erx`);
        try {
          const params: ErxEnrollPractitionerParams = { practitionerId };
          await oystehr.erx.enrollPractitioner(params);
          console.log('Successfully enrolled practitioner to erx');
          return;
        } catch (err: any) {
          if (err && err.code === '4006') {
            // Practitioner is already enrolled to erx
            return;
          }
          console.error('Error during enrolling practitioner to erx: ', err);
          throw err;
        }
      }
      throw new Error('oystehr client is not defined');
    },

    retry: 2,
    onError,
  });
};

// eslint-disable-next-line @typescript-eslint/explicit-function-return-type
export const useCheckPractitionerEnrollment = ({ enabled }: { enabled: boolean }) => {
  const { oystehr } = useApiClients();
  const user = useEvolveUser();

  return useQuery({
    queryKey: ['erx-check-practitioner-enrollment'],

    queryFn: async () => {
      if (oystehr) {
        console.log(`Start checking practitioner enrollment`);
        try {
          if (!user?.profileResource?.id) {
            throw new Error("Current user doesn't have a profile resource id");
          }
          const resp = await oystehr.erx.checkPractitionerEnrollment({
            practitionerId: user?.profileResource?.id,
          });
          console.log('Successfully checked practitioner enrollment');
          return resp;
        } catch (err) {
          console.error('Error during checking practitioner enrollment: ', err);
          throw err;
        }
      }
      throw new Error('oystehr client is not defined');
    },

    retry: 2,
    enabled,
    staleTime: 0,
    gcTime: 0,
    refetchOnMount: true,
  });
};

/*
 * This should be deletable now but need to verify that ClaimsQueue feature has been mothballed
 */
export const useGetInsurancePlan = ({ id }: { id: string | undefined }): UseQueryResult<InsurancePlan, Error> => {
  const { oystehr } = useApiClients();
  const queryResult = useQuery({
    queryKey: ['telemed-insurance-plan', id],

    queryFn: () => {
      if (oystehr && id) {
        return oystehr.fhir.get<InsurancePlan>({
          resourceType: 'InsurancePlan',
          id,
        });
      }
      throw new Error('fhir client not defined or Insurance Plan ID not provided');
    },

    enabled: Boolean(oystehr) && Boolean(id),
  });

  return queryResult;
};

// eslint-disable-next-line @typescript-eslint/explicit-function-return-type
export const useCreateUpdateMedicationOrder = () => {
  const apiClient = useOystehrAPIClient();
  return useMutation({
    mutationFn: (props: UpdateMedicationOrderInput) => {
      if (apiClient) {
        return apiClient.createUpdateMedicationOrder({
          ...props,
        });
      }
      throw new Error('error during create update medication order');
    },
    retry: 2,
  });
};

export const useGetMedicationOrders = (
  searchBy: GetMedicationOrdersInput['searchBy']
): UseQueryResult<GetMedicationOrdersResponse, Error> => {
  const apiClient = useOystehrAPIClient();

  const encounterIdIsDefined = searchBy.field === 'encounterId' && searchBy.value;
  const encounterIdsHasLen = searchBy.field === 'encounterIds' && searchBy.value.length > 0;

  return useQuery({
    queryKey: ['telemed-get-medication-orders', JSON.stringify(searchBy)],

    queryFn: () => {
      if (apiClient) {
        return apiClient.getMedicationOrders({ searchBy }) as Promise<GetMedicationOrdersResponse>;
      }
      throw new Error('api client not defined');
    },

    enabled: !!apiClient && Boolean(encounterIdIsDefined || encounterIdsHasLen),
    retry: 2,
    staleTime: 5 * 60 * 1000,
  });
};

const emptyMedications: Record<string, string> = {};

// eslint-disable-next-line @typescript-eslint/explicit-function-return-type
export const useGetMedicationList = () => {
  const { oystehr } = useApiClients();

  const getMedicationIdentifierNames = (data: Medication[]): Record<string, string> => {
    return (data || []).reduce(
      (acc, entry) => {
        const identifier = entry.identifier?.find((id: Coding) => id.system === MEDICATION_IDENTIFIER_NAME_SYSTEM);

        if (identifier?.value && entry.id) {
          acc[entry.id] = identifier.value;
        }

        return acc;
      },
      {} as Record<string, string>
    );
  };

  const queryResult = useQuery({
    queryKey: ['medication-list-search'],

    queryFn: async () => {
      if (!oystehr) {
        return emptyMedications;
      }
      const data = await oystehr.fhir.search<Medication>({
        resourceType: 'Medication',
        params: [{ name: 'identifier', value: INVENTORY_MEDICATION_TYPE_CODE }],
      });

      return getMedicationIdentifierNames(data.unbundle());
    },

    placeholderData: keepPreviousData,
    staleTime: QUERY_STALE_TIME,
  });

  useEffect(() => {
    if (queryResult.error) {
      enqueueSnackbar('An error occurred while searching medications.', {
        variant: 'error',
      });
    }
  }, [queryResult.error]);

  return queryResult;
};<|MERGE_RESOLUTION|>--- conflicted
+++ resolved
@@ -24,11 +24,7 @@
 import { useEffect } from 'react';
 import { useErrorQuery, useSuccessQuery } from 'utils';
 import {
-<<<<<<< HEAD
   APIError,
-  APIErrorCode,
-=======
->>>>>>> 0f38c008
   ChartDataFields,
   ChartDataRequestedFields,
   createSmsModel,
@@ -585,7 +581,7 @@
   search,
   sabs,
   radiologyOnly,
-}: IcdSearchRequestParams): UseQueryResult<IcdSearchResponse | undefined, Error> => {
+}: IcdSearchRequestParams): UseQueryResult<IcdSearchResponse | undefined, APIError> => {
   const apiClient = useOystehrAPIClient();
 
   const queryResult = useQuery({
@@ -594,18 +590,6 @@
     queryFn: async () => {
       return apiClient?.icdSearch({ search, sabs, radiologyOnly });
     },
-<<<<<<< HEAD
-    {
-      onError: (error: APIError) => {
-        if (error.code !== APIErrorCode.MISSING_NLM_API_KEY_ERROR) {
-          openError();
-        }
-        return error;
-      },
-      enabled: Boolean(apiClient),
-      keepPreviousData: true,
-      staleTime: QUERY_STALE_TIME,
-=======
 
     enabled: Boolean(apiClient && search),
     placeholderData: keepPreviousData,
@@ -617,7 +601,6 @@
       enqueueSnackbar('An error occurred during the search. Please try again in a moment.', {
         variant: 'error',
       });
->>>>>>> 0f38c008
     }
   }, [queryResult.error]);
 
