--- conflicted
+++ resolved
@@ -23,13 +23,11 @@
 import { enqueueSnackbar } from 'notistack';
 import { useEffect } from 'react';
 import { FEATURE_FLAGS } from 'src/constants/feature-flags';
-<<<<<<< HEAD
-=======
-import { Icd10SearchRequestParams, Icd10SearchResponse, useErrorQuery, useSuccessQuery } from 'utils';
->>>>>>> 32c4b1bf
 import {
   FinalizeUnsolicitedResultMatch,
   GetUnsolicitedResultsRelatedRequests,
+  Icd10SearchRequestParams,
+  Icd10SearchResponse,
   useErrorQuery,
   useSuccessQuery,
 } from 'utils';
