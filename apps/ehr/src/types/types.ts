--- conflicted
+++ resolved
@@ -1,18 +1,7 @@
 import { User } from '@oystehr/sdk';
-<<<<<<< HEAD
-import { Appointment, Coding, Encounter, Practitioner, Slot } from 'fhir/r4b';
-import {
-  DiagnosisDTO,
-  FhirAppointmentType,
-  OrderableItemSearchResult,
-=======
 import { Appointment, Coding, Practitioner, Slot } from 'fhir/r4b';
 import {
-  PatientFollowupDetails,
   FhirAppointmentType,
-  PractitionerLicense,
-  VisitStatusWithoutUnknown,
->>>>>>> bf91cfae
   OTTEHR_MODULE,
   PatientFollowupDetails,
   PractitionerLicense,
