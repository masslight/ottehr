import { User } from '@oystehr/sdk';
<<<<<<< HEAD
import { Appointment, Coding, Practitioner } from 'fhir/r4b';
import { DateTime } from 'luxon';
=======
import { Appointment, Coding, Practitioner, Encounter } from 'fhir/r4b';
>>>>>>> fa00cbfd
import {
  PatientFollowupDetails,
  FhirAppointmentType,
  PractitionerLicense,
  VisitStatusWithoutUnknown,
  OTTEHR_MODULE,
} from 'utils';
import { ScheduleType, ServiceMode } from 'utils';

export interface GetAppointmentsParameters {
  searchDate?: string;
  locationID: string | undefined;
  visitType?: string[];
  providerIDs?: string[];
  groupIDs?: string[];
}

export interface CreateAppointmentParameters {
  slot?: string | undefined;
  patient: PatientInfo | undefined;
  locationID?: string | undefined;
  visitType: FhirAppointmentType | undefined;
  scheduleType: ScheduleType;
  serviceType: ServiceMode;
}

export interface SaveFollowupParameter {
  encounterDetails: PatientFollowupDetails;
}

export type PatientInfo = {
  id: string | undefined;
  newPatient: boolean;
  // pointOfDiscovery: boolean; // if this info has been obtained, true & 'How did you hear about us' will not show
  firstName: string | undefined;
  lastName: string | undefined;
  dateOfBirth: string | undefined;
  sex: PersonSex | undefined;
  phoneNumber: string | undefined;
  email: string | undefined;
  emailUser: EmailUserValue | undefined;
  reasonForVisit: string | undefined;
  reasonAdditional?: string;
};

export interface UpdateUserParameters {
  userId: string | undefined;
  firstName?: string;
  middleName?: string;
  lastName?: string;
  nameSuffix?: string;
  selectedRoles?: string[] | undefined;
  licenses?: PractitionerLicense[];
  phoneNumber?: string;
  npi?: string;
  // locations: Location[];
}

export interface AssignPractitionerParameters {
  encounterId: string | undefined;
  practitioner: Practitioner | undefined;
  userRole: Coding[];
}

export interface UnassignPractitionerParameters {
  encounterId: string | undefined;
  practitioner: Practitioner | undefined;
  userRole: Coding[];
}

export interface ChangeInPersonVisitStatusParameters {
  encounterId: string | undefined;
  user: User | undefined;
  updatedStatus: VisitStatusWithoutUnknown | undefined;
}

export { AllStates } from 'utils';
export type { State, StateType } from 'utils';

export interface DeactivateUserParameters {
  user: User | undefined;
  // locations: Location[];
}

export interface CancelAppointmentParameters {
  appointmentID: string;
  cancellationReason: CancellationReasonOptions;
}

export enum CancellationReasonOptions {
  'Patient improved' = 'Patient improved',
  'Wait time too long' = 'Wait time too long',
  'Prefer another provider' = 'Prefer another provider',
  'Changing location' = 'Changing location',
  'Changing to telemedicine' = 'Changing to telemedicine',
  'Financial responsibility concern' = 'Financial responsibility concern',
  'Insurance issue' = 'Insurance issue',
  'Service never offered' = 'Service never offered',
  'Duplicate visit or account error' = 'Duplicate visit or account error',
}

export type EmailUserValue = 'Patient (Self)' | 'Parent/Guardian';

export const appointmentTypeLabels: { [type in FhirAppointmentType]: string } = {
  prebook: 'Pre-booked',
  walkin: 'Walk-in',
  posttelemed: 'Post Telemed',
  virtual: 'Telemed',
};

// this might be a bit redundant given the AppointmentType type. is "booked" still used somewhere?
export enum VisitType {
  WalkIn = 'walk-in',
  PreBook = 'pre-booked',
  PostTelemed = 'post-telemed',
}

export const VisitTypeToLabel: { [visittype in VisitType]: string } = {
  'walk-in': 'Walk-in In Person Visit',
  'pre-booked': 'Pre-booked In Person Visit',
  'post-telemed': 'Post Telemed Lab Only',
};

export enum PersonSex {
  Male = 'male',
  Female = 'female',
  Intersex = 'other',
}

export const getFhirAppointmentTypeForVisitType = (
  visitType: VisitType | undefined
): FhirAppointmentType | undefined => {
  if (visitType === VisitType.WalkIn) {
    return FhirAppointmentType.walkin;
  } else if (visitType === VisitType.PostTelemed) {
    return FhirAppointmentType.posttelemed;
  } else if (visitType === VisitType.PreBook) {
    return FhirAppointmentType.prebook;
  } else {
    return undefined;
  }
};

export const getVisitTypeLabelForAppointment = (appointment: Appointment): string => {
  const fhirAppointmentType = appointment?.appointmentType?.text as FhirAppointmentType;
  const isFhirAppointmentMetaTagTelemed = appointment.meta?.tag?.find((tag) => tag.code === OTTEHR_MODULE.TM);

  if (fhirAppointmentType === FhirAppointmentType.walkin) {
    return 'Walk-in In Person Visit';
  } else if (fhirAppointmentType === FhirAppointmentType.posttelemed) {
    return 'Post Telemed Lab Only';
  } else if (fhirAppointmentType === FhirAppointmentType.prebook) {
    if (isFhirAppointmentMetaTagTelemed) return 'Pre-booked Telemed';
    return 'Pre-booked In Person Visit';
  } else if (fhirAppointmentType === FhirAppointmentType.virtual) {
    return 'Telemed';
  }
  return '-';
};

export type DOW = 'monday' | 'tuesday' | 'wednesday' | 'thursday' | 'friday' | 'saturday' | 'sunday';
export type HourOfDay =
  | 0
  | 1
  | 2
  | 3
  | 4
  | 5
  | 6
  | 7
  | 8
  | 9
  | 10
  | 11
  | 12
  | 13
  | 14
  | 15
  | 16
  | 17
  | 18
  | 19
  | 20
  | 21
  | 22
  | 23;

export interface Capacity {
  hour: HourOfDay;
  capacity: number;
}

export interface ScheduleDay {
  open: HourOfDay;
  close: HourOfDay;
  openingBuffer: number;
  closingBuffer: number;
  workingDay: boolean;
  hours: Capacity[];
}
export interface Weekdays {
  [day: string]: Weekday;
}

export interface Overrides {
  [day: string]: Day;
}

export interface Day {
  open: number;
  close: number;
  openingBuffer: number;
  closingBuffer: number;
  hours: Capacity[];
}

export interface Weekday extends Day {
  workingDay: boolean;
}

export enum ClosureType {
  OneDay = 'one-day',
  Period = 'period',
}
export interface Closure {
  start: string;
  end: string;
  type: ClosureType;
}

export interface ScheduleExtension {
  schedule: DailySchedule | undefined;
  scheduleOverrides: ScheduleOverrides | undefined;
  closures: Closure[] | undefined;
}

export type DailySchedule = Record<DOW, ScheduleDay>;
export type ScheduleOverrides = Record<string, ScheduleDay>;

export enum DocumentType {
  InsuranceFront = 'insurance-card-front',
  InsuranceBack = 'insurance-card-back',
  FullInsurance = 'fullInsuranceCard',
  InsuranceFrontSecondary = 'insurance-card-front-2',
  InsuranceBackSecondary = 'insurance-card-back-2',
  FullInsuranceSecondary = 'fullInsuranceCard-2',
  PhotoIdFront = 'photo-id-front',
  PhotoIdBack = 'photo-id-back',
  FullPhotoId = 'fullPhotoIDCard',
  HippaConsent = 'HIPPA forms',
  CttConsent = 'Consent forms',
}
export interface DocumentInfo {
  type: DocumentType;
  z3Url: string;
  presignedUrl: string | undefined;
}<|MERGE_RESOLUTION|>--- conflicted
+++ resolved
@@ -1,10 +1,5 @@
 import { User } from '@oystehr/sdk';
-<<<<<<< HEAD
 import { Appointment, Coding, Practitioner } from 'fhir/r4b';
-import { DateTime } from 'luxon';
-=======
-import { Appointment, Coding, Practitioner, Encounter } from 'fhir/r4b';
->>>>>>> fa00cbfd
 import {
   PatientFollowupDetails,
   FhirAppointmentType,
