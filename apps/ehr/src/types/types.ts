import { User } from '@oystehr/sdk';
<<<<<<< HEAD
import { Appointment, Coding, Practitioner } from 'fhir/r4b';
=======
import { Appointment, Coding, Practitioner, Encounter, Slot } from 'fhir/r4b';
>>>>>>> a4220ae7
import {
  PatientFollowupDetails,
  FhirAppointmentType,
  PractitionerLicense,
  VisitStatusWithoutUnknown,
  OTTEHR_MODULE,
} from 'utils';
import { ScheduleType, ServiceMode } from 'utils';

export interface GetAppointmentsParameters {
  searchDate?: string;
  locationID: string | undefined;
  visitType?: string[];
  providerIDs?: string[];
  groupIDs?: string[];
}

// this likely will be consolidated to utils package. doughty conflict resolver, take heed:
// the important change to include here is that slot is of type "Slot" rather than string
export interface CreateAppointmentParameters {
  patient: PatientInfo | undefined;
  visitType: FhirAppointmentType | undefined;
  scheduleType: ScheduleType;
  serviceType: ServiceMode;
  slot?: Slot | undefined;
  locationID?: string | undefined;
}

export interface SaveFollowupParameter {
  encounterDetails: PatientFollowupDetails;
}

export type PatientInfo = {
  id: string | undefined;
  newPatient: boolean;
  // pointOfDiscovery: boolean; // if this info has been obtained, true & 'How did you hear about us' will not show
  firstName: string | undefined;
  lastName: string | undefined;
  dateOfBirth: string | undefined;
  sex: PersonSex | undefined;
  phoneNumber: string | undefined;
  email: string | undefined;
  emailUser: EmailUserValue | undefined;
  reasonForVisit: string | undefined;
  reasonAdditional?: string;
};

export interface UpdateUserParameters {
  userId: string | undefined;
  firstName?: string;
  middleName?: string;
  lastName?: string;
  nameSuffix?: string;
  selectedRoles?: string[] | undefined;
  licenses?: PractitionerLicense[];
  phoneNumber?: string;
  npi?: string;
  // locations: Location[];
}

export interface AssignPractitionerParameters {
  encounterId: string | undefined;
  practitioner: Practitioner | undefined;
  userRole: Coding[];
}

export interface UnassignPractitionerParameters {
  encounterId: string | undefined;
  practitioner: Practitioner | undefined;
  userRole: Coding[];
}

export interface ChangeInPersonVisitStatusParameters {
  encounterId: string | undefined;
  user: User | undefined;
  updatedStatus: VisitStatusWithoutUnknown | undefined;
}

export { AllStates } from 'utils';
export type { State, StateType } from 'utils';

export interface DeactivateUserParameters {
  user: User | undefined;
  // locations: Location[];
}

export interface CancelAppointmentParameters {
  appointmentID: string;
  cancellationReason: CancellationReasonOptions;
}

export enum CancellationReasonOptions {
  'Patient improved' = 'Patient improved',
  'Wait time too long' = 'Wait time too long',
  'Prefer another provider' = 'Prefer another provider',
  'Changing location' = 'Changing location',
  'Changing to telemedicine' = 'Changing to telemedicine',
  'Financial responsibility concern' = 'Financial responsibility concern',
  'Insurance issue' = 'Insurance issue',
  'Service never offered' = 'Service never offered',
  'Duplicate visit or account error' = 'Duplicate visit or account error',
}

export type EmailUserValue = 'Patient (Self)' | 'Parent/Guardian';

export const appointmentTypeLabels: { [type in FhirAppointmentType]: string } = {
  prebook: 'Pre-booked',
  walkin: 'Walk-in',
  posttelemed: 'Post Telemed',
  virtual: 'Telemed',
};

// this might be a bit redundant given the AppointmentType type. is "booked" still used somewhere?
export enum VisitType {
  WalkIn = 'walk-in',
  PreBook = 'pre-booked',
  PostTelemed = 'post-telemed',
}

export const VisitTypeToLabel: { [visittype in VisitType]: string } = {
  'walk-in': 'Walk-in In Person Visit',
  'pre-booked': 'Pre-booked In Person Visit',
  'post-telemed': 'Post Telemed Lab Only',
};

export enum PersonSex {
  Male = 'male',
  Female = 'female',
  Intersex = 'other',
}

export const getFhirAppointmentTypeForVisitType = (
  visitType: VisitType | undefined
): FhirAppointmentType | undefined => {
  if (visitType === VisitType.WalkIn) {
    return FhirAppointmentType.walkin;
  } else if (visitType === VisitType.PostTelemed) {
    return FhirAppointmentType.posttelemed;
  } else if (visitType === VisitType.PreBook) {
    return FhirAppointmentType.prebook;
  } else {
    return undefined;
  }
};

export const getVisitTypeLabelForAppointment = (appointment: Appointment): string => {
  const fhirAppointmentType = appointment?.appointmentType?.text as FhirAppointmentType;
  const isFhirAppointmentMetaTagTelemed = appointment.meta?.tag?.find((tag) => tag.code === OTTEHR_MODULE.TM);

  if (fhirAppointmentType === FhirAppointmentType.walkin) {
    return 'Walk-in In Person Visit';
  } else if (fhirAppointmentType === FhirAppointmentType.posttelemed) {
    return 'Post Telemed Lab Only';
  } else if (fhirAppointmentType === FhirAppointmentType.prebook) {
    if (isFhirAppointmentMetaTagTelemed) return 'Pre-booked Telemed';
    return 'Pre-booked In Person Visit';
  } else if (fhirAppointmentType === FhirAppointmentType.virtual) {
    return 'Telemed';
  }
  return '-';
};

export type DOW = 'monday' | 'tuesday' | 'wednesday' | 'thursday' | 'friday' | 'saturday' | 'sunday';
export type HourOfDay =
  | 0
  | 1
  | 2
  | 3
  | 4
  | 5
  | 6
  | 7
  | 8
  | 9
  | 10
  | 11
  | 12
  | 13
  | 14
  | 15
  | 16
  | 17
  | 18
  | 19
  | 20
  | 21
  | 22
  | 23;

export interface Capacity {
  hour: HourOfDay;
  capacity: number;
}

export interface ScheduleDay {
  open: HourOfDay;
  close: HourOfDay;
  openingBuffer: number;
  closingBuffer: number;
  workingDay: boolean;
  hours: Capacity[];
}
export interface Weekdays {
  [day: string]: Weekday;
}

export interface Overrides {
  [day: string]: Day;
}

export interface Day {
  open: number;
  close: number;
  openingBuffer: number;
  closingBuffer: number;
  hours: Capacity[];
}

export interface Weekday extends Day {
  workingDay: boolean;
}

export enum ClosureType {
  OneDay = 'one-day',
  Period = 'period',
}
export interface Closure {
  start: string;
  end: string;
  type: ClosureType;
}

export interface ScheduleExtension {
  schedule: DailySchedule | undefined;
  scheduleOverrides: ScheduleOverrides | undefined;
  closures: Closure[] | undefined;
}

export type DailySchedule = Record<DOW, ScheduleDay>;
export type ScheduleOverrides = Record<string, ScheduleDay>;

export enum DocumentType {
  InsuranceFront = 'insurance-card-front',
  InsuranceBack = 'insurance-card-back',
  FullInsurance = 'fullInsuranceCard',
  InsuranceFrontSecondary = 'insurance-card-front-2',
  InsuranceBackSecondary = 'insurance-card-back-2',
  FullInsuranceSecondary = 'fullInsuranceCard-2',
  PhotoIdFront = 'photo-id-front',
  PhotoIdBack = 'photo-id-back',
  FullPhotoId = 'fullPhotoIDCard',
  HipaaConsent = 'HIPAA Acknowledgement',
  CttConsent = 'Consent to Treat and Guarantee of Payment',
}
export interface DocumentInfo {
  type: DocumentType;
  z3Url: string;
  presignedUrl: string | undefined;
}<|MERGE_RESOLUTION|>--- conflicted
+++ resolved
@@ -1,9 +1,5 @@
 import { User } from '@oystehr/sdk';
-<<<<<<< HEAD
-import { Appointment, Coding, Practitioner } from 'fhir/r4b';
-=======
-import { Appointment, Coding, Practitioner, Encounter, Slot } from 'fhir/r4b';
->>>>>>> a4220ae7
+import { Appointment, Coding, Practitioner, Slot } from 'fhir/r4b';
 import {
   PatientFollowupDetails,
   FhirAppointmentType,
