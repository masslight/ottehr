import Oystehr from '@oystehr/sdk';
import { Address, Appointment, Encounter, FhirResource, Patient, QuestionnaireResponse } from 'fhir/r4b';
import { readFileSync } from 'fs';
import { dirname, join } from 'path';
import { cleanAppointment } from 'test-utils';
import { fileURLToPath } from 'url';
import {
  CreateAppointmentResponse,
  CreateAppointmentUCTelemedResponse,
  createSamplePrebookAppointments,
  createSampleTelemedAppointments,
  formatPhoneNumber,
} from 'utils';
import { getAuth0Token } from './auth/getAuth0Token';
import {
  inviteTestEmployeeUser,
  removeUser,
  TEST_EMPLOYEE_1,
  TEST_EMPLOYEE_2,
  TestEmployee,
} from './resource/employees';
import { DateTime } from 'luxon';
import { getInHouseMedicationsResources } from './resource/in-house-medications';
import { patient } from 'intake-zambdas/tests/appointment-validation.test';

const __filename = fileURLToPath(import.meta.url);
const __dirname = dirname(__filename);

export function getAccessToken(): string {
  const userJsonPath = join(__dirname, '../../playwright/user.json');
  const userData = JSON.parse(readFileSync(userJsonPath, 'utf-8'));

  const authData = userData.origins[0].localStorage.find((item: { name: string }) =>
    item.name.includes('api.zapehr.com')
  );

  if (!authData) {
    throw new Error('Auth data not found');
  }

  const token = JSON.parse(authData.value).body.access_token;
  return token;
}

const EightDigitsString = DateTime.now().toFormat('yyyyMMdd');

export const PATIENT_FIRST_NAME = 'Test_John_Random' + EightDigitsString;
export const PATIENT_LAST_NAME = 'Test_Doe_Random' + EightDigitsString; // don't use real random values in parallel related tests
export const PATIENT_GENDER = 'male';

export const PATIENT_BIRTHDAY = '2002-07-07';
export const PATIENT_BIRTH_DATE_SHORT = '07/07/2002';
export const PATIENT_BIRTH_DATE_LONG = 'July 07, 2002';

export const PATIENT_PHONE_NUMBER = '21' + EightDigitsString;
export const PATIENT_EMAIL = `john.doe.${EightDigitsString}3@example.com`;
export const PATIENT_CITY = 'New York';
export const PATIENT_LINE = `${EightDigitsString} Test Line`;
export const PATIENT_STATE = 'NY';
export const PATIENT_POSTALCODE = '06001';
export const PATIENT_REASON_FOR_VISIT = 'Fever';

export type CreateTestAppointmentInput = {
  firstName?: string;
  lastName?: string;
  gender?: string;
  birthDate?: string;
  phoneNumber?: string;
  email?: string;
  city?: string;
  line?: string;
  state?: string;
  postalCode?: string;
  reasonsForVisit?: string;
};

export class ResourceHandler {
  private apiClient!: Oystehr;
  private authToken!: string;
  private resources!: CreateAppointmentResponse['resources'] & { relatedPerson: { id: string; resourceType: string } };
  private zambdaId: string;
  private flow: 'telemed' | 'in-person';
  private initPromise: Promise<void>;

  public testEmployee1!: TestEmployee;
  public testEmployee2!: TestEmployee;

  constructor(flow: 'telemed' | 'in-person' = 'in-person') {
    this.flow = flow;

    this.initPromise = this.initApi();

    if (flow === 'in-person') {
      this.zambdaId = process.env.CREATE_APPOINTMENT_ZAMBDA_ID!;
      return;
    }

    if (flow === 'telemed') {
      this.zambdaId = process.env.CREATE_TELEMED_APPOINTMENT_ZAMBDA_ID!;
      return;
    }

    throw new Error('❌ Invalid flow name');
  }

  private async initApi(): Promise<void> {
    if (this.apiClient && this.authToken) {
      return;
    }
    this.authToken = await getAuth0Token();
    this.apiClient = new Oystehr({
      accessToken: this.authToken,
      fhirApiUrl: process.env.FHIR_API,
      projectApiUrl: process.env.AUTH0_AUDIENCE,
    });
  }

  private async createAppointment(
    inputParams?: CreateTestAppointmentInput
  ): Promise<CreateAppointmentResponse | CreateAppointmentUCTelemedResponse> {
    await this.initPromise;

    try {
      const address: Address = {
        city: inputParams?.city ?? PATIENT_CITY,
        line: [inputParams?.line ?? PATIENT_LINE],
        state: inputParams?.state ?? PATIENT_STATE,
        postalCode: inputParams?.postalCode ?? PATIENT_POSTALCODE,
      };

      const patientData = {
        firstNames: [inputParams?.firstName ?? PATIENT_FIRST_NAME],
        lastNames: [inputParams?.lastName ?? PATIENT_LAST_NAME],
        numberOfAppointments: 1,
        reasonsForVisit: [inputParams?.reasonsForVisit ?? PATIENT_REASON_FOR_VISIT],
        phoneNumbers: [inputParams?.phoneNumber ?? PATIENT_PHONE_NUMBER],
        emails: [inputParams?.email ?? PATIENT_EMAIL],
        gender: inputParams?.gender ?? PATIENT_GENDER,
        birthDate: inputParams?.birthDate ?? PATIENT_BIRTHDAY,
        address: [address],
      };

      if (!process.env.PROJECT_API_ZAMBDA_URL) {
        throw new Error('PROJECT_API_ZAMBDA_URL is not set');
      }

      if (!process.env.LOCATION_ID) {
        throw new Error('LOCATION_ID is not set');
      }

      if (!process.env.STATE_ONE) {
        throw new Error('STATE_ONE is not set');
      }

      if (!process.env.PROJECT_ID) {
        throw new Error('PROJECT_ID is not set');
      }

      // Create appointment and related resources using zambda
      const appointmentData =
        this.flow === 'in-person'
<<<<<<< HEAD
          ? await createSamplePrebookAppointments(
              this.apiClient,
              getAccessToken(),
              formatPhoneNumber(PATIENT_PHONE_NUMBER)!,
              this.zambdaId,
              process.env.APP_IS_LOCAL === 'true',
              process.env.PROJECT_API_ZAMBDA_URL!,
              process.env.PROJECT_ID!,
              process.env.LOCATION_ID!,
              patientData
            )
          : await createSampleTelemedAppointments(
              this.apiClient,
              getAccessToken(),
              formatPhoneNumber(PATIENT_PHONE_NUMBER)!,
              this.zambdaId,
              process.env.APP_IS_LOCAL === 'true',
              process.env.PROJECT_API_ZAMBDA_URL!,
              process.env.PROJECT_ID!,
              process.env.STATE_ONE!, //LOCATION_ID!, // do we oficially have STATE env variable?
              patientData
            );

      console.log({ appointmentData });
=======
          ? await createSamplePrebookAppointments({
              oystehr: this.apiClient,
              authToken: getAccessToken(),
              phoneNumber: formatPhoneNumber(PATIENT_PHONE_NUMBER)!,
              createAppointmentZambdaId: this.zambdaId,
              intakeZambdaUrl: process.env.PROJECT_API_ZAMBDA_URL,
              selectedLocationId: process.env.LOCATION_ID,
              demoData: patientData,
              projectId: process.env.PROJECT_ID!,
            })
          : await createSampleTelemedAppointments({
              oystehr: this.apiClient,
              authToken: getAccessToken(),
              phoneNumber: formatPhoneNumber(PATIENT_PHONE_NUMBER)!,
              createAppointmentZambdaId: this.zambdaId,
              islocal: process.env.APP_IS_LOCAL === 'true',
              intakeZambdaUrl: process.env.PROJECT_API_ZAMBDA_URL,
              selectedLocationId: process.env.STATE_ONE, // todo: check why state is used here
              demoData: patientData,
              projectId: process.env.PROJECT_ID!,
            });
>>>>>>> 4b45a5ef

      if (!appointmentData?.resources) {
        throw new Error('Appointment not created');
      }

      appointmentData.resources;

      Object.values(appointmentData.resources).forEach((resource) => {
        console.log(`✅ created ${resource.resourceType}: ${resource.id}`);
      });

      if (appointmentData.relatedPersonId) {
        console.log(`✅ created relatedPerson: ${appointmentData.relatedPersonId}`);
      }

      return appointmentData;
    } catch (error) {
      console.error('❌ Failed to create resources:', error);
      throw error;
    }
  }

  public async setResources(): Promise<void> {
    const response = await this.createAppointment();

    this.resources = {
      ...response.resources,
      // add relatedPerson to resources to make posiible cleanup it, endpoint returns only id
      relatedPerson: {
        id: response.relatedPersonId,
        resourceType: 'RelatedPerson',
      },
    };
  }

  public async cleanupResources(): Promise<void> {
    let appointmentResources = Object.values(this.resources ?? {}) as FhirResource[];
    // TODO: here we should change appointment id to encounter id when we'll fix this bug in frontend,
    // because for this moment frontend creates order with appointment id in place of encounter one
    const inHouseMedicationsResources = await getInHouseMedicationsResources(this.apiClient, 'encounter', this.resources.appointment.id);

    appointmentResources = appointmentResources.concat(inHouseMedicationsResources);
    await Promise.allSettled(
      appointmentResources.map((resource) => {
        if (resource.id && resource.resourceType) {
          return this.apiClient.fhir
            .delete({ id: resource.id, resourceType: resource.resourceType })
            .then(() => {
              console.log(`🗑️ deleted ${resource.resourceType} ${resource.id}`);
            })
            .catch((error) => {
              console.error(`❌ 🗑️ ${resource.resourceType} not deleted ${resource.id}`, error);
            });
        } else {
          console.error(`❌ 🫣 resource not found: ${resource.resourceType} ${resource.id}`);
          return Promise.resolve();
        }
      })
    );
  }

  async setEmployees(): Promise<void> {
    try {
      await this.initPromise;
      const [employee1, employee2] = await Promise.all([
        inviteTestEmployeeUser(TEST_EMPLOYEE_1, this.apiClient, this.authToken),
        inviteTestEmployeeUser(TEST_EMPLOYEE_2, this.apiClient, this.authToken),
      ]);

      this.testEmployee1 = employee1!;
      this.testEmployee2 = employee2!;
    } catch (error) {
      console.error('❌ New providers were not invited', error);
    }
  }

  async deleteEmployees(): Promise<void> {
    try {
      await Promise.all([
        removeUser(this.testEmployee1.id, this.testEmployee1.profile.id!, this.apiClient, this.authToken),
        removeUser(this.testEmployee2.id, this.testEmployee2.profile.id!, this.apiClient, this.authToken),
      ]);
    } catch (e) {
      console.error('❌ Failed to delete users: ', e);
    }
  }

  public get patient(): Patient {
    return this.findResourceByType('Patient');
  }

  public get appointment(): Appointment {
    return this.findResourceByType('Appointment');
  }

  public get encounter(): Encounter {
    return this.findResourceByType('Encounter');
  }

  public get questionnaireResponse(): QuestionnaireResponse {
    return this.findResourceByType('QuestionnaireResponse');
  }

  private findResourceByType<T>(resourceType: string): T {
    const resourse = Object.values(this.resources).find((resource) => resource.resourceType === resourceType) as T;

    if (!resourse) {
      throw new Error(`Resource ${resourceType} not found in the resources`);
    }

    return resourse;
  }

  async cleanupAppointmentsForPatient(patientId: string): Promise<void> {
    const appointments = (
      await this.apiClient.fhir.search({
        resourceType: 'Appointment',
        params: [
          {
            name: 'actor',
            value: 'Patient/' + patientId,
          },
        ],
      })
    ).unbundle();
    for (const appointment of appointments) {
      await cleanAppointment(appointment.id!, process.env.ENV!);
    }
  }

  async cleanAppointment(appointmentId: string): Promise<boolean> {
    return cleanAppointment(appointmentId, process.env.ENV!);
  }
}<|MERGE_RESOLUTION|>--- conflicted
+++ resolved
@@ -1,6 +1,7 @@
 import Oystehr from '@oystehr/sdk';
 import { Address, Appointment, Encounter, FhirResource, Patient, QuestionnaireResponse } from 'fhir/r4b';
 import { readFileSync } from 'fs';
+import { DateTime } from 'luxon';
 import { dirname, join } from 'path';
 import { cleanAppointment } from 'test-utils';
 import { fileURLToPath } from 'url';
@@ -19,9 +20,7 @@
   TEST_EMPLOYEE_2,
   TestEmployee,
 } from './resource/employees';
-import { DateTime } from 'luxon';
 import { getInHouseMedicationsResources } from './resource/in-house-medications';
-import { patient } from 'intake-zambdas/tests/appointment-validation.test';
 
 const __filename = fileURLToPath(import.meta.url);
 const __dirname = dirname(__filename);
@@ -159,32 +158,6 @@
       // Create appointment and related resources using zambda
       const appointmentData =
         this.flow === 'in-person'
-<<<<<<< HEAD
-          ? await createSamplePrebookAppointments(
-              this.apiClient,
-              getAccessToken(),
-              formatPhoneNumber(PATIENT_PHONE_NUMBER)!,
-              this.zambdaId,
-              process.env.APP_IS_LOCAL === 'true',
-              process.env.PROJECT_API_ZAMBDA_URL!,
-              process.env.PROJECT_ID!,
-              process.env.LOCATION_ID!,
-              patientData
-            )
-          : await createSampleTelemedAppointments(
-              this.apiClient,
-              getAccessToken(),
-              formatPhoneNumber(PATIENT_PHONE_NUMBER)!,
-              this.zambdaId,
-              process.env.APP_IS_LOCAL === 'true',
-              process.env.PROJECT_API_ZAMBDA_URL!,
-              process.env.PROJECT_ID!,
-              process.env.STATE_ONE!, //LOCATION_ID!, // do we oficially have STATE env variable?
-              patientData
-            );
-
-      console.log({ appointmentData });
-=======
           ? await createSamplePrebookAppointments({
               oystehr: this.apiClient,
               authToken: getAccessToken(),
@@ -206,7 +179,6 @@
               demoData: patientData,
               projectId: process.env.PROJECT_ID!,
             });
->>>>>>> 4b45a5ef
 
       if (!appointmentData?.resources) {
         throw new Error('Appointment not created');
@@ -246,26 +218,32 @@
     let appointmentResources = Object.values(this.resources ?? {}) as FhirResource[];
     // TODO: here we should change appointment id to encounter id when we'll fix this bug in frontend,
     // because for this moment frontend creates order with appointment id in place of encounter one
-    const inHouseMedicationsResources = await getInHouseMedicationsResources(this.apiClient, 'encounter', this.resources.appointment.id);
-
-    appointmentResources = appointmentResources.concat(inHouseMedicationsResources);
-    await Promise.allSettled(
-      appointmentResources.map((resource) => {
-        if (resource.id && resource.resourceType) {
-          return this.apiClient.fhir
-            .delete({ id: resource.id, resourceType: resource.resourceType })
-            .then(() => {
-              console.log(`🗑️ deleted ${resource.resourceType} ${resource.id}`);
-            })
-            .catch((error) => {
-              console.error(`❌ 🗑️ ${resource.resourceType} not deleted ${resource.id}`, error);
-            });
-        } else {
-          console.error(`❌ 🫣 resource not found: ${resource.resourceType} ${resource.id}`);
-          return Promise.resolve();
-        }
-      })
-    );
+    if (this.resources.appointment) {
+      const inHouseMedicationsResources = await getInHouseMedicationsResources(
+        this.apiClient,
+        'encounter',
+        this.resources.appointment.id!
+      );
+
+      appointmentResources = appointmentResources.concat(inHouseMedicationsResources);
+      await Promise.allSettled(
+        appointmentResources.map((resource) => {
+          if (resource.id && resource.resourceType) {
+            return this.apiClient.fhir
+              .delete({ id: resource.id, resourceType: resource.resourceType })
+              .then(() => {
+                console.log(`🗑️ deleted ${resource.resourceType} ${resource.id}`);
+              })
+              .catch((error) => {
+                console.error(`❌ 🗑️ ${resource.resourceType} not deleted ${resource.id}`, error);
+              });
+          } else {
+            console.error(`❌ 🫣 resource not found: ${resource.resourceType} ${resource.id}`);
+            return Promise.resolve();
+          }
+        })
+      );
+    }
   }
 
   async setEmployees(): Promise<void> {
