--- conflicted
+++ resolved
@@ -265,63 +265,6 @@
     return resourse;
   }
 
-<<<<<<< HEAD
-  async cleanupNewPatientData(lastName: string): Promise<void> {
-    try {
-      await this.initApi();
-      const patients = (
-        await this.apiClient.fhir.search({
-          resourceType: 'Patient',
-          params: [
-            {
-              name: 'name',
-              value: lastName,
-            },
-          ],
-        })
-      ).unbundle();
-      for (const patient of patients) {
-        await this.cleanupAppointments(patient.id!);
-        await this.apiClient.fhir.delete({ resourceType: patient.resourceType, id: patient.id! }).catch();
-      }
-    } catch (e) {
-      console.error('Error during cleanupNewPatientData', e);
-    }
-  }
-
-  async waitTillAppointmentPreprocessed(id: string): Promise<void> {
-    try {
-      await this.initApi();
-
-      for (let i = 0; i < 5; i++) {
-        const appointment = (
-          await this.apiClient.fhir.search({
-            resourceType: 'Appointment',
-            params: [
-              {
-                name: 'id',
-                value: id,
-              },
-            ],
-          })
-        ).unbundle()[0];
-
-        if (appointment.meta.tag?.find((tag) => tag.system === 'appointment-preprocessed')) {
-          return;
-        }
-
-        await new Promise((resolve) => setTimeout(resolve, 3000));
-      }
-
-      throw new Error("Appointment wasn't preprocessed");
-    } catch (e) {
-      console.error('Error during waitTillAppointmentPreprocessed', e);
-      throw e;
-    }
-  }
-
-=======
->>>>>>> 8a95304a
   async cleanupAppointments(patientId: string): Promise<void> {
     const appointments = (
       await this.apiClient.fhir.search({
