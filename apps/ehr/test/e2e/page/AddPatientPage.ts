--- conflicted
+++ resolved
@@ -10,11 +10,7 @@
 
   async selectOffice(officeName: string): Promise<void> {
     await this.#page.getByTestId(dataTestIds.dashboard.locationSelect).click();
-<<<<<<< HEAD
-    await this.#page.getByRole('option', { name: new RegExp(officeName, 'i') }).nth(0).click();
-=======
     await this.#page.locator(`li[role="option"]:has-text("${officeName}")`).first().click();
->>>>>>> c47f80cc
   }
 
   async enterMobilePhone(phone: string): Promise<void> {
