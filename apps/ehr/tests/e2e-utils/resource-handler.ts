--- conflicted
+++ resolved
@@ -20,11 +20,6 @@
 import { readFileSync } from 'fs';
 import { DateTime } from 'luxon';
 import { dirname, join } from 'path';
-<<<<<<< HEAD
-import { cleanAppointmentGraph } from 'test-utils';
-=======
-import { cleanAppointment } from 'test-utils';
->>>>>>> 8c575ec6
 import { fileURLToPath } from 'url';
 import {
   cleanAppointmentGraph,
@@ -39,7 +34,7 @@
   ServiceMode,
 } from 'utils';
 import { getAuth0Token } from './auth/getAuth0Token';
-import { fetchWithOystehrAuth } from './helpers/tests-utils';
+import { fetchWithOystAuth } from './helpers/tests-utils';
 import {
   inviteTestEmployeeUser,
   removeUser,
@@ -505,7 +500,7 @@
     practitioner: Practitioner;
   }> {
     await this.#initPromise;
-    const users = await fetchWithOystehrAuth<
+    const users = await fetchWithOystAuth<
       {
         id: string;
         name: string;
