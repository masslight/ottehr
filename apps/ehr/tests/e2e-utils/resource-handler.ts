--- conflicted
+++ resolved
@@ -359,7 +359,6 @@
     return cleanAppointment(appointmentId, process.env.ENV!);
   }
 
-<<<<<<< HEAD
   async patientIdByAppointmentId(appointmentId: string): Promise<string> {
     const appointment = await this.apiClient.fhir.get<Appointment>({
       resourceType: 'Appointment',
@@ -372,7 +371,8 @@
       throw new Error(`Patient for appointment ${appointmentId} not found`);
     }
     return patientId;
-=======
+  }
+
   async getTestsUserAndPractitioner(): Promise<{
     id: string;
     name: string;
@@ -401,6 +401,5 @@
       email: user.email,
       practitioner,
     };
->>>>>>> 57319f60
   }
 }