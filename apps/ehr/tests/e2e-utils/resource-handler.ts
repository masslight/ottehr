import Oystehr from '@oystehr/sdk';
import { Address, Appointment, Encounter, Patient, Practitioner, QuestionnaireResponse } from 'fhir/r4b';
import { readFileSync } from 'fs';
import { DateTime } from 'luxon';
import { dirname, join } from 'path';
import { cleanAppointment } from 'test-utils';
import { fileURLToPath } from 'url';
import {
  CreateAppointmentResponse,
  CreateAppointmentUCTelemedResponse,
  createSamplePrebookAppointments,
  createSampleTelemedAppointments,
  FHIR_APPOINTMENT_PREPROCESSED_TAG,
  formatPhoneNumber,
  GetPaperworkAnswers,
  RelationshipOption,
} from 'utils';
import { getAuth0Token } from './auth/getAuth0Token';
import {
  inviteTestEmployeeUser,
  removeUser,
  TEST_EMPLOYEE_1,
  TEST_EMPLOYEE_2,
  TestEmployee,
} from './resource/employees';
import { getInHouseMedicationsResources } from './resource/in-house-medications';
import { fetchWithOystAuth } from './helpers/tests-utils';

const __filename = fileURLToPath(import.meta.url);
const __dirname = dirname(__filename);

export function getAccessToken(): string {
  const userJsonPath = join(__dirname, '../../playwright/user.json');
  const userData = JSON.parse(readFileSync(userJsonPath, 'utf-8'));

  const authData = userData.origins[0].localStorage.find((item: { name: string }) =>
    item.name.includes('api.zapehr.com')
  );

  if (!authData) {
    throw new Error('Auth data not found');
  }

  const token = JSON.parse(authData.value).body.access_token;
  return token;
}

const EightDigitsString = DateTime.now().toFormat('yyyyMMdd');

export const PATIENT_FIRST_NAME = 'Test_John_Random' + EightDigitsString;
export const PATIENT_LAST_NAME = 'Test_Doe_Random' + EightDigitsString; // don't use real random values in parallel related tests
export const PATIENT_GENDER = 'Male';

export const PATIENT_BIRTHDAY = '2002-07-07';
export const PATIENT_BIRTH_DATE_SHORT = '07/07/2002';
export const PATIENT_BIRTH_DATE_LONG = 'July 07, 2002';

export const PATIENT_PHONE_NUMBER = '21' + EightDigitsString;
export const PATIENT_EMAIL = `john.doe.${EightDigitsString}3@example.com`;
export const PATIENT_CITY = 'New York';
export const PATIENT_LINE = `${EightDigitsString} Test Line`;
export const PATIENT_STATE = 'NY';
export const PATIENT_POSTALCODE = '06001';
export const PATIENT_REASON_FOR_VISIT = 'Fever';

export const PATIENT_INSURANCE_MEMBER_ID = '123123';
export const PATIENT_INSURANCE_POLICY_HOLDER_FIRST_NAME = 'John';
export const PATIENT_INSURANCE_POLICY_HOLDER_LAST_NAME = 'Doe';
export const PATIENT_INSURANCE_POLICY_HOLDER_MIDDLE_NAME = 'Michael';
export const PATIENT_INSURANCE_POLICY_HOLDER_DATE_OF_BIRTH = '1990-01-01';
export const PATIENT_INSURANCE_POLICY_HOLDER_BIRTH_SEX = 'Male';
export const PATIENT_INSURANCE_POLICY_HOLDER_ADDRESS_AS_PATIENT = false;
export const PATIENT_INSURANCE_POLICY_HOLDER_ADDRESS = '123 Main St';
export const PATIENT_INSURANCE_POLICY_HOLDER_ADDRESS_ADDITIONAL_LINE = 'Apt 1';
export const PATIENT_INSURANCE_POLICY_HOLDER_CITY = 'San Sebastian';
export const PATIENT_INSURANCE_POLICY_HOLDER_STATE = 'CA';
export const PATIENT_INSURANCE_POLICY_HOLDER_ZIP = '92000';
export const PATIENT_INSURANCE_POLICY_HOLDER_RELATIONSHIP_TO_INSURED: RelationshipOption = 'Parent';

export const PATIENT_INSURANCE_MEMBER_ID_2 = '234234';
export const PATIENT_INSURANCE_POLICY_HOLDER_2_FIRST_NAME = 'Jane';
export const PATIENT_INSURANCE_POLICY_HOLDER_2_LAST_NAME = 'Doe';
export const PATIENT_INSURANCE_POLICY_HOLDER_2_MIDDLE_NAME = 'Michael';
export const PATIENT_INSURANCE_POLICY_HOLDER_2_DATE_OF_BIRTH = '1991-01-01';
export const PATIENT_INSURANCE_POLICY_HOLDER_2_BIRTH_SEX = 'Female';
export const PATIENT_INSURANCE_POLICY_HOLDER_2_ADDRESS_AS_PATIENT = false;
export const PATIENT_INSURANCE_POLICY_HOLDER_2_ADDRESS = '123 Main St';
export const PATIENT_INSURANCE_POLICY_HOLDER_2_ADDRESS_ADDITIONAL_LINE = 'Apt 1';
export const PATIENT_INSURANCE_POLICY_HOLDER_2_CITY = 'New York';
export const PATIENT_INSURANCE_POLICY_HOLDER_2_STATE = 'NY';
export const PATIENT_INSURANCE_POLICY_HOLDER_2_ZIP = '06001';
export const PATIENT_INSURANCE_POLICY_HOLDER_2_RELATIONSHIP_TO_INSURED: RelationshipOption = 'Parent';

export type CreateTestAppointmentInput = {
  firstName?: string;
  lastName?: string;
  gender?: string;
  birthDate?: string;
  phoneNumber?: string;
  email?: string;
  city?: string;
  line?: string;
  state?: string;
  postalCode?: string;
  reasonsForVisit?: string;
  telemedLocationState?: string;
  selectedLocationId?: string;
};

export class ResourceHandler {
<<<<<<< HEAD
  apiClient!: Oystehr;
  private authToken!: string;
  private resources!: CreateAppointmentResponse['resources'] & { relatedPerson: { id: string; resourceType: string } };
  private zambdaId: string;
  private flow: 'telemed' | 'in-person';
  private initPromise: Promise<void>;
  private paperworkAnswers?: GetPaperworkAnswers;
=======
  #apiClient!: Oystehr;
  #authToken!: string;
  #resources!: CreateAppointmentResponse['resources'] & { relatedPerson: { id: string; resourceType: string } };
  #createAppointmentZambdaId: string;
  #flow: 'telemed' | 'in-person';
  #initPromise: Promise<void>;
  #paperworkAnswers?: GetPaperworkAnswers;
>>>>>>> 4922ccb8

  public testEmployee1!: TestEmployee;
  public testEmployee2!: TestEmployee;

  constructor(flow: 'telemed' | 'in-person' = 'in-person', paperworkAnswers?: GetPaperworkAnswers) {
    this.#flow = flow;
    this.#paperworkAnswers = paperworkAnswers;

    this.#initPromise = this.initApi();

    if (flow === 'in-person') {
      this.#createAppointmentZambdaId = process.env.CREATE_APPOINTMENT_ZAMBDA_ID!;
      return;
    }

    if (flow === 'telemed') {
      this.#createAppointmentZambdaId = process.env.CREATE_TELEMED_APPOINTMENT_ZAMBDA_ID!;
      return;
    }

    throw new Error('❌ Invalid flow name');
  }

  private async initApi(): Promise<void> {
    if (this.#apiClient && this.#authToken) {
      return;
    }
    this.#authToken = await getAuth0Token();
    this.#apiClient = new Oystehr({
      accessToken: this.#authToken,
      fhirApiUrl: process.env.FHIR_API,
      projectApiUrl: process.env.AUTH0_AUDIENCE,
    });
  }

  private async createAppointment(
    inputParams?: CreateTestAppointmentInput
  ): Promise<CreateAppointmentResponse | CreateAppointmentUCTelemedResponse> {
    await this.#initPromise;

    try {
      const address: Address = {
        city: inputParams?.city ?? PATIENT_CITY,
        line: [inputParams?.line ?? PATIENT_LINE],
        state: inputParams?.state ?? PATIENT_STATE,
        postalCode: inputParams?.postalCode ?? PATIENT_POSTALCODE,
      };

      const patientData = {
        firstNames: [inputParams?.firstName ?? PATIENT_FIRST_NAME],
        lastNames: [inputParams?.lastName ?? PATIENT_LAST_NAME],
        numberOfAppointments: 1,
        reasonsForVisit: [inputParams?.reasonsForVisit ?? PATIENT_REASON_FOR_VISIT],
        phoneNumbers: [inputParams?.phoneNumber ?? PATIENT_PHONE_NUMBER],
        emails: [inputParams?.email ?? PATIENT_EMAIL],
        gender: inputParams?.gender ?? PATIENT_GENDER.toLowerCase(),
        birthDate: inputParams?.birthDate ?? PATIENT_BIRTHDAY,
        address: [address],
      };

      if (!process.env.PROJECT_API_ZAMBDA_URL) {
        throw new Error('PROJECT_API_ZAMBDA_URL is not set');
      }

      if (!process.env.LOCATION_ID) {
        throw new Error('LOCATION_ID is not set');
      }

      if (!process.env.STATE_ONE) {
        throw new Error('STATE_ONE is not set');
      }

      if (!process.env.PROJECT_ID) {
        throw new Error('PROJECT_ID is not set');
      }

      // Create appointment and related resources using zambda
      const appointmentData =
        this.#flow === 'in-person'
          ? await createSamplePrebookAppointments({
              oystehr: this.#apiClient,
              authToken: getAccessToken(),
              phoneNumber: formatPhoneNumber(PATIENT_PHONE_NUMBER)!,
              createAppointmentZambdaId: this.#createAppointmentZambdaId,
              zambdaUrl: process.env.PROJECT_API_ZAMBDA_URL,
              selectedLocationId: inputParams?.selectedLocationId ?? process.env.LOCATION_ID,
              demoData: patientData,
              projectId: process.env.PROJECT_ID!,
              paperworkAnswers: this.#paperworkAnswers,
            })
          : await createSampleTelemedAppointments({
              oystehr: this.#apiClient,
              authToken: getAccessToken(),
              phoneNumber: formatPhoneNumber(PATIENT_PHONE_NUMBER)!,
              createAppointmentZambdaId: this.#createAppointmentZambdaId,
              islocal: process.env.APP_IS_LOCAL === 'true',
              zambdaUrl: process.env.PROJECT_API_ZAMBDA_URL,
              locationState: inputParams?.telemedLocationState ?? process.env.STATE_ONE, // todo: check why state is used here
              demoData: patientData,
              projectId: process.env.PROJECT_ID!,
              paperworkAnswers: this.#paperworkAnswers,
            });

      if ('error' in appointmentData) {
        throw new Error(appointmentData.error);
      }

      if (!appointmentData?.resources) {
        throw new Error('Appointment not created');
      }

      appointmentData.resources;

      Object.values(appointmentData.resources).forEach((resource) => {
        console.log(`✅ created ${resource.resourceType}: ${resource.id}`);
      });

      if (appointmentData.relatedPersonId) {
        console.log(`✅ created relatedPerson: ${appointmentData.relatedPersonId}`);
      }

      return appointmentData;
    } catch (error) {
      console.error('❌ Failed to create resources:', error);
      throw error;
    }
  }

  public async setResources(params?: CreateTestAppointmentInput): Promise<void> {
    const response = await this.createAppointment(params);

    this.#resources = {
      ...response.resources,
      // add relatedPerson to resources to make posiible cleanup it, endpoint returns only id
      relatedPerson: {
        id: response.relatedPersonId,
        resourceType: 'RelatedPerson',
      },
    };
  }

  public async cleanupResources(): Promise<void> {
    // TODO: here we should change appointment id to encounter id when we'll fix this bug in frontend,
    // because for this moment frontend creates order with appointment id in place of encounter one
    if (this.#resources.appointment) {
      const inHouseMedicationsResources = await getInHouseMedicationsResources(
        this.#apiClient,
        'encounter',
        this.#resources.appointment.id!
      );

      await Promise.allSettled([
        ...inHouseMedicationsResources.map((resource) => {
          if (resource.id && resource.resourceType) {
            return this.#apiClient.fhir
              .delete({ id: resource.id, resourceType: resource.resourceType })
              .then(() => {
                console.log(`🗑️ deleted ${resource.resourceType} ${resource.id}`);
              })
              .catch((error) => {
                console.error(`❌ 🗑️ ${resource.resourceType} not deleted ${resource.id}`, error);
              });
          } else {
            console.error(`❌ 🫣 resource not found: ${resource.resourceType} ${resource.id}`);
            return Promise.resolve();
          }
        }),
        this.cleanAppointment(this.#resources.appointment.id!),
      ]);
    }
  }

  async waitTillAppointmentPreprocessed(id: string): Promise<void> {
    try {
      await this.initApi();

      for (let i = 0; i < 10; i++) {
        const appointment = (
          await this.#apiClient.fhir.search({
            resourceType: 'Appointment',
            params: [
              {
                name: '_id',
                value: id,
              },
            ],
          })
        ).unbundle()[0] as Appointment;

        const tags = appointment.meta?.tag || [];
        const isProcessed = tags.some((tag) => tag?.code === FHIR_APPOINTMENT_PREPROCESSED_TAG.code);
        if (isProcessed) {
          return;
        }

        await new Promise((resolve) => setTimeout(resolve, 3000));
      }

      throw new Error("Appointment wasn't preprocessed");
    } catch (e) {
      console.error('Error during waitTillAppointmentPreprocessed', e);
      throw e;
    }
  }

  async setEmployees(): Promise<void> {
    try {
      await this.#initPromise;
      const [employee1, employee2] = await Promise.all([
        inviteTestEmployeeUser(TEST_EMPLOYEE_1, this.#apiClient, this.#authToken),
        inviteTestEmployeeUser(TEST_EMPLOYEE_2, this.#apiClient, this.#authToken),
      ]);

      this.testEmployee1 = employee1!;
      this.testEmployee2 = employee2!;
    } catch (error) {
      console.error('❌ New providers were not invited', error);
    }
  }

  async deleteEmployees(): Promise<void> {
    try {
      if (process.env.AUTH0_CLIENT_TESTS && process.env.AUTH0_SECRET_TESTS) {
        await Promise.all([
          removeUser(this.testEmployee1.id, this.testEmployee1.profile.id!, this.#apiClient, this.#authToken),
          removeUser(this.testEmployee2.id, this.testEmployee2.profile.id!, this.#apiClient, this.#authToken),
        ]);
      } else throw new Error('No "AUTH0_CLIENT_TESTS" or "AUTH0_SECRET_TESTS" secret provided');
    } catch (e) {
      console.error('❌ Failed to delete users: ', e);
    }
  }

  public get patient(): Patient {
    return this.findResourceByType('Patient');
  }

  public get appointment(): Appointment {
    return this.findResourceByType('Appointment');
  }

  public get encounter(): Encounter {
    return this.findResourceByType('Encounter');
  }

  public get questionnaireResponse(): QuestionnaireResponse {
    return this.findResourceByType('QuestionnaireResponse');
  }

  private findResourceByType<T>(resourceType: string): T {
    const resourse = Object.values(this.#resources).find((resource) => resource.resourceType === resourceType) as T;

    if (!resourse) {
      throw new Error(`Resource ${resourceType} not found in the resources`);
    }

    return resourse;
  }

  async cleanupAppointmentsForPatient(patientId: string): Promise<void> {
    const appointments = (
      await this.#apiClient.fhir.search({
        resourceType: 'Appointment',
        params: [
          {
            name: 'actor',
            value: 'Patient/' + patientId,
          },
        ],
      })
    ).unbundle();
    for (const appointment of appointments) {
      await cleanAppointment(appointment.id!, process.env.ENV!);
    }
  }

  async cleanAppointment(appointmentId: string): Promise<boolean> {
    return cleanAppointment(appointmentId, process.env.ENV!);
  }

  async patientIdByAppointmentId(appointmentId: string): Promise<string> {
    const appointment = await this.apiClient.fhir.get<Appointment>({
      resourceType: 'Appointment',
      id: appointmentId,
    });
    const patientId = appointment.participant
      .find((participant) => participant.actor?.reference?.startsWith('Patient/'))
      ?.actor?.reference?.split('/')[1];
    if (patientId == null) {
      throw new Error(`Patient for appointment ${appointmentId} not found`);
    }
    return patientId;
  }

  async getTestsUserAndPractitioner(): Promise<{
    id: string;
    name: string;
    email: string;
    practitioner: Practitioner;
  }> {
    await this.initPromise;
    const users = await fetchWithOystAuth<
      {
        id: string;
        name: string;
        email: string;
        profile: string;
      }[]
    >('GET', 'https://project-api.zapehr.com/v1/user', this.authToken);

    const user = users?.find((user) => user.email === process.env.TEXT_USERNAME);
    if (!user) throw new Error('Failed to find authorized user');
    const practitioner = (await this.apiClient.fhir.get({
      resourceType: 'Practitioner',
      id: user.profile.replace('Practitioner/', ''),
    })) as Practitioner;
    return {
      id: user.id,
      name: user.name,
      email: user.email,
      practitioner,
    };
  }
}<|MERGE_RESOLUTION|>--- conflicted
+++ resolved
@@ -108,15 +108,6 @@
 };
 
 export class ResourceHandler {
-<<<<<<< HEAD
-  apiClient!: Oystehr;
-  private authToken!: string;
-  private resources!: CreateAppointmentResponse['resources'] & { relatedPerson: { id: string; resourceType: string } };
-  private zambdaId: string;
-  private flow: 'telemed' | 'in-person';
-  private initPromise: Promise<void>;
-  private paperworkAnswers?: GetPaperworkAnswers;
-=======
   #apiClient!: Oystehr;
   #authToken!: string;
   #resources!: CreateAppointmentResponse['resources'] & { relatedPerson: { id: string; resourceType: string } };
@@ -124,7 +115,6 @@
   #flow: 'telemed' | 'in-person';
   #initPromise: Promise<void>;
   #paperworkAnswers?: GetPaperworkAnswers;
->>>>>>> 4922ccb8
 
   public testEmployee1!: TestEmployee;
   public testEmployee2!: TestEmployee;
