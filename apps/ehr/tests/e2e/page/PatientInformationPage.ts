--- conflicted
+++ resolved
@@ -319,7 +319,6 @@
     );
   }
 
-<<<<<<< HEAD
   async selectSexualOrientation(sexualOrientation: string): Promise<void> {
     await this.#page.getByTestId(dataTestIds.patientDetailsContainer.sexualOrientation).click();
     await this.#page.getByText(sexualOrientation, { exact: true }).click();
@@ -386,9 +385,6 @@
   }
 
   async selectRelationship(relationship: string): Promise<void> {
-=======
-  async selectRelationshipFromResponsibleContainer(relationship: string): Promise<void> {
->>>>>>> ea5329bd
     await this.#page.getByTestId(dataTestIds.responsiblePartyInformationContainer.relationshipDropdown).click();
     await this.#page.getByText(relationship, { exact: true }).click();
   }
