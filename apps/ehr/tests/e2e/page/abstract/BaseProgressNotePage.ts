--- conflicted
+++ resolved
@@ -108,7 +108,16 @@
       medicalCondition
     );
   }
-<<<<<<< HEAD
+  async verifyAddedSurgeryIsShown(surgery: string): Promise<void> {
+    await expect(this.#page.getByTestId(dataTestIds.progressNotePage.surgicalHistoryContainer)).toBeVisible();
+    await expect(this.#page.getByTestId(dataTestIds.progressNotePage.surgicalHistoryContainer)).toContainText(surgery);
+  }
+  async verifyRemovedSurgeryIsNotShown(surgery: string): Promise<void> {
+    await expect(this.#page.getByTestId(dataTestIds.progressNotePage.surgicalHistoryContainer)).toBeVisible();
+    await expect(this.#page.getByTestId(dataTestIds.progressNotePage.surgicalHistoryContainer)).not.toContainText(
+      surgery
+    );
+  }
   async verifyInHouseMedication(medication: {
     medication: string;
     dose: string;
@@ -141,17 +150,5 @@
     ).toBeVisible();
   }
 
-=======
-  async verifyAddedSurgeryIsShown(surgery: string): Promise<void> {
-    await expect(this.#page.getByTestId(dataTestIds.progressNotePage.surgicalHistoryContainer)).toBeVisible();
-    await expect(this.#page.getByTestId(dataTestIds.progressNotePage.surgicalHistoryContainer)).toContainText(surgery);
-  }
-  async verifyRemovedSurgeryIsNotShown(surgery: string): Promise<void> {
-    await expect(this.#page.getByTestId(dataTestIds.progressNotePage.surgicalHistoryContainer)).toBeVisible();
-    await expect(this.#page.getByTestId(dataTestIds.progressNotePage.surgicalHistoryContainer)).not.toContainText(
-      surgery
-    );
-  }
->>>>>>> 8c883551
   abstract expectLoaded(): Promise<void>;
 }