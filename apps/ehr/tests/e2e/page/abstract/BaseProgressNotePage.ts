--- conflicted
+++ resolved
@@ -31,7 +31,6 @@
   async clickSignButton(): Promise<void> {
     await this.#page.getByTestId(dataTestIds.dialog.proceedButton).click();
   }
-<<<<<<< HEAD
 
   async verifyProcedure(procedureType: string, procedureDetails: string[]): Promise<void> {
     const matcher = expect(
@@ -41,12 +40,9 @@
       await matcher.toContainText(procedureDetail);
     }
   }
-
-=======
   async verifyInHouseLabs(sectionTitle: string, testName: string): Promise<void> {
     await expect(this.#page.getByTestId(dataTestIds.progressNotePage.labsTitle(sectionTitle))).toBeVisible();
     await expect(this.#page.getByTestId(dataTestIds.progressNotePage.labsTitle(sectionTitle))).toContainText(testName);
   }
->>>>>>> 9aa1d9e4
   abstract expectLoaded(): Promise<void>;
 }