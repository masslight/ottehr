import { BrowserContext, Page, test } from '@playwright/test';
import { DateTime } from 'luxon';
import { openInPersonProgressNotePage } from 'tests/e2e/page/in-person/InPersonProgressNotePage';
import { InPersonHeader } from 'tests/e2e/page/InPersonHeader';
import { SideMenu } from 'tests/e2e/page/SideMenu';
import { getFirstName, getLastName } from 'utils';
import { ResourceHandler } from '../../../e2e-utils/resource-handler';
import { DIAGNOSIS_EMPTY_VALUE, Field, ORDERED_BY_EMPTY_VALUE } from '../../page/EditMedicationCard';
import { InHouseMedicationsPage } from '../../page/in-person/InHouseMedicationsPage';
import { expectAssessmentPage } from '../../page/in-person/InPersonAssessmentPage';
import { expectEditOrderPage, OrderMedicationPage } from '../../page/OrderMedicationPage';

const PROCESS_ID = `inHouseMedicationsPage.spec.ts-${DateTime.now().toMillis()}`;
const resourceHandler = new ResourceHandler(PROCESS_ID, 'in-person');

// cSpell:disable-next inversus
const DIAGNOSIS = 'Situs inversus';
const MEDICATION = 'Acetaminophen (80mg Suppository)';
const DOSE = '2';
const UNITS = 'mg';
const MANUFACTURER = 'Test';
const ROUTE = 'Sublingual route';
const INSTRUCTIONS = 'Instructions';

const NEW_DIAGNOSIS = 'Situational type phobia';
const NEW_MEDICATION = 'Acetaminophen (325mg Suppository)';
const NEW_DOSE = '1';
const NEW_UNITS = 'g';
const NEW_MANUFACTURER = 'Edited test';
const NEW_ROUTE = 'Topical route';
const NEW_INSTRUCTIONS = 'Edited instructions';
const STATUS = 'pending';
const CANCELLED = 'Cancelled';
const ADMINISTERED = 'Administered';
const PATIENT_REFUSED = 'Patient refused';
const PARTLY_ADMINISTERED = 'Partly Administered';
const NOT_ADMINISTERED = 'Not Administered';

let page: Page;
let context: BrowserContext;

let orderMedicationPage: OrderMedicationPage;

test.beforeAll(async ({ browser }) => {
  context = await browser.newContext();
  page = await context.newPage();
  if (process.env.INTEGRATION_TEST === 'true') {
    await resourceHandler.setResourcesFast();
  } else {
    await resourceHandler.setResources();
    await resourceHandler.waitTillAppointmentPreprocessed(resourceHandler.appointment.id!);
  }

  await page.goto(`in-person/${resourceHandler.appointment.id}`);
  const inPersonHeader = new InPersonHeader(page);
  await inPersonHeader.selectIntakePractitioner();
  await inPersonHeader.selectProviderPractitioner();
  await inPersonHeader.clickSwitchModeButton('provider');
  const sideMenu = new SideMenu(page);
  await sideMenu.clickAssessment();
  const assessmentPage = await expectAssessmentPage(page);
  await assessmentPage.selectDiagnosis({ diagnosisNamePart: DIAGNOSIS });
  await assessmentPage.selectDiagnosis({ diagnosisNamePart: NEW_DIAGNOSIS });
  const inHouseMedicationsPage = await sideMenu.clickInHouseMedications();
  orderMedicationPage = await inHouseMedicationsPage.clickOrderButton();
});

test.afterAll(async () => {
  await resourceHandler.cleanupResources();
  await page.close();
  await context.close();
});

test('In-house medications page', async () => {
  let editOrderPage: OrderMedicationPage;
  let medicationsPage: InHouseMedicationsPage;

  await test.step('"Order" button is disabled when all fields are empty', async () => {
    await orderMedicationPage.editMedicationCard.selectAssociatedDx(DIAGNOSIS_EMPTY_VALUE);
    await orderMedicationPage.editMedicationCard.selectOrderedBy(ORDERED_BY_EMPTY_VALUE);
    await orderMedicationPage.verifyFillOrderToSaveButtonDisabled();
  });
  await test.step('Non-selected diagnosis on Assessment page is not present in Order Medication screen on associatedDx dropdown', async () => {
    // cSpell:disable-next Loiasis
    await orderMedicationPage.editMedicationCard.verifyDiagnosisNotAllowed('Loiasis');
  });

  // select diagnosis back
  await orderMedicationPage.editMedicationCard.chooseOption(DIAGNOSIS);
  // we have selected dx by default now so we can proceed to verification
  await orderMedicationPage.clickOrderMedicationButton();
  await orderMedicationPage.editMedicationCard.verifyValidationErrorShown(Field.MEDICATION);
  await orderMedicationPage.editMedicationCard.selectAssociatedDx(DIAGNOSIS_EMPTY_VALUE);
  await orderMedicationPage.editMedicationCard.selectMedication(MEDICATION);
  await orderMedicationPage.clickOrderMedicationButton();
  await orderMedicationPage.editMedicationCard.verifyValidationErrorShown(Field.DOSE);
  await orderMedicationPage.editMedicationCard.enterDose(DOSE);
  await orderMedicationPage.clickOrderMedicationButton();
  await orderMedicationPage.editMedicationCard.verifyValidationErrorShown(Field.UNITS);
  await orderMedicationPage.editMedicationCard.selectUnits(UNITS);
  await orderMedicationPage.clickOrderMedicationButton();
  await orderMedicationPage.editMedicationCard.verifyValidationErrorShown(Field.ROUTE);
  await orderMedicationPage.editMedicationCard.selectRoute(ROUTE);
  await orderMedicationPage.editMedicationCard.waitForLoadOrderedBy();
  await orderMedicationPage.editMedicationCard.selectFirstNonEmptyOrderedBy();
  await orderMedicationPage.clickOrderMedicationButton();

  await orderMedicationPage.editMedicationCard.verifyValidationErrorNotShown(Field.ASSOCIATED_DX);
  await orderMedicationPage.editMedicationCard.verifyValidationErrorNotShown(Field.MANUFACTURER);
  await orderMedicationPage.editMedicationCard.verifyValidationErrorNotShown(Field.INSTRUCTIONS);

  await orderMedicationPage.editMedicationCard.expectSaved();

<<<<<<< HEAD
test('Non-numeric values can not be entered into "Dose" field', async ({ page }) => {
  const orderMedicationPage = await prepareAndOpenOrderMedicationPage(page);
  await orderMedicationPage.editMedicationCard.enterDose('abc1dfg');
  await orderMedicationPage.editMedicationCard.verifyDose('1');
});

test('Order medication, order is submitted successfully and entered data are displayed correctly, delete order', async ({
  page,
}) => {
  const createOrderPage = await prepareAndOpenOrderMedicationPage(page);
  await createOrderPage.editMedicationCard.selectAssociatedDx(DIAGNOSIS);
  await createOrderPage.editMedicationCard.selectMedication(MEDICATION);
  await createOrderPage.editMedicationCard.enterDose(DOSE);
  await createOrderPage.editMedicationCard.selectUnits(UNITS);
  await createOrderPage.editMedicationCard.enterManufacturer(MANUFACTURER);
  await createOrderPage.editMedicationCard.selectRoute(ROUTE);
  await createOrderPage.editMedicationCard.enterInstructions(INSTRUCTIONS);
  await createOrderPage.editMedicationCard.waitForLoadOrderedBy();
  await createOrderPage.clickOrderMedicationButton();

  const editOrderPage = await expectEditOrderPage(page);
  await editOrderPage.editMedicationCard.verifyAssociatedDx(DIAGNOSIS);
  await editOrderPage.editMedicationCard.verifyMedication(MEDICATION);
  await editOrderPage.editMedicationCard.verifyDose(DOSE);
  await editOrderPage.editMedicationCard.verifyUnits(UNITS);
  await editOrderPage.editMedicationCard.verifyManufacturer(MANUFACTURER);
  // need to uncomment when https://github.com/masslight/ottehr/issues/3712 is fixed
  //await editOrderPage.editMedicationCard.verifyRoute(ROUTE);
  await editOrderPage.editMedicationCard.verifyInstructions(INSTRUCTIONS);

  const medicationsPage = await editOrderPage.clickBackButton();
  await medicationsPage.verifyMedicationPresent({
    medicationName: MEDICATION,
    dose: DOSE,
    units: UNITS,
    route: ROUTE,
    orderedBy: await getCurrentPractitionerFirstLastName(),
    instructions: INSTRUCTIONS,
    status: STATUS,
  });

  await medicationsPage.clickMedicationDetailsTab();
  await medicationsPage.medicationDetails().verifyAssociatedDx(DIAGNOSIS);
  await medicationsPage.medicationDetails().verifyMedication(MEDICATION);
  await medicationsPage.medicationDetails().verifyDose(DOSE);
  await medicationsPage.medicationDetails().verifyUnits(UNITS);
  await medicationsPage.medicationDetails().verifyManufacturer(MANUFACTURER);
  await medicationsPage.medicationDetails().verifyRoute(ROUTE);
  await medicationsPage.medicationDetails().verifyInstructions(INSTRUCTIONS);

  const progressNotePage = await openInPersonProgressNotePage(resourceHandler.appointment.id!, page);
  await progressNotePage.verifyInHouseMedication({
    medication: MEDICATION,
    dose: DOSE,
    units: UNITS,
    route: ROUTE,
    instructions: INSTRUCTIONS,
    status: 'Pending',
  });

  const inHouseMedicationsPage = await medicationsPage.sideMenu().clickInHouseMedications();
  const deleteDialog = await inHouseMedicationsPage.clickDeleteButton(MEDICATION);
  await deleteDialog.verifyTitle('Delete Medication');
  await deleteDialog.verifyMessage('Are you sure you want to delete the medication ' + '"' + MEDICATION + '"?');
  await deleteDialog.clickProceedButton();
  await inHouseMedicationsPage.verifyMedicationPresent({
    medicationName: MEDICATION,
    dose: DOSE,
    units: UNITS,
    route: ROUTE,
    orderedBy: await getCurrentPractitionerFirstLastName(),
    instructions: INSTRUCTIONS,
    status: CANCELLED,
  });
});
=======
  await test.step('Non-numeric values can not be entered into "Dose" field', async () => {
    await orderMedicationPage.editMedicationCard.enterDose('abc1dfg');
    // this is fine since will be transfered as 1 and then after saving will be 1
    await orderMedicationPage.editMedicationCard.verifyDose('01');
  });
>>>>>>> 8ec9a8e3

  await test.step('Order medication, order is submitted successfully and entered data are displayed correctly in edit order page', async () => {
    await orderMedicationPage.editMedicationCard.selectAssociatedDx(DIAGNOSIS);
    await orderMedicationPage.editMedicationCard.selectMedication(MEDICATION);
    await orderMedicationPage.editMedicationCard.enterDose(DOSE);
    await orderMedicationPage.editMedicationCard.selectUnits(UNITS);
    await orderMedicationPage.editMedicationCard.enterManufacturer(MANUFACTURER);
    await orderMedicationPage.editMedicationCard.selectRoute(ROUTE);
    await orderMedicationPage.editMedicationCard.enterInstructions(INSTRUCTIONS);
    await orderMedicationPage.editMedicationCard.waitForLoadOrderedBy();
    await orderMedicationPage.clickOrderMedicationButton();
    await orderMedicationPage.editMedicationCard.expectSaved();

    editOrderPage = await expectEditOrderPage(page);
    await editOrderPage.editMedicationCard.verifyAssociatedDx(DIAGNOSIS);
    await editOrderPage.editMedicationCard.verifyMedication(MEDICATION);
    await editOrderPage.editMedicationCard.verifyDose('0' + DOSE);
    await editOrderPage.editMedicationCard.verifyUnits(UNITS);
    await editOrderPage.editMedicationCard.verifyManufacturer(MANUFACTURER);
    // need to uncomment when https://github.com/masslight/ottehr/issues/3712 is fixed
    //await editOrderPage.editMedicationCard.verifyRoute(ROUTE);
    await editOrderPage.editMedicationCard.verifyInstructions(INSTRUCTIONS);
  });

  await test.step('Verify order data is displayed correctly in medication details tab', async () => {
    medicationsPage = await editOrderPage.clickBackButton();
    await medicationsPage.verifyMedicationPresent({
      medicationName: MEDICATION,
      dose: DOSE,
      route: ROUTE,
      instructions: INSTRUCTIONS,
      status: STATUS,
    });
    await medicationsPage.clickMedicationDetailsTab();
    await medicationsPage.medicationDetails().verifyAssociatedDx(DIAGNOSIS);
    await medicationsPage.medicationDetails().verifyMedication(MEDICATION);
    await medicationsPage.medicationDetails().verifyDose(DOSE);
    await medicationsPage.medicationDetails().verifyUnits(UNITS);
    await medicationsPage.medicationDetails().verifyManufacturer(MANUFACTURER);
    await medicationsPage.medicationDetails().verifyRoute(ROUTE);
    await medicationsPage.medicationDetails().verifyInstructions(INSTRUCTIONS);
  });

  await test.step('Click on pencil icon opens Edit order page', async () => {
    await medicationsPage.clickMarTab();
    await medicationsPage.clickPencilIcon();
    editOrderPage = await expectEditOrderPage(page);
  });

  await test.step('Update order details and save, check on medications tabl', async () => {
    //Updated values are saved successfully and Order is updated on the "MAR" tab
    await editOrderPage.editMedicationCard.selectMedication(NEW_MEDICATION);
    await editOrderPage.editMedicationCard.enterDose(NEW_DOSE);
    // TODO: investigate why this is not working in playwright
    // await editOrderPage.editMedicationCard.selectAssociatedDx(NEW_DIAGNOSIS);
    await editOrderPage.editMedicationCard.selectUnits(NEW_UNITS);
    await editOrderPage.editMedicationCard.enterManufacturer(NEW_MANUFACTURER);
    await editOrderPage.editMedicationCard.selectRoute(NEW_ROUTE);
    await editOrderPage.editMedicationCard.enterInstructions(NEW_INSTRUCTIONS);
    await editOrderPage.clickOrderMedicationButton();
    await orderMedicationPage.editMedicationCard.expectSaved();

    await editOrderPage.editMedicationCard.verifyMedication(NEW_MEDICATION);
    await editOrderPage.editMedicationCard.verifyDose(NEW_DOSE);
    await editOrderPage.editMedicationCard.verifyUnits(NEW_UNITS);
    await editOrderPage.editMedicationCard.verifyManufacturer(NEW_MANUFACTURER);
    await editOrderPage.editMedicationCard.verifyRoute(NEW_ROUTE);
    await editOrderPage.editMedicationCard.verifyInstructions(NEW_INSTRUCTIONS);

    medicationsPage = await editOrderPage.clickBackButton();
    await medicationsPage.verifyMedicationPresent({
      medicationName: NEW_MEDICATION,
      dose: NEW_DOSE,
      units: NEW_UNITS,
      route: NEW_ROUTE,
      instructions: NEW_INSTRUCTIONS,
      status: STATUS,
    });

    const progressNotePage = await openInPersonProgressNotePage(resourceHandler.appointment.id!, page);
    await progressNotePage.verifyInHouseMedication({
      medication: NEW_MEDICATION,
      dose: NEW_DOSE,
      units: NEW_UNITS,
      route: NEW_ROUTE,
      instructions: NEW_INSTRUCTIONS,
      status: 'Pending',
    });
  });
});

test('Masking in-house medication order Administered happy path', async ({ page }) => {
  await test.step('Administer order and verify', async () => {
    const medicationsPage = await createOrderForAdministration(page);

    const administrationConfirmationDialog = await medicationsPage.medicationDetails().clickAdministeredButton();
    await administrationConfirmationDialog.verifyTitle('Medication Administered');
    await administrationConfirmationDialog.verifyPatientName(resourceHandler.patient);
    await administrationConfirmationDialog.verifyMedication({
      medication: MEDICATION,
      dose: DOSE,
      units: UNITS,
      route: ROUTE,
    });
    await administrationConfirmationDialog.verifyMessage(
      'Please confirm that you want to mark this medication order as Administered.'
    );
    await administrationConfirmationDialog.clickMarkAsAdministeredButton();
    const inHouseMedicationsPage = await medicationsPage.sideMenu().clickInHouseMedications();
    await inHouseMedicationsPage.verifyMedicationPresent({
      medicationName: MEDICATION,
      dose: DOSE,
      units: UNITS,
      route: ROUTE,
      orderedBy: await getCurrentPractitionerFirstLastName(),
      givenBy: await getCurrentPractitionerFirstLastName(),
      instructions: INSTRUCTIONS,
      status: ADMINISTERED,
    });
    const testUserPractitioner = (await resourceHandler.getTestsUserAndPractitioner()).practitioner;
    await inHouseMedicationsPage.verifyMedicationInMedicationHistoryTable({
      medication: MEDICATION,
      dose: DOSE,
      units: UNITS,
      type: 'In-house medication',
      whoAdded: getLastName(testUserPractitioner) + ', ' + getFirstName(testUserPractitioner),
    });
    const progressNotePage = await openInPersonProgressNotePage(resourceHandler.appointment.id!, page);
    await progressNotePage.verifyInHouseMedication({
      medication: MEDICATION,
      dose: DOSE,
      units: UNITS,
      route: ROUTE,
      givenBy: await getCurrentPractitionerFirstLastName(),
      instructions: INSTRUCTIONS,
      status: ADMINISTERED,
    });
  });
});

test('Making in-house medication order Partly Administered happy path', async ({ page }) => {
  const medicationsPage = await createOrderForAdministration(page);

  const administrationConfirmationDialog = await medicationsPage.medicationDetails().clickPartlyAdministeredButton();
  await administrationConfirmationDialog.verifyTitle('Medication Partly Administered');
  await administrationConfirmationDialog.verifyPatientName(resourceHandler.patient);
  await administrationConfirmationDialog.verifyMedication({
    medication: MEDICATION,
    dose: DOSE,
    units: UNITS,
    route: ROUTE,
  });
  await administrationConfirmationDialog.verifyMessage(
    'Please confirm that you want to mark this medication order as Partly Administered and select the reason.'
  );
  await administrationConfirmationDialog.selectReason(PATIENT_REFUSED);
  await administrationConfirmationDialog.clickMarkAsAdministeredButton();
  const inHouseMedicationsPage = await medicationsPage.sideMenu().clickInHouseMedications();
  await inHouseMedicationsPage.verifyMedicationPresent({
    medicationName: MEDICATION,
    dose: DOSE,
    units: UNITS,
    route: ROUTE,
    orderedBy: await getCurrentPractitionerFirstLastName(),
    givenBy: await getCurrentPractitionerFirstLastName(),
    instructions: INSTRUCTIONS,
    status: PARTLY_ADMINISTERED,
    reason: PATIENT_REFUSED,
  });
  const progressNotePage = await openInPersonProgressNotePage(resourceHandler.appointment.id!, page);
  await progressNotePage.verifyInHouseMedication({
    medication: MEDICATION,
    dose: DOSE,
    units: UNITS,
    route: ROUTE,
    givenBy: await getCurrentPractitionerFirstLastName(),
    instructions: INSTRUCTIONS,
    status: PARTLY_ADMINISTERED,
  });
});

test('Making in-house medication order Not Administered happy path', async ({ page }) => {
  const medicationsPage = await createOrderForAdministration(page);

  const administrationConfirmationDialog = await medicationsPage.medicationDetails().clickNotAdministeredButton();
  await administrationConfirmationDialog.verifyTitle('Medication Not Administered');
  await administrationConfirmationDialog.verifyPatientName(resourceHandler.patient);
  await administrationConfirmationDialog.verifyMedication({
    medication: MEDICATION,
    dose: DOSE,
    units: UNITS,
    route: ROUTE,
  });
  await administrationConfirmationDialog.verifyMessage(
    'Please confirm that you want to mark this medication order as Not Administered and select the reason.'
  );
  await administrationConfirmationDialog.selectReason(PATIENT_REFUSED);
  await administrationConfirmationDialog.clickMarkAsAdministeredButton();
  const inHouseMedicationsPage = await medicationsPage.sideMenu().clickInHouseMedications();
  await inHouseMedicationsPage.verifyMedicationPresent({
    medicationName: MEDICATION,
    dose: DOSE,
    units: UNITS,
    route: ROUTE,
    orderedBy: await getCurrentPractitionerFirstLastName(),
    givenBy: await getCurrentPractitionerFirstLastName(),
    instructions: INSTRUCTIONS,
    status: NOT_ADMINISTERED,
    reason: PATIENT_REFUSED,
  });
  const progressNotePage = await openInPersonProgressNotePage(resourceHandler.appointment.id!, page);
  await progressNotePage.verifyInHouseMedication({
    medication: MEDICATION,
    dose: DOSE,
    units: UNITS,
    route: ROUTE,
    givenBy: await getCurrentPractitionerFirstLastName(),
    instructions: INSTRUCTIONS,
    status: NOT_ADMINISTERED,
  });
<<<<<<< HEAD
});

async function getCurrentPractitionerFirstLastName(): Promise<string> {
  const testUserPractitioner = (await resourceHandler.getTestsUserAndPractitioner()).practitioner;
  return getFirstName(testUserPractitioner) + ' ' + getLastName(testUserPractitioner);
}

async function prepareAndOpenOrderMedicationPage(page: Page): Promise<OrderMedicationPage> {
  await page.goto(`in-person/${resourceHandler.appointment.id}`);
  const inPersonHeader = new InPersonHeader(page);
  await inPersonHeader.selectIntakePractitioner();
  await inPersonHeader.selectProviderPractitioner();
  await inPersonHeader.clickSwitchModeButton('provider');
  const sideMenu = new SideMenu(page);
  await sideMenu.clickAssessment();
  const assessmentPage = await expectAssessmentPage(page);
  await assessmentPage.selectDiagnosis({ diagnosisNamePart: DIAGNOSIS });
  await assessmentPage.selectDiagnosis({ diagnosisNamePart: NEW_DIAGNOSIS });
  const inHouseMedicationsPage = await sideMenu.clickInHouseMedications();
  return await inHouseMedicationsPage.clickOrderButton();
}

async function createOrderForAdministration(page: Page): Promise<InHouseMedicationsPage> {
  const createOrderPage = await prepareAndOpenOrderMedicationPage(page);
  await createOrderPage.editMedicationCard.selectAssociatedDx(DIAGNOSIS);
  await createOrderPage.editMedicationCard.selectMedication(MEDICATION);
  await createOrderPage.editMedicationCard.enterDose(DOSE);
  await createOrderPage.editMedicationCard.selectUnits(UNITS);
  await createOrderPage.editMedicationCard.enterManufacturer(MANUFACTURER);
  await createOrderPage.editMedicationCard.selectRoute(ROUTE);
  await createOrderPage.editMedicationCard.enterInstructions(INSTRUCTIONS);
  await createOrderPage.editMedicationCard.waitForLoadOrderedBy();
  await createOrderPage.clickOrderMedicationButton();
  const editOrderPage = await expectEditOrderPage(page);
  const medicationsPage = await editOrderPage.clickBackButton();
  await medicationsPage.clickMedicationDetailsTab();
  await medicationsPage.medicationDetails().enterLotNumber('1234567');
  await medicationsPage.medicationDetails().enterExpiratrionDate('2100-10-10');
  return medicationsPage;
}
=======
});
>>>>>>> 8ec9a8e3
<|MERGE_RESOLUTION|>--- conflicted
+++ resolved
@@ -30,11 +30,6 @@
 const NEW_ROUTE = 'Topical route';
 const NEW_INSTRUCTIONS = 'Edited instructions';
 const STATUS = 'pending';
-const CANCELLED = 'Cancelled';
-const ADMINISTERED = 'Administered';
-const PATIENT_REFUSED = 'Patient refused';
-const PARTLY_ADMINISTERED = 'Partly Administered';
-const NOT_ADMINISTERED = 'Not Administered';
 
 let page: Page;
 let context: BrowserContext;
@@ -111,89 +106,11 @@
 
   await orderMedicationPage.editMedicationCard.expectSaved();
 
-<<<<<<< HEAD
-test('Non-numeric values can not be entered into "Dose" field', async ({ page }) => {
-  const orderMedicationPage = await prepareAndOpenOrderMedicationPage(page);
-  await orderMedicationPage.editMedicationCard.enterDose('abc1dfg');
-  await orderMedicationPage.editMedicationCard.verifyDose('1');
-});
-
-test('Order medication, order is submitted successfully and entered data are displayed correctly, delete order', async ({
-  page,
-}) => {
-  const createOrderPage = await prepareAndOpenOrderMedicationPage(page);
-  await createOrderPage.editMedicationCard.selectAssociatedDx(DIAGNOSIS);
-  await createOrderPage.editMedicationCard.selectMedication(MEDICATION);
-  await createOrderPage.editMedicationCard.enterDose(DOSE);
-  await createOrderPage.editMedicationCard.selectUnits(UNITS);
-  await createOrderPage.editMedicationCard.enterManufacturer(MANUFACTURER);
-  await createOrderPage.editMedicationCard.selectRoute(ROUTE);
-  await createOrderPage.editMedicationCard.enterInstructions(INSTRUCTIONS);
-  await createOrderPage.editMedicationCard.waitForLoadOrderedBy();
-  await createOrderPage.clickOrderMedicationButton();
-
-  const editOrderPage = await expectEditOrderPage(page);
-  await editOrderPage.editMedicationCard.verifyAssociatedDx(DIAGNOSIS);
-  await editOrderPage.editMedicationCard.verifyMedication(MEDICATION);
-  await editOrderPage.editMedicationCard.verifyDose(DOSE);
-  await editOrderPage.editMedicationCard.verifyUnits(UNITS);
-  await editOrderPage.editMedicationCard.verifyManufacturer(MANUFACTURER);
-  // need to uncomment when https://github.com/masslight/ottehr/issues/3712 is fixed
-  //await editOrderPage.editMedicationCard.verifyRoute(ROUTE);
-  await editOrderPage.editMedicationCard.verifyInstructions(INSTRUCTIONS);
-
-  const medicationsPage = await editOrderPage.clickBackButton();
-  await medicationsPage.verifyMedicationPresent({
-    medicationName: MEDICATION,
-    dose: DOSE,
-    units: UNITS,
-    route: ROUTE,
-    orderedBy: await getCurrentPractitionerFirstLastName(),
-    instructions: INSTRUCTIONS,
-    status: STATUS,
-  });
-
-  await medicationsPage.clickMedicationDetailsTab();
-  await medicationsPage.medicationDetails().verifyAssociatedDx(DIAGNOSIS);
-  await medicationsPage.medicationDetails().verifyMedication(MEDICATION);
-  await medicationsPage.medicationDetails().verifyDose(DOSE);
-  await medicationsPage.medicationDetails().verifyUnits(UNITS);
-  await medicationsPage.medicationDetails().verifyManufacturer(MANUFACTURER);
-  await medicationsPage.medicationDetails().verifyRoute(ROUTE);
-  await medicationsPage.medicationDetails().verifyInstructions(INSTRUCTIONS);
-
-  const progressNotePage = await openInPersonProgressNotePage(resourceHandler.appointment.id!, page);
-  await progressNotePage.verifyInHouseMedication({
-    medication: MEDICATION,
-    dose: DOSE,
-    units: UNITS,
-    route: ROUTE,
-    instructions: INSTRUCTIONS,
-    status: 'Pending',
-  });
-
-  const inHouseMedicationsPage = await medicationsPage.sideMenu().clickInHouseMedications();
-  const deleteDialog = await inHouseMedicationsPage.clickDeleteButton(MEDICATION);
-  await deleteDialog.verifyTitle('Delete Medication');
-  await deleteDialog.verifyMessage('Are you sure you want to delete the medication ' + '"' + MEDICATION + '"?');
-  await deleteDialog.clickProceedButton();
-  await inHouseMedicationsPage.verifyMedicationPresent({
-    medicationName: MEDICATION,
-    dose: DOSE,
-    units: UNITS,
-    route: ROUTE,
-    orderedBy: await getCurrentPractitionerFirstLastName(),
-    instructions: INSTRUCTIONS,
-    status: CANCELLED,
-  });
-});
-=======
   await test.step('Non-numeric values can not be entered into "Dose" field', async () => {
     await orderMedicationPage.editMedicationCard.enterDose('abc1dfg');
     // this is fine since will be transfered as 1 and then after saving will be 1
     await orderMedicationPage.editMedicationCard.verifyDose('01');
   });
->>>>>>> 8ec9a8e3
 
   await test.step('Order medication, order is submitted successfully and entered data are displayed correctly in edit order page', async () => {
     await orderMedicationPage.editMedicationCard.selectAssociatedDx(DIAGNOSIS);
@@ -414,47 +331,4 @@
     instructions: INSTRUCTIONS,
     status: NOT_ADMINISTERED,
   });
-<<<<<<< HEAD
-});
-
-async function getCurrentPractitionerFirstLastName(): Promise<string> {
-  const testUserPractitioner = (await resourceHandler.getTestsUserAndPractitioner()).practitioner;
-  return getFirstName(testUserPractitioner) + ' ' + getLastName(testUserPractitioner);
-}
-
-async function prepareAndOpenOrderMedicationPage(page: Page): Promise<OrderMedicationPage> {
-  await page.goto(`in-person/${resourceHandler.appointment.id}`);
-  const inPersonHeader = new InPersonHeader(page);
-  await inPersonHeader.selectIntakePractitioner();
-  await inPersonHeader.selectProviderPractitioner();
-  await inPersonHeader.clickSwitchModeButton('provider');
-  const sideMenu = new SideMenu(page);
-  await sideMenu.clickAssessment();
-  const assessmentPage = await expectAssessmentPage(page);
-  await assessmentPage.selectDiagnosis({ diagnosisNamePart: DIAGNOSIS });
-  await assessmentPage.selectDiagnosis({ diagnosisNamePart: NEW_DIAGNOSIS });
-  const inHouseMedicationsPage = await sideMenu.clickInHouseMedications();
-  return await inHouseMedicationsPage.clickOrderButton();
-}
-
-async function createOrderForAdministration(page: Page): Promise<InHouseMedicationsPage> {
-  const createOrderPage = await prepareAndOpenOrderMedicationPage(page);
-  await createOrderPage.editMedicationCard.selectAssociatedDx(DIAGNOSIS);
-  await createOrderPage.editMedicationCard.selectMedication(MEDICATION);
-  await createOrderPage.editMedicationCard.enterDose(DOSE);
-  await createOrderPage.editMedicationCard.selectUnits(UNITS);
-  await createOrderPage.editMedicationCard.enterManufacturer(MANUFACTURER);
-  await createOrderPage.editMedicationCard.selectRoute(ROUTE);
-  await createOrderPage.editMedicationCard.enterInstructions(INSTRUCTIONS);
-  await createOrderPage.editMedicationCard.waitForLoadOrderedBy();
-  await createOrderPage.clickOrderMedicationButton();
-  const editOrderPage = await expectEditOrderPage(page);
-  const medicationsPage = await editOrderPage.clickBackButton();
-  await medicationsPage.clickMedicationDetailsTab();
-  await medicationsPage.medicationDetails().enterLotNumber('1234567');
-  await medicationsPage.medicationDetails().enterExpiratrionDate('2100-10-10');
-  return medicationsPage;
-}
-=======
-});
->>>>>>> 8ec9a8e3
+});