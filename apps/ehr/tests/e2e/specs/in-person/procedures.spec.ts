--- conflicted
+++ resolved
@@ -12,25 +12,6 @@
 import { InPersonHeader } from 'tests/e2e/page/InPersonHeader';
 import { openProceduresPage, ProcedureRow } from 'tests/e2e/page/ProceduresPage';
 import { ResourceHandler } from 'tests/e2e-utils/resource-handler';
-<<<<<<< HEAD
-import ProcedureTypesJson from '../../../../../../config/oystehr/procedure-type.json' assert { type: 'json' };
-
-const CONFIG_PROCEDURES = ProcedureTypesJson.fhirResources['value-set-procedure-type'].resource.expansion.contains.map(
-  (procedure) => {
-    const dropDownChoice = procedure.display;
-    const codeableConcept = procedure.extension?.[0].valueCodeableConcept.coding[0];
-    if (!codeableConcept) {
-      return {
-        dropDownChoice,
-      };
-    }
-    return {
-      dropDownChoice,
-      display: codeableConcept.code + ' ' + codeableConcept.display,
-    };
-  }
-);
-=======
 import procedureBodySides from '../../../../../../config/oystehr/procedure-body-sides.json' assert { type: 'json' };
 import procedureBodySites from '../../../../../../config/oystehr/procedure-body-sites.json' assert { type: 'json' };
 import procedureComplications from '../../../../../../config/oystehr/procedure-complications.json' assert { type: 'json' };
@@ -41,7 +22,6 @@
 import procedureTechniques from '../../../../../../config/oystehr/procedure-techniques.json' assert { type: 'json' };
 import procedureTimeSpent from '../../../../../../config/oystehr/procedure-time-spent.json' assert { type: 'json' };
 import procedureType from '../../../../../../config/oystehr/procedure-type.json' assert { type: 'json' };
->>>>>>> 28d9eaaa
 
 interface ProcedureInfo {
   consentChecked: boolean;
@@ -86,14 +66,26 @@
 const PROCEDURE_TIME_SPENT_CODINGS =
   procedureTimeSpent.fhirResources['value-set-procedure-time-spent'].resource.expansion.contains;
 
+const CONFIG_PROCEDURES = PROCEDURE_TYPE_CODINGS.map(
+  (procedure) => {
+    const dropDownChoice = procedure.display;
+    const codeableConcept = procedure.extension?.[0].valueCodeableConcept.coding[0];
+    if (!codeableConcept) {
+      return {
+        dropDownChoice,
+      };
+    }
+    return {
+      dropDownChoice,
+      display: codeableConcept.code + ' ' + codeableConcept.display,
+    };
+  }
+);
+
 const PROCEDURE_A: ProcedureInfo = {
   consentChecked: true,
-<<<<<<< HEAD
   procedureType: CONFIG_PROCEDURES[0].dropDownChoice,
   procedureTypeCptCode: CONFIG_PROCEDURES[0].display,
-=======
-  procedureType: PROCEDURE_TYPE_CODINGS[0].display,
->>>>>>> 28d9eaaa
   cptCode: '73000',
   cptName: 'X-ray of collar bone',
   diagnosisCode: 'D51.0',
@@ -105,30 +97,18 @@
   technique: PROCEDURE_TECHNIQUES_CODINGS[0].display,
   instruments: PROCEDURE_SUPPLIES_CODINGS[0].display,
   details: 'test details a',
-<<<<<<< HEAD
   specimenSent: 'Yes',
-  complication: 'Bleeding',
-  patientResponse: 'Stable',
-  instructions: 'Return if worsening',
-  timeSpent: '< 5 min',
-=======
-  specimentSent: 'Yes',
   complication: PROCEDURE_COMPLICATIONS_CODINGS[1].display,
   patinentResponse: PROCEDURE_PATIENT_RESPONSES_CODINGS[0].display,
   instructions: PROCEDURE_POST_INSTRUCTIONS_CODINGS[0].display,
   timeSpent: PROCEDURE_TIME_SPENT_CODINGS[0].display,
->>>>>>> 28d9eaaa
   documentedBy: 'Provider',
 };
 
 const PROCEDURE_B: ProcedureInfo = {
   consentChecked: false,
-<<<<<<< HEAD
-  procedureType: CONFIG_PROCEDURES[CONFIG_PROCEDURES.length - 1].dropDownChoice,
-  procedureTypeCptCode: CONFIG_PROCEDURES[CONFIG_PROCEDURES.length - 1].display,
-=======
-  procedureType: PROCEDURE_TYPE_CODINGS[1].display,
->>>>>>> 28d9eaaa
+  procedureType: CONFIG_PROCEDURES[1].dropDownChoice,
+  procedureTypeCptCode: CONFIG_PROCEDURES[1].display,
   cptCode: '11900',
   cptName: 'Injection into skin growth, 1-7 growths',
   diagnosisCode: 'R50.9',
@@ -140,19 +120,11 @@
   technique: PROCEDURE_TECHNIQUES_CODINGS[1].display,
   instruments: PROCEDURE_SUPPLIES_CODINGS[1].display,
   details: 'test details b',
-<<<<<<< HEAD
   specimenSent: 'No',
-  complication: 'Allergic Reaction',
-  patientResponse: 'Improved',
-  instructions: 'Wound Care',
-  timeSpent: '> 30 min',
-=======
-  specimentSent: 'No',
   complication: PROCEDURE_COMPLICATIONS_CODINGS[2].display,
   patinentResponse: PROCEDURE_PATIENT_RESPONSES_CODINGS[1].display,
   instructions: PROCEDURE_POST_INSTRUCTIONS_CODINGS[1].display,
   timeSpent: PROCEDURE_TIME_SPENT_CODINGS[1].display,
->>>>>>> 28d9eaaa
   documentedBy: 'Healthcare staff',
 };
 
