import { BrowserContext, Page, test } from '@playwright/test';
import {
  PATIENT_BIRTH_DATE_SHORT,
  PATIENT_EMAIL,
  PATIENT_FIRST_NAME,
  PATIENT_GENDER,
  PATIENT_LAST_NAME,
  PATIENT_PHONE_NUMBER,
  ResourceHandler,
} from '../../e2e-utils/resource-handler';

import { waitForResponseWithData } from 'test-utils';
import {
  chooseJson,
  CreateAppointmentResponse,
  DEMO_VISIT_CITY,
  DEMO_VISIT_MARKETING_MESSAGING,
  DEMO_VISIT_PATIENT_ETHNICITY,
  DEMO_VISIT_PATIENT_RACE,
  DEMO_VISIT_PHYSICIAN_ADDRESS,
  DEMO_VISIT_PHYSICIAN_MOBILE,
  DEMO_VISIT_POINT_OF_DISCOVERY,
  DEMO_VISIT_PRACTICE_NAME,
  DEMO_VISIT_PREFERRED_LANGUAGE,
  DEMO_VISIT_PROVIDER_FIRST_NAME,
  DEMO_VISIT_PROVIDER_LAST_NAME,
  DEMO_VISIT_RESPONSIBLE_BIRTH_SEX,
  DEMO_VISIT_RESPONSIBLE_DATE_OF_BIRTH_DAY,
  DEMO_VISIT_RESPONSIBLE_DATE_OF_BIRTH_MONTH,
  DEMO_VISIT_RESPONSIBLE_DATE_OF_BIRTH_YEAR,
  DEMO_VISIT_RESPONSIBLE_FIRST_NAME,
  DEMO_VISIT_RESPONSIBLE_LAST_NAME,
  DEMO_VISIT_RESPONSIBLE_PHONE,
  DEMO_VISIT_RESPONSIBLE_RELATIONSHIP,
  DEMO_VISIT_STATE,
  DEMO_VISIT_STREET_ADDRESS,
  DEMO_VISIT_STREET_ADDRESS_OPTIONAL,
  DEMO_VISIT_ZIP,
  unpackFhirResponse,
} from 'utils';
import { ENV_LOCATION_NAME } from '../../e2e-utils/resource/constants';
import { openAddPatientPage } from '../page/AddPatientPage';
import { expectPatientInformationPage, Field, openPatientInformationPage } from '../page/PatientInformationPage';
import { expectPatientRecordPage } from '../page/PatientRecordPage';

const resourceHandler = new ResourceHandler();
const NEW_PATIENT_LAST_NAME = 'Test_lastname';
const NEW_PATIENT_FIRST_NAME = 'Test_firstname';
const NEW_PATIENT_MIDDLE_NAME = 'Test_middle';
const NEW_PATIENT_SUFFIX = 'Mrs';
const NEW_PATIENT_PREFERRED_NAME = 'Test_pref';
const NEW_PATIENT_DATE_OF_BIRTH = '01/01/2024';
const NEW_PATIENT_PREFERRED_PRONOUNS = 'They/them';
const NEW_PATIENT_BIRTH_SEX = 'Female';
const NEW_STREET_ADDRESS = 'Test address, 1';
const NEW_STREET_ADDRESS_OPTIONAL = 'test, optional';
const NEW_CITY = 'New York';
const NEW_STATE = 'CA';
const NEW_ZIP = '05000';
const NEW_PATIENT_EMAIL = 'testemail@getMaxListeners.com';
const NEW_PATIENT_MOBILE = '2027139680';
const NEW_PATIENT_ETHNICITY = 'Hispanic or Latino';
const NEW_PATIENT_RACE = 'Asian';
const NEW_PATIENT_SEXUAL_ORIENTATION = 'Straight';
const NEW_PATIENT_GENDER_IDENTITY = 'Female';
const NEW_PATIENT_HOW_DID_YOU_HEAR = 'Webinar';
const NEW_SEND_MARKETING_MESSAGES = 'No';
const NEW_PREFERRED_LANGUAGE = 'Spanish';
const NEW_COMMON_WELL_CONSENT = 'Yes';
const NEW_RELATIONSHIP_FROM_RESPONSIBLE_CONTAINER = 'Parent';
const NEW_FIRST_NAME_FROM_RESPONSIBLE_CONTAINER = 'First name';
const NEW_LAST_NAME_FROM_RESPONSIBLE_CONTAINER = 'Last name';
const NEW_BIRTHDATE_FROM_RESPONSIBLE_CONTAINER = '10/10/2000';
const NEW_BIRTSEX_FROM_RESPONSIBLE_CONTAINER = 'Male';
const NEW_PHONE_FROM_RESPONSIBLE_CONTAINER = '(111) 111-1111';
const NEW_PROVIDER_FIRST_NAME = 'John';
const NEW_PROVIDER_LAST_NAME = 'Doe';
const NEW_PRACTICE_NAME = 'Dental';
const NEW_PHYSICIAN_ADDRESS = '5th avenue';
const NEW_PHYSICIAN_MOBILE = '(222) 222-2222';

//const RELEASE_OF_INFO = 'Yes, Release Allowed';
//const RX_HISTORY_CONSENT = 'Rx history consent signed by the patient';

test.describe('Patient Record Page non-mutating tests', () => {
  test.beforeAll(async () => {
    await resourceHandler.setResources();
    await resourceHandler.waitTillAppointmentPreprocessed(resourceHandler.appointment.id!);
  });

  test.afterAll(async () => {
    await resourceHandler.cleanupResources();
  });

  test('Click on "See all patient info button", Patient Info Page is opened', async ({ page }) => {
    await page.goto('/patient/' + resourceHandler.patient.id);
    const patientRecordPage = await expectPatientRecordPage(resourceHandler.patient.id!, page);
    await patientRecordPage.clickSeeAllPatientInfoButton();
    await expectPatientInformationPage(page, resourceHandler.patient.id!);
  });
});

test.describe('Patient Record Page mutating tests', () => {
  test.beforeEach(async () => {
    await resourceHandler.setResources();
<<<<<<< HEAD
=======
    await resourceHandler.waitTillAppointmentPreprocessed(resourceHandler.appointment.id!);
    await page.goto('/patient/' + resourceHandler.patient.id);
>>>>>>> c3f50605
  });

  test.afterEach(async () => {
    await resourceHandler.cleanupResources();
  });

  test('Fill and save required values on Patient Info Page, values are saved and updated successfully- Happy path', async ({
    page,
  }) => {
    const patientInformationPage = await openPatientInformationPage(page, resourceHandler.patient.id!);
    await patientInformationPage.enterPatientLastName(NEW_PATIENT_LAST_NAME);
    await patientInformationPage.enterPatientFirstName(NEW_PATIENT_FIRST_NAME);
    await patientInformationPage.enterPatientDateOfBirth(NEW_PATIENT_DATE_OF_BIRTH);
    await patientInformationPage.selectPatientBirthSex(NEW_PATIENT_BIRTH_SEX);
    await patientInformationPage.enterStreetAddress(NEW_STREET_ADDRESS);
    await patientInformationPage.enterCity(NEW_CITY);
    await patientInformationPage.selectState(NEW_STATE);
    await patientInformationPage.enterZip(NEW_ZIP);
    await patientInformationPage.enterPatientEmail(NEW_PATIENT_EMAIL);
    await patientInformationPage.enterPatientMobile(NEW_PATIENT_MOBILE);
    await patientInformationPage.selectPatientEthnicity(NEW_PATIENT_ETHNICITY);
    await patientInformationPage.selectPatientRace(NEW_PATIENT_RACE);
    await patientInformationPage.selectRelationshipFromResponsibleContainer(
      NEW_RELATIONSHIP_FROM_RESPONSIBLE_CONTAINER
    );
    await patientInformationPage.enterFirstNameFromResponsibleContainer(NEW_FIRST_NAME_FROM_RESPONSIBLE_CONTAINER);
    await patientInformationPage.enterLastNameFromResponsibleContainer(NEW_LAST_NAME_FROM_RESPONSIBLE_CONTAINER);
    await patientInformationPage.enterDateOfBirthFromResponsibleContainer(NEW_BIRTHDATE_FROM_RESPONSIBLE_CONTAINER);
    await patientInformationPage.selectBirthSexFromResponsibleContainer(NEW_BIRTSEX_FROM_RESPONSIBLE_CONTAINER);
    await patientInformationPage.enterPhoneFromResponsibleContainer(NEW_PHONE_FROM_RESPONSIBLE_CONTAINER);
    // await patientInformationPage.selectReleaseOfInfo(RELEASE_OF_INFO);
    // await patientInformationPage.selectRxHistoryConsent(RX_HISTORY_CONSENT);
    await patientInformationPage.clickSaveChangesButton();
    await patientInformationPage.verifyUpdatedSuccessfullyMessageShown();
    await patientInformationPage.reloadPatientInformationPage();

    await patientInformationPage.verifyPatientLastName(NEW_PATIENT_LAST_NAME);
    await patientInformationPage.verifyPatientFirstName(NEW_PATIENT_FIRST_NAME);
    await patientInformationPage.verifyPatientDateOfBirth(NEW_PATIENT_DATE_OF_BIRTH);
    await patientInformationPage.verifyPatientBirthSex(NEW_PATIENT_BIRTH_SEX);
    await patientInformationPage.verifyStreetAddress(NEW_STREET_ADDRESS);
    await patientInformationPage.verifyCity(NEW_CITY);
    await patientInformationPage.verifyState(NEW_STATE);
    await patientInformationPage.verifyZip(NEW_ZIP);
    await patientInformationPage.verifyPatientEmail(NEW_PATIENT_EMAIL);
    await patientInformationPage.verifyPatientMobile(NEW_PATIENT_MOBILE);
    await patientInformationPage.verifyPatientEthnicity(NEW_PATIENT_ETHNICITY);
    await patientInformationPage.verifyPatientRace(NEW_PATIENT_RACE);
    await patientInformationPage.verifyRelationshipFromResponsibleContainer(
      NEW_RELATIONSHIP_FROM_RESPONSIBLE_CONTAINER
    );
    await patientInformationPage.verifyFirstNameFromResponsibleContainer(NEW_FIRST_NAME_FROM_RESPONSIBLE_CONTAINER);
    await patientInformationPage.verifyLastNameFromResponsibleContainer(NEW_LAST_NAME_FROM_RESPONSIBLE_CONTAINER);
    await patientInformationPage.verifyDateOfBirthFromResponsibleContainer(NEW_BIRTHDATE_FROM_RESPONSIBLE_CONTAINER);
    await patientInformationPage.verifyBirthSexFromResponsibleContainer(NEW_BIRTSEX_FROM_RESPONSIBLE_CONTAINER);
    await patientInformationPage.verifyPhoneFromResponsibleContainer(NEW_PHONE_FROM_RESPONSIBLE_CONTAINER);

    /*
    skipping these tests because this component has been hidden while await requirement clarification from product team
    await patientInformationPage.verifyReleaseOfInfo(RELEASE_OF_INFO);
    await patientInformationPage.verifyRxHistoryConsent(RX_HISTORY_CONSENT);
    */
  });

  test('Verify required data from Patient info block is displayed correctly', async ({ page }) => {
    const patientInformationPage = await openPatientInformationPage(page, resourceHandler.patient.id!);
    await patientInformationPage.verifyPatientLastName(PATIENT_LAST_NAME);
    await patientInformationPage.verifyPatientFirstName(PATIENT_FIRST_NAME);
    await patientInformationPage.verifyPatientDateOfBirth(PATIENT_BIRTH_DATE_SHORT);
    await patientInformationPage.verifyPatientBirthSex(PATIENT_GENDER);
  });

  test('Check validation error is displayed if any required field in Patient info block is missing', async ({
    page,
  }) => {
    const patientInformationPage = await openPatientInformationPage(page, resourceHandler.patient.id!);
    await patientInformationPage.clearPatientLastName();
    await patientInformationPage.clearPatientFirstName();
    await patientInformationPage.clearPatientDateOfBirth();
    await patientInformationPage.clickSaveChangesButton();
    await patientInformationPage.verifyValidationErrorShown(Field.PATIENT_LAST_NAME);
    await patientInformationPage.verifyValidationErrorShown(Field.PATIENT_FIRST_NAME);
    await patientInformationPage.verifyValidationErrorShown(Field.PATIENT_DOB);
  });
  test('Updated values from Patient info block are saved and displayed correctly', async ({ page }) => {
    const patientInformationPage = await openPatientInformationPage(page, resourceHandler.patient.id!);
    await patientInformationPage.enterPatientLastName(NEW_PATIENT_LAST_NAME);
    await patientInformationPage.enterPatientFirstName(NEW_PATIENT_FIRST_NAME);
    await patientInformationPage.enterPatientMiddleName(NEW_PATIENT_MIDDLE_NAME);
    await patientInformationPage.enterPatientSuffix(NEW_PATIENT_SUFFIX);
    await patientInformationPage.enterPatientPreferredName(NEW_PATIENT_PREFERRED_NAME);
    await patientInformationPage.enterPatientDateOfBirth(NEW_PATIENT_DATE_OF_BIRTH);
    await patientInformationPage.selectPatientPreferredPronouns(NEW_PATIENT_PREFERRED_PRONOUNS);
    await patientInformationPage.selectPatientBirthSex(NEW_PATIENT_BIRTH_SEX);

    await patientInformationPage.clickSaveChangesButton();
    await patientInformationPage.verifyUpdatedSuccessfullyMessageShown();
    await patientInformationPage.reloadPatientInformationPage();

    await patientInformationPage.verifyPatientLastName(NEW_PATIENT_LAST_NAME);
    await patientInformationPage.verifyPatientFirstName(NEW_PATIENT_FIRST_NAME);
    await patientInformationPage.verifyPatientMiddleName(NEW_PATIENT_MIDDLE_NAME);
    await patientInformationPage.verifyPatientSuffix(NEW_PATIENT_SUFFIX);
    await patientInformationPage.verifyPatientPreferredName(NEW_PATIENT_PREFERRED_NAME);
    await patientInformationPage.verifyPatientDateOfBirth(NEW_PATIENT_DATE_OF_BIRTH);
    await patientInformationPage.verifyPatientPreferredPronouns(NEW_PATIENT_PREFERRED_PRONOUNS);
    await patientInformationPage.verifyPatientBirthSex(NEW_PATIENT_BIRTH_SEX);
  });

  test('Verify required data from Contact info block is displayed correctly', async ({ page }) => {
    const patientInformationPage = await openPatientInformationPage(page, resourceHandler.patient.id!);
    await patientInformationPage.verifyStreetAddress(DEMO_VISIT_STREET_ADDRESS);
    await patientInformationPage.verifyAddressLineOptional(DEMO_VISIT_STREET_ADDRESS_OPTIONAL);
    await patientInformationPage.verifyCity(DEMO_VISIT_CITY);
    await patientInformationPage.verifyState(DEMO_VISIT_STATE);
    await patientInformationPage.verifyZip(DEMO_VISIT_ZIP);
    await patientInformationPage.verifyPatientEmail(PATIENT_EMAIL);
    await patientInformationPage.verifyPatientMobile(PATIENT_PHONE_NUMBER);
  });

  test('Check validation error is displayed if any required field in Contact info block is missing', async ({
    page,
  }) => {
    const patientInformationPage = await openPatientInformationPage(page, resourceHandler.patient.id!);
    await patientInformationPage.clearStreetAdress();
    await patientInformationPage.clearCity();
    await patientInformationPage.clearZip();
    await patientInformationPage.clearPatientEmail();
    await patientInformationPage.clearPatientMobile();
    await patientInformationPage.clickSaveChangesButton();
    await patientInformationPage.verifyValidationErrorShown(Field.DEMO_VISIT_STREET_ADDRESS);
    await patientInformationPage.verifyValidationErrorShown(Field.DEMO_VISIT_CITY);
    await patientInformationPage.verifyValidationErrorShown(Field.DEMO_VISIT_ZIP);
    await patientInformationPage.verifyValidationErrorShown(Field.PATIENT_EMAIL);
    await patientInformationPage.verifyValidationErrorShown(Field.PATIENT_PHONE_NUMBER);
  });

  test('Enter invalid email,zip and mobile on Contract info block, validation errors are shown', async ({ page }) => {
    const patientInformationPage = await openPatientInformationPage(page, resourceHandler.patient.id!);
    await patientInformationPage.enterZip('11');
    await patientInformationPage.clickSaveChangesButton();
    await patientInformationPage.verifyValidationErrorZipField();
    await patientInformationPage.enterZip('11223344');
    await patientInformationPage.clickSaveChangesButton();
    await patientInformationPage.verifyValidationErrorZipField();
    await patientInformationPage.enterPatientEmail('testemailgetMaxListeners.com');
    await patientInformationPage.clickSaveChangesButton();
    await patientInformationPage.verifyValidationErrorInvalidEmail();
    await patientInformationPage.enterPatientEmail('@testemailgetMaxListeners.com');
    await patientInformationPage.clickSaveChangesButton();
    await patientInformationPage.verifyValidationErrorInvalidEmail();
    await patientInformationPage.enterPatientEmail('testemailgetMaxListeners@.com');
    await patientInformationPage.clickSaveChangesButton();
    await patientInformationPage.verifyValidationErrorInvalidEmail();
    await patientInformationPage.clearPatientMobile();
    await patientInformationPage.enterPatientMobile('111');
    await patientInformationPage.clickSaveChangesButton();
    await patientInformationPage.verifyValidationErrorInvalidMobile();
  });

  test('Updated values from Contact info block are saved and displayed correctly', async ({ page }) => {
    const patientInformationPage = await openPatientInformationPage(page, resourceHandler.patient.id!);
    await patientInformationPage.enterStreetAddress(NEW_STREET_ADDRESS);
    await patientInformationPage.enterAddressLineOptional(NEW_STREET_ADDRESS_OPTIONAL);
    await patientInformationPage.enterCity(NEW_CITY);
    await patientInformationPage.selectState(NEW_STATE);
    await patientInformationPage.enterZip(NEW_ZIP);
    await patientInformationPage.enterPatientEmail(NEW_PATIENT_EMAIL);
    await patientInformationPage.enterPatientMobile(NEW_PATIENT_MOBILE);

    await patientInformationPage.clickSaveChangesButton();
    await patientInformationPage.verifyUpdatedSuccessfullyMessageShown();
    await patientInformationPage.reloadPatientInformationPage();

    await patientInformationPage.verifyStreetAddress(NEW_STREET_ADDRESS);
    await patientInformationPage.verifyAddressLineOptional(NEW_STREET_ADDRESS_OPTIONAL);
    await patientInformationPage.verifyCity(NEW_CITY);
    await patientInformationPage.verifyState(NEW_STATE);
    await patientInformationPage.verifyZip(NEW_ZIP);
    await patientInformationPage.verifyPatientEmail(NEW_PATIENT_EMAIL);
    await patientInformationPage.verifyPatientMobile(NEW_PATIENT_MOBILE);
  });

  test('Verify data from Responsible party information block is displayed correctly', async ({ page }) => {
    const patientInformationPage = await openPatientInformationPage(page, resourceHandler.patient.id!);
    await patientInformationPage.verifyRelationshipFromResponsibleContainer(DEMO_VISIT_RESPONSIBLE_RELATIONSHIP);
    await patientInformationPage.verifyFirstNameFromResponsibleContainer(DEMO_VISIT_RESPONSIBLE_FIRST_NAME);
    await patientInformationPage.verifyLastNameFromResponsibleContainer(DEMO_VISIT_RESPONSIBLE_LAST_NAME);
    await patientInformationPage.verifyDateOfBirthFromResponsibleContainer(
      DEMO_VISIT_RESPONSIBLE_DATE_OF_BIRTH_MONTH +
        '/' +
        DEMO_VISIT_RESPONSIBLE_DATE_OF_BIRTH_DAY +
        '/' +
        DEMO_VISIT_RESPONSIBLE_DATE_OF_BIRTH_YEAR
    );
    await patientInformationPage.verifyBirthSexFromResponsibleContainer(DEMO_VISIT_RESPONSIBLE_BIRTH_SEX);
    await patientInformationPage.verifyPhoneFromResponsibleContainer(DEMO_VISIT_RESPONSIBLE_PHONE);
  });

  test('Check validation error is displayed if any required field in Responsible party information block is missing or phone number is invalid', async ({
    page,
  }) => {
    const patientInformationPage = await openPatientInformationPage(page, resourceHandler.patient.id!);
    await patientInformationPage.clearFirstNameFromResponsibleContainer();
    await patientInformationPage.clearLastNameFromResponsibleContainer();
    await patientInformationPage.clearDateOfBirthFromResponsibleContainer();
    await patientInformationPage.clearPhoneFromResponsibleContainer();
    await patientInformationPage.clickSaveChangesButton();

    await patientInformationPage.verifyValidationErrorShown(Field.DEMO_VISIT_RESPONSIBLE_FIRST_NAME);
    await patientInformationPage.verifyValidationErrorShown(Field.DEMO_VISIT_RESPONSIBLE_LAST_NAME);
    await patientInformationPage.verifyValidationErrorShown(Field.DEMO_VISIT_RESPONSIBLE_BIRTHDATE);
    await patientInformationPage.enterPhoneFromResponsibleContainer('111');
    await patientInformationPage.clickSaveChangesButton();
    await patientInformationPage.verifyValidationErrorInvalidPhoneFromResponsibleContainer();
  });

  test('Updated values from Responsible party information block  are saved and displayed correctly', async ({
    page,
  }) => {
    const patientInformationPage = await openPatientInformationPage(page, resourceHandler.patient.id!);
    await patientInformationPage.selectRelationshipFromResponsibleContainer(
      NEW_RELATIONSHIP_FROM_RESPONSIBLE_CONTAINER
    );
    await patientInformationPage.enterFirstNameFromResponsibleContainer(NEW_FIRST_NAME_FROM_RESPONSIBLE_CONTAINER);
    await patientInformationPage.enterLastNameFromResponsibleContainer(NEW_LAST_NAME_FROM_RESPONSIBLE_CONTAINER);
    await patientInformationPage.enterDateOfBirthFromResponsibleContainer(NEW_BIRTHDATE_FROM_RESPONSIBLE_CONTAINER);
    await patientInformationPage.selectBirthSexFromResponsibleContainer(NEW_BIRTSEX_FROM_RESPONSIBLE_CONTAINER);
    await patientInformationPage.enterPhoneFromResponsibleContainer(NEW_PHONE_FROM_RESPONSIBLE_CONTAINER);

    await patientInformationPage.clickSaveChangesButton();
    await patientInformationPage.verifyUpdatedSuccessfullyMessageShown();
    await patientInformationPage.reloadPatientInformationPage();

    await patientInformationPage.verifyRelationshipFromResponsibleContainer(
      NEW_RELATIONSHIP_FROM_RESPONSIBLE_CONTAINER
    );
    await patientInformationPage.verifyFirstNameFromResponsibleContainer(NEW_FIRST_NAME_FROM_RESPONSIBLE_CONTAINER);
    await patientInformationPage.verifyLastNameFromResponsibleContainer(NEW_LAST_NAME_FROM_RESPONSIBLE_CONTAINER);
    await patientInformationPage.verifyDateOfBirthFromResponsibleContainer(NEW_BIRTHDATE_FROM_RESPONSIBLE_CONTAINER);
    await patientInformationPage.verifyBirthSexFromResponsibleContainer(NEW_BIRTSEX_FROM_RESPONSIBLE_CONTAINER);
    await patientInformationPage.verifyPhoneFromResponsibleContainer(NEW_PHONE_FROM_RESPONSIBLE_CONTAINER);
  });

  test('Verify entered by patient data from Patient details block is displayed correctly', async ({ page }) => {
    const patientInformationPage = await openPatientInformationPage(page, resourceHandler.patient.id!);
    await patientInformationPage.verifyPatientEthnicity(DEMO_VISIT_PATIENT_ETHNICITY);
    await patientInformationPage.verifyPatientRace(DEMO_VISIT_PATIENT_RACE);
    await patientInformationPage.verifyHowDidYouHear(DEMO_VISIT_POINT_OF_DISCOVERY);
    await patientInformationPage.verifyMarketingMessaging(DEMO_VISIT_MARKETING_MESSAGING ? 'Yes' : 'No');
    await patientInformationPage.verifyPreferredLanguage(DEMO_VISIT_PREFERRED_LANGUAGE);
  });

  test('Updated values from Patient details  block  are saved and displayed correctly', async ({ page }) => {
    const patientInformationPage = await openPatientInformationPage(page, resourceHandler.patient.id!);
    await patientInformationPage.selectPatientEthnicity(NEW_PATIENT_ETHNICITY);
    await patientInformationPage.selectPatientRace(NEW_PATIENT_RACE);
    await patientInformationPage.selectSexualOrientation(NEW_PATIENT_SEXUAL_ORIENTATION);
    await patientInformationPage.selectGenderIdentity(NEW_PATIENT_GENDER_IDENTITY);
    await patientInformationPage.selectHowDidYouHear(NEW_PATIENT_HOW_DID_YOU_HEAR);
    await patientInformationPage.selectMarketingMessaging(NEW_SEND_MARKETING_MESSAGES);
    await patientInformationPage.selectPreferredLanguage(NEW_PREFERRED_LANGUAGE);
    await patientInformationPage.selectCommonwellConsent(NEW_COMMON_WELL_CONSENT);

    await patientInformationPage.clickSaveChangesButton();
    await patientInformationPage.verifyUpdatedSuccessfullyMessageShown();
    await patientInformationPage.reloadPatientInformationPage();

    await patientInformationPage.verifyPatientEthnicity(NEW_PATIENT_ETHNICITY);
    await patientInformationPage.verifyPatientRace(NEW_PATIENT_RACE);
    await patientInformationPage.verifySexualOrientation(NEW_PATIENT_SEXUAL_ORIENTATION);
    await patientInformationPage.verifyGenderIdentity(NEW_PATIENT_GENDER_IDENTITY);
    await patientInformationPage.verifyHowDidYouHear(NEW_PATIENT_HOW_DID_YOU_HEAR);
    await patientInformationPage.verifyMarketingMessaging(NEW_SEND_MARKETING_MESSAGES);
    await patientInformationPage.verifyPreferredLanguage(NEW_PREFERRED_LANGUAGE);
    await patientInformationPage.verifyCommonwellConsent(NEW_COMMON_WELL_CONSENT);
  });

  test('Verify data from Primary Care Physician block is displayed correctly', async ({ page }) => {
    const patientInformationPage = await openPatientInformationPage(page, resourceHandler.patient.id!);
    await patientInformationPage.verifyFirstNameFromPcp(DEMO_VISIT_PROVIDER_FIRST_NAME);
    await patientInformationPage.verifyLastNameFromPcp(DEMO_VISIT_PROVIDER_LAST_NAME);
    await patientInformationPage.verifyPracticeNameFromPcp(DEMO_VISIT_PRACTICE_NAME);
    await patientInformationPage.verifyAddressFromPcp(DEMO_VISIT_PHYSICIAN_ADDRESS);
    await patientInformationPage.verifyMobileFromPcp(DEMO_VISIT_PHYSICIAN_MOBILE);
  });

  /* test('Check all fields from Primary Care Physician block are visible and required when checkbox is unchecked', async ({
    page,
  }) => {
    const patientInformationPage = await openPatientInformationPage(page, resourceHandler.patient.id!);
    await patientInformationPage.verifyCheckboxOff();
    await patientInformationPage.verifyFirstNameFromPcpIsVisible();
    await patientInformationPage.verifyLastNameFromPcpIsVisible();
    await patientInformationPage.verifyPracticeNameFromPcpIsVisible();
    await patientInformationPage.verifyAddressFromPcpIsVisible();
    await patientInformationPage.verifyMobileFromPcpIsVisible();

    await patientInformationPage.clearFirstNameFromPcp();
    await patientInformationPage.clearLastNameFromPcp();
    await patientInformationPage.clearPracticeNameFromPcp();
    await patientInformationPage.clearAddressFromPcp();
    await patientInformationPage.clearMobileFromPcp();
    await patientInformationPage.clickSaveChangesButton();

    await patientInformationPage.verifyValidationErrorShown(Field.DEMO_VISIT_PROVIDER_FIRST_NAME);
    await patientInformationPage.verifyValidationErrorShown(Field.DEMO_VISIT_PROVIDER_LAST_NAME);
    await patientInformationPage.verifyValidationErrorShown(Field.DEMO_VISIT_PRACTICE_NAME);
    await patientInformationPage.verifyValidationErrorShown(Field.DEMO_VISIT_PHYSICIAN_ADDRESS);
    await patientInformationPage.verifyValidationErrorShown(Field.DEMO_VISIT_PHYSICIAN_MOBILE);
  });*/
  // todo: uncomment when https://github.com/masslight/ottehr/issues/1820 will be fixed

  test('Check all fields from Primary Care Physician block are hidden when checkbox is checked', async ({ page }) => {
    const patientInformationPage = await openPatientInformationPage(page, resourceHandler.patient.id!);
    await patientInformationPage.setCheckboxOn();
    await patientInformationPage.verifyFirstNameFromPcpIsNotVisible();
    await patientInformationPage.verifyLastNameFromPcpIsNotVisible();
    await patientInformationPage.verifyPracticeNameFromPcpIsNotVisible();
    await patientInformationPage.verifyAddressFromPcpIsNotVisible();
    await patientInformationPage.verifyMobileFromPcpIsNotVisible();
  });

  test('Updated values from Primary Care Physician block are saved and displayed correctly', async ({ page }) => {
    const patientInformationPage = await openPatientInformationPage(page, resourceHandler.patient.id!);
    await patientInformationPage.enterFirstNameFromPcp(NEW_PROVIDER_FIRST_NAME);
    await patientInformationPage.enterLastNameFromPcp(NEW_PROVIDER_LAST_NAME);
    await patientInformationPage.enterPracticeNameFromPcp(NEW_PRACTICE_NAME);
    await patientInformationPage.enterAddressFromPcp(NEW_PHYSICIAN_ADDRESS);
    await patientInformationPage.enterMobileFromPcp(NEW_PHYSICIAN_MOBILE);

    await patientInformationPage.clickSaveChangesButton();
    await patientInformationPage.verifyUpdatedSuccessfullyMessageShown();
    await patientInformationPage.reloadPatientInformationPage();

    await patientInformationPage.verifyFirstNameFromPcp(NEW_PROVIDER_FIRST_NAME);
    await patientInformationPage.verifyLastNameFromPcp(NEW_PROVIDER_LAST_NAME);
    await patientInformationPage.verifyPracticeNameFromPcp(NEW_PRACTICE_NAME);
    await patientInformationPage.verifyAddressFromPcp(NEW_PHYSICIAN_ADDRESS);
    await patientInformationPage.verifyMobileFromPcp(NEW_PHYSICIAN_MOBILE);
  });
});

test.describe('Patient Record Page tests with zero patient data filled in', () => {
  let appointmentIds: string[] = [];
  let context: BrowserContext;
  let page: Page;

  test.beforeAll(async ({ browser }) => {
    context = await browser.newContext();
    page = await context.newPage();
    page.on('response', async (response) => {
      if (response.url().includes('/create-appointment/')) {
        const { appointment } = chooseJson(await response.json()) as CreateAppointmentResponse;
        if (appointment && !appointmentIds.includes(appointment)) {
          console.log('Created appointment: ', appointment);
          appointmentIds.push(appointment);
        }
      }
    });
  });

  test.afterEach(async () => {
    for (const id of appointmentIds) {
      await resourceHandler.cleanAppointment(id);
    }
    appointmentIds = [];
  });

  test('Check state, ethnicity, race, relationship to patient are required', async () => {
    await page.goto('/patient/' + resourceHandler.patient.id);
    const addPatientPage = await openAddPatientPage(page);
    await addPatientPage.selectOffice(ENV_LOCATION_NAME!);
    await addPatientPage.enterMobilePhone(NEW_PATIENT_MOBILE);
    await addPatientPage.clickSearchForPatientsButton();
    await addPatientPage.clickPatientNotFoundButton();
    await addPatientPage.enterFirstName(NEW_PATIENT_FIRST_NAME);
    await addPatientPage.enterLastName(NEW_PATIENT_FIRST_NAME);
    await addPatientPage.enterDateOfBirth(NEW_PATIENT_DATE_OF_BIRTH);
    await addPatientPage.selectSexAtBirth(NEW_PATIENT_BIRTH_SEX);
    await addPatientPage.selectReasonForVisit('Injury to head');
    await addPatientPage.selectVisitType('Walk-in In Person Visit');
    const appointmentCreationResponse = waitForResponseWithData(page, /\/create-appointment\//);
    await addPatientPage.clickAddButton();

    const response = await unpackFhirResponse<CreateAppointmentResponse>(await appointmentCreationResponse);
    const appointmentId = response.appointment;
    if (!appointmentId) {
      throw new Error('Appointment ID should be present in the response');
    }

    const patientId = await resourceHandler.patientIdByAppointmentId(appointmentId);
    const patientInformationPage = await openPatientInformationPage(page, patientId);
    await patientInformationPage.enterStreetAddress(NEW_STREET_ADDRESS);
    await patientInformationPage.enterCity(NEW_CITY);
    await patientInformationPage.enterPatientEmail(NEW_PATIENT_EMAIL);
    await patientInformationPage.enterPatientMobile(NEW_PATIENT_MOBILE);
    await patientInformationPage.enterFirstNameFromResponsibleContainer(NEW_FIRST_NAME_FROM_RESPONSIBLE_CONTAINER);
    await patientInformationPage.enterLastNameFromResponsibleContainer(NEW_LAST_NAME_FROM_RESPONSIBLE_CONTAINER);
    await patientInformationPage.enterDateOfBirthFromResponsibleContainer(NEW_BIRTHDATE_FROM_RESPONSIBLE_CONTAINER);
    await patientInformationPage.selectBirthSexFromResponsibleContainer(NEW_BIRTSEX_FROM_RESPONSIBLE_CONTAINER);
    await patientInformationPage.clickSaveChangesButton();

    await patientInformationPage.verifyValidationErrorShown(Field.DEMO_VISIT_STATE);
    await patientInformationPage.verifyValidationErrorShown(Field.DEMO_VISIT_PATIENT_ETHNICITY);
    await patientInformationPage.verifyValidationErrorShown(Field.DEMO_VISIT_PATIENT_RACE);
    await patientInformationPage.verifyValidationErrorShown(Field.DEMO_VISIT_RESPONSIBLE_RELATIONSHIP);
  });
});<|MERGE_RESOLUTION|>--- conflicted
+++ resolved
@@ -103,11 +103,7 @@
 test.describe('Patient Record Page mutating tests', () => {
   test.beforeEach(async () => {
     await resourceHandler.setResources();
-<<<<<<< HEAD
-=======
     await resourceHandler.waitTillAppointmentPreprocessed(resourceHandler.appointment.id!);
-    await page.goto('/patient/' + resourceHandler.patient.id);
->>>>>>> c3f50605
   });
 
   test.afterEach(async () => {
