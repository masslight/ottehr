import { BrowserContext, expect, Page, test } from '@playwright/test';
import {
  PATIENT_BIRTH_DATE_SHORT,
  PATIENT_EMAIL,
  PATIENT_FIRST_NAME,
  PATIENT_GENDER,
  PATIENT_INSURANCE_MEMBER_ID,
  PATIENT_INSURANCE_POLICY_HOLDER_2_ADDRESS,
  PATIENT_INSURANCE_POLICY_HOLDER_2_ADDRESS_ADDITIONAL_LINE,
  PATIENT_INSURANCE_POLICY_HOLDER_2_ADDRESS_AS_PATIENT,
  PATIENT_INSURANCE_POLICY_HOLDER_2_BIRTH_SEX,
  PATIENT_INSURANCE_POLICY_HOLDER_2_CITY,
  PATIENT_INSURANCE_POLICY_HOLDER_2_DATE_OF_BIRTH,
  PATIENT_INSURANCE_POLICY_HOLDER_2_FIRST_NAME,
  PATIENT_INSURANCE_POLICY_HOLDER_2_LAST_NAME,
  PATIENT_INSURANCE_POLICY_HOLDER_2_MIDDLE_NAME,
  PATIENT_INSURANCE_POLICY_HOLDER_2_RELATIONSHIP_TO_INSURED,
  PATIENT_INSURANCE_POLICY_HOLDER_2_STATE,
  PATIENT_INSURANCE_POLICY_HOLDER_2_ZIP,
  PATIENT_INSURANCE_POLICY_HOLDER_ADDRESS,
  PATIENT_INSURANCE_POLICY_HOLDER_ADDRESS_ADDITIONAL_LINE,
  PATIENT_INSURANCE_POLICY_HOLDER_ADDRESS_AS_PATIENT,
  PATIENT_INSURANCE_POLICY_HOLDER_BIRTH_SEX,
  PATIENT_INSURANCE_POLICY_HOLDER_CITY,
  PATIENT_INSURANCE_POLICY_HOLDER_DATE_OF_BIRTH,
  PATIENT_INSURANCE_POLICY_HOLDER_FIRST_NAME,
  PATIENT_INSURANCE_POLICY_HOLDER_LAST_NAME,
  PATIENT_INSURANCE_POLICY_HOLDER_MIDDLE_NAME,
  PATIENT_INSURANCE_POLICY_HOLDER_RELATIONSHIP_TO_INSURED,
  PATIENT_INSURANCE_POLICY_HOLDER_STATE,
  PATIENT_INSURANCE_POLICY_HOLDER_ZIP,
  PATIENT_LAST_NAME,
  PATIENT_PHONE_NUMBER,
  ResourceHandler,
} from '../../e2e-utils/resource-handler';

import { waitForResponseWithData } from 'test-utils';
import {
  chooseJson,
  CreateAppointmentResponse,
  DEMO_VISIT_CITY,
  DEMO_VISIT_MARKETING_MESSAGING,
  DEMO_VISIT_PATIENT_ETHNICITY,
  DEMO_VISIT_PATIENT_RACE,
  DEMO_VISIT_PHYSICIAN_ADDRESS,
  DEMO_VISIT_PHYSICIAN_MOBILE,
  DEMO_VISIT_POINT_OF_DISCOVERY,
  DEMO_VISIT_PRACTICE_NAME,
  DEMO_VISIT_PREFERRED_LANGUAGE,
  DEMO_VISIT_PROVIDER_FIRST_NAME,
  DEMO_VISIT_PROVIDER_LAST_NAME,
  DEMO_VISIT_RESPONSIBLE_BIRTH_SEX,
  DEMO_VISIT_RESPONSIBLE_DATE_OF_BIRTH_DAY,
  DEMO_VISIT_RESPONSIBLE_DATE_OF_BIRTH_MONTH,
  DEMO_VISIT_RESPONSIBLE_DATE_OF_BIRTH_YEAR,
  DEMO_VISIT_RESPONSIBLE_FIRST_NAME,
  DEMO_VISIT_RESPONSIBLE_LAST_NAME,
  DEMO_VISIT_RESPONSIBLE_PHONE,
  DEMO_VISIT_RESPONSIBLE_RELATIONSHIP,
  DEMO_VISIT_STATE,
  DEMO_VISIT_STREET_ADDRESS,
  DEMO_VISIT_STREET_ADDRESS_OPTIONAL,
  DEMO_VISIT_ZIP,
  unpackFhirResponse,
  INSURANCE_PLAN_PAYER_META_TAG_CODE,
  getContactInformationAnswers,
  isoToDateObject,
  getPatientDetailsStepAnswers,
  getPaymentOptionInsuranceAnswers,
  getResponsiblePartyStepAnswers,
  getConsentStepAnswers,
  getPrimaryCarePhysicianStepAnswers,
} from 'utils';
import { ENV_LOCATION_NAME } from '../../e2e-utils/resource/constants';
<<<<<<< HEAD
import { QuestionnaireItemAnswerOption } from 'fhir/r4b';
=======
import { openAddPatientPage } from '../page/AddPatientPage';
import { expectPatientInformationPage, Field, openPatientInformationPage } from '../page/PatientInformationPage';
import { expectPatientRecordPage } from '../page/PatientRecordPage';
>>>>>>> bc45fb6d

const NEW_PATIENT_LAST_NAME = 'Test_lastname';
const NEW_PATIENT_FIRST_NAME = 'Test_firstname';
const NEW_PATIENT_MIDDLE_NAME = 'Test_middle';
const NEW_PATIENT_SUFFIX = 'Mrs';
const NEW_PATIENT_PREFERRED_NAME = 'Test_pref';
const NEW_PATIENT_DATE_OF_BIRTH = '01/01/2024';
const NEW_PATIENT_PREFERRED_PRONOUNS = 'They/them';
const NEW_PATIENT_BIRTH_SEX = 'Female';
const NEW_STREET_ADDRESS = 'Test address, 1';
const NEW_STREET_ADDRESS_OPTIONAL = 'test, optional';
const NEW_CITY = 'New York';
const NEW_STATE = 'CA';
const NEW_ZIP = '05000';
const NEW_PATIENT_EMAIL = 'testemail@getMaxListeners.com';
const NEW_PATIENT_MOBILE = '2027139680';
const NEW_PATIENT_ETHNICITY = 'Hispanic or Latino';
const NEW_PATIENT_RACE = 'Asian';
const NEW_PATIENT_SEXUAL_ORIENTATION = 'Straight';
const NEW_PATIENT_GENDER_IDENTITY = 'Female';
const NEW_PATIENT_HOW_DID_YOU_HEAR = 'Webinar';
const NEW_SEND_MARKETING_MESSAGES = 'No';
const NEW_PREFERRED_LANGUAGE = 'Spanish';
const NEW_COMMON_WELL_CONSENT = 'Yes';
const NEW_RELATIONSHIP_FROM_RESPONSIBLE_CONTAINER = 'Parent';
const NEW_FIRST_NAME_FROM_RESPONSIBLE_CONTAINER = 'First name';
const NEW_LAST_NAME_FROM_RESPONSIBLE_CONTAINER = 'Last name';
const NEW_BIRTHDATE_FROM_RESPONSIBLE_CONTAINER = '10/10/2000';
const NEW_BIRTSEX_FROM_RESPONSIBLE_CONTAINER = 'Male';
const NEW_PHONE_FROM_RESPONSIBLE_CONTAINER = '(111) 111-1111';
const NEW_PROVIDER_FIRST_NAME = 'John';
const NEW_PROVIDER_LAST_NAME = 'Doe';
const NEW_PRACTICE_NAME = 'Dental';
const NEW_PHYSICIAN_ADDRESS = '5th avenue';
const NEW_PHYSICIAN_MOBILE = '(222) 222-2222';

//const RELEASE_OF_INFO = 'Yes, Release Allowed';
//const RX_HISTORY_CONSENT = 'Rx history consent signed by the patient';

test.describe('Patient Record Page non-mutating tests', () => {
  const resourceHandler = new ResourceHandler();

  test.beforeAll(async () => {
    await resourceHandler.setResources();
  });

  test.afterAll(async () => {
    await resourceHandler.cleanupResources();
  });

  test.beforeEach(async ({ page }) => {
    await page.waitForTimeout(2000);
    await page.goto('/patient/' + resourceHandler.patient.id);
  });

  test('Click on "See all patient info button", Patient Info Page is opened', async ({ page }) => {
    const patientRecordPage = await expectPatientRecordPage(resourceHandler.patient.id!, page);
    await patientRecordPage.clickSeeAllPatientInfoButton();
    await expectPatientInformationPage(page, resourceHandler.patient.id!);
  });
});

test.describe('Patient Record Page mutating tests', () => {
<<<<<<< HEAD
  let insuranceCarrier1: QuestionnaireItemAnswerOption | undefined;
  let insuranceCarrier2: QuestionnaireItemAnswerOption | undefined;
  let appointmentIds: string[] = [];

  test.beforeAll(async ({ browser }) => {
    context = await browser.newContext();
    page = await context.newPage();
    page.on('response', async (response) => {
      if (response.url().includes('/create-appointment/')) {
        const { appointment } = chooseJson(await response.json()) as CreateAppointmentResponse;
        if (appointment && !appointmentIds.includes(appointment)) {
          console.log('Created appointment: ', appointment);
          appointmentIds.push(appointment);
        }
      }
    });
    const oystehr = await ResourceHandler.getOystehr();
    const insuranceCarriersOptionsResponse = await oystehr.zambda.execute({
      id: process.env.GET_ANSWER_OPTIONS_ZAMBDA_ID!,
      answerSource: {
        resourceType: 'InsurancePlan',
        query: `status=active&_tag=${INSURANCE_PLAN_PAYER_META_TAG_CODE}`,
      },
    });
    const insuranceCarriersOptions = chooseJson(insuranceCarriersOptionsResponse) as QuestionnaireItemAnswerOption[];
    insuranceCarrier1 = insuranceCarriersOptions.at(0);
    insuranceCarrier2 = insuranceCarriersOptions.at(1);
  });

  const resourceHandler = new ResourceHandler('in-person', async ({ patientInfo }) => {
    return [
      getContactInformationAnswers({
        firstName: patientInfo.patient.firstName,
        lastName: patientInfo.patient.lastName,
        birthDate: isoToDateObject(patientInfo.patient.dateOfBirth || '') || undefined,
        email: patientInfo.patient.email,
        phoneNumber: patientInfo.patient.phoneNumber,
        birthSex: patientInfo.patient.sex,
      }),
      getPatientDetailsStepAnswers({}),
      getPaymentOptionInsuranceAnswers({
        insuranceCarrier: insuranceCarrier1!,
        insuranceMemberId: PATIENT_INSURANCE_MEMBER_ID,
        insurancePolicyHolderFirstName: PATIENT_INSURANCE_POLICY_HOLDER_FIRST_NAME,
        insurancePolicyHolderLastName: PATIENT_INSURANCE_POLICY_HOLDER_LAST_NAME,
        insurancePolicyHolderMiddleName: PATIENT_INSURANCE_POLICY_HOLDER_MIDDLE_NAME,
        insurancePolicyHolderDateOfBirth: PATIENT_INSURANCE_POLICY_HOLDER_DATE_OF_BIRTH,
        insurancePolicyHolderBirthSex: PATIENT_INSURANCE_POLICY_HOLDER_BIRTH_SEX,
        insurancePolicyHolderAddressAsPatient: PATIENT_INSURANCE_POLICY_HOLDER_ADDRESS_AS_PATIENT,
        insurancePolicyHolderAddress: PATIENT_INSURANCE_POLICY_HOLDER_ADDRESS,
        insurancePolicyHolderAddressAdditionalLine: PATIENT_INSURANCE_POLICY_HOLDER_ADDRESS_ADDITIONAL_LINE,
        insurancePolicyHolderCity: PATIENT_INSURANCE_POLICY_HOLDER_CITY,
        insurancePolicyHolderState: PATIENT_INSURANCE_POLICY_HOLDER_STATE,
        insurancePolicyHolderZip: PATIENT_INSURANCE_POLICY_HOLDER_ZIP,
        insurancePolicyHolderRelationshipToInsured: PATIENT_INSURANCE_POLICY_HOLDER_RELATIONSHIP_TO_INSURED,
        insuranceCarrier2: insuranceCarrier2!,
        insuranceMemberId2: PATIENT_INSURANCE_MEMBER_ID,
        insurancePolicyHolderFirstName2: PATIENT_INSURANCE_POLICY_HOLDER_2_FIRST_NAME,
        insurancePolicyHolderLastName2: PATIENT_INSURANCE_POLICY_HOLDER_2_LAST_NAME,
        insurancePolicyHolderMiddleName2: PATIENT_INSURANCE_POLICY_HOLDER_2_MIDDLE_NAME,
        insurancePolicyHolderDateOfBirth2: PATIENT_INSURANCE_POLICY_HOLDER_2_DATE_OF_BIRTH,
        insurancePolicyHolderBirthSex2: PATIENT_INSURANCE_POLICY_HOLDER_2_BIRTH_SEX,
        insurancePolicyHolderAddressAsPatient2: PATIENT_INSURANCE_POLICY_HOLDER_2_ADDRESS_AS_PATIENT,
        insurancePolicyHolderAddress2: PATIENT_INSURANCE_POLICY_HOLDER_2_ADDRESS,
        insurancePolicyHolderAddressAdditionalLine2: PATIENT_INSURANCE_POLICY_HOLDER_2_ADDRESS_ADDITIONAL_LINE,
        insurancePolicyHolderCity2: PATIENT_INSURANCE_POLICY_HOLDER_2_CITY,
        insurancePolicyHolderState2: PATIENT_INSURANCE_POLICY_HOLDER_2_STATE,
        insurancePolicyHolderZip2: PATIENT_INSURANCE_POLICY_HOLDER_2_ZIP,
        insurancePolicyHolderRelationshipToInsured2: PATIENT_INSURANCE_POLICY_HOLDER_2_RELATIONSHIP_TO_INSURED,
      }),
      getResponsiblePartyStepAnswers({}),
      getConsentStepAnswers({}),
      getPrimaryCarePhysicianStepAnswers({}),
    ];
  });

=======
>>>>>>> bc45fb6d
  test.beforeEach(async () => {
    await resourceHandler.setResources();
  });

  test.afterEach(async () => {
    await resourceHandler.cleanupResources();
  });

  test('Fill and save required values on Patient Info Page, values are saved and updated successfully- Happy path', async ({
    page,
  }) => {
    const patientInformationPage = await openPatientInformationPage(page, resourceHandler.patient.id!);
    await patientInformationPage.enterPatientLastName(NEW_PATIENT_LAST_NAME);
    await patientInformationPage.enterPatientFirstName(NEW_PATIENT_FIRST_NAME);
    await patientInformationPage.enterPatientDateOfBirth(NEW_PATIENT_DATE_OF_BIRTH);
    await patientInformationPage.selectPatientBirthSex(NEW_PATIENT_BIRTH_SEX);
    await patientInformationPage.enterStreetAddress(NEW_STREET_ADDRESS);
    await patientInformationPage.enterCity(NEW_CITY);
    await patientInformationPage.selectState(NEW_STATE);
    await patientInformationPage.enterZip(NEW_ZIP);
    await patientInformationPage.enterPatientEmail(NEW_PATIENT_EMAIL);
    await patientInformationPage.enterPatientMobile(NEW_PATIENT_MOBILE);
    await patientInformationPage.selectPatientEthnicity(NEW_PATIENT_ETHNICITY);
    await patientInformationPage.selectPatientRace(NEW_PATIENT_RACE);
    await patientInformationPage.selectRelationshipFromResponsibleContainer(
      NEW_RELATIONSHIP_FROM_RESPONSIBLE_CONTAINER
    );
    await patientInformationPage.enterFirstNameFromResponsibleContainer(NEW_FIRST_NAME_FROM_RESPONSIBLE_CONTAINER);
    await patientInformationPage.enterLastNameFromResponsibleContainer(NEW_LAST_NAME_FROM_RESPONSIBLE_CONTAINER);
    await patientInformationPage.enterDateOfBirthFromResponsibleContainer(NEW_BIRTHDATE_FROM_RESPONSIBLE_CONTAINER);
    await patientInformationPage.selectBirthSexFromResponsibleContainer(NEW_BIRTSEX_FROM_RESPONSIBLE_CONTAINER);
    await patientInformationPage.enterPhoneFromResponsibleContainer(NEW_PHONE_FROM_RESPONSIBLE_CONTAINER);
    // await patientInformationPage.selectReleaseOfInfo(RELEASE_OF_INFO);
    // await patientInformationPage.selectRxHistoryConsent(RX_HISTORY_CONSENT);
    await patientInformationPage.clickSaveChangesButton();
    await patientInformationPage.verifyUpdatedSuccessfullyMessageShown();
    await patientInformationPage.reloadPatientInformationPage();

    await patientInformationPage.verifyPatientLastName(NEW_PATIENT_LAST_NAME);
    await patientInformationPage.verifyPatientFirstName(NEW_PATIENT_FIRST_NAME);
    await patientInformationPage.verifyPatientDateOfBirth(NEW_PATIENT_DATE_OF_BIRTH);
    await patientInformationPage.verifyPatientBirthSex(NEW_PATIENT_BIRTH_SEX);
    await patientInformationPage.verifyStreetAddress(NEW_STREET_ADDRESS);
    await patientInformationPage.verifyCity(NEW_CITY);
    await patientInformationPage.verifyState(NEW_STATE);
    await patientInformationPage.verifyZip(NEW_ZIP);
    await patientInformationPage.verifyPatientEmail(NEW_PATIENT_EMAIL);
    await patientInformationPage.verifyPatientMobile(NEW_PATIENT_MOBILE);
    await patientInformationPage.verifyPatientEthnicity(NEW_PATIENT_ETHNICITY);
    await patientInformationPage.verifyPatientRace(NEW_PATIENT_RACE);
    await patientInformationPage.verifyRelationshipFromResponsibleContainer(
      NEW_RELATIONSHIP_FROM_RESPONSIBLE_CONTAINER
    );
    await patientInformationPage.verifyFirstNameFromResponsibleContainer(NEW_FIRST_NAME_FROM_RESPONSIBLE_CONTAINER);
    await patientInformationPage.verifyLastNameFromResponsibleContainer(NEW_LAST_NAME_FROM_RESPONSIBLE_CONTAINER);
    await patientInformationPage.verifyDateOfBirthFromResponsibleContainer(NEW_BIRTHDATE_FROM_RESPONSIBLE_CONTAINER);
    await patientInformationPage.verifyBirthSexFromResponsibleContainer(NEW_BIRTSEX_FROM_RESPONSIBLE_CONTAINER);
    await patientInformationPage.verifyPhoneFromResponsibleContainer(NEW_PHONE_FROM_RESPONSIBLE_CONTAINER);

    /*
    skipping these tests because this component has been hidden while await requirement clarification from product team
    await patientInformationPage.verifyReleaseOfInfo(RELEASE_OF_INFO);
    await patientInformationPage.verifyRxHistoryConsent(RX_HISTORY_CONSENT);
    */
  });

  test('Verify required data from Patient info block is displayed correctly', async ({ page }) => {
    const patientInformationPage = await openPatientInformationPage(page, resourceHandler.patient.id!);
    await patientInformationPage.verifyPatientLastName(PATIENT_LAST_NAME);
    await patientInformationPage.verifyPatientFirstName(PATIENT_FIRST_NAME);
    await patientInformationPage.verifyPatientDateOfBirth(PATIENT_BIRTH_DATE_SHORT);
    await patientInformationPage.verifyPatientBirthSex(PATIENT_GENDER);
  });

  test('Check validation error is displayed if any required field in Patient info block is missing', async ({
    page,
  }) => {
    const patientInformationPage = await openPatientInformationPage(page, resourceHandler.patient.id!);
    await patientInformationPage.clearPatientLastName();
    await patientInformationPage.clearPatientFirstName();
    await patientInformationPage.clearPatientDateOfBirth();
    await patientInformationPage.clickSaveChangesButton();
    await patientInformationPage.verifyValidationErrorShown(Field.PATIENT_LAST_NAME);
    await patientInformationPage.verifyValidationErrorShown(Field.PATIENT_FIRST_NAME);
    await patientInformationPage.verifyValidationErrorShown(Field.PATIENT_DOB);
  });
  test('Updated values from Patient info block are saved and displayed correctly', async ({ page }) => {
    const patientInformationPage = await openPatientInformationPage(page, resourceHandler.patient.id!);
    await patientInformationPage.enterPatientLastName(NEW_PATIENT_LAST_NAME);
    await patientInformationPage.enterPatientFirstName(NEW_PATIENT_FIRST_NAME);
    await patientInformationPage.enterPatientMiddleName(NEW_PATIENT_MIDDLE_NAME);
    await patientInformationPage.enterPatientSuffix(NEW_PATIENT_SUFFIX);
    await patientInformationPage.enterPatientPreferredName(NEW_PATIENT_PREFERRED_NAME);
    await patientInformationPage.enterPatientDateOfBirth(NEW_PATIENT_DATE_OF_BIRTH);
    await patientInformationPage.selectPatientPreferredPronouns(NEW_PATIENT_PREFERRED_PRONOUNS);
    await patientInformationPage.selectPatientBirthSex(NEW_PATIENT_BIRTH_SEX);

    await patientInformationPage.clickSaveChangesButton();
    await patientInformationPage.verifyUpdatedSuccessfullyMessageShown();
    await patientInformationPage.reloadPatientInformationPage();

    await patientInformationPage.verifyPatientLastName(NEW_PATIENT_LAST_NAME);
    await patientInformationPage.verifyPatientFirstName(NEW_PATIENT_FIRST_NAME);
    await patientInformationPage.verifyPatientMiddleName(NEW_PATIENT_MIDDLE_NAME);
    await patientInformationPage.verifyPatientSuffix(NEW_PATIENT_SUFFIX);
    await patientInformationPage.verifyPatientPreferredName(NEW_PATIENT_PREFERRED_NAME);
    await patientInformationPage.verifyPatientDateOfBirth(NEW_PATIENT_DATE_OF_BIRTH);
    await patientInformationPage.verifyPatientPreferredPronouns(NEW_PATIENT_PREFERRED_PRONOUNS);
    await patientInformationPage.verifyPatientBirthSex(NEW_PATIENT_BIRTH_SEX);
  });

  test('Verify required data from Contact info block is displayed correctly', async ({ page }) => {
    const patientInformationPage = await openPatientInformationPage(page, resourceHandler.patient.id!);
    await patientInformationPage.verifyStreetAddress(DEMO_VISIT_STREET_ADDRESS);
    await patientInformationPage.verifyAddressLineOptional(DEMO_VISIT_STREET_ADDRESS_OPTIONAL);
    await patientInformationPage.verifyCity(DEMO_VISIT_CITY);
    await patientInformationPage.verifyState(DEMO_VISIT_STATE);
    await patientInformationPage.verifyZip(DEMO_VISIT_ZIP);
    await patientInformationPage.verifyPatientEmail(PATIENT_EMAIL);
    await patientInformationPage.verifyPatientMobile(PATIENT_PHONE_NUMBER);
  });

  test('Check validation error is displayed if any required field in Contact info block is missing', async ({
    page,
  }) => {
    const patientInformationPage = await openPatientInformationPage(page, resourceHandler.patient.id!);
    await patientInformationPage.clearStreetAdress();
    await patientInformationPage.clearCity();
    await patientInformationPage.clearZip();
    await patientInformationPage.clearPatientEmail();
    await patientInformationPage.clearPatientMobile();
    await patientInformationPage.clickSaveChangesButton();
    await patientInformationPage.verifyValidationErrorShown(Field.DEMO_VISIT_STREET_ADDRESS);
    await patientInformationPage.verifyValidationErrorShown(Field.DEMO_VISIT_CITY);
    await patientInformationPage.verifyValidationErrorShown(Field.DEMO_VISIT_ZIP);
    await patientInformationPage.verifyValidationErrorShown(Field.PATIENT_EMAIL);
    await patientInformationPage.verifyValidationErrorShown(Field.PATIENT_PHONE_NUMBER);
  });

  test('Enter invalid email,zip and mobile on Contract info block, validation errors are shown', async ({ page }) => {
    const patientInformationPage = await openPatientInformationPage(page, resourceHandler.patient.id!);
    await patientInformationPage.enterZip('11');
    await patientInformationPage.clickSaveChangesButton();
    await patientInformationPage.verifyValidationErrorZipField();
    await patientInformationPage.enterZip('11223344');
    await patientInformationPage.clickSaveChangesButton();
    await patientInformationPage.verifyValidationErrorZipField();
    await patientInformationPage.enterPatientEmail('testemailgetMaxListeners.com');
    await patientInformationPage.clickSaveChangesButton();
    await patientInformationPage.verifyValidationErrorInvalidEmail();
    await patientInformationPage.enterPatientEmail('@testemailgetMaxListeners.com');
    await patientInformationPage.clickSaveChangesButton();
    await patientInformationPage.verifyValidationErrorInvalidEmail();
    await patientInformationPage.enterPatientEmail('testemailgetMaxListeners@.com');
    await patientInformationPage.clickSaveChangesButton();
    await patientInformationPage.verifyValidationErrorInvalidEmail();
    await patientInformationPage.clearPatientMobile();
    await patientInformationPage.enterPatientMobile('111');
    await patientInformationPage.clickSaveChangesButton();
    await patientInformationPage.verifyValidationErrorInvalidMobile();
  });

  test('Updated values from Contact info block are saved and displayed correctly', async ({ page }) => {
    const patientInformationPage = await openPatientInformationPage(page, resourceHandler.patient.id!);
    await patientInformationPage.enterStreetAddress(NEW_STREET_ADDRESS);
    await patientInformationPage.enterAddressLineOptional(NEW_STREET_ADDRESS_OPTIONAL);
    await patientInformationPage.enterCity(NEW_CITY);
    await patientInformationPage.selectState(NEW_STATE);
    await patientInformationPage.enterZip(NEW_ZIP);
    await patientInformationPage.enterPatientEmail(NEW_PATIENT_EMAIL);
    await patientInformationPage.enterPatientMobile(NEW_PATIENT_MOBILE);

    await patientInformationPage.clickSaveChangesButton();
    await patientInformationPage.verifyUpdatedSuccessfullyMessageShown();
    await patientInformationPage.reloadPatientInformationPage();

    await patientInformationPage.verifyStreetAddress(NEW_STREET_ADDRESS);
    await patientInformationPage.verifyAddressLineOptional(NEW_STREET_ADDRESS_OPTIONAL);
    await patientInformationPage.verifyCity(NEW_CITY);
    await patientInformationPage.verifyState(NEW_STATE);
    await patientInformationPage.verifyZip(NEW_ZIP);
    await patientInformationPage.verifyPatientEmail(NEW_PATIENT_EMAIL);
    await patientInformationPage.verifyPatientMobile(NEW_PATIENT_MOBILE);
  });

  test('Verify data from Responsible party information block is displayed correctly', async ({ page }) => {
    const patientInformationPage = await openPatientInformationPage(page, resourceHandler.patient.id!);
    await patientInformationPage.verifyRelationshipFromResponsibleContainer(DEMO_VISIT_RESPONSIBLE_RELATIONSHIP);
    await patientInformationPage.verifyFirstNameFromResponsibleContainer(DEMO_VISIT_RESPONSIBLE_FIRST_NAME);
    await patientInformationPage.verifyLastNameFromResponsibleContainer(DEMO_VISIT_RESPONSIBLE_LAST_NAME);
    await patientInformationPage.verifyDateOfBirthFromResponsibleContainer(
      DEMO_VISIT_RESPONSIBLE_DATE_OF_BIRTH_MONTH +
        '/' +
        DEMO_VISIT_RESPONSIBLE_DATE_OF_BIRTH_DAY +
        '/' +
        DEMO_VISIT_RESPONSIBLE_DATE_OF_BIRTH_YEAR
    );
    await patientInformationPage.verifyBirthSexFromResponsibleContainer(DEMO_VISIT_RESPONSIBLE_BIRTH_SEX);
    await patientInformationPage.verifyPhoneFromResponsibleContainer(DEMO_VISIT_RESPONSIBLE_PHONE);
  });

  test('Check validation error is displayed if any required field in Responsible party information block is missing or phone number is invalid', async ({
    page,
  }) => {
    const patientInformationPage = await openPatientInformationPage(page, resourceHandler.patient.id!);
    await patientInformationPage.clearFirstNameFromResponsibleContainer();
    await patientInformationPage.clearLastNameFromResponsibleContainer();
    await patientInformationPage.clearDateOfBirthFromResponsibleContainer();
    await patientInformationPage.clearPhoneFromResponsibleContainer();
    await patientInformationPage.clickSaveChangesButton();

    await patientInformationPage.verifyValidationErrorShown(Field.DEMO_VISIT_RESPONSIBLE_FIRST_NAME);
    await patientInformationPage.verifyValidationErrorShown(Field.DEMO_VISIT_RESPONSIBLE_LAST_NAME);
    await patientInformationPage.verifyValidationErrorShown(Field.DEMO_VISIT_RESPONSIBLE_BIRTHDATE);
    await patientInformationPage.enterPhoneFromResponsibleContainer('111');
    await patientInformationPage.clickSaveChangesButton();
    await patientInformationPage.verifyValidationErrorInvalidPhoneFromResponsibleContainer();
  });

  test('Updated values from Responsible party information block  are saved and displayed correctly', async ({
    page,
  }) => {
    const patientInformationPage = await openPatientInformationPage(page, resourceHandler.patient.id!);
    await patientInformationPage.selectRelationshipFromResponsibleContainer(
      NEW_RELATIONSHIP_FROM_RESPONSIBLE_CONTAINER
    );
    await patientInformationPage.enterFirstNameFromResponsibleContainer(NEW_FIRST_NAME_FROM_RESPONSIBLE_CONTAINER);
    await patientInformationPage.enterLastNameFromResponsibleContainer(NEW_LAST_NAME_FROM_RESPONSIBLE_CONTAINER);
    await patientInformationPage.enterDateOfBirthFromResponsibleContainer(NEW_BIRTHDATE_FROM_RESPONSIBLE_CONTAINER);
    await patientInformationPage.selectBirthSexFromResponsibleContainer(NEW_BIRTSEX_FROM_RESPONSIBLE_CONTAINER);
    await patientInformationPage.enterPhoneFromResponsibleContainer(NEW_PHONE_FROM_RESPONSIBLE_CONTAINER);

    await patientInformationPage.clickSaveChangesButton();
    await patientInformationPage.verifyUpdatedSuccessfullyMessageShown();
    await patientInformationPage.reloadPatientInformationPage();

    await patientInformationPage.verifyRelationshipFromResponsibleContainer(
      NEW_RELATIONSHIP_FROM_RESPONSIBLE_CONTAINER
    );
    await patientInformationPage.verifyFirstNameFromResponsibleContainer(NEW_FIRST_NAME_FROM_RESPONSIBLE_CONTAINER);
    await patientInformationPage.verifyLastNameFromResponsibleContainer(NEW_LAST_NAME_FROM_RESPONSIBLE_CONTAINER);
    await patientInformationPage.verifyDateOfBirthFromResponsibleContainer(NEW_BIRTHDATE_FROM_RESPONSIBLE_CONTAINER);
    await patientInformationPage.verifyBirthSexFromResponsibleContainer(NEW_BIRTSEX_FROM_RESPONSIBLE_CONTAINER);
    await patientInformationPage.verifyPhoneFromResponsibleContainer(NEW_PHONE_FROM_RESPONSIBLE_CONTAINER);
  });

  test('Verify entered by patient data from Patient details block is displayed correctly', async ({ page }) => {
    const patientInformationPage = await openPatientInformationPage(page, resourceHandler.patient.id!);
    await patientInformationPage.verifyPatientEthnicity(DEMO_VISIT_PATIENT_ETHNICITY);
    await patientInformationPage.verifyPatientRace(DEMO_VISIT_PATIENT_RACE);
    await patientInformationPage.verifyHowDidYouHear(DEMO_VISIT_POINT_OF_DISCOVERY);
    await patientInformationPage.verifyMarketingMessaging(DEMO_VISIT_MARKETING_MESSAGING ? 'Yes' : 'No');
    await patientInformationPage.verifyPreferredLanguage(DEMO_VISIT_PREFERRED_LANGUAGE);
  });

  test('Updated values from Patient details  block  are saved and displayed correctly', async ({ page }) => {
    const patientInformationPage = await openPatientInformationPage(page, resourceHandler.patient.id!);
    await patientInformationPage.selectPatientEthnicity(NEW_PATIENT_ETHNICITY);
    await patientInformationPage.selectPatientRace(NEW_PATIENT_RACE);
    await patientInformationPage.selectSexualOrientation(NEW_PATIENT_SEXUAL_ORIENTATION);
    await patientInformationPage.selectGenderIdentity(NEW_PATIENT_GENDER_IDENTITY);
    await patientInformationPage.selectHowDidYouHear(NEW_PATIENT_HOW_DID_YOU_HEAR);
    await patientInformationPage.selectMarketingMessaging(NEW_SEND_MARKETING_MESSAGES);
    await patientInformationPage.selectPreferredLanguage(NEW_PREFERRED_LANGUAGE);
    await patientInformationPage.selectCommonwellConsent(NEW_COMMON_WELL_CONSENT);

    await patientInformationPage.clickSaveChangesButton();
    await patientInformationPage.verifyUpdatedSuccessfullyMessageShown();
    await patientInformationPage.reloadPatientInformationPage();

    await patientInformationPage.verifyPatientEthnicity(NEW_PATIENT_ETHNICITY);
    await patientInformationPage.verifyPatientRace(NEW_PATIENT_RACE);
    await patientInformationPage.verifySexualOrientation(NEW_PATIENT_SEXUAL_ORIENTATION);
    await patientInformationPage.verifyGenderIdentity(NEW_PATIENT_GENDER_IDENTITY);
    await patientInformationPage.verifyHowDidYouHear(NEW_PATIENT_HOW_DID_YOU_HEAR);
    await patientInformationPage.verifyMarketingMessaging(NEW_SEND_MARKETING_MESSAGES);
    await patientInformationPage.verifyPreferredLanguage(NEW_PREFERRED_LANGUAGE);
    await patientInformationPage.verifyCommonwellConsent(NEW_COMMON_WELL_CONSENT);
  });

  test('Verify data from Primary Care Physician block is displayed correctly', async ({ page }) => {
    const patientInformationPage = await openPatientInformationPage(page, resourceHandler.patient.id!);
    await patientInformationPage.verifyFirstNameFromPcp(DEMO_VISIT_PROVIDER_FIRST_NAME);
    await patientInformationPage.verifyLastNameFromPcp(DEMO_VISIT_PROVIDER_LAST_NAME);
    await patientInformationPage.verifyPracticeNameFromPcp(DEMO_VISIT_PRACTICE_NAME);
    await patientInformationPage.verifyAddressFromPcp(DEMO_VISIT_PHYSICIAN_ADDRESS);
    await patientInformationPage.verifyMobileFromPcp(DEMO_VISIT_PHYSICIAN_MOBILE);
  });

  /* test('Check all fields from Primary Care Physician block are visible and required when checkbox is unchecked', async ({
    page,
  }) => {
    const patientInformationPage = await openPatientInformationPage(page, resourceHandler.patient.id!);
    await patientInformationPage.verifyCheckboxOff();
    await patientInformationPage.verifyFirstNameFromPcpIsVisible();
    await patientInformationPage.verifyLastNameFromPcpIsVisible();
    await patientInformationPage.verifyPracticeNameFromPcpIsVisible();
    await patientInformationPage.verifyAddressFromPcpIsVisible();
    await patientInformationPage.verifyMobileFromPcpIsVisible();

    await patientInformationPage.clearFirstNameFromPcp();
    await patientInformationPage.clearLastNameFromPcp();
    await patientInformationPage.clearPracticeNameFromPcp();
    await patientInformationPage.clearAddressFromPcp();
    await patientInformationPage.clearMobileFromPcp();
    await patientInformationPage.clickSaveChangesButton();

    await patientInformationPage.verifyValidationErrorShown(Field.DEMO_VISIT_PROVIDER_FIRST_NAME);
    await patientInformationPage.verifyValidationErrorShown(Field.DEMO_VISIT_PROVIDER_LAST_NAME);
    await patientInformationPage.verifyValidationErrorShown(Field.DEMO_VISIT_PRACTICE_NAME);
    await patientInformationPage.verifyValidationErrorShown(Field.DEMO_VISIT_PHYSICIAN_ADDRESS);
    await patientInformationPage.verifyValidationErrorShown(Field.DEMO_VISIT_PHYSICIAN_MOBILE);
  });*/
  // todo: uncomment when https://github.com/masslight/ottehr/issues/1820 will be fixed

  test('Check all fields from Primary Care Physician block are hidden when checkbox is checked', async ({ page }) => {
    const patientInformationPage = await openPatientInformationPage(page, resourceHandler.patient.id!);
    await patientInformationPage.setCheckboxOn();
    await patientInformationPage.verifyFirstNameFromPcpIsNotVisible();
    await patientInformationPage.verifyLastNameFromPcpIsNotVisible();
    await patientInformationPage.verifyPracticeNameFromPcpIsNotVisible();
    await patientInformationPage.verifyAddressFromPcpIsNotVisible();
    await patientInformationPage.verifyMobileFromPcpIsNotVisible();
  });

  test('Updated values from Primary Care Physician block are saved and displayed correctly', async ({ page }) => {
    const patientInformationPage = await openPatientInformationPage(page, resourceHandler.patient.id!);
    await patientInformationPage.enterFirstNameFromPcp(NEW_PROVIDER_FIRST_NAME);
    await patientInformationPage.enterLastNameFromPcp(NEW_PROVIDER_LAST_NAME);
    await patientInformationPage.enterPracticeNameFromPcp(NEW_PRACTICE_NAME);
    await patientInformationPage.enterAddressFromPcp(NEW_PHYSICIAN_ADDRESS);
    await patientInformationPage.enterMobileFromPcp(NEW_PHYSICIAN_MOBILE);

    await patientInformationPage.clickSaveChangesButton();
    await patientInformationPage.verifyUpdatedSuccessfullyMessageShown();
    await patientInformationPage.reloadPatientInformationPage();

    await patientInformationPage.verifyFirstNameFromPcp(NEW_PROVIDER_FIRST_NAME);
    await patientInformationPage.verifyLastNameFromPcp(NEW_PROVIDER_LAST_NAME);
    await patientInformationPage.verifyPracticeNameFromPcp(NEW_PRACTICE_NAME);
    await patientInformationPage.verifyAddressFromPcp(NEW_PHYSICIAN_ADDRESS);
    await patientInformationPage.verifyMobileFromPcp(NEW_PHYSICIAN_MOBILE);
    expect(true).toBe(false);
  });
});

test.describe('Patient Record Page tests with zero patient data filled in', () => {
  let appointmentIds: string[] = [];
  let context: BrowserContext;
  let page: Page;

  test.beforeAll(async ({ browser }) => {
    context = await browser.newContext();
    page = await context.newPage();
    page.on('response', async (response) => {
      if (response.url().includes('/create-appointment/')) {
        const { appointment } = chooseJson(await response.json()) as CreateAppointmentResponse;
        if (appointment && !appointmentIds.includes(appointment)) {
          console.log('Created appointment: ', appointment);
          appointmentIds.push(appointment);
        }
      }
    });
  });

  test.afterEach(async () => {
    for (const id of appointmentIds) {
      await resourceHandler.cleanAppointment(id);
    }
    appointmentIds = [];
  });

  test('Check state, ethnicity, race, relationship to patient are required', async () => {
    await page.goto('/patient/' + resourceHandler.patient.id);
    const addPatientPage = await openAddPatientPage(page);
    await addPatientPage.selectOffice(ENV_LOCATION_NAME!);
    await addPatientPage.enterMobilePhone(NEW_PATIENT_MOBILE);
    await addPatientPage.clickSearchForPatientsButton();
    await addPatientPage.clickPatientNotFoundButton();
    await addPatientPage.enterFirstName(NEW_PATIENT_FIRST_NAME);
    await addPatientPage.enterLastName(NEW_PATIENT_FIRST_NAME);
    await addPatientPage.enterDateOfBirth(NEW_PATIENT_DATE_OF_BIRTH);
    await addPatientPage.selectSexAtBirth(NEW_PATIENT_BIRTH_SEX);
    await addPatientPage.selectReasonForVisit('Injury to head');
    await addPatientPage.selectVisitType('Walk-in In Person Visit');
    const appointmentCreationResponse = waitForResponseWithData(page, /\/create-appointment\//);
    await addPatientPage.clickAddButton();

    const response = await unpackFhirResponse<CreateAppointmentResponse>(await appointmentCreationResponse);
    const appointmentId = response.appointment;
    if (!appointmentId) {
      throw new Error('Appointment ID should be present in the response');
    }

    const patientId = await resourceHandler.patientIdByAppointmentId(appointmentId);
    const patientInformationPage = await openPatientInformationPage(page, patientId);
    await patientInformationPage.enterStreetAddress(NEW_STREET_ADDRESS);
    await patientInformationPage.enterCity(NEW_CITY);
    await patientInformationPage.enterPatientEmail(NEW_PATIENT_EMAIL);
    await patientInformationPage.enterPatientMobile(NEW_PATIENT_MOBILE);
    await patientInformationPage.enterFirstNameFromResponsibleContainer(NEW_FIRST_NAME_FROM_RESPONSIBLE_CONTAINER);
    await patientInformationPage.enterLastNameFromResponsibleContainer(NEW_LAST_NAME_FROM_RESPONSIBLE_CONTAINER);
    await patientInformationPage.enterDateOfBirthFromResponsibleContainer(NEW_BIRTHDATE_FROM_RESPONSIBLE_CONTAINER);
    await patientInformationPage.selectBirthSexFromResponsibleContainer(NEW_BIRTSEX_FROM_RESPONSIBLE_CONTAINER);
    await patientInformationPage.clickSaveChangesButton();

    await patientInformationPage.verifyValidationErrorShown(Field.DEMO_VISIT_STATE);
    await patientInformationPage.verifyValidationErrorShown(Field.DEMO_VISIT_PATIENT_ETHNICITY);
    await patientInformationPage.verifyValidationErrorShown(Field.DEMO_VISIT_PATIENT_RACE);
    await patientInformationPage.verifyValidationErrorShown(Field.DEMO_VISIT_RESPONSIBLE_RELATIONSHIP);
  });
});<|MERGE_RESOLUTION|>--- conflicted
+++ resolved
@@ -72,13 +72,10 @@
   getPrimaryCarePhysicianStepAnswers,
 } from 'utils';
 import { ENV_LOCATION_NAME } from '../../e2e-utils/resource/constants';
-<<<<<<< HEAD
 import { QuestionnaireItemAnswerOption } from 'fhir/r4b';
-=======
 import { openAddPatientPage } from '../page/AddPatientPage';
 import { expectPatientInformationPage, Field, openPatientInformationPage } from '../page/PatientInformationPage';
 import { expectPatientRecordPage } from '../page/PatientRecordPage';
->>>>>>> bc45fb6d
 
 const NEW_PATIENT_LAST_NAME = 'Test_lastname';
 const NEW_PATIENT_FIRST_NAME = 'Test_firstname';
@@ -142,7 +139,6 @@
 });
 
 test.describe('Patient Record Page mutating tests', () => {
-<<<<<<< HEAD
   let insuranceCarrier1: QuestionnaireItemAnswerOption | undefined;
   let insuranceCarrier2: QuestionnaireItemAnswerOption | undefined;
   let appointmentIds: string[] = [];
@@ -219,8 +215,6 @@
     ];
   });
 
-=======
->>>>>>> bc45fb6d
   test.beforeEach(async () => {
     await resourceHandler.setResources();
   });
@@ -563,7 +557,6 @@
     await patientInformationPage.verifyPracticeNameFromPcp(NEW_PRACTICE_NAME);
     await patientInformationPage.verifyAddressFromPcp(NEW_PHYSICIAN_ADDRESS);
     await patientInformationPage.verifyMobileFromPcp(NEW_PHYSICIAN_MOBILE);
-    expect(true).toBe(false);
   });
 });
 
@@ -632,4 +625,71 @@
     await patientInformationPage.verifyValidationErrorShown(Field.DEMO_VISIT_PATIENT_RACE);
     await patientInformationPage.verifyValidationErrorShown(Field.DEMO_VISIT_RESPONSIBLE_RELATIONSHIP);
   });
+});
+
+test.describe('Patient Record Page tests with zero patient data filled in', () => {
+  let appointmentIds: string[] = [];
+  let context: BrowserContext;
+  let page: Page;
+
+  test.beforeAll(async ({ browser }) => {
+    context = await browser.newContext();
+    page = await context.newPage();
+    page.on('response', async (response) => {
+      if (response.url().includes('/create-appointment/')) {
+        const { appointment } = chooseJson(await response.json()) as CreateAppointmentResponse;
+        if (appointment && !appointmentIds.includes(appointment)) {
+          console.log('Created appointment: ', appointment);
+          appointmentIds.push(appointment);
+        }
+      }
+    });
+  });
+
+  test.afterEach(async () => {
+    for (const id of appointmentIds) {
+      await resourceHandler.cleanAppointment(id);
+    }
+    appointmentIds = [];
+  });
+
+  test('Check state, ethnicity, race, relationship to patient are required', async () => {
+    await page.goto('/patient/' + resourceHandler.patient.id);
+    const addPatientPage = await openAddPatientPage(page);
+    await addPatientPage.selectOffice(ENV_LOCATION_NAME!);
+    await addPatientPage.enterMobilePhone(NEW_PATIENT_MOBILE);
+    await addPatientPage.clickSearchForPatientsButton();
+    await addPatientPage.clickPatientNotFoundButton();
+    await addPatientPage.enterFirstName(NEW_PATIENT_FIRST_NAME);
+    await addPatientPage.enterLastName(NEW_PATIENT_FIRST_NAME);
+    await addPatientPage.enterDateOfBirth(NEW_PATIENT_DATE_OF_BIRTH);
+    await addPatientPage.selectSexAtBirth(NEW_PATIENT_BIRTH_SEX);
+    await addPatientPage.selectReasonForVisit('Injury to head');
+    await addPatientPage.selectVisitType('Walk-in In Person Visit');
+    const appointmentCreationResponse = waitForResponseWithData(page, /\/create-appointment\//);
+    await addPatientPage.clickAddButton();
+
+    const response = await unpackFhirResponse<CreateAppointmentResponse>(await appointmentCreationResponse);
+    const appointmentId = response.appointment;
+    if (!appointmentId) {
+      throw new Error('Appointment ID should be present in the response');
+    }
+
+    const patientId = await resourceHandler.patientIdByAppointmentId(appointmentId);
+    const patientInformationPage = await openPatientInformationPage(page, patientId);
+    await patientInformationPage.enterStreetAddress(NEW_STREET_ADDRESS);
+    await patientInformationPage.enterCity(NEW_CITY);
+    await patientInformationPage.enterPatientEmail(NEW_PATIENT_EMAIL);
+    await patientInformationPage.enterPatientMobile(NEW_PATIENT_MOBILE);
+    await patientInformationPage.enterFirstNameFromResponsibleContainer(NEW_FIRST_NAME_FROM_RESPONSIBLE_CONTAINER);
+    await patientInformationPage.enterLastNameFromResponsibleContainer(NEW_LAST_NAME_FROM_RESPONSIBLE_CONTAINER);
+    await patientInformationPage.enterDateOfBirthFromResponsibleContainer(NEW_BIRTHDATE_FROM_RESPONSIBLE_CONTAINER);
+    await patientInformationPage.selectBirthSexFromResponsibleContainer(NEW_BIRTSEX_FROM_RESPONSIBLE_CONTAINER);
+    await patientInformationPage.clickSaveChangesButton();
+
+    await patientInformationPage.verifyValidationErrorShown(Field.DEMO_VISIT_STATE);
+    await patientInformationPage.verifyValidationErrorShown(Field.DEMO_VISIT_PATIENT_ETHNICITY);
+    await patientInformationPage.verifyValidationErrorShown(Field.DEMO_VISIT_PATIENT_RACE);
+    await patientInformationPage.verifyValidationErrorShown(Field.DEMO_VISIT_RESPONSIBLE_RELATIONSHIP);
+  });
 });