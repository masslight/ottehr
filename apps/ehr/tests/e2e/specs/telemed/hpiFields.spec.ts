import { expect, Page, test } from '@playwright/test';
import { ResourceHandler } from '../../../e2e-utils/resource-handler';
import { assignAppointmentIfNotYetAssignedToMeAndVerifyPreVideo } from '../../../e2e-utils/helpers/telemed.test-helpers';
import { dataTestIds } from '../../../../src/constants/data-test-ids';
import {
  getAdditionalQuestionsAnswers,
  getAllergiesStepAnswers,
  getConsentStepAnswers,
  getContactInformationAnswers,
  getInviteParticipantStepAnswers,
  getMedicalConditionsStepAnswers,
  getMedicationsStepAnswers,
  getPatientDetailsStepAnswers,
  getPaymentOptionSelfPayAnswers,
  getResponsiblePartyStepAnswers,
  getSchoolWorkNoteStepAnswers,
  getSurgicalHistoryStepAnswers,
  isoToDateObject,
  TelemedAppointmentVisitTabs,
} from 'utils';
import { ADDITIONAL_QUESTIONS } from '../../../../src/constants';
<<<<<<< HEAD
import { checkDropdownHasOptionAndSelectIt } from '../../../e2e-utils/helpers/tests-utils';
import { waitForChartDataDeletion, waitForSaveChartDataResponse } from 'test-utils';
=======
import { waitForChartDataDeletion, waitForSaveChartDataResponse } from 'test-utils';

async function checkDropdownHasOptionAndSelectIt(page: Page, dropdownTestId: string, pattern: string): Promise<void> {
  await page.getByTestId(dropdownTestId).locator('input').fill(pattern);

  const option = page
    .locator('.MuiAutocomplete-popper li')
    .filter({ hasText: new RegExp(pattern, 'i') })
    .first();
  await expect(option).toBeVisible();
  await option.click();
}
>>>>>>> c8a38203

async function checkDropdownNoOptions(
  page: Page,
  dropdownTestId: string,
  searchOption: string,
  message: string
): Promise<void> {
  const input = page.getByTestId(dropdownTestId).locator('input');
  await input.click();
  await input.fill(searchOption);
  const dropdownNoOptions = page.locator('.MuiAutocomplete-noOptions');
  await dropdownNoOptions.waitFor();
  await expect(dropdownNoOptions).toHaveText(message);
}

test.describe('Check all hpi fields common functionality, without changing data', () => {
  const resourceHandler = new ResourceHandler('telemed');
  const startTypingMessage = 'Start typing to load results';
  const searchOptionThatNotInList = 'undefined';
  const noOptionsMessage = 'Nothing found for this search criteria';

  test.beforeAll(async () => {
    await resourceHandler.setResources();
    await resourceHandler.waitTillAppointmentPreprocessed(resourceHandler.appointment.id!);
  });

  test.afterAll(async () => {
    await resourceHandler.cleanupResources();
  });

  test.beforeEach(async ({ page }) => {
    await page.goto(`telemed/appointments/${resourceHandler.appointment.id}`);
    await assignAppointmentIfNotYetAssignedToMeAndVerifyPreVideo(page);
  });

  test('Medical conditions. Should display message before typing in field', async ({ page }) => {
    await page.getByTestId(dataTestIds.telemedEhrFlow.hpiMedicalConditionsInput).locator('input').click();
    await expect(page.locator('.MuiAutocomplete-noOptions')).toHaveText(startTypingMessage);
  });

  test('Medical conditions. Should check not-in-list item search try', async ({ page }) => {
    await checkDropdownNoOptions(
      page,
      dataTestIds.telemedEhrFlow.hpiMedicalConditionsInput,
      searchOptionThatNotInList,
      noOptionsMessage
    );
  });

  test('Current medications. Should display message before typing in field', async ({ page }) => {
    await page.getByTestId(dataTestIds.telemedEhrFlow.hpiCurrentMedicationsInput).locator('input').click();
    await expect(page.locator('.MuiAutocomplete-noOptions')).toHaveText(startTypingMessage);
  });

  test('Current medications. Should check not-in-list item search try', async ({ page }) => {
    await checkDropdownNoOptions(
      page,
      dataTestIds.telemedEhrFlow.hpiCurrentMedicationsInput,
      searchOptionThatNotInList,
      noOptionsMessage
    );
  });

  test('Known allergies. Should display message before typing in field', async ({ page }) => {
    await checkDropdownNoOptions(page, dataTestIds.telemedEhrFlow.hpiKnownAllergiesInput, '', startTypingMessage);
  });

  test.skip('Known allergies. Should check not-in-list item search try', async ({ page }) => {
    await checkDropdownNoOptions(
      page,
      dataTestIds.telemedEhrFlow.hpiKnownAllergiesInput,
      searchOptionThatNotInList,
      noOptionsMessage
    );
  });

  test('Surgical history. Should check not-in-list item search try', async ({ page }) => {
    await checkDropdownNoOptions(
      page,
      dataTestIds.telemedEhrFlow.hpiSurgicalHistoryInput,
      searchOptionThatNotInList,
      noOptionsMessage
    );
  });
});

test.describe('Medical conditions', async () => {
  const resourceHandler = new ResourceHandler('telemed');
  let page: Page;
  const conditionName = 'anemia';
  const conditionIcdCode = 'D60';

  test.beforeAll(async ({ browser }) => {
    const context = await browser.newContext();
    page = await context.newPage();
    await resourceHandler.setResources();
    await resourceHandler.waitTillAppointmentPreprocessed(resourceHandler.appointment.id!);

    await page.goto(`telemed/appointments/${resourceHandler.appointment.id}`);
    await assignAppointmentIfNotYetAssignedToMeAndVerifyPreVideo(page, { forceWaitForAssignButton: true });
  });

  test.afterAll(async () => {
    await resourceHandler.cleanupResources();
  });

  test.describe.configure({ mode: 'serial' });

  test('Should search medical condition, and select it', async () => {
    await checkDropdownHasOptionAndSelectIt(page, dataTestIds.telemedEhrFlow.hpiMedicalConditionsInput, conditionName);
  });

  test('Should search medical condition by ICD10 code, and select it', async () => {
    await checkDropdownHasOptionAndSelectIt(
      page,
      dataTestIds.telemedEhrFlow.hpiMedicalConditionsInput,
      conditionIcdCode
    );
  });

  test('Reload and check medical conditions are saved in HPI tab', async () => {
    await test.step('reload and wait until data is loaded', async () => {
      await page.reload();
      await page.goto(`telemed/appointments/${resourceHandler.appointment.id}`);
      await expect(page.getByTestId(dataTestIds.telemedEhrFlow.hpiMedicalConditionColumn)).toBeVisible();
      await expect(page.getByTestId(dataTestIds.telemedEhrFlow.hpiMedicalConditionsList)).toBeVisible();
    });

    await test.step('check medical condition saved', async () => {
      await expect(page.getByTestId(dataTestIds.telemedEhrFlow.hpiMedicalConditionsList)).toHaveText(
        RegExp(conditionName, 'i')
      );
    });

    await test.step('check medical condition searched by ICD10 code saved', async () => {
      await expect(page.getByTestId(dataTestIds.telemedEhrFlow.hpiMedicalConditionsList)).toHaveText(
        RegExp(conditionIcdCode, 'i')
      );
    });
  });

  test('Should check medical conditions appear in Review&Sign tab', async () => {
    await page.getByTestId(dataTestIds.telemedEhrFlow.appointmentVisitTabs(TelemedAppointmentVisitTabs.sign)).click();
    await expect(page.getByTestId(dataTestIds.telemedEhrFlow.reviewTabMedicalConditionsContainer)).toHaveText(
      new RegExp(conditionName, 'i')
    );
    await expect(page.getByTestId(dataTestIds.telemedEhrFlow.reviewTabMedicalConditionsContainer)).toHaveText(
      new RegExp(conditionIcdCode, 'i')
    );
  });

  test('Should delete medical condition', async () => {
    await page.goto(`telemed/appointments/${resourceHandler.appointment.id}`);
    await expect(page.getByTestId(dataTestIds.telemedEhrFlow.hpiMedicalConditionsList)).toBeVisible();

    const medicalConditionListItem = page
      .getByTestId(dataTestIds.telemedEhrFlow.hpiMedicalConditionListItem)
      .filter({ hasText: new RegExp(conditionName, 'i') })
      .first();
    await medicalConditionListItem.getByTestId(dataTestIds.deleteOutlinedIcon).click();
    await waitForChartDataDeletion(page);
    await expect(medicalConditionListItem).not.toBeVisible();
  });

  test('Should confirm medical condition deleted, in HPI and in Review&Sign tabs', async () => {
    await test.step('Confirm deletion in hpi tab', async () => {
      await page.reload();
      await page.goto(`telemed/appointments/${resourceHandler.appointment.id}`);
      const column = page.getByTestId(dataTestIds.telemedEhrFlow.hpiMedicalConditionColumn);
      await expect(column).toBeVisible();
      await expect(column.getByTestId(dataTestIds.telemedEhrFlow.hpiFieldListLoadingSkeleton).first()).not.toBeVisible({
        timeout: 30000,
      });

      await expect(page.getByText(new RegExp(conditionName, 'i'))).not.toBeVisible();
    });

    await test.step('Confirm deletion in Review&Sign tab', async () => {
      await page.getByTestId(dataTestIds.telemedEhrFlow.appointmentVisitTabs(TelemedAppointmentVisitTabs.sign)).click();
      await expect(page.getByTestId(dataTestIds.progressNotePage.visitNoteCard)).toBeVisible();

      await expect(page.getByTestId(dataTestIds.telemedEhrFlow.reviewTabMedicalConditionsContainer)).toBeVisible();
      await expect(page.getByText(new RegExp(conditionName, 'i'))).not.toBeVisible();
    });
  });
});

test.describe('Current medications', () => {
  const resourceHandler = new ResourceHandler('telemed');
  let page: Page;
  const scheduledMedicationName = 'aspirin';
  const scheduledMedicationDose = '100';
  const scheduledMedicationDate = '01/01/2025';
  const scheduledMedicationTime = '10:00 AM';
  const asNeededMedicationName = 'ibuprofen';
  const asNeededMedicationDose = '200';
  const asNeededMedicationDate = '01/01/2025';
  const asNeededMedicationTime = '10:00 AM';

  test.beforeAll(async ({ browser }) => {
    const context = await browser.newContext();
    page = await context.newPage();
    await resourceHandler.setResources();
    await resourceHandler.waitTillAppointmentPreprocessed(resourceHandler.appointment.id!);

    await page.goto(`telemed/appointments/${resourceHandler.appointment.id}`);
    await assignAppointmentIfNotYetAssignedToMeAndVerifyPreVideo(page, { forceWaitForAssignButton: true });
  });

  test.afterAll(async () => {
    await resourceHandler.cleanupResources();
  });

  test.describe.configure({ mode: 'serial' });

  test('Should create scheduled medication', async () => {
    await checkDropdownHasOptionAndSelectIt(
      page,
      dataTestIds.telemedEhrFlow.hpiCurrentMedicationsInput,
      scheduledMedicationName
    );
    await page
      .getByTestId(dataTestIds.telemedEhrFlow.hpiCurrentMedicationsDoseInput)
      .locator('input')
      .fill(scheduledMedicationDose);
    const dateLocator = page.getByTestId(dataTestIds.telemedEhrFlow.hpiCurrentMedicationsDateInput).locator('input');
    await dateLocator.click();
    await dateLocator.pressSequentially(scheduledMedicationDate);
    await page
      .getByTestId(dataTestIds.telemedEhrFlow.hpiCurrentMedicationsTimeInput)
      .locator('input')
      .fill(scheduledMedicationTime);
    await page.getByTestId(dataTestIds.telemedEhrFlow.hpiCurrentMedicationsAddButton).click();
    await expect(page.getByTestId(dataTestIds.telemedEhrFlow.hpiCurrentMedicationsAddButton)).toBeEnabled();
  });

  test('Should check scheduled medication is saved in HPI tab', async () => {
    const scheduledMedicationList = page.getByTestId(dataTestIds.telemedEhrFlow.hpiCurrentMedicationsScheduledList);
    await expect(scheduledMedicationList).toHaveText(RegExp(scheduledMedicationName, 'i'));
    await expect(scheduledMedicationList).toHaveText(RegExp(scheduledMedicationDose, 'i'));
    await expect(scheduledMedicationList).toHaveText(RegExp(scheduledMedicationDate, 'i'));
    await expect(scheduledMedicationList).toHaveText(RegExp(scheduledMedicationTime, 'i'));
  });

  test('Should create as needed medication', async () => {
    await page.getByTestId(dataTestIds.telemedEhrFlow.hpiCurrentMedicationsAsNeededRadioButton).click();
    await checkDropdownHasOptionAndSelectIt(
      page,
      dataTestIds.telemedEhrFlow.hpiCurrentMedicationsInput,
      asNeededMedicationName
    );
    await page
      .getByTestId(dataTestIds.telemedEhrFlow.hpiCurrentMedicationsDoseInput)
      .locator('input')
      .fill(asNeededMedicationDose);
    const dateLocator = page.getByTestId(dataTestIds.telemedEhrFlow.hpiCurrentMedicationsDateInput).locator('input');
    await dateLocator.click();
    await dateLocator.pressSequentially(asNeededMedicationDate);
    await page
      .getByTestId(dataTestIds.telemedEhrFlow.hpiCurrentMedicationsTimeInput)
      .locator('input')
      .fill(asNeededMedicationTime);
    await page.getByTestId(dataTestIds.telemedEhrFlow.hpiCurrentMedicationsAddButton).click();
    await expect(page.getByTestId(dataTestIds.telemedEhrFlow.hpiCurrentMedicationsAddButton)).toBeEnabled();
  });

  test('Should check as needed medication is saved in HPI tab', async () => {
    const asNeededMedicationList = page.getByTestId(dataTestIds.telemedEhrFlow.hpiCurrentMedicationsAsNeededList);
    await expect(asNeededMedicationList).toHaveText(RegExp(asNeededMedicationName, 'i'));
    await expect(asNeededMedicationList).toHaveText(RegExp(asNeededMedicationDose, 'i'));
    await expect(asNeededMedicationList).toHaveText(RegExp(asNeededMedicationDate, 'i'));
    await expect(asNeededMedicationList).toHaveText(RegExp(asNeededMedicationTime, 'i'));
  });

  test('Should test required fields validation works', async () => {
    const medicationInput = page.getByTestId(dataTestIds.telemedEhrFlow.hpiCurrentMedicationsInput);
    await expect(medicationInput.locator('label')).toHaveClass(/Mui-required/);
    await expect(medicationInput.locator('input[required]:invalid')).toBeVisible();
    const doseInput = page.getByTestId(dataTestIds.telemedEhrFlow.hpiCurrentMedicationsDoseInput);
    await expect(doseInput.locator('label')).toHaveClass(/Mui-required/);
    await expect(doseInput.locator('input[required]:invalid')).toBeVisible();
    const dateInput = page.getByTestId(dataTestIds.telemedEhrFlow.hpiCurrentMedicationsDateInput);
    await expect(dateInput.locator('label')).toHaveClass(/Mui-required/);
    await expect(dateInput.locator('input[required]:invalid')).toBeVisible();
    const timeInput = page.getByTestId(dataTestIds.telemedEhrFlow.hpiCurrentMedicationsTimeInput);
    await expect(timeInput.locator('label')).toHaveClass(/Mui-required/);
    await expect(timeInput.locator('input[required]:invalid')).toBeVisible();
    await page
      .getByTestId(dataTestIds.telemedEhrFlow.hpiCurrentMedicationsTimeInput)
      .locator('input')
      .fill(scheduledMedicationTime);
    await page.getByTestId(dataTestIds.telemedEhrFlow.hpiCurrentMedicationsAddButton).click();
    await expect(page.getByTestId(dataTestIds.telemedEhrFlow.hpiCurrentMedicationsAddButton)).toBeEnabled();
  });

  test('Should check medications appear on Review&Sign tab', async () => {
    await page.getByTestId(dataTestIds.telemedEhrFlow.appointmentVisitTabs(TelemedAppointmentVisitTabs.sign)).click();
    await expect(page.getByTestId(dataTestIds.telemedEhrFlow.reviewTabMedicationsContainer)).toBeVisible();
    await expect(page.getByText(RegExp(scheduledMedicationName, 'i'))).toBeVisible();
    await expect(page.getByText(RegExp(asNeededMedicationName, 'i'))).toBeVisible();
  });

  test('Should delete scheduled medication', async () => {
    await page.goto(`telemed/appointments/${resourceHandler.appointment.id}`);
    await expect(page.getByTestId(dataTestIds.telemedEhrFlow.hpiCurrentMedicationsList('scheduled'))).toBeVisible();

    const scheduledMedicationListItem = page
      .getByTestId(
        dataTestIds.telemedEhrFlow.hpiCurrentMedicationsListItem(
          dataTestIds.telemedEhrFlow.hpiCurrentMedicationsList('scheduled')
        )
      )
      .filter({ hasText: new RegExp(scheduledMedicationName, 'i') })
      .first();

    await scheduledMedicationListItem.getByTestId(dataTestIds.deleteOutlinedIcon).click();
    await waitForChartDataDeletion(page);
    await expect(scheduledMedicationListItem).not.toBeVisible();
  });

  test('Should delete as needed medication', async () => {
    await expect(page.getByTestId(dataTestIds.telemedEhrFlow.hpiCurrentMedicationsList('as-needed'))).toBeVisible();

    const asNeededMedicationListItem = page
      .getByTestId(
        dataTestIds.telemedEhrFlow.hpiCurrentMedicationsListItem(
          dataTestIds.telemedEhrFlow.hpiCurrentMedicationsList('as-needed')
        )
      )
      .filter({ hasText: new RegExp(asNeededMedicationName, 'i') })
      .first();

    await asNeededMedicationListItem.getByTestId(dataTestIds.deleteOutlinedIcon).click();
    await waitForChartDataDeletion(page);
    await expect(asNeededMedicationListItem).not.toBeVisible();
  });

  test('Should confirm medications are deleted on Review&Sign tab', async () => {
    await page.getByTestId(dataTestIds.telemedEhrFlow.appointmentVisitTabs(TelemedAppointmentVisitTabs.sign)).click();
    await expect(page.getByTestId(dataTestIds.telemedEhrFlow.reviewTabMedicationsContainer)).toBeVisible();
    await expect(page.getByText(RegExp(scheduledMedicationName, 'i'))).not.toBeVisible();

    await expect(page.getByTestId(dataTestIds.telemedEhrFlow.reviewTabMedicationsContainer)).toBeVisible();
    await expect(page.getByText(RegExp(asNeededMedicationName, 'i'))).not.toBeVisible();
  });
});

test.describe('Known allergies', () => {
  const resourceHandler = new ResourceHandler('telemed');
  let page: Page;
  const knownAllergyName = 'penicillin';

  test.beforeAll(async ({ browser }) => {
    const context = await browser.newContext();
    page = await context.newPage();
    await resourceHandler.setResources();
    await resourceHandler.waitTillAppointmentPreprocessed(resourceHandler.appointment.id!);

    await page.goto(`telemed/appointments/${resourceHandler.appointment.id}`);
    await assignAppointmentIfNotYetAssignedToMeAndVerifyPreVideo(page, { forceWaitForAssignButton: true });
  });

  test.afterAll(async () => {
    await resourceHandler.cleanupResources();
  });

  test.describe.configure({ mode: 'serial' });

  test('Should search known allergy, and select it', async () => {
    await checkDropdownHasOptionAndSelectIt(page, dataTestIds.telemedEhrFlow.hpiKnownAllergiesInput, knownAllergyName);
  });

  test('Should check known allergies are saved in HPI tab', async () => {
    await test.step('reload and wait until data is loaded', async () => {
      await page.reload();
      await page.goto(`telemed/appointments/${resourceHandler.appointment.id}`);
      await expect(page.getByTestId(dataTestIds.telemedEhrFlow.hpiKnownAllergiesColumn)).toBeVisible();
      await expect(page.getByTestId(dataTestIds.telemedEhrFlow.hpiKnownAllergiesList)).toBeVisible();
    });

    await test.step('check known allergy saved', async () => {
      await expect(page.getByTestId(dataTestIds.telemedEhrFlow.hpiKnownAllergiesList)).toHaveText(
        RegExp(knownAllergyName, 'i')
      );
    });
  });

  test('Should check known allergy appear in Review&Sign tab', async () => {
    await page.getByTestId(dataTestIds.telemedEhrFlow.appointmentVisitTabs(TelemedAppointmentVisitTabs.sign)).click();
    await expect(page.getByTestId(dataTestIds.telemedEhrFlow.reviewTabKnownAllergiesContainer)).toHaveText(
      new RegExp(knownAllergyName, 'i')
    );
  });

  test('Should delete known allergy', async () => {
    await page.goto(`telemed/appointments/${resourceHandler.appointment.id}`);
    await expect(page.getByTestId(dataTestIds.telemedEhrFlow.hpiKnownAllergiesList)).toBeVisible();

    const knownAllergyListItem = page
      .getByTestId(dataTestIds.telemedEhrFlow.hpiKnownAllergiesListItem)
      .filter({ hasText: new RegExp(knownAllergyName, 'i') })
      .first();
    await knownAllergyListItem.getByTestId(dataTestIds.deleteOutlinedIcon).click();
    await waitForChartDataDeletion(page);
    await expect(knownAllergyListItem).not.toBeVisible();
  });

  test('Should confirm known allergy deleted', async () => {
    await test.step('Confirm deletion in hpi tab', async () => {
      await page.reload();
      await page.goto(`telemed/appointments/${resourceHandler.appointment.id}`);
      const column = page.getByTestId(dataTestIds.telemedEhrFlow.hpiKnownAllergiesColumn);
      await expect(column).toBeVisible();
      await expect(column.getByTestId(dataTestIds.telemedEhrFlow.hpiFieldListLoadingSkeleton).first()).not.toBeVisible({
        timeout: 30000,
      });

      await expect(page.getByText(new RegExp(knownAllergyName, 'i'))).not.toBeVisible();
    });

    await test.step('Confirm deletion in Review&Sign tab', async () => {
      await page.getByTestId(dataTestIds.telemedEhrFlow.appointmentVisitTabs(TelemedAppointmentVisitTabs.sign)).click();
      await expect(page.getByTestId(dataTestIds.progressNotePage.visitNoteCard)).toBeVisible();

      await expect(page.getByTestId(dataTestIds.telemedEhrFlow.reviewTabKnownAllergiesContainer)).toBeVisible({
        timeout: 30000,
      });
      await expect(page.getByText(new RegExp(knownAllergyName, 'i'))).not.toBeVisible();
    });
  });
});

test.describe('Surgical history', () => {
  const resourceHandler = new ResourceHandler('telemed');
  let page: Page;
  const surgery = 'feeding';
  const providerNote = 'lorem ipsum';

  test.beforeAll(async ({ browser }) => {
    const context = await browser.newContext();
    page = await context.newPage();
    await resourceHandler.setResources();

    await page.goto(`telemed/appointments/${resourceHandler.appointment.id}`);
    await assignAppointmentIfNotYetAssignedToMeAndVerifyPreVideo(page, { forceWaitForAssignButton: true });
  });

  test.afterAll(async () => {
    await resourceHandler.cleanupResources();
  });

  test.describe.configure({ mode: 'serial' });

  test('Should add provider notes', async () => {
    await page
      .getByTestId(dataTestIds.telemedEhrFlow.hpiSurgicalHistoryNote)
      .locator('textarea')
      .first()
      .fill(providerNote);
    await waitForSaveChartDataResponse(page);
  });

  test('Should search surgery and select it', async () => {
    await checkDropdownHasOptionAndSelectIt(page, dataTestIds.telemedEhrFlow.hpiSurgicalHistoryInput, surgery);
  });

  test('Should check surgical history are saved in HPI tab', async () => {
    await test.step('reload and wait until data is loaded', async () => {
      await page.reload();
      await page.goto(`telemed/appointments/${resourceHandler.appointment.id}`);
      await expect(page.getByTestId(dataTestIds.telemedEhrFlow.hpiSurgicalHistoryColumn)).toBeVisible();
      await expect(page.getByTestId(dataTestIds.telemedEhrFlow.hpiSurgicalHistoryList)).toBeVisible();
    });

    await test.step('Should check surgical history saved', async () => {
      await expect(page.getByTestId(dataTestIds.telemedEhrFlow.hpiSurgicalHistoryList)).toHaveText(
        RegExp(surgery, 'i')
      );
    });
  });

  test('Should check provider note saved in HPI tab', async () => {
    await expect(
      page.getByTestId(dataTestIds.telemedEhrFlow.hpiSurgicalHistoryNote).locator('textarea').first()
    ).toHaveText(providerNote);
  });

  test('Should check surgical history appear in Review&Sign tab', async () => {
    await page.getByTestId(dataTestIds.telemedEhrFlow.appointmentVisitTabs(TelemedAppointmentVisitTabs.sign)).click();
    await expect(page.getByTestId(dataTestIds.telemedEhrFlow.reviewTabSurgicalHistoryContainer)).toHaveText(
      new RegExp(surgery, 'i')
    );
  });

  test('Should check provider note saved in Review&Sign tab', async () => {
    await expect(page.getByTestId(dataTestIds.telemedEhrFlow.reviewTabSurgicalHistoryContainer)).toHaveText(
      new RegExp(providerNote, 'i')
    );
  });

  test('Should delete provider note', async () => {
    await page.goto(`telemed/appointments/${resourceHandler.appointment.id}`);
    await expect(page.getByTestId(dataTestIds.telemedEhrFlow.hpiSurgicalHistoryList)).toBeVisible();

    await page.getByTestId(dataTestIds.telemedEhrFlow.hpiSurgicalHistoryNote).locator('textarea').first().fill('');
    await waitForChartDataDeletion(page);
  });

  test('Should delete surgery record', async () => {
    const knownAllergyListItem = page
      .getByTestId(dataTestIds.telemedEhrFlow.hpiSurgicalHistoryListItem)
      .filter({ hasText: new RegExp(surgery, 'i') })
      .first();
    await knownAllergyListItem.getByTestId(dataTestIds.deleteOutlinedIcon).click();
    await waitForChartDataDeletion(page);
    await expect(knownAllergyListItem).not.toBeVisible();
  });

  test('Should check surgical history record deleted from HPI and Review&Sign tab', async () => {
    await test.step('Confirm deletion in hpi tab', async () => {
      await page.reload();
      await page.goto(`telemed/appointments/${resourceHandler.appointment.id}`);
      const column = page.getByTestId(dataTestIds.telemedEhrFlow.hpiSurgicalHistoryColumn);
      await expect(column).toBeVisible();
      await expect(column.getByTestId(dataTestIds.telemedEhrFlow.hpiFieldListLoadingSkeleton).first()).not.toBeVisible({
        timeout: 30000,
      });

      await expect(page.getByText(new RegExp(surgery, 'i'))).not.toBeVisible();
    });

    await test.step('Confirm deletion in Review&Sign tab', async () => {
      await page.getByTestId(dataTestIds.telemedEhrFlow.appointmentVisitTabs(TelemedAppointmentVisitTabs.sign)).click();
      await expect(page.getByTestId(dataTestIds.progressNotePage.visitNoteCard)).toBeVisible();

      await expect(page.getByTestId(dataTestIds.telemedEhrFlow.reviewTabSurgicalHistoryContainer)).toBeVisible({
        timeout: 30000,
      });
      await expect(page.getByText(new RegExp(surgery, 'i'))).not.toBeVisible();
    });
  });

  test('Should check provider note deleted on Review&Sign tab', async () => {
    await expect(page.getByTestId(dataTestIds.telemedEhrFlow.reviewTabSurgicalHistoryContainer)).toBeVisible({
      timeout: 30000,
    });
    await expect(page.getByText(new RegExp(providerNote, 'i'))).not.toBeVisible();
  });
});

test.describe('Additional questions', () => {
  const resourceHandler = new ResourceHandler('telemed');
  let page: Page;

  test.beforeAll(async ({ browser }) => {
    const context = await browser.newContext();
    page = await context.newPage();
    await resourceHandler.setResources();

    await page.goto(`telemed/appointments/${resourceHandler.appointment.id}`);
    await assignAppointmentIfNotYetAssignedToMeAndVerifyPreVideo(page, { forceWaitForAssignButton: true });
  });

  test.afterAll(async () => {
    await resourceHandler.cleanupResources();
  });

  test.describe.configure({ mode: 'serial' });

  test('Should check the list of questions is the same for patient and provider', async () => {
    for (const question of ADDITIONAL_QUESTIONS) {
      await expect(page.getByTestId(dataTestIds.telemedEhrFlow.hpiAdditionalQuestions(question.field))).toHaveText(
        new RegExp(question.label)
      );
      await expect(
        page.getByTestId(dataTestIds.telemedEhrFlow.hpiAdditionalQuestionsPatientProvided(question.field))
      ).toHaveText(new RegExp(question.label));
    }
  });

  test('Should check provider has the same answers as Patient provided. Patient answered', async () => {
    const answers = getAdditionalQuestionsAnswers().item;
    for (const question of ADDITIONAL_QUESTIONS) {
      const answer = answers?.find((item) => item.linkId === question.field)?.answer?.[0]?.valueString ?? '';
      await expect(
        page
          .getByTestId(dataTestIds.telemedEhrFlow.hpiAdditionalQuestionsPatientProvided(question.field))
          .getByText(answer)
      ).toBeVisible();
    }
  });
});

test.describe("Additional questions. Check cases where patient didn't answered on additional questions", async () => {
  const resourceHandlerWithoutAdditionalAnswers = new ResourceHandler('telemed', async ({ patientInfo }) => {
    return [
      getContactInformationAnswers({
        firstName: patientInfo.patient.firstName,
        lastName: patientInfo.patient.lastName,
        birthDate: isoToDateObject(patientInfo.patient.dateOfBirth || '') || undefined,
        email: patientInfo.patient.email,
        phoneNumber: patientInfo.patient.phoneNumber,
        birthSex: patientInfo.patient.sex,
      }),
      getPatientDetailsStepAnswers({}),
      getMedicationsStepAnswers(),
      getAllergiesStepAnswers(),
      getMedicalConditionsStepAnswers(),
      getSurgicalHistoryStepAnswers(),
      getPaymentOptionSelfPayAnswers(),
      getResponsiblePartyStepAnswers({}),
      getSchoolWorkNoteStepAnswers(),
      getConsentStepAnswers({}),
      getInviteParticipantStepAnswers(),
    ];
  });

  let page: Page;

  test.beforeAll(async ({ browser }) => {
    const context = await browser.newContext();
    page = await context.newPage();
    await resourceHandlerWithoutAdditionalAnswers.setResources();

    await page.goto(`telemed/appointments/${resourceHandlerWithoutAdditionalAnswers.appointment.id}`);
    await assignAppointmentIfNotYetAssignedToMeAndVerifyPreVideo(page, { forceWaitForAssignButton: true });
  });

  test.afterAll(async () => {
    await resourceHandlerWithoutAdditionalAnswers.cleanupResources();
  });

  test.describe.configure({ mode: 'serial' });

  test("Should check provider doesn't have selected by default option. Patient didn't answer", async () => {
    for (const question of ADDITIONAL_QUESTIONS) {
      const patientAnswer = page.getByTestId(
        dataTestIds.telemedEhrFlow.hpiAdditionalQuestionsPatientProvided(question.field)
      );
      await expect(patientAnswer).toBeVisible();
      await expect(patientAnswer).toHaveText(question.label); // here we're checking strictly for question text without answer
    }
  });

  test('Update answers', async () => {
    // here we are setting all answers to "Yes"
    for (const question of ADDITIONAL_QUESTIONS) {
      const questionRadioLocator = page
        .getByTestId(dataTestIds.telemedEhrFlow.hpiAdditionalQuestions(question.field))
        .locator('input[value=true]');
      await questionRadioLocator.click();
      await expect(questionRadioLocator).toBeEnabled();
    }
  });

  test('Updated answers appears correctly on Review&Sign tab', async () => {
    await expect(page.getByTestId(dataTestIds.telemedEhrFlow.hpiKnownAllergiesColumn)).toBeVisible();
    await page.reload();
    await page.getByTestId(dataTestIds.telemedEhrFlow.appointmentVisitTabs(TelemedAppointmentVisitTabs.sign)).click();
    await expect(page.getByTestId(dataTestIds.progressNotePage.visitNoteCard)).toBeVisible();

    for (const question of ADDITIONAL_QUESTIONS) {
      await expect(page.getByTestId(dataTestIds.telemedEhrFlow.reviewTabAdditionalQuestion(question.field))).toHaveText(
        new RegExp('Yes')
      );
    }
  });
});

test.describe('Chief complaint', () => {
  const resourceHandler = new ResourceHandler('telemed');
  let page: Page;
  const providerNote = 'Lorem ipsum';
  const ROS = 'ROS Lorem ipsum';

  test.beforeAll(async ({ browser }) => {
    const context = await browser.newContext();
    page = await context.newPage();
    await resourceHandler.setResources();

    await page.goto(`telemed/appointments/${resourceHandler.appointment.id}`);
    await assignAppointmentIfNotYetAssignedToMeAndVerifyPreVideo(page, { forceWaitForAssignButton: true });
  });

  test.afterAll(async () => {
    await resourceHandler.cleanupResources();
  });

  test.describe.configure({ mode: 'serial' });

  test('Should add HPI provider notes and ROS', async () => {
    await page
      .getByTestId(dataTestIds.telemedEhrFlow.hpiChiefComplaintNotes)
      .locator('textarea')
      .first()
      .fill(providerNote);
    await waitForSaveChartDataResponse(page);
    await page.getByTestId(dataTestIds.telemedEhrFlow.hpiChiefComplaintRos).locator('textarea').first().fill(ROS);
    await waitForSaveChartDataResponse(page);
  });

  test('Should check HPI provider notes and ROS are saved on Review&Sign page', async () => {
    await page.reload();
    await page.getByTestId(dataTestIds.telemedEhrFlow.appointmentVisitTabs(TelemedAppointmentVisitTabs.sign)).click();
    await expect(page.getByTestId(dataTestIds.progressNotePage.visitNoteCard)).toBeVisible();

    await expect(page.getByTestId(dataTestIds.telemedEhrFlow.reviewTabChiefComplaintContainer)).toHaveText(
      new RegExp(providerNote)
    );
    await expect(page.getByTestId(dataTestIds.telemedEhrFlow.reviewTabRosContainer)).toHaveText(new RegExp(ROS));
  });

  test('Should remove HPI provider notes and ROS', async () => {
    await page.goto(`telemed/appointments/${resourceHandler.appointment.id}`);
    await expect(page.getByTestId(dataTestIds.telemedEhrFlow.hpiChiefComplaintNotes)).toBeVisible();

    await page.getByTestId(dataTestIds.telemedEhrFlow.hpiChiefComplaintNotes).locator('textarea').first().fill('');
    await page.getByTestId(dataTestIds.telemedEhrFlow.hpiChiefComplaintRos).click(); // Click empty space to blur the focused input
    await waitForChartDataDeletion(page);
    await page.getByTestId(dataTestIds.telemedEhrFlow.hpiChiefComplaintRos).locator('textarea').first().fill('');
    await page.getByTestId(dataTestIds.telemedEhrFlow.hpiChiefComplaintNotes).click();
    await waitForChartDataDeletion(page);
  });

  test('Should check HPI provider notes and ROS are removed from "Review and sign\' tab', async () => {
    await page.reload();
    await page.getByTestId(dataTestIds.telemedEhrFlow.appointmentVisitTabs(TelemedAppointmentVisitTabs.sign)).click();
    await expect(page.getByTestId(dataTestIds.progressNotePage.visitNoteCard)).toBeVisible();

    await expect(page.getByTestId(dataTestIds.telemedEhrFlow.reviewTabChiefComplaintContainer)).not.toBeVisible();
    await expect(page.getByTestId(dataTestIds.telemedEhrFlow.reviewTabRosContainer)).not.toBeVisible();
  });
});<|MERGE_RESOLUTION|>--- conflicted
+++ resolved
@@ -19,23 +19,8 @@
   TelemedAppointmentVisitTabs,
 } from 'utils';
 import { ADDITIONAL_QUESTIONS } from '../../../../src/constants';
-<<<<<<< HEAD
 import { checkDropdownHasOptionAndSelectIt } from '../../../e2e-utils/helpers/tests-utils';
 import { waitForChartDataDeletion, waitForSaveChartDataResponse } from 'test-utils';
-=======
-import { waitForChartDataDeletion, waitForSaveChartDataResponse } from 'test-utils';
-
-async function checkDropdownHasOptionAndSelectIt(page: Page, dropdownTestId: string, pattern: string): Promise<void> {
-  await page.getByTestId(dropdownTestId).locator('input').fill(pattern);
-
-  const option = page
-    .locator('.MuiAutocomplete-popper li')
-    .filter({ hasText: new RegExp(pattern, 'i') })
-    .first();
-  await expect(option).toBeVisible();
-  await option.click();
-}
->>>>>>> c8a38203
 
 async function checkDropdownNoOptions(
   page: Page,
