import { expect, Page, test } from '@playwright/test';
import { ResourceHandler } from '../../../e2e-utils/resource-handler';
import { assignAppointmentIfNotYetAssignedToMeAndVerifyPreVideo } from '../../../e2e-utils/helpers/telemed.test-helpers';
import { dataTestIds } from '../../../../src/constants/data-test-ids';
import {
  getAdditionalQuestionsAnswers,
  getAllergiesStepAnswers,
  getConsentStepAnswers,
  getContactInformationAnswers,
  getInviteParticipantStepAnswers,
  getMedicalConditionsStepAnswers,
  getMedicationsStepAnswers,
  getPatientDetailsStepAnswers,
  getPaymentOptionSelfPayAnswers,
  getResponsiblePartyStepAnswers,
  getSchoolWorkNoteStepAnswers,
  getSurgicalHistoryStepAnswers,
  isoToDateObject,
  TelemedAppointmentVisitTabs,
} from 'utils';
import { ADDITIONAL_QUESTIONS } from '../../../../src/constants';

async function checkDropdownHasOptionAndSelectIt(page: Page, dropdownTestId: string, pattern: string): Promise<void> {
  await page.getByTestId(dropdownTestId).locator('input').fill(pattern);

  const option = page
    .locator('.MuiAutocomplete-popper li')
    .filter({ hasText: new RegExp(pattern, 'i') })
    .first();
  await expect(option).toBeVisible();
  await option.click();
}

async function checkDropdownNoOptions(
  page: Page,
  dropdownTestId: string,
  searchOption: string,
  message: string
): Promise<void> {
  const input = page.getByTestId(dropdownTestId).locator('input');
  await input.click();
  await input.fill(searchOption);
  const dropdownNoOptions = page.locator('.MuiAutocomplete-noOptions');
  await dropdownNoOptions.waitFor();
  await expect(dropdownNoOptions).toHaveText(message);
}

test.describe('Check all hpi fields common functionality, without changing data', () => {
  const resourceHandler = new ResourceHandler('telemed');
  const startTypingMessage = 'Start typing to load results';
  const searchOptionThatNotInList = 'undefined';
  const noOptionsMessage = 'Nothing found for this search criteria';

  test.beforeAll(async () => {
    await resourceHandler.setResources();
    await resourceHandler.waitTillAppointmentPreprocessed(resourceHandler.appointment.id!);
  });

  test.afterAll(async () => {
    await resourceHandler.cleanupResources();
  });

  test.beforeEach(async ({ page }) => {
    await page.goto(`telemed/appointments/${resourceHandler.appointment.id}`);
    await assignAppointmentIfNotYetAssignedToMeAndVerifyPreVideo(page);
  });

  test('Medical conditions. Should display message before typing in field', async ({ page }) => {
    await page.getByTestId(dataTestIds.telemedEhrFlow.hpiMedicalConditionsInput).locator('input').click();
    await expect(page.locator('.MuiAutocomplete-noOptions')).toHaveText(startTypingMessage);
  });

  test('Medical conditions. Should check not-in-list item search try', async ({ page }) => {
    await checkDropdownNoOptions(
      page,
      dataTestIds.telemedEhrFlow.hpiMedicalConditionsInput,
      searchOptionThatNotInList,
      noOptionsMessage
    );
  });

  test('Current medications. Should display message before typing in field', async ({ page }) => {
    await page.getByTestId(dataTestIds.telemedEhrFlow.hpiCurrentMedicationsInput).locator('input').click();
    await expect(page.locator('.MuiAutocomplete-noOptions')).toHaveText(startTypingMessage);
  });

  test('Current medications. Should check not-in-list item search try', async ({ page }) => {
    await checkDropdownNoOptions(
      page,
      dataTestIds.telemedEhrFlow.hpiCurrentMedicationsInput,
      searchOptionThatNotInList,
      noOptionsMessage
    );
  });

  test('Known allergies. Should display message before typing in field', async ({ page }) => {
    await checkDropdownNoOptions(page, dataTestIds.telemedEhrFlow.hpiKnownAllergiesInput, '', startTypingMessage);
  });

  test.skip('Known allergies. Should check not-in-list item search try', async ({ page }) => {
    await checkDropdownNoOptions(
      page,
      dataTestIds.telemedEhrFlow.hpiKnownAllergiesInput,
      searchOptionThatNotInList,
      noOptionsMessage
    );
  });

  test('Surgical history. Should check not-in-list item search try', async ({ page }) => {
    await checkDropdownNoOptions(
      page,
      dataTestIds.telemedEhrFlow.hpiSurgicalHistoryInput,
      searchOptionThatNotInList,
      noOptionsMessage
    );
  });
});

test.describe('Medical conditions', async () => {
  const resourceHandler = new ResourceHandler('telemed');
  let page: Page;
  const conditionName = 'anemia';
  const conditionIcdCode = 'D60';

  test.beforeAll(async ({ browser }) => {
    const context = await browser.newContext();
    page = await context.newPage();
    await resourceHandler.setResources();
    await resourceHandler.waitTillAppointmentPreprocessed(resourceHandler.appointment.id!);

    await page.goto(`telemed/appointments/${resourceHandler.appointment.id}`);
    await assignAppointmentIfNotYetAssignedToMeAndVerifyPreVideo(page, { forceWaitForAssignButton: true });
  });

  test.afterAll(async () => {
    await resourceHandler.cleanupResources();
  });

  test.describe.configure({ mode: 'serial' });

  test('Should search medical condition, and select it', async () => {
    await checkDropdownHasOptionAndSelectIt(page, dataTestIds.telemedEhrFlow.hpiMedicalConditionsInput, conditionName);
  });

  test('Should search medical condition by ICD10 code, and select it', async () => {
    await checkDropdownHasOptionAndSelectIt(
      page,
      dataTestIds.telemedEhrFlow.hpiMedicalConditionsInput,
      conditionIcdCode
    );
  });

  test('Reload and check medical conditions are saved in HPI tab', async () => {
    await test.step('reload and wait until data is loaded', async () => {
      await page.reload();
      await page.goto(`telemed/appointments/${resourceHandler.appointment.id}`);
      await expect(page.getByTestId(dataTestIds.telemedEhrFlow.hpiMedicalConditionColumn)).toBeVisible();
      await expect(page.getByTestId(dataTestIds.telemedEhrFlow.hpiMedicalConditionsList)).toBeVisible();
    });

    await test.step('check medical condition saved', async () => {
      await expect(page.getByTestId(dataTestIds.telemedEhrFlow.hpiMedicalConditionsList)).toHaveText(
        RegExp(conditionName, 'i')
      );
    });

    await test.step('check medical condition searched by ICD10 code saved', async () => {
      await expect(page.getByTestId(dataTestIds.telemedEhrFlow.hpiMedicalConditionsList)).toHaveText(
        RegExp(conditionIcdCode, 'i')
      );
    });
  });

  test('Should check medical conditions appear in Review&Sign tab', async () => {
    await page.getByTestId(dataTestIds.telemedEhrFlow.appointmentVisitTabs(TelemedAppointmentVisitTabs.sign)).click();
    await expect(page.getByTestId(dataTestIds.telemedEhrFlow.reviewTabMedicalConditionsContainer)).toHaveText(
      new RegExp(conditionName, 'i')
    );
    await expect(page.getByTestId(dataTestIds.telemedEhrFlow.reviewTabMedicalConditionsContainer)).toHaveText(
      new RegExp(conditionIcdCode, 'i')
    );
  });

  test('Should delete medical condition', async () => {
    await page.goto(`telemed/appointments/${resourceHandler.appointment.id}`);
    await expect(page.getByTestId(dataTestIds.telemedEhrFlow.hpiMedicalConditionsList)).toBeVisible();

    const medicalConditionListItem = page
      .getByTestId(dataTestIds.telemedEhrFlow.hpiMedicalConditionListItem)
      .filter({ hasText: new RegExp(conditionName, 'i') })
      .first();
    await medicalConditionListItem.getByTestId(dataTestIds.deleteOutlinedIcon).click();
    await expect(medicalConditionListItem).not.toBeVisible();
    await expect(
      page
        .getByTestId(dataTestIds.telemedEhrFlow.hpiMedicalConditionColumn)
        .getByTestId(dataTestIds.telemedEhrFlow.hpiFieldListLoadingSkeleton)
        .first()
    ).not.toBeVisible();
  });

  test('Should confirm medical condition deleted, in HPI and in Review&Sign tabs', async () => {
    await test.step('Confirm deletion in hpi tab', async () => {
      await page.reload();
      await page.goto(`telemed/appointments/${resourceHandler.appointment.id}`);
      const column = page.getByTestId(dataTestIds.telemedEhrFlow.hpiMedicalConditionColumn);
      await expect(column).toBeVisible();
      await expect(column.getByTestId(dataTestIds.telemedEhrFlow.hpiFieldListLoadingSkeleton).first()).not.toBeVisible({
        timeout: 30000,
      });

      await expect(page.getByText(new RegExp(conditionName, 'i'))).not.toBeVisible();
    });

    await test.step('Confirm deletion in Review&Sign tab', async () => {
      await page.getByTestId(dataTestIds.telemedEhrFlow.appointmentVisitTabs(TelemedAppointmentVisitTabs.sign)).click();
      await expect(page.getByTestId(dataTestIds.progressNotePage.visitNoteCard)).toBeVisible();

      await expect(page.getByTestId(dataTestIds.telemedEhrFlow.reviewTabMedicalConditionsContainer)).toBeVisible();
      await expect(page.getByText(new RegExp(conditionName, 'i'))).not.toBeVisible();
    });
  });
});

test.describe('Current medications', () => {
  const resourceHandler = new ResourceHandler('telemed');
  let page: Page;
  const scheduledMedicationName = 'aspirin';
  const scheduledMedicationDose = '100';
  const scheduledMedicationDate = '01/01/2025';
  const scheduledMedicationTime = '10:00 AM';
  const asNeededMedicationName = 'ibuprofen';
  const asNeededMedicationDose = '200';
  const asNeededMedicationDate = '01/01/2025';
  const asNeededMedicationTime = '10:00 AM';

  test.beforeAll(async ({ browser }) => {
    const context = await browser.newContext();
    page = await context.newPage();
    await resourceHandler.setResources();
    await resourceHandler.waitTillAppointmentPreprocessed(resourceHandler.appointment.id!);

    await page.goto(`telemed/appointments/${resourceHandler.appointment.id}`);
    await assignAppointmentIfNotYetAssignedToMeAndVerifyPreVideo(page, { forceWaitForAssignButton: true });
  });

  test.afterAll(async () => {
    await resourceHandler.cleanupResources();
  });

  test.describe.configure({ mode: 'serial' });

  test('Should create scheduled medication', async () => {
    await checkDropdownHasOptionAndSelectIt(
      page,
      dataTestIds.telemedEhrFlow.hpiCurrentMedicationsInput,
      scheduledMedicationName
    );
    await page
      .getByTestId(dataTestIds.telemedEhrFlow.hpiCurrentMedicationsDoseInput)
      .locator('input')
      .fill(scheduledMedicationDose);
    const dateLocator = page.getByTestId(dataTestIds.telemedEhrFlow.hpiCurrentMedicationsDateInput).locator('input');
    await dateLocator.click();
    await dateLocator.pressSequentially(scheduledMedicationDate);
    await page
      .getByTestId(dataTestIds.telemedEhrFlow.hpiCurrentMedicationsTimeInput)
      .locator('input')
      .fill(scheduledMedicationTime);
    await page.getByTestId(dataTestIds.telemedEhrFlow.hpiCurrentMedicationsAddButton).click();
    await expect(page.getByTestId(dataTestIds.telemedEhrFlow.hpiCurrentMedicationsAddButton)).toBeEnabled();
  });

  test('Should check scheduled medication is saved in HPI tab', async () => {
    const scheduledMedicationList = page.getByTestId(dataTestIds.telemedEhrFlow.hpiCurrentMedicationsScheduledList);
    await expect(scheduledMedicationList).toHaveText(RegExp(scheduledMedicationName, 'i'));
    await expect(scheduledMedicationList).toHaveText(RegExp(scheduledMedicationDose, 'i'));
    await expect(scheduledMedicationList).toHaveText(RegExp(scheduledMedicationDate, 'i'));
    await expect(scheduledMedicationList).toHaveText(RegExp(scheduledMedicationTime, 'i'));
  });

  test('Should create as needed medication', async () => {
    await page.getByTestId(dataTestIds.telemedEhrFlow.hpiCurrentMedicationsAsNeededRadioButton).click();
    await checkDropdownHasOptionAndSelectIt(
      page,
      dataTestIds.telemedEhrFlow.hpiCurrentMedicationsInput,
      asNeededMedicationName
    );
    await page
      .getByTestId(dataTestIds.telemedEhrFlow.hpiCurrentMedicationsDoseInput)
      .locator('input')
      .fill(asNeededMedicationDose);
    const dateLocator = page.getByTestId(dataTestIds.telemedEhrFlow.hpiCurrentMedicationsDateInput).locator('input');
    await dateLocator.click();
    await dateLocator.pressSequentially(asNeededMedicationDate);
    await page
      .getByTestId(dataTestIds.telemedEhrFlow.hpiCurrentMedicationsTimeInput)
      .locator('input')
      .fill(asNeededMedicationTime);
    await page.getByTestId(dataTestIds.telemedEhrFlow.hpiCurrentMedicationsAddButton).click();
    await expect(page.getByTestId(dataTestIds.telemedEhrFlow.hpiCurrentMedicationsAddButton)).toBeEnabled();
  });

  test('Should check as needed medication is saved in HPI tab', async () => {
    const asNeededMedicationList = page.getByTestId(dataTestIds.telemedEhrFlow.hpiCurrentMedicationsAsNeededList);
    await expect(asNeededMedicationList).toHaveText(RegExp(asNeededMedicationName, 'i'));
    await expect(asNeededMedicationList).toHaveText(RegExp(asNeededMedicationDose, 'i'));
    await expect(asNeededMedicationList).toHaveText(RegExp(asNeededMedicationDate, 'i'));
    await expect(asNeededMedicationList).toHaveText(RegExp(asNeededMedicationTime, 'i'));
  });

  test('Should test required fields validation works', async () => {
    const medicationInput = page.getByTestId(dataTestIds.telemedEhrFlow.hpiCurrentMedicationsInput);
    await expect(medicationInput.locator('label')).toHaveClass(/Mui-required/);
    await expect(medicationInput.locator('input[required]:invalid')).toBeVisible();
    const doseInput = page.getByTestId(dataTestIds.telemedEhrFlow.hpiCurrentMedicationsDoseInput);
    await expect(doseInput.locator('label')).toHaveClass(/Mui-required/);
    await expect(doseInput.locator('input[required]:invalid')).toBeVisible();
    const dateInput = page.getByTestId(dataTestIds.telemedEhrFlow.hpiCurrentMedicationsDateInput);
    await expect(dateInput.locator('label')).toHaveClass(/Mui-required/);
    await expect(dateInput.locator('input[required]:invalid')).toBeVisible();
    const timeInput = page.getByTestId(dataTestIds.telemedEhrFlow.hpiCurrentMedicationsTimeInput);
    await expect(timeInput.locator('label')).toHaveClass(/Mui-required/);
    await expect(timeInput.locator('input[required]:invalid')).toBeVisible();
    await page
      .getByTestId(dataTestIds.telemedEhrFlow.hpiCurrentMedicationsTimeInput)
      .locator('input')
      .fill(scheduledMedicationTime);
    await page.getByTestId(dataTestIds.telemedEhrFlow.hpiCurrentMedicationsAddButton).click();
    await expect(page.getByTestId(dataTestIds.telemedEhrFlow.hpiCurrentMedicationsAddButton)).toBeEnabled();
  });

  test('Should check medications appear on Review&Sign tab', async () => {
    await page.getByTestId(dataTestIds.telemedEhrFlow.appointmentVisitTabs(TelemedAppointmentVisitTabs.sign)).click();
    await expect(page.getByTestId(dataTestIds.telemedEhrFlow.reviewTabMedicationsContainer)).toBeVisible();
    await expect(page.getByText(RegExp(scheduledMedicationName, 'i'))).toBeVisible();
    await expect(page.getByText(RegExp(asNeededMedicationName, 'i'))).toBeVisible();
  });

  test('Should delete scheduled medication', async () => {
    await page.goto(`telemed/appointments/${resourceHandler.appointment.id}`);
    await expect(page.getByTestId(dataTestIds.telemedEhrFlow.hpiCurrentMedicationsList('scheduled'))).toBeVisible();

    const scheduledMedicationListItem = page
      .getByTestId(
        dataTestIds.telemedEhrFlow.hpiCurrentMedicationsListItem(
          dataTestIds.telemedEhrFlow.hpiCurrentMedicationsList('scheduled')
        )
      )
      .filter({ hasText: new RegExp(scheduledMedicationName, 'i') })
      .first();

    await scheduledMedicationListItem.getByTestId(dataTestIds.deleteOutlinedIcon).click();
    await expect(scheduledMedicationListItem).not.toBeVisible();
    await expect(
      page
        .getByTestId(dataTestIds.telemedEhrFlow.hpiCurrentMedicationsColumn)
        .getByTestId(dataTestIds.telemedEhrFlow.hpiFieldListLoadingSkeleton)
        .first()
    ).not.toBeVisible();
  });

  test('Should delete as needed medication', async () => {
    await expect(page.getByTestId(dataTestIds.telemedEhrFlow.hpiCurrentMedicationsList('as-needed'))).toBeVisible();

    const asNeededMedicationListItem = page
      .getByTestId(
        dataTestIds.telemedEhrFlow.hpiCurrentMedicationsListItem(
          dataTestIds.telemedEhrFlow.hpiCurrentMedicationsList('as-needed')
        )
      )
      .filter({ hasText: new RegExp(asNeededMedicationName, 'i') })
      .first();

    await asNeededMedicationListItem.getByTestId(dataTestIds.deleteOutlinedIcon).click();
    await expect(asNeededMedicationListItem).not.toBeVisible();
    await expect(
      page
        .getByTestId(dataTestIds.telemedEhrFlow.hpiCurrentMedicationsColumn)
        .getByTestId(dataTestIds.telemedEhrFlow.hpiFieldListLoadingSkeleton)
        .first()
    ).not.toBeVisible();
  });

  test('Should confirm medications are deleted on Review&Sign tab', async () => {
    await page.getByTestId(dataTestIds.telemedEhrFlow.appointmentVisitTabs(TelemedAppointmentVisitTabs.sign)).click();
    await expect(page.getByTestId(dataTestIds.telemedEhrFlow.reviewTabMedicationsContainer)).toBeVisible();
    await expect(page.getByText(RegExp(scheduledMedicationName, 'i'))).not.toBeVisible();

    await expect(page.getByTestId(dataTestIds.telemedEhrFlow.reviewTabMedicationsContainer)).toBeVisible();
    await expect(page.getByText(RegExp(asNeededMedicationName, 'i'))).not.toBeVisible();
  });
});

test.describe('Known allergies', () => {
  const resourceHandler = new ResourceHandler('telemed');
  let page: Page;
  const knownAllergyName = 'penicillin';

  test.beforeAll(async ({ browser }) => {
    const context = await browser.newContext();
    page = await context.newPage();
    await resourceHandler.setResources();
    await resourceHandler.waitTillAppointmentPreprocessed(resourceHandler.appointment.id!);

    await page.goto(`telemed/appointments/${resourceHandler.appointment.id}`);
    await assignAppointmentIfNotYetAssignedToMeAndVerifyPreVideo(page, { forceWaitForAssignButton: true });
  });

  test.afterAll(async () => {
    await resourceHandler.cleanupResources();
  });

  test.describe.configure({ mode: 'serial' });

  test('Should search known allergy, and select it', async () => {
    await checkDropdownHasOptionAndSelectIt(page, dataTestIds.telemedEhrFlow.hpiKnownAllergiesInput, knownAllergyName);
  });

  test('Should check known allergies are saved in HPI tab', async () => {
    await test.step('reload and wait until data is loaded', async () => {
      await page.reload();
      await page.goto(`telemed/appointments/${resourceHandler.appointment.id}`);
      await expect(page.getByTestId(dataTestIds.telemedEhrFlow.hpiKnownAllergiesColumn)).toBeVisible();
      await expect(page.getByTestId(dataTestIds.telemedEhrFlow.hpiKnownAllergiesList)).toBeVisible();
    });

    await test.step('check known allergy saved', async () => {
      await expect(page.getByTestId(dataTestIds.telemedEhrFlow.hpiKnownAllergiesList)).toHaveText(
        RegExp(knownAllergyName, 'i')
      );
    });
  });

  test('Should check known allergy appear in Review&Sign tab', async () => {
    await page.getByTestId(dataTestIds.telemedEhrFlow.appointmentVisitTabs(TelemedAppointmentVisitTabs.sign)).click();
    await expect(page.getByTestId(dataTestIds.telemedEhrFlow.reviewTabKnownAllergiesContainer)).toHaveText(
      new RegExp(knownAllergyName, 'i')
    );
  });

  test('Should delete known allergy', async () => {
    await page.goto(`telemed/appointments/${resourceHandler.appointment.id}`);
    await expect(page.getByTestId(dataTestIds.telemedEhrFlow.hpiKnownAllergiesList)).toBeVisible();

    const knownAllergyListItem = page
      .getByTestId(dataTestIds.telemedEhrFlow.hpiKnownAllergiesListItem)
      .filter({ hasText: new RegExp(knownAllergyName, 'i') })
      .first();
    await knownAllergyListItem.getByTestId(dataTestIds.deleteOutlinedIcon).click();
    await expect(knownAllergyListItem).not.toBeVisible();
    await expect(
      page
        .getByTestId(dataTestIds.telemedEhrFlow.hpiKnownAllergiesColumn)
        .getByTestId(dataTestIds.telemedEhrFlow.hpiFieldListLoadingSkeleton)
        .first()
    ).not.toBeVisible();
  });

  test('Should confirm known allergy deleted', async () => {
    await test.step('Confirm deletion in hpi tab', async () => {
      await page.reload();
      await page.goto(`telemed/appointments/${resourceHandler.appointment.id}`);
      const column = page.getByTestId(dataTestIds.telemedEhrFlow.hpiKnownAllergiesColumn);
      await expect(column).toBeVisible();
      await expect(column.getByTestId(dataTestIds.telemedEhrFlow.hpiFieldListLoadingSkeleton).first()).not.toBeVisible({
        timeout: 30000,
      });

      await expect(page.getByText(new RegExp(knownAllergyName, 'i'))).not.toBeVisible();
    });

    await test.step('Confirm deletion in Review&Sign tab', async () => {
      await page.getByTestId(dataTestIds.telemedEhrFlow.appointmentVisitTabs(TelemedAppointmentVisitTabs.sign)).click();
      await expect(page.getByTestId(dataTestIds.progressNotePage.visitNoteCard)).toBeVisible();

      await expect(page.getByTestId(dataTestIds.telemedEhrFlow.reviewTabKnownAllergiesContainer)).toBeVisible({
        timeout: 30000,
      });
      await expect(page.getByText(new RegExp(knownAllergyName, 'i'))).not.toBeVisible();
    });
  });
});

<<<<<<< HEAD
test.describe('Additional questions', () => {
  const resourceHandler = new ResourceHandler('telemed');
  let page: Page;
=======
test.describe('Surgical history', () => {
  const resourceHandler = new ResourceHandler('telemed');
  let page: Page;
  const surgery = 'feeding';
  const providerNote = 'lorem ipsum';
>>>>>>> 85c1c726

  test.beforeAll(async ({ browser }) => {
    const context = await browser.newContext();
    page = await context.newPage();
    await resourceHandler.setResources();

    await page.goto(`telemed/appointments/${resourceHandler.appointment.id}`);
    await assignAppointmentIfNotYetAssignedToMeAndVerifyPreVideo(page, { forceWaitForAssignButton: true });
  });

  test.afterAll(async () => {
    await resourceHandler.cleanupResources();
  });

  test.describe.configure({ mode: 'serial' });

<<<<<<< HEAD
  test('Should check the list of questions is the same for patient and provider', async () => {
    for (const question of ADDITIONAL_QUESTIONS) {
      await expect(page.getByTestId(dataTestIds.telemedEhrFlow.hpiAdditionalQuestions(question.field))).toHaveText(
        new RegExp(question.label)
      );
      await expect(
        page.getByTestId(dataTestIds.telemedEhrFlow.hpiAdditionalQuestionsPatientProvided(question.field))
      ).toHaveText(new RegExp(question.label));
    }
  });

  test('Should check provider has the same answers as Patient provided. Patient answered', async () => {
    const answers = getAdditionalQuestionsAnswers().item;
    for (const question of ADDITIONAL_QUESTIONS) {
      const answer = answers?.find((item) => item.linkId === question.field)?.answer?.[0]?.valueString ?? '';
      await expect(
        page
          .getByTestId(dataTestIds.telemedEhrFlow.hpiAdditionalQuestionsPatientProvided(question.field))
          .getByText(answer)
      ).toBeVisible();
    }
  });
});

test.describe("Additional questions. Check cases where patient didn't answered on additional questions", async () => {
  const resourceHandlerWithoutAdditionalAnswers = new ResourceHandler('telemed', async ({ patientInfo }) => {
    return [
      getContactInformationAnswers({
        firstName: patientInfo.patient.firstName,
        lastName: patientInfo.patient.lastName,
        birthDate: isoToDateObject(patientInfo.patient.dateOfBirth || '') || undefined,
        email: patientInfo.patient.email,
        phoneNumber: patientInfo.patient.phoneNumber,
        birthSex: patientInfo.patient.sex,
      }),
      getPatientDetailsStepAnswers({}),
      getMedicationsStepAnswers(),
      getAllergiesStepAnswers(),
      getMedicalConditionsStepAnswers(),
      getSurgicalHistoryStepAnswers(),
      getPaymentOptionSelfPayAnswers(),
      getResponsiblePartyStepAnswers({}),
      getSchoolWorkNoteStepAnswers(),
      getConsentStepAnswers({}),
      getInviteParticipantStepAnswers(),
    ];
  });

  let page: Page;

  test.beforeAll(async ({ browser }) => {
    const context = await browser.newContext();
    page = await context.newPage();
    await resourceHandlerWithoutAdditionalAnswers.setResources();

    await page.goto(`telemed/appointments/${resourceHandlerWithoutAdditionalAnswers.appointment.id}`);
    await assignAppointmentIfNotYetAssignedToMeAndVerifyPreVideo(page, { forceWaitForAssignButton: true });
  });

  test.afterAll(async () => {
    await resourceHandlerWithoutAdditionalAnswers.cleanupResources();
  });

  test.describe.configure({ mode: 'serial' });

  test("Should check provider doesn't have selected by default option. Patient didn't answer", async () => {
    for (const question of ADDITIONAL_QUESTIONS) {
      const patientAnswer = page.getByTestId(
        dataTestIds.telemedEhrFlow.hpiAdditionalQuestionsPatientProvided(question.field)
      );
      await expect(patientAnswer).toBeVisible();
      await expect(patientAnswer).toHaveText(question.label); // here we're checking strictly for question text without answer
    }
  });

  test('Update answers', async () => {
    // here we are setting all answers to "Yes"
    for (const question of ADDITIONAL_QUESTIONS) {
      const questionRadioLocator = page
        .getByTestId(dataTestIds.telemedEhrFlow.hpiAdditionalQuestions(question.field))
        .locator('input[value=true]');
      await questionRadioLocator.click();
      await expect(questionRadioLocator).toBeEnabled();
    }
  });

  test('Updated answers appears correctly on Review&Sign tab', async () => {
    await expect(page.getByTestId(dataTestIds.telemedEhrFlow.hpiKnownAllergiesColumn)).toBeVisible();
    await page.reload();
    await page.getByTestId(dataTestIds.telemedEhrFlow.appointmentVisitTabs(TelemedAppointmentVisitTabs.sign)).click();
    await expect(page.getByTestId(dataTestIds.progressNotePage.visitNoteCard)).toBeVisible();

    for (const question of ADDITIONAL_QUESTIONS) {
      await expect(page.getByTestId(dataTestIds.telemedEhrFlow.reviewTabAdditionalQuestion(question.field))).toHaveText(
        new RegExp('Yes')
      );
    }
  });
});

test.describe('Chief complaint', () => {
  const resourceHandler = new ResourceHandler('telemed');
  let page: Page;
  const providerNote = 'Lorem ipsum';
  const ROS = 'ROS Lorem ipsum';

  test.beforeAll(async ({ browser }) => {
    const context = await browser.newContext();
    page = await context.newPage();
    await resourceHandler.setResources();

    await page.goto(`telemed/appointments/${resourceHandler.appointment.id}`);
    await assignAppointmentIfNotYetAssignedToMeAndVerifyPreVideo(page, { forceWaitForAssignButton: true });
  });

  test.afterAll(async () => {
    await resourceHandler.cleanupResources();
  });

  test.describe.configure({ mode: 'serial' });

  const waitUntilRequestReturns = async (request: string): Promise<void> => {
    await page.waitForResponse((response) => {
      return (
        response.request().method() === 'POST' && response.url().includes(`${request}`) && response.status() === 200
      );
    });
  };

  test('Should add HPI provider notes and ROS', async () => {
    await page
      .getByTestId(dataTestIds.telemedEhrFlow.hpiChiefComplaintNotes)
      .locator('textarea')
      .first()
      .fill(providerNote);
    await waitUntilRequestReturns('save-chart-data');
    await page.getByTestId(dataTestIds.telemedEhrFlow.hpiChiefComplaintRos).locator('textarea').first().fill(ROS);
    await waitUntilRequestReturns('save-chart-data');
  });

  test('Should check HPI provider notes and ROS are saved on Review&Sign page', async () => {
    await page.reload();
    await page.getByTestId(dataTestIds.telemedEhrFlow.appointmentVisitTabs(TelemedAppointmentVisitTabs.sign)).click();
    await expect(page.getByTestId(dataTestIds.progressNotePage.visitNoteCard)).toBeVisible();

    await expect(page.getByTestId(dataTestIds.telemedEhrFlow.reviewTabChiefComplaintContainer)).toHaveText(
      new RegExp(providerNote)
    );
    await expect(page.getByTestId(dataTestIds.telemedEhrFlow.reviewTabRosContainer)).toHaveText(new RegExp(ROS));
  });

  test('Should remove HPI provider notes and ROS', async () => {
    await page.goto(`telemed/appointments/${resourceHandler.appointment.id}`);
    await expect(page.getByTestId(dataTestIds.telemedEhrFlow.hpiChiefComplaintNotes)).toBeVisible();

    await page.getByTestId(dataTestIds.telemedEhrFlow.hpiChiefComplaintNotes).locator('textarea').first().fill('');
    await page.getByTestId(dataTestIds.telemedEhrFlow.hpiChiefComplaintRos).click(); // Click empty space to blur the focused input
    await waitUntilRequestReturns('delete-chart-data');
    await page.getByTestId(dataTestIds.telemedEhrFlow.hpiChiefComplaintRos).locator('textarea').first().fill('');
    await page.getByTestId(dataTestIds.telemedEhrFlow.hpiChiefComplaintNotes).click();
    await waitUntilRequestReturns('delete-chart-data');
  });

  test('Should check HPI provider notes and ROS are removed from "Review and sign\' tab', async () => {
    await page.reload();
    await page.getByTestId(dataTestIds.telemedEhrFlow.appointmentVisitTabs(TelemedAppointmentVisitTabs.sign)).click();
    await expect(page.getByTestId(dataTestIds.progressNotePage.visitNoteCard)).toBeVisible();

    await expect(page.getByTestId(dataTestIds.telemedEhrFlow.reviewTabChiefComplaintContainer)).not.toBeVisible();
    await expect(page.getByTestId(dataTestIds.telemedEhrFlow.reviewTabRosContainer)).not.toBeVisible();
=======
  test('Should add provider notes', async () => {
    await page
      .getByTestId(dataTestIds.telemedEhrFlow.hpiSurgicalHistoryNote)
      .locator('textarea')
      .first()
      .fill(providerNote);
  });

  test('Should search surgery and select it', async () => {
    await checkDropdownHasOptionAndSelectIt(page, dataTestIds.telemedEhrFlow.hpiSurgicalHistoryInput, surgery);
  });

  test('Should check surgical history are saved in HPI tab', async () => {
    await test.step('reload and wait until data is loaded', async () => {
      await page.reload();
      await page.goto(`telemed/appointments/${resourceHandler.appointment.id}`);
      await expect(page.getByTestId(dataTestIds.telemedEhrFlow.hpiSurgicalHistoryColumn)).toBeVisible();
      await expect(page.getByTestId(dataTestIds.telemedEhrFlow.hpiSurgicalHistoryList)).toBeVisible();
    });

    await test.step('Should check surgical history saved', async () => {
      await expect(page.getByTestId(dataTestIds.telemedEhrFlow.hpiSurgicalHistoryList)).toHaveText(
        RegExp(surgery, 'i')
      );
    });
  });

  test('Should check provider note saved in HPI tab', async () => {
    await expect(
      page.getByTestId(dataTestIds.telemedEhrFlow.hpiSurgicalHistoryNote).locator('textarea').first()
    ).toHaveText(providerNote);
  });

  test('Should check surgical history appear in Review&Sign tab', async () => {
    await page.getByTestId(dataTestIds.telemedEhrFlow.appointmentVisitTabs(TelemedAppointmentVisitTabs.sign)).click();
    await expect(page.getByTestId(dataTestIds.telemedEhrFlow.reviewTabSurgicalHistoryContainer)).toHaveText(
      new RegExp(surgery, 'i')
    );
  });

  test('Should check provider note saved in Review&Sign tab', async () => {
    await expect(page.getByTestId(dataTestIds.telemedEhrFlow.reviewTabSurgicalHistoryContainer)).toHaveText(
      new RegExp(providerNote, 'i')
    );
  });

  test('Should delete provider note', async () => {
    await page.goto(`telemed/appointments/${resourceHandler.appointment.id}`);
    await expect(page.getByTestId(dataTestIds.telemedEhrFlow.hpiSurgicalHistoryList)).toBeVisible();

    await page.getByTestId(dataTestIds.telemedEhrFlow.hpiSurgicalHistoryNote).locator('textarea').first().fill('');
  });

  test('Should delete surgery record', async () => {
    const knownAllergyListItem = page
      .getByTestId(dataTestIds.telemedEhrFlow.hpiSurgicalHistoryListItem)
      .filter({ hasText: new RegExp(surgery, 'i') })
      .first();
    await knownAllergyListItem.getByTestId(dataTestIds.deleteOutlinedIcon).click();
    await expect(knownAllergyListItem).not.toBeVisible();
    await expect(page.getByTestId(dataTestIds.telemedEhrFlow.hpiSurgicalHistoryColumn)).toBeVisible();
    await expect(page.getByTestId(dataTestIds.telemedEhrFlow.hpiFieldListLoadingSkeleton).first()).not.toBeVisible();
  });

  test('Should check surgical history record deleted from HPI and Review&Sign tab', async () => {
    await test.step('Confirm deletion in hpi tab', async () => {
      await page.reload();
      await page.goto(`telemed/appointments/${resourceHandler.appointment.id}`);
      const column = page.getByTestId(dataTestIds.telemedEhrFlow.hpiSurgicalHistoryColumn);
      await expect(column).toBeVisible();
      await expect(column.getByTestId(dataTestIds.telemedEhrFlow.hpiFieldListLoadingSkeleton).first()).not.toBeVisible({
        timeout: 30000,
      });

      await expect(page.getByText(new RegExp(surgery, 'i'))).not.toBeVisible();
    });

    await test.step('Confirm deletion in Review&Sign tab', async () => {
      await page.getByTestId(dataTestIds.telemedEhrFlow.appointmentVisitTabs(TelemedAppointmentVisitTabs.sign)).click();
      await expect(page.getByTestId(dataTestIds.progressNotePage.visitNoteCard)).toBeVisible();

      await expect(page.getByTestId(dataTestIds.telemedEhrFlow.reviewTabSurgicalHistoryContainer)).toBeVisible({
        timeout: 30000,
      });
      await expect(page.getByText(new RegExp(surgery, 'i'))).not.toBeVisible();
    });
  });

  test('Should check provider note deleted on Review&Sign tab', async () => {
    await expect(page.getByTestId(dataTestIds.telemedEhrFlow.reviewTabSurgicalHistoryContainer)).toBeVisible({
      timeout: 30000,
    });
    await expect(page.getByText(new RegExp(providerNote, 'i'))).not.toBeVisible();
>>>>>>> 85c1c726
  });
});<|MERGE_RESOLUTION|>--- conflicted
+++ resolved
@@ -482,17 +482,11 @@
   });
 });
 
-<<<<<<< HEAD
-test.describe('Additional questions', () => {
-  const resourceHandler = new ResourceHandler('telemed');
-  let page: Page;
-=======
 test.describe('Surgical history', () => {
   const resourceHandler = new ResourceHandler('telemed');
   let page: Page;
   const surgery = 'feeding';
   const providerNote = 'lorem ipsum';
->>>>>>> 85c1c726
 
   test.beforeAll(async ({ browser }) => {
     const context = await browser.newContext();
@@ -509,7 +503,121 @@
 
   test.describe.configure({ mode: 'serial' });
 
-<<<<<<< HEAD
+  test('Should add provider notes', async () => {
+    await page
+      .getByTestId(dataTestIds.telemedEhrFlow.hpiSurgicalHistoryNote)
+      .locator('textarea')
+      .first()
+      .fill(providerNote);
+  });
+
+  test('Should search surgery and select it', async () => {
+    await checkDropdownHasOptionAndSelectIt(page, dataTestIds.telemedEhrFlow.hpiSurgicalHistoryInput, surgery);
+  });
+
+  test('Should check surgical history are saved in HPI tab', async () => {
+    await test.step('reload and wait until data is loaded', async () => {
+      await page.reload();
+      await page.goto(`telemed/appointments/${resourceHandler.appointment.id}`);
+      await expect(page.getByTestId(dataTestIds.telemedEhrFlow.hpiSurgicalHistoryColumn)).toBeVisible();
+      await expect(page.getByTestId(dataTestIds.telemedEhrFlow.hpiSurgicalHistoryList)).toBeVisible();
+    });
+
+    await test.step('Should check surgical history saved', async () => {
+      await expect(page.getByTestId(dataTestIds.telemedEhrFlow.hpiSurgicalHistoryList)).toHaveText(
+        RegExp(surgery, 'i')
+      );
+    });
+  });
+
+  test('Should check provider note saved in HPI tab', async () => {
+    await expect(
+      page.getByTestId(dataTestIds.telemedEhrFlow.hpiSurgicalHistoryNote).locator('textarea').first()
+    ).toHaveText(providerNote);
+  });
+
+  test('Should check surgical history appear in Review&Sign tab', async () => {
+    await page.getByTestId(dataTestIds.telemedEhrFlow.appointmentVisitTabs(TelemedAppointmentVisitTabs.sign)).click();
+    await expect(page.getByTestId(dataTestIds.telemedEhrFlow.reviewTabSurgicalHistoryContainer)).toHaveText(
+      new RegExp(surgery, 'i')
+    );
+  });
+
+  test('Should check provider note saved in Review&Sign tab', async () => {
+    await expect(page.getByTestId(dataTestIds.telemedEhrFlow.reviewTabSurgicalHistoryContainer)).toHaveText(
+      new RegExp(providerNote, 'i')
+    );
+  });
+
+  test('Should delete provider note', async () => {
+    await page.goto(`telemed/appointments/${resourceHandler.appointment.id}`);
+    await expect(page.getByTestId(dataTestIds.telemedEhrFlow.hpiSurgicalHistoryList)).toBeVisible();
+
+    await page.getByTestId(dataTestIds.telemedEhrFlow.hpiSurgicalHistoryNote).locator('textarea').first().fill('');
+  });
+
+  test('Should delete surgery record', async () => {
+    const knownAllergyListItem = page
+      .getByTestId(dataTestIds.telemedEhrFlow.hpiSurgicalHistoryListItem)
+      .filter({ hasText: new RegExp(surgery, 'i') })
+      .first();
+    await knownAllergyListItem.getByTestId(dataTestIds.deleteOutlinedIcon).click();
+    await expect(knownAllergyListItem).not.toBeVisible();
+    await expect(page.getByTestId(dataTestIds.telemedEhrFlow.hpiSurgicalHistoryColumn)).toBeVisible();
+    await expect(page.getByTestId(dataTestIds.telemedEhrFlow.hpiFieldListLoadingSkeleton).first()).not.toBeVisible();
+  });
+
+  test('Should check surgical history record deleted from HPI and Review&Sign tab', async () => {
+    await test.step('Confirm deletion in hpi tab', async () => {
+      await page.reload();
+      await page.goto(`telemed/appointments/${resourceHandler.appointment.id}`);
+      const column = page.getByTestId(dataTestIds.telemedEhrFlow.hpiSurgicalHistoryColumn);
+      await expect(column).toBeVisible();
+      await expect(column.getByTestId(dataTestIds.telemedEhrFlow.hpiFieldListLoadingSkeleton).first()).not.toBeVisible({
+        timeout: 30000,
+      });
+
+      await expect(page.getByText(new RegExp(surgery, 'i'))).not.toBeVisible();
+    });
+
+    await test.step('Confirm deletion in Review&Sign tab', async () => {
+      await page.getByTestId(dataTestIds.telemedEhrFlow.appointmentVisitTabs(TelemedAppointmentVisitTabs.sign)).click();
+      await expect(page.getByTestId(dataTestIds.progressNotePage.visitNoteCard)).toBeVisible();
+
+      await expect(page.getByTestId(dataTestIds.telemedEhrFlow.reviewTabSurgicalHistoryContainer)).toBeVisible({
+        timeout: 30000,
+      });
+      await expect(page.getByText(new RegExp(surgery, 'i'))).not.toBeVisible();
+    });
+  });
+
+  test('Should check provider note deleted on Review&Sign tab', async () => {
+    await expect(page.getByTestId(dataTestIds.telemedEhrFlow.reviewTabSurgicalHistoryContainer)).toBeVisible({
+      timeout: 30000,
+    });
+    await expect(page.getByText(new RegExp(providerNote, 'i'))).not.toBeVisible();
+  });
+});
+
+test.describe('Additional questions', () => {
+  const resourceHandler = new ResourceHandler('telemed');
+  let page: Page;
+
+  test.beforeAll(async ({ browser }) => {
+    const context = await browser.newContext();
+    page = await context.newPage();
+    await resourceHandler.setResources();
+
+    await page.goto(`telemed/appointments/${resourceHandler.appointment.id}`);
+    await assignAppointmentIfNotYetAssignedToMeAndVerifyPreVideo(page, { forceWaitForAssignButton: true });
+  });
+
+  test.afterAll(async () => {
+    await resourceHandler.cleanupResources();
+  });
+
+  test.describe.configure({ mode: 'serial' });
+
   test('Should check the list of questions is the same for patient and provider', async () => {
     for (const question of ADDITIONAL_QUESTIONS) {
       await expect(page.getByTestId(dataTestIds.telemedEhrFlow.hpiAdditionalQuestions(question.field))).toHaveText(
@@ -680,100 +788,5 @@
 
     await expect(page.getByTestId(dataTestIds.telemedEhrFlow.reviewTabChiefComplaintContainer)).not.toBeVisible();
     await expect(page.getByTestId(dataTestIds.telemedEhrFlow.reviewTabRosContainer)).not.toBeVisible();
-=======
-  test('Should add provider notes', async () => {
-    await page
-      .getByTestId(dataTestIds.telemedEhrFlow.hpiSurgicalHistoryNote)
-      .locator('textarea')
-      .first()
-      .fill(providerNote);
-  });
-
-  test('Should search surgery and select it', async () => {
-    await checkDropdownHasOptionAndSelectIt(page, dataTestIds.telemedEhrFlow.hpiSurgicalHistoryInput, surgery);
-  });
-
-  test('Should check surgical history are saved in HPI tab', async () => {
-    await test.step('reload and wait until data is loaded', async () => {
-      await page.reload();
-      await page.goto(`telemed/appointments/${resourceHandler.appointment.id}`);
-      await expect(page.getByTestId(dataTestIds.telemedEhrFlow.hpiSurgicalHistoryColumn)).toBeVisible();
-      await expect(page.getByTestId(dataTestIds.telemedEhrFlow.hpiSurgicalHistoryList)).toBeVisible();
-    });
-
-    await test.step('Should check surgical history saved', async () => {
-      await expect(page.getByTestId(dataTestIds.telemedEhrFlow.hpiSurgicalHistoryList)).toHaveText(
-        RegExp(surgery, 'i')
-      );
-    });
-  });
-
-  test('Should check provider note saved in HPI tab', async () => {
-    await expect(
-      page.getByTestId(dataTestIds.telemedEhrFlow.hpiSurgicalHistoryNote).locator('textarea').first()
-    ).toHaveText(providerNote);
-  });
-
-  test('Should check surgical history appear in Review&Sign tab', async () => {
-    await page.getByTestId(dataTestIds.telemedEhrFlow.appointmentVisitTabs(TelemedAppointmentVisitTabs.sign)).click();
-    await expect(page.getByTestId(dataTestIds.telemedEhrFlow.reviewTabSurgicalHistoryContainer)).toHaveText(
-      new RegExp(surgery, 'i')
-    );
-  });
-
-  test('Should check provider note saved in Review&Sign tab', async () => {
-    await expect(page.getByTestId(dataTestIds.telemedEhrFlow.reviewTabSurgicalHistoryContainer)).toHaveText(
-      new RegExp(providerNote, 'i')
-    );
-  });
-
-  test('Should delete provider note', async () => {
-    await page.goto(`telemed/appointments/${resourceHandler.appointment.id}`);
-    await expect(page.getByTestId(dataTestIds.telemedEhrFlow.hpiSurgicalHistoryList)).toBeVisible();
-
-    await page.getByTestId(dataTestIds.telemedEhrFlow.hpiSurgicalHistoryNote).locator('textarea').first().fill('');
-  });
-
-  test('Should delete surgery record', async () => {
-    const knownAllergyListItem = page
-      .getByTestId(dataTestIds.telemedEhrFlow.hpiSurgicalHistoryListItem)
-      .filter({ hasText: new RegExp(surgery, 'i') })
-      .first();
-    await knownAllergyListItem.getByTestId(dataTestIds.deleteOutlinedIcon).click();
-    await expect(knownAllergyListItem).not.toBeVisible();
-    await expect(page.getByTestId(dataTestIds.telemedEhrFlow.hpiSurgicalHistoryColumn)).toBeVisible();
-    await expect(page.getByTestId(dataTestIds.telemedEhrFlow.hpiFieldListLoadingSkeleton).first()).not.toBeVisible();
-  });
-
-  test('Should check surgical history record deleted from HPI and Review&Sign tab', async () => {
-    await test.step('Confirm deletion in hpi tab', async () => {
-      await page.reload();
-      await page.goto(`telemed/appointments/${resourceHandler.appointment.id}`);
-      const column = page.getByTestId(dataTestIds.telemedEhrFlow.hpiSurgicalHistoryColumn);
-      await expect(column).toBeVisible();
-      await expect(column.getByTestId(dataTestIds.telemedEhrFlow.hpiFieldListLoadingSkeleton).first()).not.toBeVisible({
-        timeout: 30000,
-      });
-
-      await expect(page.getByText(new RegExp(surgery, 'i'))).not.toBeVisible();
-    });
-
-    await test.step('Confirm deletion in Review&Sign tab', async () => {
-      await page.getByTestId(dataTestIds.telemedEhrFlow.appointmentVisitTabs(TelemedAppointmentVisitTabs.sign)).click();
-      await expect(page.getByTestId(dataTestIds.progressNotePage.visitNoteCard)).toBeVisible();
-
-      await expect(page.getByTestId(dataTestIds.telemedEhrFlow.reviewTabSurgicalHistoryContainer)).toBeVisible({
-        timeout: 30000,
-      });
-      await expect(page.getByText(new RegExp(surgery, 'i'))).not.toBeVisible();
-    });
-  });
-
-  test('Should check provider note deleted on Review&Sign tab', async () => {
-    await expect(page.getByTestId(dataTestIds.telemedEhrFlow.reviewTabSurgicalHistoryContainer)).toBeVisible({
-      timeout: 30000,
-    });
-    await expect(page.getByText(new RegExp(providerNote, 'i'))).not.toBeVisible();
->>>>>>> 85c1c726
   });
 });