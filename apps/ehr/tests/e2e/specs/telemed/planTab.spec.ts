--- conflicted
+++ resolved
@@ -151,14 +151,9 @@
     });
   });
 
-<<<<<<< HEAD
   test.describe('Speciality transfer', async () => {
     const PROCESS_ID = `planTab.spec.ts-specialty-transfer-${DateTime.now().toMillis()}`;
     const resourceHandler = new ResourceHandler(PROCESS_ID, 'telemed');
-=======
-  test.describe('Specialty transfer', async () => {
-    const resourceHandler = new ResourceHandler('telemed');
->>>>>>> 68bce68c
     let page: Page;
     const updatedNote = 'Lorem ipsum';
     const followUpMenuOption = '3 days';
