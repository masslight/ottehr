<<<<<<< HEAD
import { BrowserContext, expect, Page, test } from '@playwright/test';
import { dataTestIds } from '../../../../src/constants/data-test-ids';
import { ResourceHandler } from '../../../e2e-utils/resource-handler';
import { awaitAppointmentsTableToBeVisible, telemedDialogConfirm } from '../../../e2e-utils/helpers/tests-utils';
import {
  AdditionalBooleanQuestionsFieldsNames,
  allLicensesForPractitioner,
  AllStates,
  ApptTelemedTab,
=======
import { expect, test } from '@playwright/test';
import { fillWaitAndSelectDropdown, getPatientConditionPhotosStepAnswers } from 'test-utils';
import {
>>>>>>> 4796de6d
  getAdditionalQuestionsAnswers,
  getAllergiesStepAnswers,
  getConsentStepAnswers,
  getContactInformationAnswers,
  getInviteParticipantStepAnswers,
  getMedicalConditionsStepAnswers,
  getMedicationsStepAnswers,
  getPatientDetailsStepAnswers,
  getPaymentOptionSelfPayAnswers,
  getResponsiblePartyStepAnswers,
  getSchoolWorkNoteStepAnswers,
  getSurgicalHistoryStepAnswers,
  isoToDateObject,
<<<<<<< HEAD
  stateCodeToFullName,
  TelemedAppointmentStatusEnum,
} from 'utils';
import { ADDITIONAL_QUESTIONS } from '../../../../src/constants';
import { getPatientConditionPhotosStepAnswers } from 'test-utils';

const myPatientsTabAppointmentResources = new ResourceHandler(
  'telemed',
  async ({ patientInfo, appointmentId, authToken, zambdaUrl, projectId }) => {
    const patientConditionPhotosStepAnswers = await getPatientConditionPhotosStepAnswers({
      appointmentId,
      authToken,
      zambdaUrl,
      projectId,
      fileName: 'Landscape_1.jpg',
    });
    return [
      getContactInformationAnswers({
        firstName: patientInfo.patient.firstName,
        lastName: patientInfo.patient.lastName,
        birthDate: isoToDateObject(patientInfo.patient.dateOfBirth || '') || undefined,
        email: patientInfo.patient.email,
        phoneNumber: patientInfo.patient.phoneNumber,
        birthSex: patientInfo.patient.sex,
      }),
      getPatientDetailsStepAnswers({}),
      getMedicationsStepAnswers(),
      getAllergiesStepAnswers(),
      getMedicalConditionsStepAnswers(),
      getSurgicalHistoryStepAnswers(),
      getAdditionalQuestionsAnswers(),
      getPaymentOptionSelfPayAnswers(),
      getResponsiblePartyStepAnswers({}),
      getSchoolWorkNoteStepAnswers(),
      getConsentStepAnswers({}),
      getInviteParticipantStepAnswers(),
      patientConditionPhotosStepAnswers,
    ];
  }
);
const otherPatientsTabAppointmentResources = new ResourceHandler('telemed');
let testsUserQualificationState: string;
let randomState: string;
let context: BrowserContext;
let page: Page;

test.beforeAll(async ({ browser }) => {
  context = await browser.newContext();
  page = await context.newPage();

  const testsUser = await myPatientsTabAppointmentResources.getTestsUserAndPractitioner();
  const testsPractitionerLicenses: string[] = [];
  allLicensesForPractitioner(testsUser.practitioner).forEach((license) => {
    if (license.active && license.state) testsPractitionerLicenses.push(license.state);
  });
  testsUserQualificationState = testsPractitionerLicenses[0];
  randomState = AllStates.find((state) => !testsPractitionerLicenses.includes(state.value)).value;
  if (!testsUserQualificationState || !randomState)
    throw new Error('Tests practitioner has no active qualification states, or has all states in qualification');
  console.log(`Tests practitioner qualification state ${testsUserQualificationState}, random state: ${randomState}`);

  await myPatientsTabAppointmentResources.setResources({
    state: testsUserQualificationState,
    city: stateCodeToFullName[testsUserQualificationState],
  });
  await otherPatientsTabAppointmentResources.setResources({
    state: randomState,
    city: stateCodeToFullName[randomState],
  });
});

test.afterAll(async () => {
  await myPatientsTabAppointmentResources.cleanupResources();
});

test.describe.configure({ mode: 'serial' });
=======
  TELEMED_INITIAL_STATES,
} from 'utils';
import { dataTestIds } from '../../../../src/constants/data-test-ids';
import { assignAppointmentIfNotYetAssignedToMeAndVerifyPreVideo } from '../../../e2e-utils/helpers/telemed.test-helpers';
import { awaitAppointmentsTableToBeVisible, telemedDialogConfirm } from '../../../e2e-utils/helpers/tests-utils';
import { PATIENT_STATE, ResourceHandler } from '../../../e2e-utils/resource-handler';
import {
  ADDITIONAL_QUESTIONS,
  AdditionalBooleanQuestionsFieldsNames,
  stateCodeToFullName,
  TelemedAppointmentStatusEnum,
} from '../../../e2e-utils/temp-imports-from-utils';

// We may create new instances for the tests with mutable operations, and keep parralel tests isolated
const resourceHandler = new ResourceHandler('telemed');

const DEFAULT_TIMEOUT = { timeout: 15000 };

test.describe('Tests checking data without mutating state', () => {
  const resourceHandler2 = new ResourceHandler('telemed');

  test.beforeAll(async () => {
    await Promise.all([
      resourceHandler.setResources(),
      resourceHandler2.setResources({
        telemedLocationState: TELEMED_INITIAL_STATES.filter((state) => state === (process.env.STATE_ONE || ''))[0],
      }),
    ]);
  });

  test.afterAll(async () => {
    await resourceHandler.cleanupResources();
    await resourceHandler2.cleanupResources();
  });

  test("Appointment in 'my patients' tab is visible", async ({ page }) => {
    await page.goto(`telemed/appointments`);
    await awaitAppointmentsTableToBeVisible(page);
>>>>>>> 4796de6d

async function fillWaitAndSelectDropdown(page: Page, dropdownDataTestId: string, textToFill: string): Promise<void> {
  // await page.getByTestId(dataTestIds.telemedEhrFlow.hpiMedicalConditionsInput).click();
  await page.getByTestId(dropdownDataTestId).locator('input').fill(textToFill);
  // Wait for dropdown options to appear
  const dropdownOptions = page.locator('.MuiAutocomplete-popper li'); // MUI uses this class for dropdown items
  await dropdownOptions.first().waitFor(); // Wait for the first option to become visible
  await page.keyboard.press('ArrowDown');
  await page.keyboard.press('Enter');
}

<<<<<<< HEAD
test("Appointment should appear correctly in 'my patients' tab", async () => {
  await page.goto(`telemed/appointments`);
  await awaitAppointmentsTableToBeVisible(page);

  await expect(
    page.getByTestId(
      dataTestIds.telemedEhrFlow.trackingBoardTableRow(myPatientsTabAppointmentResources.appointment.id!)
    )
  ).toBeVisible({ timeout: 20000 });
});

test("Appointment should appear correctly in 'all patients' tab.", async () => {
  await page.getByTestId(dataTestIds.telemedEhrFlow.allPatientsButton).click();
  await awaitAppointmentsTableToBeVisible(page);

  await expect(
    page.getByTestId(
      dataTestIds.telemedEhrFlow.trackingBoardTableRow(otherPatientsTabAppointmentResources.appointment.id!)
    )
  ).toBeVisible();
});

test('Appointment has location label and is in a relevant location group', async () => {
  await page.goto(`telemed/appointments`);
  await awaitAppointmentsTableToBeVisible(page);

  const appointmentId = myPatientsTabAppointmentResources.appointment.id;
  const appointmentRow = page.getByTestId(dataTestIds.telemedEhrFlow.trackingBoardTableRow(appointmentId));

  const locationGroup = await appointmentRow.getAttribute('data-location-group');

  expect(locationGroup).toEqual(testsUserQualificationState);
});

test('All appointments in my-patients section has appropriate assign buttons', async () => {
  const table = page.getByTestId(dataTestIds.telemedEhrFlow.trackingBoardTable).locator('table');
  const allButtonsNames = (await table.getByRole('button').allTextContents()).join(', ');
  expect(allButtonsNames).not.toEqual(new RegExp('View'));
});

test('Appointment in all-patients section should be readonly', async () => {
  await test.step('go to all patients and find appointment', async () => {
    await page.getByTestId(dataTestIds.telemedEhrFlow.allPatientsButton).click();
    await awaitAppointmentsTableToBeVisible(page);

    const otherAppointmentViewButton = page.getByTestId(
      dataTestIds.telemedEhrFlow.trackingBoardViewButton(otherPatientsTabAppointmentResources.appointment.id!)
    );

    expect(otherAppointmentViewButton).toBeDefined();
    await otherAppointmentViewButton?.click();
  });

  await test.step('check that after clicking there are readonly view', async () => {
    const footer = page.getByTestId(dataTestIds.telemedEhrFlow.appointmentChartFooter);
    await expect(footer).toBeVisible();
    await expect(footer.getByTestId(dataTestIds.telemedEhrFlow.footerButtonAssignMe)).not.toBeVisible();
  });
});

test('Assigned appointment has connect-to-patient button', async () => {
  await page.goto(`telemed/appointments`);
  await awaitAppointmentsTableToBeVisible(page);

  await test.step('Find and assign my appointment', async () => {
    const myAppointmentAssignButton = page
      .getByTestId(dataTestIds.telemedEhrFlow.trackingBoardTableRow(myPatientsTabAppointmentResources.appointment.id!))
      .getByTestId(dataTestIds.telemedEhrFlow.trackingBoardAssignButton);

    expect(myAppointmentAssignButton).toBeDefined();
    await myAppointmentAssignButton?.click();
  });

  await telemedDialogConfirm(page);

  await test.step('Appointment has connect-to-patient button', async () => {
    const statusChip = page.getByTestId(dataTestIds.telemedEhrFlow.appointmentStatusChip);
    await expect(statusChip).toBeVisible();
    await expect(statusChip).toHaveText(TelemedAppointmentStatusEnum['pre-video']);
    await expect(page.getByTestId(dataTestIds.telemedEhrFlow.footerButtonConnectToPatient)).toBeVisible();
  });
});

test('Appointment should be in "provider" tab', async () => {
  await page.goto(`telemed/appointments`);
  await awaitAppointmentsTableToBeVisible(page);

  await page.getByTestId(dataTestIds.telemedEhrFlow.telemedAppointmentsTabs(ApptTelemedTab.provider)).click();
  await awaitAppointmentsTableToBeVisible(page);
  await expect(
    page.getByTestId(
      dataTestIds.telemedEhrFlow.trackingBoardTableRow(myPatientsTabAppointmentResources.appointment.id!)
    )
  ).toBeVisible();
});

test('Buttons on visit page should appear', async () => {
  await page.goto(`telemed/appointments/${myPatientsTabAppointmentResources.appointment.id}`);

  await expect(page.getByTestId(dataTestIds.telemedEhrFlow.footerButtonConnectToPatient)).toBeVisible();
  await expect(page.getByTestId(dataTestIds.telemedEhrFlow.footerButtonUnassign)).toBeVisible();
  await expect(page.getByTestId(dataTestIds.telemedEhrFlow.cancelThisVisitButton)).toBeVisible();
  await expect(page.getByTestId(dataTestIds.telemedEhrFlow.inviteParticipant)).toBeVisible();
  await expect(page.getByTestId(dataTestIds.telemedEhrFlow.editPatientButtonSideBar)).toBeVisible();
});

test('Patient provided hpi data', async () => {
  await test.step('Medical conditions provided by patient', async () => {
    await expect(
      page.getByTestId(dataTestIds.telemedEhrFlow.hpiMedicalConditionPatientProvidedsList).getByText('Constipation')
    ).toBeVisible();
  });
=======
  test('Appointment has location label and is in a relevant location group', async ({ page }) => {
    await page.goto(`telemed/appointments`);
    await awaitAppointmentsTableToBeVisible(page);

    const table = page.getByTestId(dataTestIds.telemedEhrFlow.trackingBoardTable).locator('table');

    const state = PATIENT_STATE;
    const fullStateName = stateCodeToFullName[state];

    // Find the appointment row
    const appointmentRow = table
      .locator('tbody tr')
      .filter({ hasText: resourceHandler.appointment?.id ?? '' })
      .filter({ hasText: state })
      .filter({ hasText: new RegExp(TelemedAppointmentStatusEnum.ready, 'i') });

    await expect(appointmentRow).toBeVisible(DEFAULT_TIMEOUT);

    // Get the closest group row above the appointment
    const groupRowText = await appointmentRow.evaluate(
      (row, { testId }) => {
        const rows = Array.from(document.querySelectorAll('tbody tr'));
        const currentIndex = rows.indexOf(row);

        // Look up from current row to find the closest group row
        for (let i = currentIndex - 1; i >= 0; i--) {
          const currentRow = rows[i];
          if (currentRow.getAttribute('data-testid') === testId) {
            return currentRow.textContent;
          }
        }
        return null;
      },
      { testId: dataTestIds.telemedEhrFlow.trackingBoardTableGroupRow }
    );

    // Check if group row exists and contains the location name
    expect(groupRowText).toContain(fullStateName);
  });

  test("Another appointment in 'all patients' tab is visible", async ({ page }) => {
    await page.goto(`telemed/appointments`);
    await awaitAppointmentsTableToBeVisible(page);

    await page.getByTestId(dataTestIds.telemedEhrFlow.allPatientsButton).click(DEFAULT_TIMEOUT);
    await awaitAppointmentsTableToBeVisible(page);
    await expect(
      page.getByTestId(dataTestIds.telemedEhrFlow.trackingBoardTableRow(resourceHandler2.appointment.id!))
    ).toBeVisible(DEFAULT_TIMEOUT);
  });

  test('All appointments in my-patients section has appropriate assign buttons', async ({ page }) => {
    await page.goto(`telemed/appointments`);
    await awaitAppointmentsTableToBeVisible(page);

    const table = page.getByTestId(dataTestIds.telemedEhrFlow.trackingBoardTable).locator('table');

    // Get all ready rows
    const readyRows = await table.locator('tbody tr').filter({ hasText: TelemedAppointmentStatusEnum.ready }).all();

    // Verify each ready row has an assign button
    await Promise.all(
      readyRows.map((row) =>
        expect(row.getByTestId(dataTestIds.telemedEhrFlow.trackingBoardAssignButton)).toBeVisible(DEFAULT_TIMEOUT)
      )
    );
  });

  // TODO: the next test doesn't make sense cause it doesn't account for the state of the appointment and if it's
  // in licensed states list for provider, it's wrong
  //   test('Appointments in all-patients section that are not in licensed state for provider are readonly', async ({
  //     page,
  //   }) => {
  //     await page.goto(`telemed/appointments`);
  //     await awaitAppointmentsTableToBeVisible(page);

  //     await test.step('go to all patients and find appointment', async () => {
  //       await page.getByTestId(dataTestIds.telemedEhrFlow.allPatientsButton).click(DEFAULT_TIMEOUT);
  //       await awaitAppointmentsTableToBeVisible(page);

  //       const otherAppointmentViewButton = page.getByTestId(
  //         dataTestIds.telemedEhrFlow.trackingBoardViewButton(resourceHandler2.appointment.id!)
  //       );

  //       expect(otherAppointmentViewButton).toBeDefined();
  //       await otherAppointmentViewButton?.click(DEFAULT_TIMEOUT);
  //     });

  //     await test.step('check that after clicking there are readonly view', async () => {
  //       const footer = page.getByTestId(dataTestIds.telemedEhrFlow.appointmentChartFooter);
  //       await expect(footer).toBeVisible(DEFAULT_TIMEOUT);
  //       await expect(footer.getByTestId(dataTestIds.telemedEhrFlow.footerButtonAssignMe)).not.toBeVisible();
  //     });
  //   });
});

test.describe('Tests interacting with appointment state', () => {
  const resourceHandlerPrefilled = new ResourceHandler(
    'telemed',
    async ({ patientInfo, appointmentId, authToken, zambdaUrl, projectId }) => {
      const patientConditionPhotosStepAnswers = await getPatientConditionPhotosStepAnswers({
        appointmentId,
        authToken,
        zambdaUrl,
        projectId,
        fileName: 'Landscape_1.jpg',
      });
      return [
        getContactInformationAnswers({
          firstName: patientInfo.patient.firstName,
          lastName: patientInfo.patient.lastName,
          birthDate: isoToDateObject(patientInfo.patient.dateOfBirth || '') || undefined,
          email: patientInfo.patient.email,
          phoneNumber: patientInfo.patient.phoneNumber,
          birthSex: patientInfo.patient.sex,
        }),
        getPatientDetailsStepAnswers({}),
        getMedicationsStepAnswers(),
        getAllergiesStepAnswers(),
        getMedicalConditionsStepAnswers(),
        getSurgicalHistoryStepAnswers(),
        getAdditionalQuestionsAnswers(),
        getPaymentOptionSelfPayAnswers(),
        getResponsiblePartyStepAnswers({}),
        getSchoolWorkNoteStepAnswers(),
        getConsentStepAnswers({}),
        getInviteParticipantStepAnswers(),
        patientConditionPhotosStepAnswers,
      ];
    }
  );
  test.beforeEach(async () => {
    await resourceHandlerPrefilled.setResources();
  });

  test.afterEach(async () => {
    await resourceHandlerPrefilled.cleanupResources();
  });

  test('Patient provided hpi data', async ({ page }) => {
    await test.step("go to appointment page and make sure it's in pre-video", async () => {
      await page.goto(`telemed/appointments/${resourceHandlerPrefilled.appointment.id}`);
      await assignAppointmentIfNotYetAssignedToMeAndVerifyPreVideo(page, { forceWaitForAssignButton: true });
    });

    await test.step('Medical conditions provided by patient', async () => {
      await expect(
        page.getByTestId(dataTestIds.telemedEhrFlow.hpiMedicalConditionPatientProvidedsList).getByText('Constipation')
      ).toBeVisible();
    });

    await test.step('Current medications provided by patient', async () => {
      const list = page.getByTestId(dataTestIds.telemedEhrFlow.hpiCurrentMedicationsPatientProvidedsList);
      await expect(list.getByText('Amoxicillin')).toBeVisible();
      await expect(list.getByText('Cetirizine/ Zyrtec')).toBeVisible();
    });

    await test.step('Known allergies provided by patient', async () => {
      const list = page.getByTestId(dataTestIds.telemedEhrFlow.hpiKnownAllergiesPatientProvidedList);
      await expect(list.getByText('Azithromycin (medication)')).toBeVisible();
      await expect(list.getByText('Fish/ Fish Oil (other)')).toBeVisible();
    });

    await test.step('Surgical history provided by patient', async () => {
      const list = page.getByTestId(dataTestIds.telemedEhrFlow.hpiSurgicalHistoryPatientProvidedList);
      await expect(list.getByText('Circumcision')).toBeVisible();
      await expect(list.getByText('Ear tube placement (Myringotomy)')).toBeVisible();
    });

    await test.step('Additional questions provided by patient', async () => {
      await expect(
        page
          .getByTestId(
            dataTestIds.telemedEhrFlow.hpiAdditionalQuestionsPatientProvided(
              AdditionalBooleanQuestionsFieldsNames.CovidSymptoms
            )
          )
          .getByText('No')
      ).toBeVisible();
      await expect(
        page
          .getByTestId(
            dataTestIds.telemedEhrFlow.hpiAdditionalQuestionsPatientProvided(
              AdditionalBooleanQuestionsFieldsNames.TestedPositiveCovid
            )
          )
          .getByText('Yes')
      ).toBeVisible();
      await expect(
        page
          .getByTestId(
            dataTestIds.telemedEhrFlow.hpiAdditionalQuestionsPatientProvided(
              AdditionalBooleanQuestionsFieldsNames.TravelUsa
            )
          )
          .getByText('No')
      ).toBeVisible();
    });
>>>>>>> 4796de6d

    await test.step('Reason for visit provided by patient', async () => {
      await expect(page.getByTestId(dataTestIds.telemedEhrFlow.hpiReasonForVisit)).toHaveText(
        resourceHandlerPrefilled.appointment.description ?? ''
      );
    });

    await test.step('Condition photo provided by patient', async () => {
      const block = page.getByTestId(dataTestIds.telemedEhrFlow.hpiPatientConditionPhotos);
      const image = block.locator('img');
      await expect(image).toHaveCount(1);
      const imageSrc = await image.getAttribute('src');
      expect(imageSrc).toContain(resourceHandlerPrefilled.patient.id);
      await image.click();

      const zoomedImage = page.locator("div[role='dialog'] img[alt='Patient condition photo #1']");
      await expect(zoomedImage).toBeVisible();
    });
  });

  test('Assigned appointment has connect-to-patient button', async ({ page }) => {
    await page.goto(`telemed/appointments`);
    await awaitAppointmentsTableToBeVisible(page);

<<<<<<< HEAD
  await test.step('Reason for visit provided by patient', async () => {
    await expect(page.getByTestId(dataTestIds.telemedEhrFlow.hpiReasonForVisit)).toHaveText(
      myPatientsTabAppointmentResources.appointment.description
    );
  });
=======
    await test.step('Find and assign my appointment', async () => {
      const table = page.getByTestId(dataTestIds.telemedEhrFlow.trackingBoardTable).locator('table');
>>>>>>> 4796de6d

      const appointmentRow = table
        .locator('tbody tr')
        .filter({ hasText: resourceHandlerPrefilled.appointment?.id ?? '' });

      await expect(
        appointmentRow.filter({ has: page.getByTestId(dataTestIds.telemedEhrFlow.trackingBoardAssignButton) })
      ).toBeVisible(DEFAULT_TIMEOUT);

      await appointmentRow.getByTestId(dataTestIds.telemedEhrFlow.trackingBoardAssignButton).click(DEFAULT_TIMEOUT);
    });

<<<<<<< HEAD
test('Appointment hpi fields', async () => {
  const medicalConditionsPattern = 'Z3A';
  const knownAllergiePattern = '10-undecenal';
  const surgicalHistoryPattern = '44950';
  const surgicalNote = 'surgical note';
  const chiefComplaintNotes = 'chief complaint';
  const chiefComplaintRos = 'chief ros';

  await page.goto(`telemed/appointments/${myPatientsTabAppointmentResources.appointment.id}`);

  await test.step('await until hpi fields are ready', async () => {
    await expect(page.getByTestId(dataTestIds.telemedEhrFlow.hpiMedicalConditionsInput)).toBeVisible();
    await expect(
      page
        .getByTestId(dataTestIds.telemedEhrFlow.hpiMedicalConditionColumn)
        .getByTestId(dataTestIds.telemedEhrFlow.hpiMedicalConditionsLoadingSkeleton)
        .first()
    ).not.toBeVisible();
=======
    await telemedDialogConfirm(page);

    await test.step('Appointment has connect-to-patient button', async () => {
      const statusChip = page.getByTestId(dataTestIds.telemedEhrFlow.appointmentStatusChip);
      await expect(statusChip).toBeVisible(DEFAULT_TIMEOUT);
      // todo: is it ok to have check like this that rely on status text??
      await expect(statusChip).toHaveText(TelemedAppointmentStatusEnum['pre-video']);
      await expect(page.getByTestId(dataTestIds.telemedEhrFlow.footerButtonConnectToPatient)).toBeVisible(
        DEFAULT_TIMEOUT
      );
    });
>>>>>>> 4796de6d
  });
  test('Appointment hpi fields', async ({ page }) => {
    const medicalConditionsPattern = 'Z3A';
    const knownAllergiePattern = '10-undecenal';
    const surgicalHistoryPattern = '44950';
    const surgicalNote = 'surgical note';
    const chiefComplaintNotes = 'chief complaint';
    const chiefComplaintRos = 'chief ros';

    await test.step("go to appointment page and make sure it's in pre-video", async () => {
      await page.goto(`telemed/appointments/${resourceHandlerPrefilled.appointment.id}`);
      await assignAppointmentIfNotYetAssignedToMeAndVerifyPreVideo(page, { forceWaitForAssignButton: true });
    });

    await test.step('await until hpi fields are ready', async () => {
      await expect(page.getByTestId(dataTestIds.telemedEhrFlow.hpiMedicalConditionsInput)).toBeVisible(DEFAULT_TIMEOUT);
      await expect(
        page
          .getByTestId(dataTestIds.telemedEhrFlow.hpiMedicalConditionColumn)
          .getByTestId(dataTestIds.telemedEhrFlow.hpiMedicalConditionsLoadingSkeleton)
          .first()
      ).not.toBeVisible(DEFAULT_TIMEOUT);
    });

    await test.step('filling up all editable fields', async () => {
      await fillWaitAndSelectDropdown(
        page,
        dataTestIds.telemedEhrFlow.hpiMedicalConditionsInput,
        medicalConditionsPattern
      );

      // todo make tests for current medications tab, for this moment it's broken

      await fillWaitAndSelectDropdown(page, dataTestIds.telemedEhrFlow.hpiKnownAllergiesInput, knownAllergiePattern);

      await fillWaitAndSelectDropdown(page, dataTestIds.telemedEhrFlow.hpiSurgicalHistoryInput, surgicalHistoryPattern);

      await page
<<<<<<< HEAD
        .getByTestId(dataTestIds.telemedEhrFlow.hpiAdditionalQuestions(question.field))
        .locator('input[type="radio"][value="true"]')
        .click();
    }

    await page
      .getByTestId(dataTestIds.telemedEhrFlow.hpiChiefComplaintNotes)
      .locator('textarea')
      .first()
      .fill(chiefComplaintNotes);
    await page
      .getByTestId(dataTestIds.telemedEhrFlow.hpiChiefComplaintRos)
      .locator('textarea')
      .first()
      .fill(chiefComplaintRos);

    await page.waitForTimeout(10000); // ensure resources are saved
  });

  await test.step('reload and wait until data is loaded', async () => {
    await page.reload();
    await page.goto(`telemed/appointments/${myPatientsTabAppointmentResources.appointment.id}`);
    await expect(
      page
        .getByTestId(dataTestIds.telemedEhrFlow.hpiMedicalConditionColumn)
        .getByTestId(dataTestIds.telemedEhrFlow.hpiMedicalConditionsLoadingSkeleton)
        .first()
    ).not.toBeVisible();
  });

  await test.step('check medical conditions list', async () => {
    await expect(page.getByTestId(dataTestIds.telemedEhrFlow.hpiMedicalConditionsList)).toBeVisible();
    await expect(page.getByTestId(dataTestIds.telemedEhrFlow.hpiMedicalConditionsList)).toHaveText(
      RegExp(medicalConditionsPattern)
    );
  });

  await test.step('check known allergies list', async () => {
    await expect(page.getByTestId(dataTestIds.telemedEhrFlow.hpiKnownAllergiesList)).toBeVisible();
    await expect(page.getByTestId(dataTestIds.telemedEhrFlow.hpiKnownAllergiesList)).toHaveText(
      RegExp(knownAllergiePattern)
    );
  });

  await test.step('check surgical history list and note', async () => {
    // await expect(page.getByTestId(dataTestIds.telemedEhrFlow.hpiSurgicalHistoryList)).toBeVisible();
    // await expect(page.getByTestId(dataTestIds.telemedEhrFlow.hpiSurgicalHistoryList)).toHaveText(surgicalHistoryPattern);
=======
        .getByTestId(dataTestIds.telemedEhrFlow.hpiSurgicalHistoryNote)
        .locator('textarea')
        .first()
        .fill(surgicalNote);

      for (const question of ADDITIONAL_QUESTIONS) {
        // HERE WE TAKE ALL QUESTIONS ROWS AND SELECT TRUE LABELED RADIO BUTTON
        await page
          .getByTestId(dataTestIds.telemedEhrFlow.hpiAdditionalQuestions(question.field))
          .locator('input[type="radio"][value="true"]')
          .click(DEFAULT_TIMEOUT);
      }

      await page
        .getByTestId(dataTestIds.telemedEhrFlow.hpiChiefComplaintNotes)
        .locator('textarea')
        .first()
        .fill(chiefComplaintNotes);
      await page
        .getByTestId(dataTestIds.telemedEhrFlow.hpiChiefComplaintRos)
        .locator('textarea')
        .first()
        .fill(chiefComplaintRos);

      await page.waitForTimeout(10000); // ensure resources are saved
    });

    await test.step('reload and wait until data is loaded', async () => {
      await page.reload(DEFAULT_TIMEOUT);
      await page.goto(`telemed/appointments/${resourceHandlerPrefilled.appointment.id}`);
      await expect(
        page
          .getByTestId(dataTestIds.telemedEhrFlow.hpiMedicalConditionColumn)
          .getByTestId(dataTestIds.telemedEhrFlow.hpiMedicalConditionsLoadingSkeleton)
          .first()
      ).not.toBeVisible(DEFAULT_TIMEOUT);
    });

    await test.step('check medical conditions list', async () => {
      await expect(page.getByTestId(dataTestIds.telemedEhrFlow.hpiMedicalConditionsList)).toBeVisible(DEFAULT_TIMEOUT);
      await expect(page.getByTestId(dataTestIds.telemedEhrFlow.hpiMedicalConditionsList)).toHaveText(
        RegExp(medicalConditionsPattern)
      );
    });
>>>>>>> 4796de6d

    await test.step('check known allergies list', async () => {
      await expect(page.getByTestId(dataTestIds.telemedEhrFlow.hpiKnownAllergiesList)).toBeVisible(DEFAULT_TIMEOUT);
      await expect(page.getByTestId(dataTestIds.telemedEhrFlow.hpiKnownAllergiesList)).toHaveText(
        RegExp(knownAllergiePattern)
      );
    });

    await test.step('check surgical history list and note', async () => {
      // await expect(page.getByTestId(dataTestIds.telemedEhrFlow.hpiSurgicalHistoryList)).toBeVisible(DEFAULT_TIMEOUT);
      // await expect(page.getByTestId(dataTestIds.telemedEhrFlow.hpiSurgicalHistoryList)).toHaveText(surgicalHistoryPattern);

      await expect(
        page.getByTestId(dataTestIds.telemedEhrFlow.hpiSurgicalHistoryNote).locator('textarea').first()
      ).toHaveText(surgicalNote);
    });

    await test.step('check additional questions', async () => {
      for (const question of ADDITIONAL_QUESTIONS) {
        await expect(
          page
            .getByTestId(dataTestIds.telemedEhrFlow.hpiAdditionalQuestions(question.field))
            .locator('input[value=true]')
        ).toBeChecked();
      }
    });

    await test.step('chief complaint notes and ros', async () => {
      await expect(
        page.getByTestId(dataTestIds.telemedEhrFlow.hpiChiefComplaintNotes).locator('textarea').first()
      ).toHaveText(chiefComplaintNotes);
      await expect(
        page.getByTestId(dataTestIds.telemedEhrFlow.hpiChiefComplaintRos).locator('textarea').first()
      ).toHaveText(chiefComplaintRos);
    });
  });

<<<<<<< HEAD
test('Connect to patient function', async () => {
  const connectButton = page.getByTestId(dataTestIds.telemedEhrFlow.footerButtonConnectToPatient);
  await expect(connectButton).toBeVisible();
  await connectButton.click();
=======
  test('Connect to patient function', async ({ page }) => {
    await page.goto(`telemed/appointments/${resourceHandlerPrefilled.appointment.id}`);
    await assignAppointmentIfNotYetAssignedToMeAndVerifyPreVideo(page, { forceWaitForAssignButton: true });

    const connectButton = page.getByTestId(dataTestIds.telemedEhrFlow.footerButtonConnectToPatient);
    await expect(connectButton).toBeVisible(DEFAULT_TIMEOUT);
    await connectButton.click(DEFAULT_TIMEOUT);
>>>>>>> 4796de6d

    await telemedDialogConfirm(page);

<<<<<<< HEAD
  await expect(page.getByTestId(dataTestIds.telemedEhrFlow.videoRoomContainer)).toBeVisible();
=======
    await expect(page.getByTestId(dataTestIds.telemedEhrFlow.videoRoomContainer)).toBeVisible(DEFAULT_TIMEOUT);
  });
>>>>>>> 4796de6d
});<|MERGE_RESOLUTION|>--- conflicted
+++ resolved
@@ -1,4 +1,3 @@
-<<<<<<< HEAD
 import { BrowserContext, expect, Page, test } from '@playwright/test';
 import { dataTestIds } from '../../../../src/constants/data-test-ids';
 import { ResourceHandler } from '../../../e2e-utils/resource-handler';
@@ -8,11 +7,6 @@
   allLicensesForPractitioner,
   AllStates,
   ApptTelemedTab,
-=======
-import { expect, test } from '@playwright/test';
-import { fillWaitAndSelectDropdown, getPatientConditionPhotosStepAnswers } from 'test-utils';
-import {
->>>>>>> 4796de6d
   getAdditionalQuestionsAnswers,
   getAllergiesStepAnswers,
   getConsentStepAnswers,
@@ -26,7 +20,6 @@
   getSchoolWorkNoteStepAnswers,
   getSurgicalHistoryStepAnswers,
   isoToDateObject,
-<<<<<<< HEAD
   stateCodeToFullName,
   TelemedAppointmentStatusEnum,
 } from 'utils';
@@ -103,46 +96,6 @@
 });
 
 test.describe.configure({ mode: 'serial' });
-=======
-  TELEMED_INITIAL_STATES,
-} from 'utils';
-import { dataTestIds } from '../../../../src/constants/data-test-ids';
-import { assignAppointmentIfNotYetAssignedToMeAndVerifyPreVideo } from '../../../e2e-utils/helpers/telemed.test-helpers';
-import { awaitAppointmentsTableToBeVisible, telemedDialogConfirm } from '../../../e2e-utils/helpers/tests-utils';
-import { PATIENT_STATE, ResourceHandler } from '../../../e2e-utils/resource-handler';
-import {
-  ADDITIONAL_QUESTIONS,
-  AdditionalBooleanQuestionsFieldsNames,
-  stateCodeToFullName,
-  TelemedAppointmentStatusEnum,
-} from '../../../e2e-utils/temp-imports-from-utils';
-
-// We may create new instances for the tests with mutable operations, and keep parralel tests isolated
-const resourceHandler = new ResourceHandler('telemed');
-
-const DEFAULT_TIMEOUT = { timeout: 15000 };
-
-test.describe('Tests checking data without mutating state', () => {
-  const resourceHandler2 = new ResourceHandler('telemed');
-
-  test.beforeAll(async () => {
-    await Promise.all([
-      resourceHandler.setResources(),
-      resourceHandler2.setResources({
-        telemedLocationState: TELEMED_INITIAL_STATES.filter((state) => state === (process.env.STATE_ONE || ''))[0],
-      }),
-    ]);
-  });
-
-  test.afterAll(async () => {
-    await resourceHandler.cleanupResources();
-    await resourceHandler2.cleanupResources();
-  });
-
-  test("Appointment in 'my patients' tab is visible", async ({ page }) => {
-    await page.goto(`telemed/appointments`);
-    await awaitAppointmentsTableToBeVisible(page);
->>>>>>> 4796de6d
 
 async function fillWaitAndSelectDropdown(page: Page, dropdownDataTestId: string, textToFill: string): Promise<void> {
   // await page.getByTestId(dataTestIds.telemedEhrFlow.hpiMedicalConditionsInput).click();
@@ -154,7 +107,6 @@
   await page.keyboard.press('Enter');
 }
 
-<<<<<<< HEAD
 test("Appointment should appear correctly in 'my patients' tab", async () => {
   await page.goto(`telemed/appointments`);
   await awaitAppointmentsTableToBeVisible(page);
@@ -195,25 +147,25 @@
   expect(allButtonsNames).not.toEqual(new RegExp('View'));
 });
 
-test('Appointment in all-patients section should be readonly', async () => {
-  await test.step('go to all patients and find appointment', async () => {
-    await page.getByTestId(dataTestIds.telemedEhrFlow.allPatientsButton).click();
-    await awaitAppointmentsTableToBeVisible(page);
-
-    const otherAppointmentViewButton = page.getByTestId(
-      dataTestIds.telemedEhrFlow.trackingBoardViewButton(otherPatientsTabAppointmentResources.appointment.id!)
-    );
-
-    expect(otherAppointmentViewButton).toBeDefined();
-    await otherAppointmentViewButton?.click();
-  });
-
-  await test.step('check that after clicking there are readonly view', async () => {
-    const footer = page.getByTestId(dataTestIds.telemedEhrFlow.appointmentChartFooter);
-    await expect(footer).toBeVisible();
-    await expect(footer.getByTestId(dataTestIds.telemedEhrFlow.footerButtonAssignMe)).not.toBeVisible();
-  });
-});
+// test('Appointment in all-patients section should be readonly', async () => {
+//   await test.step('go to all patients and find appointment', async () => {
+//     await page.getByTestId(dataTestIds.telemedEhrFlow.allPatientsButton).click();
+//     await awaitAppointmentsTableToBeVisible(page);
+//
+//     const otherAppointmentViewButton = page.getByTestId(
+//       dataTestIds.telemedEhrFlow.trackingBoardViewButton(otherPatientsTabAppointmentResources.appointment.id!)
+//     );
+//
+//     expect(otherAppointmentViewButton).toBeDefined();
+//     await otherAppointmentViewButton?.click();
+//   });
+//
+//   await test.step('check that after clicking there are readonly view', async () => {
+//     const footer = page.getByTestId(dataTestIds.telemedEhrFlow.appointmentChartFooter);
+//     await expect(footer).toBeVisible();
+//     await expect(footer.getByTestId(dataTestIds.telemedEhrFlow.footerButtonAssignMe)).not.toBeVisible();
+//   });
+// });
 
 test('Assigned appointment has connect-to-patient button', async () => {
   await page.goto(`telemed/appointments`);
@@ -267,253 +219,74 @@
       page.getByTestId(dataTestIds.telemedEhrFlow.hpiMedicalConditionPatientProvidedsList).getByText('Constipation')
     ).toBeVisible();
   });
-=======
-  test('Appointment has location label and is in a relevant location group', async ({ page }) => {
-    await page.goto(`telemed/appointments`);
-    await awaitAppointmentsTableToBeVisible(page);
-
-    const table = page.getByTestId(dataTestIds.telemedEhrFlow.trackingBoardTable).locator('table');
-
-    const state = PATIENT_STATE;
-    const fullStateName = stateCodeToFullName[state];
-
-    // Find the appointment row
-    const appointmentRow = table
-      .locator('tbody tr')
-      .filter({ hasText: resourceHandler.appointment?.id ?? '' })
-      .filter({ hasText: state })
-      .filter({ hasText: new RegExp(TelemedAppointmentStatusEnum.ready, 'i') });
-
-    await expect(appointmentRow).toBeVisible(DEFAULT_TIMEOUT);
-
-    // Get the closest group row above the appointment
-    const groupRowText = await appointmentRow.evaluate(
-      (row, { testId }) => {
-        const rows = Array.from(document.querySelectorAll('tbody tr'));
-        const currentIndex = rows.indexOf(row);
-
-        // Look up from current row to find the closest group row
-        for (let i = currentIndex - 1; i >= 0; i--) {
-          const currentRow = rows[i];
-          if (currentRow.getAttribute('data-testid') === testId) {
-            return currentRow.textContent;
-          }
-        }
-        return null;
-      },
-      { testId: dataTestIds.telemedEhrFlow.trackingBoardTableGroupRow }
-    );
-
-    // Check if group row exists and contains the location name
-    expect(groupRowText).toContain(fullStateName);
-  });
-
-  test("Another appointment in 'all patients' tab is visible", async ({ page }) => {
-    await page.goto(`telemed/appointments`);
-    await awaitAppointmentsTableToBeVisible(page);
-
-    await page.getByTestId(dataTestIds.telemedEhrFlow.allPatientsButton).click(DEFAULT_TIMEOUT);
-    await awaitAppointmentsTableToBeVisible(page);
-    await expect(
-      page.getByTestId(dataTestIds.telemedEhrFlow.trackingBoardTableRow(resourceHandler2.appointment.id!))
-    ).toBeVisible(DEFAULT_TIMEOUT);
-  });
-
-  test('All appointments in my-patients section has appropriate assign buttons', async ({ page }) => {
-    await page.goto(`telemed/appointments`);
-    await awaitAppointmentsTableToBeVisible(page);
-
-    const table = page.getByTestId(dataTestIds.telemedEhrFlow.trackingBoardTable).locator('table');
-
-    // Get all ready rows
-    const readyRows = await table.locator('tbody tr').filter({ hasText: TelemedAppointmentStatusEnum.ready }).all();
-
-    // Verify each ready row has an assign button
-    await Promise.all(
-      readyRows.map((row) =>
-        expect(row.getByTestId(dataTestIds.telemedEhrFlow.trackingBoardAssignButton)).toBeVisible(DEFAULT_TIMEOUT)
-      )
-    );
-  });
-
-  // TODO: the next test doesn't make sense cause it doesn't account for the state of the appointment and if it's
-  // in licensed states list for provider, it's wrong
-  //   test('Appointments in all-patients section that are not in licensed state for provider are readonly', async ({
-  //     page,
-  //   }) => {
-  //     await page.goto(`telemed/appointments`);
-  //     await awaitAppointmentsTableToBeVisible(page);
-
-  //     await test.step('go to all patients and find appointment', async () => {
-  //       await page.getByTestId(dataTestIds.telemedEhrFlow.allPatientsButton).click(DEFAULT_TIMEOUT);
-  //       await awaitAppointmentsTableToBeVisible(page);
-
-  //       const otherAppointmentViewButton = page.getByTestId(
-  //         dataTestIds.telemedEhrFlow.trackingBoardViewButton(resourceHandler2.appointment.id!)
-  //       );
-
-  //       expect(otherAppointmentViewButton).toBeDefined();
-  //       await otherAppointmentViewButton?.click(DEFAULT_TIMEOUT);
-  //     });
-
-  //     await test.step('check that after clicking there are readonly view', async () => {
-  //       const footer = page.getByTestId(dataTestIds.telemedEhrFlow.appointmentChartFooter);
-  //       await expect(footer).toBeVisible(DEFAULT_TIMEOUT);
-  //       await expect(footer.getByTestId(dataTestIds.telemedEhrFlow.footerButtonAssignMe)).not.toBeVisible();
-  //     });
-  //   });
-});
-
-test.describe('Tests interacting with appointment state', () => {
-  const resourceHandlerPrefilled = new ResourceHandler(
-    'telemed',
-    async ({ patientInfo, appointmentId, authToken, zambdaUrl, projectId }) => {
-      const patientConditionPhotosStepAnswers = await getPatientConditionPhotosStepAnswers({
-        appointmentId,
-        authToken,
-        zambdaUrl,
-        projectId,
-        fileName: 'Landscape_1.jpg',
-      });
-      return [
-        getContactInformationAnswers({
-          firstName: patientInfo.patient.firstName,
-          lastName: patientInfo.patient.lastName,
-          birthDate: isoToDateObject(patientInfo.patient.dateOfBirth || '') || undefined,
-          email: patientInfo.patient.email,
-          phoneNumber: patientInfo.patient.phoneNumber,
-          birthSex: patientInfo.patient.sex,
-        }),
-        getPatientDetailsStepAnswers({}),
-        getMedicationsStepAnswers(),
-        getAllergiesStepAnswers(),
-        getMedicalConditionsStepAnswers(),
-        getSurgicalHistoryStepAnswers(),
-        getAdditionalQuestionsAnswers(),
-        getPaymentOptionSelfPayAnswers(),
-        getResponsiblePartyStepAnswers({}),
-        getSchoolWorkNoteStepAnswers(),
-        getConsentStepAnswers({}),
-        getInviteParticipantStepAnswers(),
-        patientConditionPhotosStepAnswers,
-      ];
-    }
-  );
-  test.beforeEach(async () => {
-    await resourceHandlerPrefilled.setResources();
-  });
-
-  test.afterEach(async () => {
-    await resourceHandlerPrefilled.cleanupResources();
-  });
-
-  test('Patient provided hpi data', async ({ page }) => {
-    await test.step("go to appointment page and make sure it's in pre-video", async () => {
-      await page.goto(`telemed/appointments/${resourceHandlerPrefilled.appointment.id}`);
-      await assignAppointmentIfNotYetAssignedToMeAndVerifyPreVideo(page, { forceWaitForAssignButton: true });
-    });
-
-    await test.step('Medical conditions provided by patient', async () => {
-      await expect(
-        page.getByTestId(dataTestIds.telemedEhrFlow.hpiMedicalConditionPatientProvidedsList).getByText('Constipation')
-      ).toBeVisible();
-    });
-
-    await test.step('Current medications provided by patient', async () => {
-      const list = page.getByTestId(dataTestIds.telemedEhrFlow.hpiCurrentMedicationsPatientProvidedsList);
-      await expect(list.getByText('Amoxicillin')).toBeVisible();
-      await expect(list.getByText('Cetirizine/ Zyrtec')).toBeVisible();
-    });
-
-    await test.step('Known allergies provided by patient', async () => {
-      const list = page.getByTestId(dataTestIds.telemedEhrFlow.hpiKnownAllergiesPatientProvidedList);
-      await expect(list.getByText('Azithromycin (medication)')).toBeVisible();
-      await expect(list.getByText('Fish/ Fish Oil (other)')).toBeVisible();
-    });
-
-    await test.step('Surgical history provided by patient', async () => {
-      const list = page.getByTestId(dataTestIds.telemedEhrFlow.hpiSurgicalHistoryPatientProvidedList);
-      await expect(list.getByText('Circumcision')).toBeVisible();
-      await expect(list.getByText('Ear tube placement (Myringotomy)')).toBeVisible();
-    });
-
-    await test.step('Additional questions provided by patient', async () => {
-      await expect(
-        page
-          .getByTestId(
-            dataTestIds.telemedEhrFlow.hpiAdditionalQuestionsPatientProvided(
-              AdditionalBooleanQuestionsFieldsNames.CovidSymptoms
-            )
+
+  await test.step('Current medications provided by patient', async () => {
+    const list = page.getByTestId(dataTestIds.telemedEhrFlow.hpiCurrentMedicationsPatientProvidedsList);
+    await expect(list.getByText('Amoxicillin')).toBeVisible();
+    await expect(list.getByText('Cetirizine/ Zyrtec')).toBeVisible();
+  });
+
+  await test.step('Known allergies provided by patient', async () => {
+    const list = page.getByTestId(dataTestIds.telemedEhrFlow.hpiKnownAllergiesPatientProvidedList);
+    await expect(list.getByText('Azithromycin (medication)')).toBeVisible();
+    await expect(list.getByText('Fish/ Fish Oil (other)')).toBeVisible();
+  });
+
+  await test.step('Surgical history provided by patient', async () => {
+    const list = page.getByTestId(dataTestIds.telemedEhrFlow.hpiSurgicalHistoryPatientProvidedList);
+    await expect(list.getByText('Circumcision')).toBeVisible();
+    await expect(list.getByText('Ear tube placement (Myringotomy)')).toBeVisible();
+  });
+
+  await test.step('Additional questions provided by patient', async () => {
+    await expect(
+      page
+        .getByTestId(
+          dataTestIds.telemedEhrFlow.hpiAdditionalQuestionsPatientProvided(
+            AdditionalBooleanQuestionsFieldsNames.CovidSymptoms
           )
-          .getByText('No')
-      ).toBeVisible();
-      await expect(
-        page
-          .getByTestId(
-            dataTestIds.telemedEhrFlow.hpiAdditionalQuestionsPatientProvided(
-              AdditionalBooleanQuestionsFieldsNames.TestedPositiveCovid
-            )
+        )
+        .getByText('No')
+    ).toBeVisible();
+    await expect(
+      page
+        .getByTestId(
+          dataTestIds.telemedEhrFlow.hpiAdditionalQuestionsPatientProvided(
+            AdditionalBooleanQuestionsFieldsNames.TestedPositiveCovid
           )
-          .getByText('Yes')
-      ).toBeVisible();
-      await expect(
-        page
-          .getByTestId(
-            dataTestIds.telemedEhrFlow.hpiAdditionalQuestionsPatientProvided(
-              AdditionalBooleanQuestionsFieldsNames.TravelUsa
-            )
+        )
+        .getByText('Yes')
+    ).toBeVisible();
+    await expect(
+      page
+        .getByTestId(
+          dataTestIds.telemedEhrFlow.hpiAdditionalQuestionsPatientProvided(
+            AdditionalBooleanQuestionsFieldsNames.TravelUsa
           )
-          .getByText('No')
-      ).toBeVisible();
-    });
->>>>>>> 4796de6d
-
-    await test.step('Reason for visit provided by patient', async () => {
-      await expect(page.getByTestId(dataTestIds.telemedEhrFlow.hpiReasonForVisit)).toHaveText(
-        resourceHandlerPrefilled.appointment.description ?? ''
-      );
-    });
-
-    await test.step('Condition photo provided by patient', async () => {
-      const block = page.getByTestId(dataTestIds.telemedEhrFlow.hpiPatientConditionPhotos);
-      const image = block.locator('img');
-      await expect(image).toHaveCount(1);
-      const imageSrc = await image.getAttribute('src');
-      expect(imageSrc).toContain(resourceHandlerPrefilled.patient.id);
-      await image.click();
-
-      const zoomedImage = page.locator("div[role='dialog'] img[alt='Patient condition photo #1']");
-      await expect(zoomedImage).toBeVisible();
-    });
-  });
-
-  test('Assigned appointment has connect-to-patient button', async ({ page }) => {
-    await page.goto(`telemed/appointments`);
-    await awaitAppointmentsTableToBeVisible(page);
-
-<<<<<<< HEAD
+        )
+        .getByText('No')
+    ).toBeVisible();
+  });
+
   await test.step('Reason for visit provided by patient', async () => {
     await expect(page.getByTestId(dataTestIds.telemedEhrFlow.hpiReasonForVisit)).toHaveText(
-      myPatientsTabAppointmentResources.appointment.description
+      myPatientsTabAppointmentResources.appointment.description ?? ''
     );
   });
-=======
-    await test.step('Find and assign my appointment', async () => {
-      const table = page.getByTestId(dataTestIds.telemedEhrFlow.trackingBoardTable).locator('table');
->>>>>>> 4796de6d
-
-      const appointmentRow = table
-        .locator('tbody tr')
-        .filter({ hasText: resourceHandlerPrefilled.appointment?.id ?? '' });
-
-      await expect(
-        appointmentRow.filter({ has: page.getByTestId(dataTestIds.telemedEhrFlow.trackingBoardAssignButton) })
-      ).toBeVisible(DEFAULT_TIMEOUT);
-
-      await appointmentRow.getByTestId(dataTestIds.telemedEhrFlow.trackingBoardAssignButton).click(DEFAULT_TIMEOUT);
-    });
-
-<<<<<<< HEAD
+
+  await test.step('Condition photo provided by patient', async () => {
+    const block = page.getByTestId(dataTestIds.telemedEhrFlow.hpiPatientConditionPhotos);
+    const image = block.locator('img');
+    await expect(image).toHaveCount(1);
+    const imageSrc = await image.getAttribute('src');
+    expect(imageSrc).toContain(myPatientsTabAppointmentResources.patient.id);
+    await image.click();
+
+    const zoomedImage = page.locator("div[role='dialog'] img[alt='Patient condition photo #1']");
+    await expect(zoomedImage).toBeVisible();
+  });
+});
+
 test('Appointment hpi fields', async () => {
   const medicalConditionsPattern = 'Z3A';
   const knownAllergiePattern = '10-undecenal';
@@ -532,58 +305,28 @@
         .getByTestId(dataTestIds.telemedEhrFlow.hpiMedicalConditionsLoadingSkeleton)
         .first()
     ).not.toBeVisible();
-=======
-    await telemedDialogConfirm(page);
-
-    await test.step('Appointment has connect-to-patient button', async () => {
-      const statusChip = page.getByTestId(dataTestIds.telemedEhrFlow.appointmentStatusChip);
-      await expect(statusChip).toBeVisible(DEFAULT_TIMEOUT);
-      // todo: is it ok to have check like this that rely on status text??
-      await expect(statusChip).toHaveText(TelemedAppointmentStatusEnum['pre-video']);
-      await expect(page.getByTestId(dataTestIds.telemedEhrFlow.footerButtonConnectToPatient)).toBeVisible(
-        DEFAULT_TIMEOUT
-      );
-    });
->>>>>>> 4796de6d
-  });
-  test('Appointment hpi fields', async ({ page }) => {
-    const medicalConditionsPattern = 'Z3A';
-    const knownAllergiePattern = '10-undecenal';
-    const surgicalHistoryPattern = '44950';
-    const surgicalNote = 'surgical note';
-    const chiefComplaintNotes = 'chief complaint';
-    const chiefComplaintRos = 'chief ros';
-
-    await test.step("go to appointment page and make sure it's in pre-video", async () => {
-      await page.goto(`telemed/appointments/${resourceHandlerPrefilled.appointment.id}`);
-      await assignAppointmentIfNotYetAssignedToMeAndVerifyPreVideo(page, { forceWaitForAssignButton: true });
-    });
-
-    await test.step('await until hpi fields are ready', async () => {
-      await expect(page.getByTestId(dataTestIds.telemedEhrFlow.hpiMedicalConditionsInput)).toBeVisible(DEFAULT_TIMEOUT);
-      await expect(
-        page
-          .getByTestId(dataTestIds.telemedEhrFlow.hpiMedicalConditionColumn)
-          .getByTestId(dataTestIds.telemedEhrFlow.hpiMedicalConditionsLoadingSkeleton)
-          .first()
-      ).not.toBeVisible(DEFAULT_TIMEOUT);
-    });
-
-    await test.step('filling up all editable fields', async () => {
-      await fillWaitAndSelectDropdown(
-        page,
-        dataTestIds.telemedEhrFlow.hpiMedicalConditionsInput,
-        medicalConditionsPattern
-      );
-
-      // todo make tests for current medications tab, for this moment it's broken
-
-      await fillWaitAndSelectDropdown(page, dataTestIds.telemedEhrFlow.hpiKnownAllergiesInput, knownAllergiePattern);
-
-      await fillWaitAndSelectDropdown(page, dataTestIds.telemedEhrFlow.hpiSurgicalHistoryInput, surgicalHistoryPattern);
-
+  });
+
+  await test.step('filling up all editable fields', async () => {
+    await fillWaitAndSelectDropdown(
+      page,
+      dataTestIds.telemedEhrFlow.hpiMedicalConditionsInput,
+      medicalConditionsPattern
+    );
+
+    await fillWaitAndSelectDropdown(page, dataTestIds.telemedEhrFlow.hpiKnownAllergiesInput, knownAllergiePattern);
+
+    await fillWaitAndSelectDropdown(page, dataTestIds.telemedEhrFlow.hpiSurgicalHistoryInput, surgicalHistoryPattern);
+
+    await page
+      .getByTestId(dataTestIds.telemedEhrFlow.hpiSurgicalHistoryNote)
+      .locator('textarea')
+      .first()
+      .fill(surgicalNote);
+
+    for (const question of ADDITIONAL_QUESTIONS) {
+      // HERE WE TAKE ALL QUESTIONS ROWS AND SELECT TRUE LABELED RADIO BUTTON
       await page
-<<<<<<< HEAD
         .getByTestId(dataTestIds.telemedEhrFlow.hpiAdditionalQuestions(question.field))
         .locator('input[type="radio"][value="true"]')
         .click();
@@ -631,110 +374,36 @@
   await test.step('check surgical history list and note', async () => {
     // await expect(page.getByTestId(dataTestIds.telemedEhrFlow.hpiSurgicalHistoryList)).toBeVisible();
     // await expect(page.getByTestId(dataTestIds.telemedEhrFlow.hpiSurgicalHistoryList)).toHaveText(surgicalHistoryPattern);
-=======
-        .getByTestId(dataTestIds.telemedEhrFlow.hpiSurgicalHistoryNote)
-        .locator('textarea')
-        .first()
-        .fill(surgicalNote);
-
-      for (const question of ADDITIONAL_QUESTIONS) {
-        // HERE WE TAKE ALL QUESTIONS ROWS AND SELECT TRUE LABELED RADIO BUTTON
-        await page
-          .getByTestId(dataTestIds.telemedEhrFlow.hpiAdditionalQuestions(question.field))
-          .locator('input[type="radio"][value="true"]')
-          .click(DEFAULT_TIMEOUT);
-      }
-
-      await page
-        .getByTestId(dataTestIds.telemedEhrFlow.hpiChiefComplaintNotes)
-        .locator('textarea')
-        .first()
-        .fill(chiefComplaintNotes);
-      await page
-        .getByTestId(dataTestIds.telemedEhrFlow.hpiChiefComplaintRos)
-        .locator('textarea')
-        .first()
-        .fill(chiefComplaintRos);
-
-      await page.waitForTimeout(10000); // ensure resources are saved
-    });
-
-    await test.step('reload and wait until data is loaded', async () => {
-      await page.reload(DEFAULT_TIMEOUT);
-      await page.goto(`telemed/appointments/${resourceHandlerPrefilled.appointment.id}`);
+
+    await expect(
+      page.getByTestId(dataTestIds.telemedEhrFlow.hpiSurgicalHistoryNote).locator('textarea').first()
+    ).toHaveText(surgicalNote);
+  });
+
+  await test.step('check additional questions', async () => {
+    for (const question of ADDITIONAL_QUESTIONS) {
       await expect(
-        page
-          .getByTestId(dataTestIds.telemedEhrFlow.hpiMedicalConditionColumn)
-          .getByTestId(dataTestIds.telemedEhrFlow.hpiMedicalConditionsLoadingSkeleton)
-          .first()
-      ).not.toBeVisible(DEFAULT_TIMEOUT);
-    });
-
-    await test.step('check medical conditions list', async () => {
-      await expect(page.getByTestId(dataTestIds.telemedEhrFlow.hpiMedicalConditionsList)).toBeVisible(DEFAULT_TIMEOUT);
-      await expect(page.getByTestId(dataTestIds.telemedEhrFlow.hpiMedicalConditionsList)).toHaveText(
-        RegExp(medicalConditionsPattern)
-      );
-    });
->>>>>>> 4796de6d
-
-    await test.step('check known allergies list', async () => {
-      await expect(page.getByTestId(dataTestIds.telemedEhrFlow.hpiKnownAllergiesList)).toBeVisible(DEFAULT_TIMEOUT);
-      await expect(page.getByTestId(dataTestIds.telemedEhrFlow.hpiKnownAllergiesList)).toHaveText(
-        RegExp(knownAllergiePattern)
-      );
-    });
-
-    await test.step('check surgical history list and note', async () => {
-      // await expect(page.getByTestId(dataTestIds.telemedEhrFlow.hpiSurgicalHistoryList)).toBeVisible(DEFAULT_TIMEOUT);
-      // await expect(page.getByTestId(dataTestIds.telemedEhrFlow.hpiSurgicalHistoryList)).toHaveText(surgicalHistoryPattern);
-
-      await expect(
-        page.getByTestId(dataTestIds.telemedEhrFlow.hpiSurgicalHistoryNote).locator('textarea').first()
-      ).toHaveText(surgicalNote);
-    });
-
-    await test.step('check additional questions', async () => {
-      for (const question of ADDITIONAL_QUESTIONS) {
-        await expect(
-          page
-            .getByTestId(dataTestIds.telemedEhrFlow.hpiAdditionalQuestions(question.field))
-            .locator('input[value=true]')
-        ).toBeChecked();
-      }
-    });
-
-    await test.step('chief complaint notes and ros', async () => {
-      await expect(
-        page.getByTestId(dataTestIds.telemedEhrFlow.hpiChiefComplaintNotes).locator('textarea').first()
-      ).toHaveText(chiefComplaintNotes);
-      await expect(
-        page.getByTestId(dataTestIds.telemedEhrFlow.hpiChiefComplaintRos).locator('textarea').first()
-      ).toHaveText(chiefComplaintRos);
-    });
-  });
-
-<<<<<<< HEAD
+        page.getByTestId(dataTestIds.telemedEhrFlow.hpiAdditionalQuestions(question.field)).locator('input[value=true]')
+      ).toBeChecked();
+    }
+  });
+
+  await test.step('chief complaint notes and ros', async () => {
+    await expect(
+      page.getByTestId(dataTestIds.telemedEhrFlow.hpiChiefComplaintNotes).locator('textarea').first()
+    ).toHaveText(chiefComplaintNotes);
+    await expect(
+      page.getByTestId(dataTestIds.telemedEhrFlow.hpiChiefComplaintRos).locator('textarea').first()
+    ).toHaveText(chiefComplaintRos);
+  });
+});
+
 test('Connect to patient function', async () => {
   const connectButton = page.getByTestId(dataTestIds.telemedEhrFlow.footerButtonConnectToPatient);
   await expect(connectButton).toBeVisible();
   await connectButton.click();
-=======
-  test('Connect to patient function', async ({ page }) => {
-    await page.goto(`telemed/appointments/${resourceHandlerPrefilled.appointment.id}`);
-    await assignAppointmentIfNotYetAssignedToMeAndVerifyPreVideo(page, { forceWaitForAssignButton: true });
-
-    const connectButton = page.getByTestId(dataTestIds.telemedEhrFlow.footerButtonConnectToPatient);
-    await expect(connectButton).toBeVisible(DEFAULT_TIMEOUT);
-    await connectButton.click(DEFAULT_TIMEOUT);
->>>>>>> 4796de6d
-
-    await telemedDialogConfirm(page);
-
-<<<<<<< HEAD
+
+  await telemedDialogConfirm(page);
+
   await expect(page.getByTestId(dataTestIds.telemedEhrFlow.videoRoomContainer)).toBeVisible();
-=======
-    await expect(page.getByTestId(dataTestIds.telemedEhrFlow.videoRoomContainer)).toBeVisible(DEFAULT_TIMEOUT);
-  });
->>>>>>> 4796de6d
 });