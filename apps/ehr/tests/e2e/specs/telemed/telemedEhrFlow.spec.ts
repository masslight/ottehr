--- conflicted
+++ resolved
@@ -186,52 +186,9 @@
         .getByTestId(dataTestIds.telemedEhrFlow.trackingBoardTableRow(resourceHandler.appointment.id!))
         .getByTestId(dataTestIds.telemedEhrFlow.trackingBoardAssignButton);
 
-<<<<<<< HEAD
-test('Unassign appointment, and check in "Ready for provider"', async () => {
-  await page.goto(`telemed/appointments/${myResources.appointment.id}`);
-
-  await page.getByTestId(dataTestIds.telemedEhrFlow.footerButtonUnassign).click();
-  await telemedDialogConfirm(page);
-  await awaitAppointmentsTableToBeVisible(page);
-  await expect(
-    page.getByTestId(dataTestIds.telemedEhrFlow.trackingBoardTableRow(myResources.appointment.id))
-  ).toBeVisible();
-});
-
-test('Check message for patient', async () => {
-  await page.getByTestId(dataTestIds.telemedEhrFlow.trackingBoardChatButton(myResources.appointment.id!)).click();
-  await expect(page.getByTestId(dataTestIds.telemedEhrFlow.chatModalDescription)).toBeVisible();
-
-  const expectedSms =
-    'Thank you for your patience. We apologize, but the provider is unexpectedly no longer available. You will receive an update when another provider is available';
-  await expect(page.getByText(expectedSms)).toBeVisible({ timeout: 25000 });
-});
-
-test('Buttons on visit page should not appear', async () => {
-  await page.goto(`telemed/appointments/${myResources.appointment.id}`);
-
-  await expect(page.getByTestId(dataTestIds.telemedEhrFlow.footerButtonConnectToPatient)).not.toBeVisible();
-  await expect(page.getByTestId(dataTestIds.telemedEhrFlow.footerButtonUnassign)).not.toBeVisible();
-  await expect(page.getByTestId(dataTestIds.telemedEhrFlow.cancelThisVisitButton)).not.toBeVisible();
-  await expect(page.getByTestId(dataTestIds.telemedEhrFlow.inviteParticipant)).not.toBeVisible();
-  await expect(page.getByTestId(dataTestIds.telemedEhrFlow.editPatientButtonSideBar)).not.toBeVisible();
-});
-
-test('Assign my appointment back', async () => {
-  await page.getByTestId(dataTestIds.telemedEhrFlow.footerButtonAssignMe).click();
-  await telemedDialogConfirm(page);
-  await expect(page.getByTestId(dataTestIds.telemedEhrFlow.appointmentStatusChip)).toHaveText(
-    TelemedAppointmentStatusEnum['pre-video']
-  );
-});
-
-test('Buttons on visit page should appear', async () => {
-  await page.goto(`telemed/appointments/${myResources.appointment.id}`);
-=======
       expect(myAppointmentAssignButton).toBeDefined();
       await myAppointmentAssignButton?.click();
     });
->>>>>>> ea5329bd
 
     await telemedDialogConfirm(page);
 
@@ -324,19 +281,6 @@
     });
   });
 
-<<<<<<< HEAD
-  await page.goto(`telemed/appointments/${myResources.appointment.id}`);
-
-  await test.step('await until hpi fields are ready', async () => {
-    await expect(page.getByTestId(dataTestIds.telemedEhrFlow.hpiMedicalConditionsInput)).toBeVisible();
-    await expect(
-      page
-        .getByTestId(dataTestIds.telemedEhrFlow.hpiMedicalConditionColumn)
-        .getByTestId(dataTestIds.telemedEhrFlow.hpiMedicalConditionsLoadingSkeleton)
-        .first()
-    ).not.toBeVisible();
-  });
-=======
   test('Should test appointment hpi fields', async () => {
     const medicalConditionsPattern = 'Z3A';
     const knownAllergiePattern = '10-undecenal';
@@ -344,13 +288,9 @@
     const surgicalNote = 'surgical note';
     const chiefComplaintNotes = 'chief complaint';
     const chiefComplaintRos = 'chief ros';
->>>>>>> ea5329bd
 
     await page.goto(`telemed/appointments/${resourceHandler.appointment.id}`);
 
-<<<<<<< HEAD
-    await fillWaitAndSelectDropdown(page, dataTestIds.telemedEhrFlow.hpiKnownAllergiesInput, knownAllergiePattern);
-=======
     await test.step('await until hpi fields are ready', async () => {
       await expect(page.getByTestId(dataTestIds.telemedEhrFlow.hpiMedicalConditionsInput)).toBeVisible();
       await expect(
@@ -367,7 +307,6 @@
         dataTestIds.telemedEhrFlow.hpiMedicalConditionsInput,
         medicalConditionsPattern
       );
->>>>>>> ea5329bd
 
       await fillWaitAndSelectDropdown(page, dataTestIds.telemedEhrFlow.hpiKnownAllergiesInput, knownAllergiePattern);
 
@@ -465,4 +404,42 @@
       page.getByTestId(dataTestIds.telemedEhrFlow.trackingBoardTableRow(resourceHandler.appointment.id!))
     ).toBeVisible();
   });
+});
+
+test('Unassign appointment, and check in "Ready for provider"', async () => {
+  await page.goto(`telemed/appointments/${myResources.appointment.id}`);
+
+  await page.getByTestId(dataTestIds.telemedEhrFlow.footerButtonUnassign).click();
+  await telemedDialogConfirm(page);
+  await awaitAppointmentsTableToBeVisible(page);
+  await expect(
+    page.getByTestId(dataTestIds.telemedEhrFlow.trackingBoardTableRow(myResources.appointment.id))
+  ).toBeVisible();
+});
+
+test('Check message for patient', async () => {
+  await page.getByTestId(dataTestIds.telemedEhrFlow.trackingBoardChatButton(myResources.appointment.id!)).click();
+  await expect(page.getByTestId(dataTestIds.telemedEhrFlow.chatModalDescription)).toBeVisible();
+
+  const expectedSms =
+    'Thank you for your patience. We apologize, but the provider is unexpectedly no longer available. You will receive an update when another provider is available';
+  await expect(page.getByText(expectedSms)).toBeVisible({ timeout: 25000 });
+});
+
+test('Buttons on visit page should not appear', async () => {
+  await page.goto(`telemed/appointments/${myResources.appointment.id}`);
+
+  await expect(page.getByTestId(dataTestIds.telemedEhrFlow.footerButtonConnectToPatient)).not.toBeVisible();
+  await expect(page.getByTestId(dataTestIds.telemedEhrFlow.footerButtonUnassign)).not.toBeVisible();
+  await expect(page.getByTestId(dataTestIds.telemedEhrFlow.cancelThisVisitButton)).not.toBeVisible();
+  await expect(page.getByTestId(dataTestIds.telemedEhrFlow.inviteParticipant)).not.toBeVisible();
+  await expect(page.getByTestId(dataTestIds.telemedEhrFlow.editPatientButtonSideBar)).not.toBeVisible();
+});
+
+test('Assign my appointment back', async () => {
+  await page.getByTestId(dataTestIds.telemedEhrFlow.footerButtonAssignMe).click();
+  await telemedDialogConfirm(page);
+  await expect(page.getByTestId(dataTestIds.telemedEhrFlow.appointmentStatusChip)).toHaveText(
+    TelemedAppointmentStatusEnum['pre-video']
+  );
 });