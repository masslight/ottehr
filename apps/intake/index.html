--- conflicted
+++ resolved
@@ -14,11 +14,7 @@
     <meta name="theme-color" content="#000000" />
     <meta
       name="description"
-<<<<<<< HEAD
-      content="%VITE_APP_NAME% Intake"
-=======
-      content="Ottehr Patient Portal"
->>>>>>> 084b9ffb
+      content="%VITE_APP_NAME% Patient Portal"
       build-version="%REACT_APP_VERSION%"
       build-commit="%REACT_APP_SHA%"
     />
