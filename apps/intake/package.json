--- conflicted
+++ resolved
@@ -1,10 +1,6 @@
 {
   "name": "intake-ui",
-<<<<<<< HEAD
-  "version": "1.12.13",
-=======
   "version": "1.13.1",
->>>>>>> 037a366a
   "private": true,
   "type": "module",
   "scripts": {
