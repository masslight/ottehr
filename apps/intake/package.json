--- conflicted
+++ resolved
@@ -1,10 +1,6 @@
 {
   "name": "intake-ui",
-<<<<<<< HEAD
-  "version": "1.3.8",
-=======
   "version": "1.3.9",
->>>>>>> 42ec7ebf
   "private": true,
   "type": "module",
   "scripts": {
