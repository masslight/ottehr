{
  "name": "intake-ui",
<<<<<<< HEAD
  "version": "1.10.10",
=======
  "version": "1.11.0",
>>>>>>> 0da39cf8
  "private": true,
  "type": "module",
  "scripts": {
    "start": "vite --mode ${ENV:-default}",
    "start:local": "ENV=default npm run start",
    "start:demo": "ENV=demo npm run start",
    "build": "tsc && vite build --mode default",
    "build:env": "ENV=$npm_config_env ROBOTS_FILE=lowers npm run build-skeleton",
    "build:development": "ENV=development ROBOTS_FILE=lowers npm run build-skeleton",
    "build:testing": "ENV=testing ROBOTS_FILE=lowers npm run build-skeleton",
    "build:staging": "ENV=staging ROBOTS_FILE=lowers npm run build-skeleton",
    "build:demo": "ENV=demo ROBOTS_FILE=lowers npm run build-skeleton",
    "build-skeleton": "tsc && vite build --mode ${ENV} && cp src/themes/ottehr/robots-${ROBOTS_FILE}.txt build/robots.txt",
    "ci-deploy:development": "SOURCEMAPS=true VITE_APP_ENV=development VITE_APP_SHA=${GIT_HEAD:-$(git rev-parse --short HEAD)} VITE_APP_VERSION=$(node -pe 'require(\"./package.json\").version') npm run build:development && aws s3 sync build/ s3://ottehr-dee6ce00-3e2f-45bc-bb3f-ab534e660109-intake.ottehr.com --region us-east-1 --delete && aws cloudfront create-invalidation --distribution-id EE5NJVFS1PRSN --paths '/*' --region us-east-1",
    "ci-deploy:testing": "SOURCEMAPS=true VITE_APP_ENV=testing VITE_APP_SHA=${GIT_HEAD:-$(git rev-parse --short HEAD)} VITE_APP_VERSION=$(node -pe 'require(\"./package.json\").version') npm run build:testing && aws s3 sync build/ s3://ottehr-aa616522-24b3-493b-b730-6cf48089c8bf-intake.ottehr.com --region us-east-1 --delete && aws cloudfront create-invalidation --distribution-id EJ314KY116TGI --paths '/*' --region us-east-1",
    "ci-deploy:staging": "SOURCEMAPS=true VITE_APP_ENV=staging VITE_APP_SHA=${GIT_HEAD:-$(git rev-parse --short HEAD)} VITE_APP_VERSION=$(node -pe 'require(\"./package.json\").version') npm run build:staging && aws s3 sync build/ s3://ottehr-4644976f-3ae4-490c-8c7a-f7ddb22e01e0-intake.ottehr.com --region us-east-1 --delete && aws cloudfront create-invalidation --distribution-id E2IPEEEP9PTTDC --paths '/*' --region us-east-1",
    "ci-deploy:demo": "SOURCEMAPS=true VITE_APP_ENV=demo VITE_APP_SHA=${GIT_HEAD:-$(git rev-parse --short HEAD)} VITE_APP_VERSION=$(node -pe 'require(\"./package.json\").version') npm run build:demo && aws s3 sync build/ s3://telemed.ottehr.com --region us-east-1 --delete && aws cloudfront create-invalidation --distribution-id EIYX001DGGQK8 --paths '/*' --region us-east-1",
    "ci-deploy-skeleton": "SOURCEMAPS=true VITE_APP_ENV=${ENV} VITE_APP_SHA=${GIT_HEAD:-$(git rev-parse --short HEAD)} VITE_APP_VERSION=$(node -pe 'require(\"./package.json\").version') npm run build:env --env=${ENV} && aws s3 sync build/ s3://intake-${PREFIX}.ottehr.com --region us-east-1 --delete && aws cloudfront create-invalidation --distribution-id ${CLOUDFRONT_ID} --paths '/*' --region us-east-1",
    "test": "vitest --silent src/App.test.tsx",
    "list-distributions": "aws cloudfront list-distributions --query 'DistributionList.Items[*].Id' --output text",
    "lint": "eslint --ext ts,tsx,js,jsx --report-unused-disable-directives --max-warnings 0",
    "prettier": "prettier --write .",
    "e2e:login": "npm run e2e-skeleton ./tests/login/",
    "e2e:specs": "npm run e2e-skeleton ./tests/specs/",
    "e2e:specs:ui": "npm run e2e-skeleton ./tests/specs/ -- --ui",
    "e2e:specs:in-person": "npm run e2e-skeleton ./tests/specs/in-person/ -- --ui",
    "e2e:specs:telemed": "npm run e2e-skeleton ./tests/specs/telemed/ -- --ui",
    "e2e:manual-login": "node ./auth.setup.js",
    "e2e-skeleton": "env-cmd -f ./env/tests.${ENV}.json playwright test",
    "setup-test-deps": "node setup-test-deps.js"
  },
  "engines": {
    "node": ">=20.0.0",
    "npm": ">=9.0.0"
  },
  "browserslist": {
    "production": [
      ">0.2%",
      "not dead",
      "not op_mini all"
    ],
    "development": [
      "last 1 chrome version",
      "last 1 firefox version",
      "last 1 safari version"
    ]
  },
  "devDependencies": {
    "tsconfig": "*",
    "vite-plugin-istanbul": "^6.0.2",
    "vitest": "^3.0.4"
  },
  "dependencies": {
    "@mui/icons-material": "^5.11.16",
    "@stripe/react-stripe-js": "^3.0.0",
    "@stripe/stripe-js": "^3.5.0",
    "react-markdown": "^9.0.0",
    "ui-components": "*",
    "utils": "*",
    "vitest": "^3.0.4"
  }
}<|MERGE_RESOLUTION|>--- conflicted
+++ resolved
@@ -1,10 +1,6 @@
 {
   "name": "intake-ui",
-<<<<<<< HEAD
-  "version": "1.10.10",
-=======
   "version": "1.11.0",
->>>>>>> 0da39cf8
   "private": true,
   "type": "module",
   "scripts": {
