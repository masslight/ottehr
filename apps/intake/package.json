{
  "name": "intake-ui",
<<<<<<< HEAD
  "version": "1.9.18",
=======
  "version": "1.10.2",
>>>>>>> f1c90128
  "private": true,
  "type": "module",
  "scripts": {
    "start": "vite --mode ${ENV:-default}",
    "start:local": "ENV=default npm run start",
    "start:demo": "ENV=demo npm run start",
    "build": "tsc && vite build --mode default",
    "build:env": "ENV=$npm_config_env ROBOTS_FILE=lowers npm run build-skeleton",
    "build:development": "ENV=development ROBOTS_FILE=lowers npm run build-skeleton",
    "build:testing": "ENV=testing ROBOTS_FILE=lowers npm run build-skeleton",
    "build:staging": "ENV=staging ROBOTS_FILE=lowers npm run build-skeleton",
    "build:demo": "ENV=demo ROBOTS_FILE=lowers npm run build-skeleton",
    "build-skeleton": "tsc && vite build --mode ${ENV} && cp src/themes/ottehr/robots-${ROBOTS_FILE}.txt build/robots.txt",
    "ci-deploy:development": "SOURCEMAPS=true VITE_APP_ENV=development VITE_APP_SHA=${GIT_HEAD:-$(git rev-parse --short HEAD)} VITE_APP_VERSION=$(node -pe 'require(\"./package.json\").version') npm run build:development && aws s3 sync build/ s3://ottehr-dee6ce00-3e2f-45bc-bb3f-ab534e660109-intake.ottehr.com --region us-east-1 --delete && aws cloudfront create-invalidation --distribution-id EE5NJVFS1PRSN --paths '/*' --region us-east-1",
    "ci-deploy:testing": "SOURCEMAPS=true VITE_APP_ENV=testing VITE_APP_SHA=${GIT_HEAD:-$(git rev-parse --short HEAD)} VITE_APP_VERSION=$(node -pe 'require(\"./package.json\").version') npm run build:testing && aws s3 sync build/ s3://ottehr-aa616522-24b3-493b-b730-6cf48089c8bf-intake.ottehr.com --region us-east-1 --delete && aws cloudfront create-invalidation --distribution-id EJ314KY116TGI --paths '/*' --region us-east-1",
    "ci-deploy:staging": "SOURCEMAPS=true VITE_APP_ENV=staging VITE_APP_SHA=${GIT_HEAD:-$(git rev-parse --short HEAD)} VITE_APP_VERSION=$(node -pe 'require(\"./package.json\").version') npm run build:staging && aws s3 sync build/ s3://ottehr-4644976f-3ae4-490c-8c7a-f7ddb22e01e0-intake.ottehr.com --region us-east-1 --delete && aws cloudfront create-invalidation --distribution-id E2IPEEEP9PTTDC --paths '/*' --region us-east-1",
    "ci-deploy:demo": "SOURCEMAPS=true VITE_APP_ENV=demo VITE_APP_SHA=${GIT_HEAD:-$(git rev-parse --short HEAD)} VITE_APP_VERSION=$(node -pe 'require(\"./package.json\").version') npm run build:demo && aws s3 sync build/ s3://telemed.ottehr.com --region us-east-1 --delete && aws cloudfront create-invalidation --distribution-id EIYX001DGGQK8 --paths '/*' --region us-east-1",
    "ci-deploy-skeleton": "SOURCEMAPS=true VITE_APP_ENV=${ENV} VITE_APP_SHA=${GIT_HEAD:-$(git rev-parse --short HEAD)} VITE_APP_VERSION=$(node -pe 'require(\"./package.json\").version') npm run build:env --env=${ENV} && aws s3 sync build/ s3://intake-${PREFIX}.ottehr.com --region us-east-1 --delete && aws cloudfront create-invalidation --distribution-id ${CLOUDFRONT_ID} --paths '/*' --region us-east-1",
    "test": "vitest --silent src/App.test.tsx",
    "list-distributions": "aws cloudfront list-distributions --query 'DistributionList.Items[*].Id' --output text",
    "lint": "eslint --ext ts,tsx,js,jsx --report-unused-disable-directives --max-warnings 0",
    "prettier": "prettier --write .",
    "e2e:login": "npm run e2e-skeleton ./tests/login/",
    "e2e:specs": "npm run e2e-skeleton ./tests/specs/",
    "e2e:specs:ui": "npm run e2e-skeleton ./tests/specs/ -- --ui",
    "e2e:specs:in-person": "npm run e2e-skeleton ./tests/specs/in-person/ -- --ui",
    "e2e:specs:telemed": "npm run e2e-skeleton ./tests/specs/telemed/ -- --ui",
    "e2e:manual-login": "node ./auth.setup.js",
    "e2e-skeleton": "env-cmd -f ./env/tests.${ENV}.json playwright test",
    "setup-test-deps": "node setup-test-deps.js"
  },
  "engines": {
    "node": ">=20.0.0",
    "npm": ">=9.0.0"
  },
  "browserslist": {
    "production": [
      ">0.2%",
      "not dead",
      "not op_mini all"
    ],
    "development": [
      "last 1 chrome version",
      "last 1 firefox version",
      "last 1 safari version"
    ]
  },
  "devDependencies": {
    "tsconfig": "*",
    "vite-plugin-istanbul": "^6.0.2",
    "vitest": "^3.0.4"
  },
  "dependencies": {
    "@mui/icons-material": "^5.11.16",
    "@stripe/react-stripe-js": "^3.0.0",
    "@stripe/stripe-js": "^3.5.0",
    "react-markdown": "^9.0.0",
    "ui-components": "*",
    "utils": "*",
    "vitest": "^3.0.4"
  }
}<|MERGE_RESOLUTION|>--- conflicted
+++ resolved
@@ -1,10 +1,6 @@
 {
   "name": "intake-ui",
-<<<<<<< HEAD
-  "version": "1.9.18",
-=======
   "version": "1.10.2",
->>>>>>> f1c90128
   "private": true,
   "type": "module",
   "scripts": {
