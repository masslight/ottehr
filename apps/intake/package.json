{
  "name": "intake-ui",
<<<<<<< HEAD
  "version": "1.21.25",
=======
  "version": "1.21.18",
>>>>>>> 73712342
  "private": true,
  "type": "module",
  "scripts": {
    "start": "npm run start:iac",
    "start:local": "ENV=default npm run start",
    "start:demo": "ENV=demo npm run start",
    "start:labcorp": "ENV=labcorp-local npm run start",
    "start:iac": "vite --mode ${ENV:-default}",
    "start:local:iac": "ENV=default npm run start:iac",
    "start:demo:iac": "ENV=demo npm run start:iac",
    "build": "tsc && vite build --mode default",
    "build:env": "ENV=$npm_config_env ROBOTS_FILE=lowers npm run build-skeleton",
    "build:local": "npm run build",
    "build:development": "ENV=development ROBOTS_FILE=lowers npm run build-skeleton",
    "build:testing": "ENV=testing ROBOTS_FILE=lowers npm run build-skeleton",
    "build:staging": "ENV=staging ROBOTS_FILE=lowers npm run build-skeleton",
    "build:demo": "ENV=demo ROBOTS_FILE=lowers npm run build-skeleton",
    "build-skeleton": "tsc && VITE_APP_ENV=${ENV} VITE_APP_SHA=${GIT_HEAD:-$(git rev-parse --short HEAD)} VITE_APP_VERSION=$(node -pe 'require(\"./package.json\").version') vite build --mode ${ENV} && cp src/themes/ottehr/robots-${ROBOTS_FILE}.txt build/robots.txt",
    "ci-deploy:development": "SOURCEMAPS=true VITE_APP_ENV=development VITE_APP_SHA=${GIT_HEAD:-$(git rev-parse --short HEAD)} VITE_APP_VERSION=$(node -pe 'require(\"./package.json\").version') npm run build:development && aws s3 sync build/ s3://ottehr-dee6ce00-3e2f-45bc-bb3f-ab534e660109-intake.ottehr.com --region us-east-1 --delete && aws cloudfront create-invalidation --distribution-id EE5NJVFS1PRSN --paths '/*' --region us-east-1",
    "ci-deploy:testing": "SOURCEMAPS=true VITE_APP_ENV=testing VITE_APP_SHA=${GIT_HEAD:-$(git rev-parse --short HEAD)} VITE_APP_VERSION=$(node -pe 'require(\"./package.json\").version') npm run build:testing && aws s3 sync build/ s3://ottehr-aa616522-24b3-493b-b730-6cf48089c8bf-intake.ottehr.com --region us-east-1 --delete && aws cloudfront create-invalidation --distribution-id EJ314KY116TGI --paths '/*' --region us-east-1",
    "ci-deploy:staging": "SOURCEMAPS=true VITE_APP_ENV=staging VITE_APP_SHA=${GIT_HEAD:-$(git rev-parse --short HEAD)} VITE_APP_VERSION=$(node -pe 'require(\"./package.json\").version') npm run build:staging && aws s3 sync build/ s3://ottehr-4644976f-3ae4-490c-8c7a-f7ddb22e01e0-intake.ottehr.com --region us-east-1 --delete && aws cloudfront create-invalidation --distribution-id E2IPEEEP9PTTDC --paths '/*' --region us-east-1",
    "ci-deploy:demo": "SOURCEMAPS=true VITE_APP_ENV=demo VITE_APP_SHA=${GIT_HEAD:-$(git rev-parse --short HEAD)} VITE_APP_VERSION=$(node -pe 'require(\"./package.json\").version') npm run build:demo && aws s3 sync build/ s3://telemed.ottehr.com --region us-east-1 --delete && aws cloudfront create-invalidation --distribution-id EIYX001DGGQK8 --paths '/*' --region us-east-1",
    "ci-deploy-skeleton": "SOURCEMAPS=true VITE_APP_ENV=${ENV} VITE_APP_SHA=${GIT_HEAD:-$(git rev-parse --short HEAD)} VITE_APP_VERSION=$(node -pe 'require(\"./package.json\").version') npm run build:env --env=${ENV} && aws s3 sync build/ s3://intake-${PREFIX}.ottehr.com --region us-east-1 --delete && aws cloudfront create-invalidation --distribution-id ${CLOUDFRONT_ID} --paths '/*' --region us-east-1",
    "unit-tests": "vitest --config ./vitest.config.ts",
    "component-tests": "vitest --config ./vitest.config.component-tests.ts",
    "test": "npm run unit-tests -- --watch=false && npm run component-tests -- --watch=false",
    "list-distributions": "aws cloudfront list-distributions --query 'DistributionList.Items[*].Id' --output text",
    "lint": "NODE_OPTIONS='--max-old-space-size=8192' eslint --ext .ts,.tsx,.js,.jsx --report-unused-disable-directives --max-warnings 0 .",
    "lint:fix": "NODE_OPTIONS='--max-old-space-size=8192' eslint --ext .ts,.tsx,.js,.jsx --report-unused-disable-directives --max-warnings 0 --fix .",
    "e2e:login": "npm run e2e-skeleton ./tests/login/",
    "e2e:specs": "npm run e2e-skeleton ./tests/specs/",
    "e2e:specs:ui": "npm run e2e-skeleton ./tests/specs/ -- --ui",
    "e2e:specs:in-person": "npm run e2e-skeleton ./tests/specs/in-person/ -- --ui",
    "e2e:specs:telemed": "npm run e2e-skeleton ./tests/specs/telemed/ -- --ui",
    "e2e:manual-login": "node ./auth.setup.js",
    "e2e-skeleton": "env-cmd -f ./env/tests.${ENV}.json playwright test",
    "setup-test-deps": "node setup-test-deps.js"
  },
  "engines": {
    "node": ">=22.0.0",
    "npm": ">=10.0.0"
  },
  "browserslist": {
    "production": [
      ">0.2%",
      "not dead",
      "not op_mini all"
    ],
    "development": [
      "last 1 chrome version",
      "last 1 firefox version",
      "last 1 safari version"
    ]
  },
  "devDependencies": {
    "tsconfig": "*",
    "vite-plugin-istanbul": "^6.0.2",
    "vitest": "^3.0.4"
  },
  "dependencies": {
    "@mui/icons-material": "^5.11.16",
    "@stripe/react-stripe-js": "^3.0.0",
    "@stripe/stripe-js": "^3.5.0",
    "react-markdown": "^9.0.0",
    "ui-components": "*",
    "utils": "*",
    "vitest": "^3.0.4"
  }
}<|MERGE_RESOLUTION|>--- conflicted
+++ resolved
@@ -1,10 +1,6 @@
 {
   "name": "intake-ui",
-<<<<<<< HEAD
   "version": "1.21.25",
-=======
-  "version": "1.21.18",
->>>>>>> 73712342
   "private": true,
   "type": "module",
   "scripts": {
