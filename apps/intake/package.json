{
  "name": "intake-ui",
<<<<<<< HEAD
  "version": "1.10.17",
=======
  "version": "1.11.5",
>>>>>>> 4b734caf
  "private": true,
  "type": "module",
  "scripts": {
    "start": "vite --mode ${ENV:-default}",
    "start:local": "ENV=default npm run start",
    "start:demo": "ENV=demo npm run start",
    "build": "tsc && vite build --mode default",
    "build:env": "ENV=$npm_config_env ROBOTS_FILE=lowers npm run build-skeleton",
    "build:development": "ENV=development ROBOTS_FILE=lowers npm run build-skeleton",
    "build:testing": "ENV=testing ROBOTS_FILE=lowers npm run build-skeleton",
    "build:staging": "ENV=staging ROBOTS_FILE=lowers npm run build-skeleton",
    "build:demo": "ENV=demo ROBOTS_FILE=lowers npm run build-skeleton",
    "build-skeleton": "tsc && vite build --mode ${ENV} && cp src/themes/ottehr/robots-${ROBOTS_FILE}.txt build/robots.txt",
    "ci-deploy:development": "SOURCEMAPS=true VITE_APP_ENV=development VITE_APP_SHA=${GIT_HEAD:-$(git rev-parse --short HEAD)} VITE_APP_VERSION=$(node -pe 'require(\"./package.json\").version') npm run build:development && aws s3 sync build/ s3://ottehr-dee6ce00-3e2f-45bc-bb3f-ab534e660109-intake.ottehr.com --region us-east-1 --delete && aws cloudfront create-invalidation --distribution-id EE5NJVFS1PRSN --paths '/*' --region us-east-1",
    "ci-deploy:testing": "SOURCEMAPS=true VITE_APP_ENV=testing VITE_APP_SHA=${GIT_HEAD:-$(git rev-parse --short HEAD)} VITE_APP_VERSION=$(node -pe 'require(\"./package.json\").version') npm run build:testing && aws s3 sync build/ s3://ottehr-aa616522-24b3-493b-b730-6cf48089c8bf-intake.ottehr.com --region us-east-1 --delete && aws cloudfront create-invalidation --distribution-id EJ314KY116TGI --paths '/*' --region us-east-1",
    "ci-deploy:staging": "SOURCEMAPS=true VITE_APP_ENV=staging VITE_APP_SHA=${GIT_HEAD:-$(git rev-parse --short HEAD)} VITE_APP_VERSION=$(node -pe 'require(\"./package.json\").version') npm run build:staging && aws s3 sync build/ s3://ottehr-4644976f-3ae4-490c-8c7a-f7ddb22e01e0-intake.ottehr.com --region us-east-1 --delete && aws cloudfront create-invalidation --distribution-id E2IPEEEP9PTTDC --paths '/*' --region us-east-1",
    "ci-deploy:demo": "SOURCEMAPS=true VITE_APP_ENV=demo VITE_APP_SHA=${GIT_HEAD:-$(git rev-parse --short HEAD)} VITE_APP_VERSION=$(node -pe 'require(\"./package.json\").version') npm run build:demo && aws s3 sync build/ s3://telemed.ottehr.com --region us-east-1 --delete && aws cloudfront create-invalidation --distribution-id EIYX001DGGQK8 --paths '/*' --region us-east-1",
    "ci-deploy-skeleton": "SOURCEMAPS=true VITE_APP_ENV=${ENV} VITE_APP_SHA=${GIT_HEAD:-$(git rev-parse --short HEAD)} VITE_APP_VERSION=$(node -pe 'require(\"./package.json\").version') npm run build:env --env=${ENV} && aws s3 sync build/ s3://intake-${PREFIX}.ottehr.com --region us-east-1 --delete && aws cloudfront create-invalidation --distribution-id ${CLOUDFRONT_ID} --paths '/*' --region us-east-1",
    "test": "vitest --silent src/App.test.tsx",
    "list-distributions": "aws cloudfront list-distributions --query 'DistributionList.Items[*].Id' --output text",
    "lint": "eslint --ext ts,tsx,js,jsx --report-unused-disable-directives --max-warnings 0",
    "prettier": "prettier --write .",
    "e2e:login": "npm run e2e-skeleton ./tests/login/",
    "e2e:specs": "npm run e2e-skeleton ./tests/specs/",
    "e2e:specs:ui": "npm run e2e-skeleton ./tests/specs/ -- --ui",
    "e2e:specs:in-person": "npm run e2e-skeleton ./tests/specs/in-person/ -- --ui",
    "e2e:specs:telemed": "npm run e2e-skeleton ./tests/specs/telemed/ -- --ui",
    "e2e:manual-login": "node ./auth.setup.js",
    "e2e-skeleton": "env-cmd -f ./env/tests.${ENV}.json playwright test",
    "setup-test-deps": "node setup-test-deps.js"
  },
  "engines": {
    "node": ">=20.0.0",
    "npm": ">=9.0.0"
  },
  "browserslist": {
    "production": [
      ">0.2%",
      "not dead",
      "not op_mini all"
    ],
    "development": [
      "last 1 chrome version",
      "last 1 firefox version",
      "last 1 safari version"
    ]
  },
  "devDependencies": {
    "tsconfig": "*",
    "vite-plugin-istanbul": "^6.0.2",
    "vitest": "^3.0.4"
  },
  "dependencies": {
    "@mui/icons-material": "^5.11.16",
    "@stripe/react-stripe-js": "^3.0.0",
    "@stripe/stripe-js": "^3.5.0",
    "react-markdown": "^9.0.0",
    "ui-components": "*",
    "utils": "*",
    "vitest": "^3.0.4"
  }
}<|MERGE_RESOLUTION|>--- conflicted
+++ resolved
@@ -1,10 +1,6 @@
 {
   "name": "intake-ui",
-<<<<<<< HEAD
-  "version": "1.10.17",
-=======
   "version": "1.11.5",
->>>>>>> 4b734caf
   "private": true,
   "type": "module",
   "scripts": {
