{
  "name": "intake-ui",
<<<<<<< HEAD
  "version": "1.18.0",
=======
  "version": "1.17.22",
>>>>>>> b0dca06b
  "private": true,
  "type": "module",
  "scripts": {
    "start": "vite --mode ${ENV:-default}",
    "start:local": "ENV=default npm run start",
    "start:demo": "ENV=demo npm run start",
    "start:iac": "vite --mode ${ENV:-default}",
    "start:local:iac": "ENV=default npm run start:iac",
    "start:demo:iac": "ENV=demo npm run start:iac",
    "build": "tsc && vite build --mode default",
    "build:env": "ENV=$npm_config_env ROBOTS_FILE=lowers npm run build-skeleton",
    "build:development": "ENV=development ROBOTS_FILE=lowers npm run build-skeleton",
    "build:testing": "ENV=testing ROBOTS_FILE=lowers npm run build-skeleton",
    "build:staging": "ENV=staging ROBOTS_FILE=lowers npm run build-skeleton",
    "build:demo": "ENV=demo ROBOTS_FILE=lowers npm run build-skeleton",
    "build-skeleton": "tsc && VITE_APP_ENV=${ENV} VITE_APP_SHA=${GIT_HEAD:-$(git rev-parse --short HEAD)} VITE_APP_VERSION=$(node -pe 'require(\"./package.json\").version') vite build --mode ${ENV} && cp src/themes/ottehr/robots-${ROBOTS_FILE}.txt build/robots.txt",
    "ci-deploy:development": "SOURCEMAPS=true VITE_APP_ENV=development VITE_APP_SHA=${GIT_HEAD:-$(git rev-parse --short HEAD)} VITE_APP_VERSION=$(node -pe 'require(\"./package.json\").version') npm run build:development && aws s3 sync build/ s3://ottehr-dee6ce00-3e2f-45bc-bb3f-ab534e660109-intake.ottehr.com --region us-east-1 --delete && aws cloudfront create-invalidation --distribution-id EE5NJVFS1PRSN --paths '/*' --region us-east-1",
    "ci-deploy:testing": "SOURCEMAPS=true VITE_APP_ENV=testing VITE_APP_SHA=${GIT_HEAD:-$(git rev-parse --short HEAD)} VITE_APP_VERSION=$(node -pe 'require(\"./package.json\").version') npm run build:testing && aws s3 sync build/ s3://ottehr-aa616522-24b3-493b-b730-6cf48089c8bf-intake.ottehr.com --region us-east-1 --delete && aws cloudfront create-invalidation --distribution-id EJ314KY116TGI --paths '/*' --region us-east-1",
    "ci-deploy:staging": "SOURCEMAPS=true VITE_APP_ENV=staging VITE_APP_SHA=${GIT_HEAD:-$(git rev-parse --short HEAD)} VITE_APP_VERSION=$(node -pe 'require(\"./package.json\").version') npm run build:staging && aws s3 sync build/ s3://ottehr-4644976f-3ae4-490c-8c7a-f7ddb22e01e0-intake.ottehr.com --region us-east-1 --delete && aws cloudfront create-invalidation --distribution-id E2IPEEEP9PTTDC --paths '/*' --region us-east-1",
    "ci-deploy:demo": "SOURCEMAPS=true VITE_APP_ENV=demo VITE_APP_SHA=${GIT_HEAD:-$(git rev-parse --short HEAD)} VITE_APP_VERSION=$(node -pe 'require(\"./package.json\").version') npm run build:demo && aws s3 sync build/ s3://telemed.ottehr.com --region us-east-1 --delete && aws cloudfront create-invalidation --distribution-id EIYX001DGGQK8 --paths '/*' --region us-east-1",
    "ci-deploy-skeleton": "SOURCEMAPS=true VITE_APP_ENV=${ENV} VITE_APP_SHA=${GIT_HEAD:-$(git rev-parse --short HEAD)} VITE_APP_VERSION=$(node -pe 'require(\"./package.json\").version') npm run build:env --env=${ENV} && aws s3 sync build/ s3://intake-${PREFIX}.ottehr.com --region us-east-1 --delete && aws cloudfront create-invalidation --distribution-id ${CLOUDFRONT_ID} --paths '/*' --region us-east-1",
    "unit-tests": "vitest --config ./vitest.config.ts",
    "component-tests": "vitest --config ./vitest.config.component-tests.ts",
    "test": "npm run unit-tests -- --watch=false && npm run component-tests -- --watch=false",
    "list-distributions": "aws cloudfront list-distributions --query 'DistributionList.Items[*].Id' --output text",
    "lint": "NODE_OPTIONS='--max-old-space-size=8192' eslint --ext .ts,.tsx,.js,.jsx --report-unused-disable-directives --max-warnings 0 .",
    "lint:fix": "NODE_OPTIONS='--max-old-space-size=8192' eslint --ext .ts,.tsx,.js,.jsx --report-unused-disable-directives --max-warnings 0 --fix .",
    "e2e:login": "npm run e2e-skeleton ./tests/login/",
    "e2e:specs": "npm run e2e-skeleton ./tests/specs/",
    "e2e:specs:ui": "npm run e2e-skeleton ./tests/specs/ -- --ui",
    "e2e:specs:in-person": "npm run e2e-skeleton ./tests/specs/in-person/ -- --ui",
    "e2e:specs:telemed": "npm run e2e-skeleton ./tests/specs/telemed/ -- --ui",
    "e2e:manual-login": "node ./auth.setup.js",
    "e2e-skeleton": "env-cmd -f ./env/tests.${ENV}.json playwright test",
    "setup-test-deps": "node setup-test-deps.js"
  },
  "engines": {
    "node": ">=20.0.0",
    "npm": ">=9.0.0"
  },
  "browserslist": {
    "production": [
      ">0.2%",
      "not dead",
      "not op_mini all"
    ],
    "development": [
      "last 1 chrome version",
      "last 1 firefox version",
      "last 1 safari version"
    ]
  },
  "devDependencies": {
    "tsconfig": "*",
    "vite-plugin-istanbul": "^6.0.2",
    "vitest": "^3.0.4"
  },
  "dependencies": {
    "@mui/icons-material": "^5.11.16",
    "@stripe/react-stripe-js": "^3.0.0",
    "@stripe/stripe-js": "^3.5.0",
    "react-markdown": "^9.0.0",
    "ui-components": "*",
    "utils": "*",
    "vitest": "^3.0.4"
  }
}<|MERGE_RESOLUTION|>--- conflicted
+++ resolved
@@ -1,10 +1,6 @@
 {
   "name": "intake-ui",
-<<<<<<< HEAD
   "version": "1.18.0",
-=======
-  "version": "1.17.22",
->>>>>>> b0dca06b
   "private": true,
   "type": "module",
   "scripts": {
