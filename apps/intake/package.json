--- conflicted
+++ resolved
@@ -1,10 +1,6 @@
 {
   "name": "intake-ui",
-<<<<<<< HEAD
-  "version": "1.8.14",
-=======
   "version": "1.9.1",
->>>>>>> 43c7a2ad
   "private": true,
   "type": "module",
   "scripts": {
