--- conflicted
+++ resolved
@@ -1,10 +1,6 @@
 {
   "name": "intake-ui",
-<<<<<<< HEAD
-  "version": "1.10.15",
-=======
   "version": "1.11.4",
->>>>>>> cf608afa
   "private": true,
   "type": "module",
   "scripts": {
