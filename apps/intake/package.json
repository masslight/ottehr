--- conflicted
+++ resolved
@@ -1,10 +1,6 @@
 {
   "name": "intake-ui",
-<<<<<<< HEAD
-  "version": "1.5.22",
-=======
   "version": "1.6.1",
->>>>>>> 8280edb5
   "private": true,
   "type": "module",
   "scripts": {
