import { Alert, Box, Button, Tab, Tabs, Typography, useMediaQuery, useTheme } from '@mui/material';
import { DateTime } from 'luxon';
import { FormEvent, ReactNode, SyntheticEvent, useCallback, useEffect, useMemo, useState } from 'react';
import { useTranslation } from 'react-i18next';
<<<<<<< HEAD
import { ControlButtons, ErrorDialog, ErrorDialogConfig, breakpoints, useUCZambdaClient } from 'ui-components';
import { DATETIME_FULL_NO_YEAR, DATE_FULL_NO_YEAR, PROJECT_NAME, ScheduleType, createLocalDateTime } from 'utils';
=======
import { ControlButtons, ErrorDialog, ErrorDialogConfig, breakpoints } from 'ui-components';
import { DATETIME_FULL_NO_YEAR, DATE_FULL_NO_YEAR, createLocalDateTime, nextAvailableFrom } from 'utils';
>>>>>>> 87fdad83
import { SelectSlot } from '.';
import { otherColors } from '../IntakeThemeProvider';
import { getLocaleDateTimeString } from '../helpers/dateUtils';
import i18n from '../lib/i18n';
import { dataTestIds } from '../helpers/data-test-ids';
import { LocalizationProvider, StaticDatePicker } from '@mui/x-date-pickers';
import { AdapterLuxon } from '@mui/x-date-pickers/AdapterLuxon';
import { Slot } from 'fhir/r4b';

interface TabPanelProps {
  children?: ReactNode;
  dir?: string;
  index: number;
  value: number;
}

const TabPanel = (props: TabPanelProps): JSX.Element => {
  const { children, value, index, ...other } = props;

  return (
    <div
      role="tabpanel"
      hidden={value !== index}
      id={`appointment-picker-tabpanel-${index}`}
      aria-labelledby={`appointment-picker-tab-${index}`}
      {...other}
    >
      {value === index && <Box sx={{ pt: 3, pb: 3 }}>{children}</Box>}
    </div>
  );
};

const tabProps = (
  index: number
): {
  id: string;
  'aria-controls': string;
} => {
  return {
    id: `appointment-picker-tab-${index}`,
    'aria-controls': `appointment-picker-tabpanel-${index}`,
  };
};

interface ScheduleProps {
  slotData: Slot[] | undefined;
  slotsLoading: boolean;
  submitPending?: boolean;
  backButton?: boolean;
  submitLabelAdjective?: string;
  existingSelectedSlot: Slot | undefined;
  handleSlotSelected: (slot: Slot) => void;
  timezone: string;
  forceClosedToday: boolean;
  forceClosedTomorrow: boolean;
  customOnSubmit?: (slot?: Slot) => void;
}

const Schedule = ({
  slotData,
  backButton = false,
  slotsLoading,
  existingSelectedSlot,
  handleSlotSelected,
  submitLabelAdjective = i18n.t('schedule.submitLabel'),
  timezone,
  forceClosedToday,
  submitPending,
  customOnSubmit,
}: ScheduleProps): JSX.Element => {
  const theme = useTheme();
  const [currentTab, setCurrentTab] = useState(0);
  const [errorDialog, setErrorDialog] = useState<ErrorDialogConfig | undefined>(undefined);
  const [locallySelectedSlot, setLocallySelectedSlot] = useState<Slot | undefined>(existingSelectedSlot);
  const [slotAvailableCheckPending, setSlotAvailableCheckPending] = useState(false);
  const { t } = useTranslation();

  const processingSubmit = useMemo(() => {
    return slotAvailableCheckPending || submitPending;
  }, [slotAvailableCheckPending, submitPending]);

  useEffect(() => {
    setLocallySelectedSlot(existingSelectedSlot);
  }, [existingSelectedSlot]);

  const hasChosenSlot = locallySelectedSlot !== undefined;

  const onSubmit = async (e: FormEvent): Promise<void> => {
    e.preventDefault();
    if (customOnSubmit) {
      customOnSubmit(locallySelectedSlot);
      return;
    }

    try {
      if (!hasChosenSlot) {
        setErrorDialog({
          title: t('schedule.errors.selection.title'),
          description: t('schedule.errors.selection.description'),
        });
      } else {
        handleSlotSelected(locallySelectedSlot);
      }
    } catch (error) {
      console.log(error);
      setSlotAvailableCheckPending(false);
    }
  };

  const [slotsList, daySlotsMap] = useMemo(() => {
    if (slotData) {
      const slots = [...slotData];

      // This maps days to an array of slots
      const map: { [ord: number]: Slot[] } = slots.reduce(
        (accumulator, current) => {
          const dateOfCurrent = DateTime.fromISO(current.start, { zone: timezone });
          const existing = accumulator[dateOfCurrent.ordinal];
          if (existing) {
            existing.push(current);
          } else {
            accumulator[dateOfCurrent.ordinal] = [current];
          }
          return accumulator;
        },
        {} as { [ord: number]: Slot[] }
      );

      return [slots, map];
    }
    return [[], {}];
  }, [timezone, slotData]);

  const [firstAvailableDay, secondAvailableDay] = useMemo(() => {
    const firstAvailableDay = createLocalDateTime(DateTime.fromISO(slotsList[0]?.start), timezone);
    const secondAvailableDay = nextAvailableFrom(firstAvailableDay, slotsList, timezone);
    console.log(5, firstAvailableDay?.toISO());
    return [firstAvailableDay, secondAvailableDay];
  }, [slotsList, timezone]);

  const isFirstAppointment = useMemo(() => {
    return slotsList && slotsList[0] ? locallySelectedSlot === slotsList[0].id : false;
  }, [slotsList, locallySelectedSlot]);

  const handleChange = (_: SyntheticEvent, newCurrentTab: number): void => {
    setCurrentTab(newCurrentTab);
  };

  const [selectedOtherDate, setSelectedOtherDate] = useState<DateTime | undefined>();

  useEffect(() => {
    if (selectedOtherDate === undefined && secondAvailableDay != undefined) {
      setSelectedOtherDate(nextAvailableFrom(secondAvailableDay, slotsList, timezone));
    }
  }, [secondAvailableDay, selectedOtherDate, slotsList, timezone]);

  const selectedDate = useMemo(() => {
    if (currentTab === 0) {
      return firstAvailableDay;
    } else if (secondAvailableDay && currentTab === 1) {
      return secondAvailableDay;
    } else {
      if (selectedOtherDate) {
        return selectedOtherDate;
      }
      return firstAvailableDay;
    }
  }, [currentTab, firstAvailableDay, secondAvailableDay, selectedOtherDate]);

  const selectedSlotTimezoneAdjusted = useMemo(() => {
    const selectedAppointmentStart = locallySelectedSlot;
    if (selectedAppointmentStart) {
      return createLocalDateTime(DateTime.fromISO(selectedAppointmentStart.start), timezone);
    }

    return undefined;
  }, [locallySelectedSlot, timezone]);

  const getSlotsForDate = useCallback(
    (date: DateTime | undefined): Slot[] => {
      if (date === undefined) {
        return [];
      }
      return daySlotsMap[date.ordinal] ?? [];
    },
    [daySlotsMap]
  );

  const [firstAvailableDaySlots, secondAvailableDaySlots, slotsExist] = useMemo(() => {
    const firstAvailableDaySlots = getSlotsForDate(firstAvailableDay);
    const secondAvailableDaySlots = getSlotsForDate(secondAvailableDay);
    const slotsExist = firstAvailableDaySlots.length || secondAvailableDaySlots.length;
    return [firstAvailableDaySlots, secondAvailableDaySlots, slotsExist];
  }, [firstAvailableDay, getSlotsForDate, secondAvailableDay]);

  // Cause TS thinks breakpoints.values may be undefined and won't let me use a non-null assertion.
  const isMobile = useMediaQuery(`(max-width: ${breakpoints.values?.sm}px)`);

  // console.log('office is closed today, tomorrow', forceClosedToday, forceClosedTomorrow);
  // console.log('slots today, slots tomorrow', slotsToday, forceClosedTomorrow);

  const { firstTabVisible } = useMemo(() => {
    return { firstTabVisible: firstAvailableDaySlots.length > 0 || forceClosedToday };
  }, [firstAvailableDaySlots.length, forceClosedToday]);

  /*
  console.log('firstTabVisible', firstTabVisible);
  console.log('secondTabVisible', secondTabVisible);
  console.log('secondAvailableDaySlots', JSON.stringify(secondAvailableDaySlots));
  console.log('secondAvailableDay', secondAvailableDay, secondAvailableDay?.ordinal);
  console.log('daySlotsMap', JSON.stringify(daySlotsMap));
  console.log('timezone', timezone);
*/

  const showControlButtons = useMemo(() => {
    if (currentTab === 0 && slotsExist) {
      return true;
    } else if (currentTab === 1 && secondAvailableDaySlots.length) {
      return true;
    } else if (currentTab === 2 && slotsExist) {
      return true;
    }
    return false;
  }, [currentTab, secondAvailableDaySlots.length, slotsExist]);

  if (slotsList.length === 0) {
    if (!slotsLoading)
      return <Alert severity="error">{t('schedule.officeClosed.todayOrTomorrow', { PROJECT_NAME })}</Alert>;
    return <></>;
  }

  return (
    <>
      <form onSubmit={(e) => onSubmit(e)}>
        {selectedDate != undefined ? (
          <Button
            variant={isFirstAppointment ? 'contained' : 'outlined'}
            sx={{
              color: isFirstAppointment ? theme.palette.primary.contrastText : theme.palette.text.primary,
              border: isFirstAppointment
                ? `1px solid ${theme.palette.primary.main}`
                : `1px solid ${theme.palette.divider}`,
              p: 1,
              borderRadius: '8px',
              textAlign: 'center',
              mt: 2.5,
              mb: 1.5,
              width: '100%',
              fontWeight: 400,
              display: { xs: 'block', md: 'inline' },
            }}
            onClick={() => {
              setLocallySelectedSlot(slotsList[0]);
              handleSlotSelected(slotsList[0]);
            }}
            type="button"
            className="first-button"
            data-testid={dataTestIds.firstAvailableTime}
          >
            <span style={{ fontWeight: 700 }}>{t('schedule.firstAvailable.label')}</span>
            {isMobile && <br />}
            {firstAvailableDay?.toFormat(DATETIME_FULL_NO_YEAR)}
          </Button>
        ) : slotsExist ? (
          <Box
            sx={{
              border: `1px solid ${theme.palette.divider}`,
              p: 1,
              borderRadius: '8px',
              textAlign: 'center',
              mt: 1,
              display: slotsExist ? 'inherit' : 'none',
            }}
          >
            <Typography variant="body2">{t('schedule.firstAvailable.calculating')}</Typography>
          </Box>
        ) : (
          <></>
        )}
        {!slotsLoading ? (
          <Box>
            <Box sx={{ width: '100%' }}>
              <Tabs
                value={currentTab}
                onChange={handleChange}
                TabIndicatorProps={{
                  style: {
                    background: otherColors.borderLightBlue,
                    height: '5px',
                    borderRadius: '2.5px',
                  },
                }}
                textColor="inherit"
                variant="fullWidth"
                aria-label={t('schedule.tabAriaLabel')}
              >
                <Tab
                  label={firstAvailableDay?.toLocaleString(DateTime.DATE_MED) || 'Unknown date'}
                  {...tabProps(0)}
                  sx={{
                    color:
                      currentTab == 0 && firstTabVisible ? theme.palette.secondary.main : theme.palette.text.secondary,
                    opacity: 1,
                  }}
                />
                {secondAvailableDay && (
                  <Tab
                    label={secondAvailableDay?.toLocaleString(DateTime.DATE_MED) || 'Unknown date'}
                    {...tabProps(1)}
                    sx={{
                      color:
                        currentTab == 1 || !firstTabVisible
                          ? theme.palette.secondary.main
                          : theme.palette.text.secondary,
                      opacity: 1,
                    }}
                  />
                )}
                <Tab
                  label="Other dates"
                  {...tabProps(secondAvailableDay ? 2 : 1)}
                  sx={{
                    color:
                      currentTab == 2 || !firstTabVisible ? theme.palette.secondary.main : theme.palette.text.secondary,
                    opacity: 1,
                  }}
                />
              </Tabs>
            </Box>
            <Box>
              <TabPanel value={currentTab} index={0} dir={theme.direction}>
                <Typography variant="h3" color="#000000" sx={{ textAlign: 'center' }}>
                  {firstAvailableDay?.setLocale(i18n.language).toFormat(DATE_FULL_NO_YEAR)}
                </Typography>
                <SelectSlot
                  slots={firstAvailableDaySlots}
                  currentTab={currentTab}
                  timezone={timezone}
                  currentSelectedSlot={locallySelectedSlot}
                  handleSlotSelected={setLocallySelectedSlot}
                  noSlotsMessage={
                    slotsExist
                      ? t('schedule.officeClosed.today', { PROJECT_NAME })
                      : t('schedule.officeClosed.todayOrTomorrow', { PROJECT_NAME })
                  }
                />
              </TabPanel>

              {secondAvailableDay && (
                <TabPanel value={currentTab} index={1} dir={theme.direction}>
                  <Typography variant="h3" color="#000000" sx={{ textAlign: 'center' }}>
                    {secondAvailableDay?.setLocale(i18n.language).toFormat(DATE_FULL_NO_YEAR)}
                  </Typography>
                  <SelectSlot
                    slots={secondAvailableDaySlots}
                    currentTab={currentTab}
                    timezone={timezone}
                    currentSelectedSlot={locallySelectedSlot}
                    handleSlotSelected={setLocallySelectedSlot}
                  />
                </TabPanel>
              )}
              <TabPanel value={currentTab} index={secondAvailableDay ? 2 : 1} dir={theme.direction}>
                <LocalizationProvider dateAdapter={AdapterLuxon}>
                  <StaticDatePicker
                    displayStaticWrapperAs="desktop"
                    // openTo="day"
                    // disablePast
                    views={['month', 'day']}
                    value={selectedDate ?? null}
                    onChange={(newDate) => {
                      if (newDate != null) {
                        setSelectedOtherDate(newDate);
                      }
                    }}
                    // renderInput={(params) => <TextField {...params} />}
                    shouldDisableDate={(date) =>
                      // date.ordinal < firstAvailableDay.ordinal ||
                      // date.ordinal > lastSlotDate.ordinal ||
                      daySlotsMap[date.ordinal] == null
                    }
                    // Minus one day for timezone shenanigans
                    minDate={firstAvailableDay?.minus({ days: 1 })}
                    // Plus one month for month picker dropdown
                    maxDate={DateTime.fromISO(slotsList[slotsList.length - 1].start)?.plus({ months: 1 })}
                  />
                </LocalizationProvider>
                <Typography variant="h3" color="#000000" sx={{ textAlign: 'center' }}>
                  {selectedDate ? selectedDate.toLocaleString(DateTime.DATE_HUGE) : 'Unknown date'}
                </Typography>
                <SelectSlot
                  slots={getSlotsForDate(selectedDate)}
                  timezone={timezone}
                  currentSelectedSlot={locallySelectedSlot}
                  handleSlotSelected={setLocallySelectedSlot}
                />
              </TabPanel>
            </Box>
          </Box>
        ) : (
          <Typography variant="body2" m={1} textAlign={'center'}>
            {t('schedule.loading')}
          </Typography>
        )}

        {showControlButtons && (
          <ControlButtons
            loading={processingSubmit}
            backButton={backButton}
            submitLabel={
              hasChosenSlot && selectedSlotTimezoneAdjusted !== undefined
                ? `${submitLabelAdjective} ${getLocaleDateTimeString(
                    selectedSlotTimezoneAdjusted,
                    'medium',
                    i18n.language
                  )}`
                : t('schedule.selectTime')
            }
          />
        )}
      </form>
      <ErrorDialog
        open={!!errorDialog}
        title={errorDialog?.title || ''}
        description={errorDialog?.description || ''}
        closeButtonText={
          errorDialog?.closeButtonText ?? hasChosenSlot ? t('schedule.selectAnother') : t('schedule.selectATime')
        }
        handleClose={() => {
          setErrorDialog(undefined);
        }}
      />
    </>
  );
};

export default Schedule;<|MERGE_RESOLUTION|>--- conflicted
+++ resolved
@@ -2,13 +2,8 @@
 import { DateTime } from 'luxon';
 import { FormEvent, ReactNode, SyntheticEvent, useCallback, useEffect, useMemo, useState } from 'react';
 import { useTranslation } from 'react-i18next';
-<<<<<<< HEAD
-import { ControlButtons, ErrorDialog, ErrorDialogConfig, breakpoints, useUCZambdaClient } from 'ui-components';
-import { DATETIME_FULL_NO_YEAR, DATE_FULL_NO_YEAR, PROJECT_NAME, ScheduleType, createLocalDateTime } from 'utils';
-=======
 import { ControlButtons, ErrorDialog, ErrorDialogConfig, breakpoints } from 'ui-components';
-import { DATETIME_FULL_NO_YEAR, DATE_FULL_NO_YEAR, createLocalDateTime, nextAvailableFrom } from 'utils';
->>>>>>> 87fdad83
+import { DATETIME_FULL_NO_YEAR, DATE_FULL_NO_YEAR, PROJECT_NAME, createLocalDateTime, nextAvailableFrom } from 'utils';
 import { SelectSlot } from '.';
 import { otherColors } from '../IntakeThemeProvider';
 import { getLocaleDateTimeString } from '../helpers/dateUtils';
