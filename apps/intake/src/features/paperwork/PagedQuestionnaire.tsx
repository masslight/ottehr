--- conflicted
+++ resolved
@@ -167,19 +167,11 @@
   saveProgress,
 }) => {
   const { paperwork, allItems } = usePaperworkContext();
-<<<<<<< HEAD
-
-  // console.log('defaultValues', JSON.stringify(defaultValues, null, 2));
-
-  // console.log('paperwork', JSON.stringify(paperwork, null, 2));
-  // console.log('items', JSON.stringify(allItems, null, 2));
-=======
   const [cache, setCache] = useState({
     pageId,
     items,
     defaultValues,
   });
->>>>>>> d9e87fc9
 
   const validationSchema = makeValidationSchema(items, pageId, {
     values: paperwork,
