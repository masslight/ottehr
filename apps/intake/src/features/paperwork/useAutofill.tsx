--- conflicted
+++ resolved
@@ -67,13 +67,10 @@
     if (!allFields) return [];
 
     return questionnaireItems.filter((qi) => {
-<<<<<<< HEAD
-=======
       if (!allFields) {
         return false;
       }
       // console.log('allFields use items to auto fill', allFields);
->>>>>>> 72cbb41f
       const displayStrategy = getItemDisplayStrategy(qi, questionnaireItems, allFields);
       return displayStrategy === 'enabled' && !!qi.autofillFromWhenDisabled;
     });
@@ -92,7 +89,6 @@
       if (!sourceValue) return;
 
       const id = parentItem ? getPaperworkFieldId({ parentItem, item }) : item.linkId;
-<<<<<<< HEAD
       const currentValue = getValues(id);
 
       const autoFilledValue = autoFill(sourceValue, item);
@@ -110,29 +106,4 @@
       }
     });
   }, [visibleItemsToFill, allFields, getValues, setValue, parentItem, fieldId, formValues]);
-=======
-      const currentValue = getValues(id) || makeEmptyResponseItem(item);
-
-      const autoFilled = autoFill(autofillValue, item);
-      // console.log('autoFilled', autoFilled);
-      shouldUpdateValue = // the comparison between autofillValue and currentValue is necessary to avoid an infinite render loop
-        autofillSource && autofillValue && typeof autofillValue === 'object' && !objectsEqual(autoFilled, currentValue);
-      // console.log('should update', shouldUpdateValue, item.linkId);
-
-      if (shouldUpdateValue) {
-        setReplacedValues((rp) => {
-          return [
-            ...rp,
-            {
-              id,
-              value: currentValue,
-            },
-          ];
-        });
-        setValue(id, autoFilled, { shouldValidate: true });
-      }
-    });
-    // replace previously autoFilled values
-  }, [allFields, setValue, itemsToFill, formValues, parentItem, getValues, fieldId, replacedValues]);
->>>>>>> 72cbb41f
 };