--- conflicted
+++ resolved
@@ -10,7 +10,6 @@
 interface PatientListProps {
   patients: PatientInfo[];
   subtitle: string;
-  showNewPatientOption?: boolean;
   selectedPatient?: PatientInfo;
   buttonLoading?: boolean;
   pastVisits?: boolean;
@@ -23,21 +22,12 @@
   selectedPatient,
   subtitle,
   buttonLoading,
-<<<<<<< HEAD
   pastVisits,
   onSubmit,
   onBack,
 }) => {
-  const { t } = useTranslation();
-
   const hasNoPatients = pastVisits && patients.length === 0;
 
-=======
-  showNewPatientOption = true,
-  onSubmit,
-  onBack,
-}) => {
->>>>>>> 8e3e28b1
   const formElements: FormInputType[] = useMemo(() => {
     return [
       {
@@ -46,7 +36,6 @@
         label: subtitle,
         defaultValue: selectedPatient,
         required: true,
-<<<<<<< HEAD
         radioOptions: hasNoPatients
           ? []
           : patients
@@ -69,42 +58,9 @@
                 };
               })
               .concat(pastVisits ? [] : DIFFERENT_FAMILY_MEMBER_DATA),
-=======
-        radioOptions: (patients || [])
-          .sort((a, b) => {
-            if (!a.firstName) return 1;
-            if (!b.firstName) return -1;
-            return a.firstName.localeCompare(b.firstName);
-          })
-          .map((patient) => {
-            if (!patient.id) {
-              throw new Error('Patient id is not defined');
-            }
-            return {
-              label: getPatientInfoFullName(patient),
-              description: `Birthday: ${DateTime.fromFormat(patient.dateOfBirth || '', 'yyyy-MM-dd').toFormat(
-                'MMMM dd, yyyy'
-              )}`,
-              value: patient.id,
-              color: otherColors.lightBlue,
-            };
-          })
-          .concat(
-            ...(showNewPatientOption
-              ? [
-                  {
-                    label: 'Different family member',
-                    description: '',
-                    value: 'new-patient',
-                    color: otherColors.lightBlue,
-                  },
-                ]
-              : [])
-          ),
->>>>>>> 8e3e28b1
       },
     ];
-  }, [patients, selectedPatient, showNewPatientOption, subtitle]);
+  }, [patients, selectedPatient, subtitle]);
 
   return (
     <PageForm
