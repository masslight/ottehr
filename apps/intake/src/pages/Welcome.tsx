import { useAuth0 } from '@auth0/auth0-react';
import { Box, Button, CircularProgress, Divider, Typography, useTheme } from '@mui/material';
import { FC, useEffect, useMemo, useState } from 'react';
import { useTranslation } from 'react-i18next';
import {
  Link,
  Navigate,
  Outlet,
  generatePath,
  useLocation,
  useNavigate,
  useOutletContext,
  useParams,
} from 'react-router-dom';
import { ErrorDialog, ErrorDialogConfig, PageForm } from 'ui-components';
import { ZambdaClient, useUCZambdaClient } from 'ui-components/lib/hooks/useUCZambdaClient';
import {
  GetScheduleResponse,
  PatientInfo,
  ScheduleType,
  ServiceMode,
  VisitType,
  getSelectors,
  PROJECT_NAME,
  PROJECT_WEBSITE,
} from 'utils';
import { create } from 'zustand';
import { persist } from 'zustand/middleware';
import zapehrApi, { AvailableLocationInformation } from '../api/zapehrApi';
import {
  BOOKING_SERVICE_MODE_PARAM,
  BOOKING_SLUG_PARAMS,
  BOOKING_VISIT_TYPE_PARAM,
  bookingBasePath,
  intakeFlowPageRoute,
} from '../App';
import { PageContainer, Schedule } from '../components';
import { WaitingEstimateCard } from '../components/WaitingEstimateCard';
import { PatientInfoInProgress } from '../features/patients/types';
import { NO_LOCATION_ERROR } from '../helpers';
import { useCheckOfficeOpen } from '../hooks/useCheckOfficeOpen';
import { usePreserveQueryParams } from '../hooks/usePreserveQueryParams';
<<<<<<< HEAD
import { ottehrLightBlue } from '@theme/icons';
=======
import { SlotListItem } from 'utils/lib/utils';
import { Slot } from 'fhir/r4b';
>>>>>>> 87fdad83

type BookingState = {
  visitType: VisitType | undefined;
  serviceType: ServiceMode | undefined;
  scheduleType: ScheduleType | undefined;
  selectedLocationResponse: GetScheduleResponse | undefined;
  selectedSlot: string | undefined;
  patients: PatientInfo[];
  patientInfo: PatientInfoInProgress | undefined;
  unconfirmedDateOfBirth: string | undefined;
  slotData: SlotListItem[];
};

interface BookingStoreActions {
  setPatientInfo: (info: PatientInfoInProgress | undefined) => void;
  setPatients: (patients: PatientInfo[]) => void;
  setUnconfirmedDateOfBirth: (dob: string | undefined) => void;
  setSelectedLocationResponse: (location: GetScheduleResponse | undefined) => void;
  setSelectedSlot: (slotId: string | undefined) => void;
  setSlotData: (slotData: SlotListItem[]) => void;
  setScheduleType: (scheduleType: ScheduleType | undefined) => void;
  completeBooking: () => void;
  handleLogout: () => void;
}

const BOOKING_INITIAL: BookingState = {
  patients: [],
  patientInfo: undefined,
  unconfirmedDateOfBirth: undefined,
  selectedLocationResponse: undefined,
  selectedSlot: undefined,
  visitType: undefined,
  serviceType: undefined,
  scheduleType: undefined,
  slotData: [],
};

const useBookingStore = create<BookingState & BookingStoreActions>()(
  persist(
    (set) => ({
      ...BOOKING_INITIAL,
      clear: () => {
        set({
          ...BOOKING_INITIAL,
        });
      },
      setPatientInfo: (info: PatientInfoInProgress | undefined) => {
        set((state) => {
          let isNewPatientInfo = false;
          if (state.patientInfo && state.patientInfo.id !== info?.id) {
            isNewPatientInfo = true;
          }
          return {
            ...state,
            patientInfo: info,
            unconfirmedDateOfBirth: isNewPatientInfo ? undefined : state.unconfirmedDateOfBirth,
          };
        });
      },
      setPatients: (patients: PatientInfo[]) => {
        set((state) => ({
          ...state,
          patients,
        }));
      },
      setUnconfirmedDateOfBirth: (unconfirmedDateOfBirth: string | undefined) => {
        set((state) => ({
          ...state,
          unconfirmedDateOfBirth,
        }));
      },
      setVisitType: (visitType: VisitType | undefined) => {
        set((state) => ({
          ...state,
          visitType,
        }));
      },
      setScheduleType: (scheduleType: ScheduleType | undefined) => {
        set((state) => ({
          ...state,
          scheduleType,
        }));
      },
      setSelectedLocationResponse: (selectedLocationResponse: GetScheduleResponse | undefined) => {
        set((state) => ({
          ...state,
          selectedLocationResponse,
          slotData: selectedLocationResponse?.available ?? [],
        }));
      },
      setSlotData: (slotData: SlotListItem[]) => {
        set((state) => {
          return {
            ...state,
            slotData,
          };
        });
      },
      setSelectedSlot: (selectedSlot: string | undefined) => {
        set((state) => ({
          ...state,
          selectedSlot,
        }));
      },
      completeBooking: () => {
        set((state) => ({
          ...state,
          selectedSlot: undefined,
          patientInfo: undefined,
          unconfirmedDateOfBirth: undefined,
        }));
      },
      handleLogout: () => {
        set(() => ({
          ...BOOKING_INITIAL,
        }));
      },
    }),
    { name: 'ip-intake-booking-store' }
  )
);

enum LoadingState {
  initial,
  loading,
  complete,
}

interface BookAppointmentContext
  extends Omit<BookingState, 'selectedLocationResponse' | 'redirectToStart'>,
    Omit<
      BookingStoreActions,
      'setLocationPath' | 'setSelectedLocationResponse' | 'handleLogout' | 'setPatients' | 'setScheduleType'
    > {
  visitType: VisitType | undefined;
  selectedLocation: AvailableLocationInformation | undefined;
  slotData: SlotListItem[];
  waitingMinutes: number | undefined;
  locationLoading: boolean;
  patientsLoading: boolean;
  getSlotListItemWithId: (slotId: string) => SlotListItem | undefined;
}

export const useBookingContext = (): BookAppointmentContext => {
  const outletContext = useOutletContext<BookAppointmentContext>();
  return {
    ...outletContext,
  };
};

interface CustomContainerText {
  title: string;
  subtext?: string;
}

const isPostPatientSelectionPath = (basePath: string, pathToCheck: string): boolean => {
  // review is last step but we detect on submit instead so redirect doesnt jump
  // the transition to the appointment page
  const prepatientSelectionPaths = [basePath, `${basePath}/get-ready`, `${basePath}/patients`, `${basePath}/review`];
  const normalized = pathToCheck.split('?')[0];
  return !prepatientSelectionPaths.includes(normalized);
};

const BookingHome: FC = () => {
  const {
    selectedLocationResponse,
    patients,
    patientInfo,
    selectedSlot,
    unconfirmedDateOfBirth,
    scheduleType,
    slotData,
    setSelectedLocationResponse,
    setPatientInfo,
    setPatients,
    setUnconfirmedDateOfBirth,
    setSelectedSlot,
    completeBooking,
    setSlotData,
    handleLogout,
    setScheduleType,
  } = getSelectors(useBookingStore, [
    'patientInfo',
    'unconfirmedDateOfBirth',
    'selectedLocationResponse',
    'setSelectedLocationResponse',
    'patients',
    'visitType',
    'selectedSlot',
    'setPatientInfo',
    'setPatients',
    'setUnconfirmedDateOfBirth',
    'setSelectedSlot',
    'completeBooking',
    'setSlotData',
    'handleLogout',
    'scheduleType',
    'setScheduleType',
    'slotData',
  ]);
  const {
    [BOOKING_SLUG_PARAMS]: slugParam,
    [BOOKING_VISIT_TYPE_PARAM]: visitTypeParam,
    [BOOKING_SERVICE_MODE_PARAM]: serviceTypeParam,
  } = useParams();

  const [locationLoading, setLocationLoading] = useState(LoadingState.initial);
  const [patientsLoading, setPatientsLoading] = useState(LoadingState.initial);
  const { pathname, state: navState } = useLocation();
  const navigate = useNavigate();
  const tokenlessZambdaClient = useUCZambdaClient({ tokenless: true });
  const tokenfulZambdaClient = useUCZambdaClient({ tokenless: false });
  const [pageNotFound, setPageNotFound] = useState(false);
  const [errorConfig, setErrorConfig] = useState<ErrorDialogConfig | undefined>(undefined);
  const { isAuthenticated, isLoading: authIsLoading } = useAuth0();
  const { t } = useTranslation();

  useEffect(() => {
    const slot = navState?.slot as Slot | undefined;
    const scheduleType = navState?.scheduleType;
    if (slot?.id) {
      setSelectedSlot(slot?.id);
    }
    if (scheduleType && scheduleType in ScheduleType) {
      setScheduleType(scheduleType as ScheduleType);
    }
  }, [navState, setScheduleType, setSelectedSlot]);

  const scheduleTypeForFetch = useMemo(() => {
    return navState?.scheduleType ?? scheduleType;
  }, [navState?.scheduleType, scheduleType]);
  const outletContext: BookAppointmentContext = useMemo(() => {
    let selectedLocationTemp: AvailableLocationInformation | undefined = undefined;
    let waitingMinutesTemp: number | undefined = undefined;
    if (selectedLocationResponse) {
      selectedLocationTemp = selectedLocationResponse.location;
      waitingMinutesTemp = selectedLocationResponse.waitingMinutes;
    }
    let visitType = VisitType.PreBook;
    if (visitTypeParam === VisitType.WalkIn) {
      visitType = VisitType.WalkIn;
    }
    let serviceType = ServiceMode['in-person'];
    if (serviceTypeParam === ServiceMode.virtual) {
      serviceType = ServiceMode.virtual;
    }
    const getSlotListItemWithId = (slotId: string): SlotListItem | undefined => {
      return slotData.find((si) => `${si.slot.id}` === `${slotId}`);
    };
    return {
      patients,
      patientInfo,
      slotData,
      selectedLocation: selectedLocationTemp,
      waitingMinutes: waitingMinutesTemp,
      visitType,
      scheduleType,
      serviceType,
      locationLoading: locationLoading !== LoadingState.complete,
      patientsLoading: patientsLoading !== LoadingState.complete,
      selectedSlot,
      unconfirmedDateOfBirth,
      setPatientInfo,
      setUnconfirmedDateOfBirth,
      setSelectedSlot,
      completeBooking,
      setSlotData,
      getSlotListItemWithId,
    };
  }, [
    selectedLocationResponse,
    visitTypeParam,
    serviceTypeParam,
    patients,
    patientInfo,
    scheduleType,
    locationLoading,
    patientsLoading,
    selectedSlot,
    unconfirmedDateOfBirth,
    setPatientInfo,
    setUnconfirmedDateOfBirth,
    setSelectedSlot,
    completeBooking,
    setSlotData,
    slotData,
  ]);
  const { walkinOpen } = useCheckOfficeOpen(outletContext.selectedLocation);

  useEffect(() => {
    if (!isAuthenticated && !authIsLoading) {
      handleLogout();
    }
  }, [authIsLoading, handleLogout, isAuthenticated, setScheduleType]);

  // console.log('outlet context in root', outletContext);

  useEffect(() => {
    const fetchLocation = async (locationSlug: string, scheduleType: ScheduleType, isWalkin: boolean): Promise<any> => {
      try {
        if (!tokenlessZambdaClient) {
          return;
        }
        setLocationLoading(LoadingState.loading);
        console.log('schedule type sluggo: ', scheduleType, locationSlug);
        // temporarily hardcoding the params for the walkin case here due to a bug with the dynamic values
        // and plans to overhaul this page in the near future
        let scheduleTypeForFetch = scheduleType ?? ScheduleType.location;
        let locationSlugForFetch = locationSlug;
        if (isWalkin) {
          scheduleTypeForFetch = ScheduleType.location;
          locationSlugForFetch = 'testing';
        }
        const res = await zapehrApi.getSchedule(tokenlessZambdaClient, {
          scheduleType: scheduleTypeForFetch,
          slug: locationSlugForFetch,
          isWalkin,
        });
        setSelectedLocationResponse(res);
      } catch (error) {
        setPageNotFound(true);
        console.error('Error validating location: ', error);
      } finally {
        setLocationLoading(LoadingState.complete);
      }
    };

    // So long as / is a valid path or auth0 redirects to /, this must be here. Otherwise the
    // function is called with no slug parameter and overwrites the contents of local storage.
    if (slugParam && locationLoading === LoadingState.initial && scheduleTypeForFetch && visitTypeParam !== undefined) {
      void fetchLocation(slugParam, scheduleTypeForFetch, visitTypeParam === VisitType.WalkIn);
    }
  }, [
    locationLoading,
    scheduleTypeForFetch,
    setSelectedLocationResponse,
    slugParam,
    tokenlessZambdaClient,
    visitTypeParam,
  ]);

  useEffect(() => {
    async function getPatients(): Promise<void> {
      if (!tokenfulZambdaClient) {
        return;
      }
      setPatientsLoading(LoadingState.loading);

      const response = await zapehrApi.getPatients(tokenfulZambdaClient);
      const patients = response.patients;

      if (patients.length > 0) {
        setPatients(patients);
      } else {
        // Navigate to NewUser if patients not found
        if (slugParam && visitTypeParam && serviceTypeParam) {
          const basePath = generatePath(bookingBasePath, {
            slug: slugParam,
            visit_type: visitTypeParam ?? 'prebook',
            service_mode: serviceTypeParam,
          });
          // if walkin is open or the base path contains prebook, redirect to new-user page
          if (visitTypeParam == 'walkin') {
            if (walkinOpen) {
              navigate(`${basePath}/new-user`);
            } else {
              // if walkin is closed, redirect to the walkin closed page
              navigate(basePath);
            }
          } else if (visitTypeParam == 'prebook') {
            navigate(`${basePath}/new-user`, {
              state: { slot: navState?.slot, scheduleType: navState?.scheduleType },
            });
          }
        }
        // navigate to the root domain (localhost:3002 or welcome.ottehr.com) if either of stateParam or slugParam or visitTypeParam are undefined.
        else {
          navigate('');
        }
      }
    }

    if (isAuthenticated && slugParam && patientsLoading === LoadingState.initial) {
      getPatients()
        .catch((error) => {
          console.log(error);
        })
        .finally(() => setPatientsLoading(LoadingState.complete));
    }
  }, [
    isAuthenticated,
    setPatients,
    slugParam,
    tokenfulZambdaClient,
    patientsLoading,
    visitTypeParam,
    walkinOpen,
    navigate,
    serviceTypeParam,
    selectedSlot,
    scheduleType,
    navState,
  ]);

  useEffect(() => {
    const recoverFromLostData = async (slug: string, zambdaClient: ZambdaClient): Promise<void> => {
      try {
        const res = await zapehrApi.getSchedule(zambdaClient, {
          slug,
          scheduleType: scheduleType ?? ScheduleType.location,
        });
        setSelectedLocationResponse(res);
      } catch (e) {
        console.error('selected location unexpectedly missing from store -- could not recover');
        // show an error asking user to go to front desk
        setErrorConfig(NO_LOCATION_ERROR(t));
        return;
      }
    };
    if (
      !outletContext.selectedLocation &&
      locationLoading === LoadingState.complete &&
      slugParam &&
      tokenlessZambdaClient
    ) {
      console.error('selected location unexpectedly missing from store -- attempting recovery');
      void recoverFromLostData(slugParam, tokenlessZambdaClient);
    }
  }, [
    locationLoading,
    outletContext.selectedLocation,
    setSelectedLocationResponse,
    slugParam,
    tokenlessZambdaClient,
    t,
    scheduleType,
  ]);

  const renderWelcome = useMemo(() => {
    if (pathname === '/') {
      return true;
    }
    console.log('pathname', pathname);
    if (slugParam && visitTypeParam && serviceTypeParam && scheduleType) {
      const solvedPath = generatePath(bookingBasePath, {
        slug: slugParam,
        visit_type: visitTypeParam,
        service_mode: serviceTypeParam,
      });
      if (solvedPath === pathname) {
        return true;
      } else {
        return false;
      }
    }
    console.log('returning false from renderWelcome');
    return false; // figure out what to do here
  }, [pathname, scheduleType, serviceTypeParam, slugParam, visitTypeParam]);

  // all this is to say, "if the user wound up somewhere in
  // the booking flow by finishing the booking and then pounding
  // the back button, escort them gently to the start of the flow"
  if (!patientInfo) {
    if (slugParam && visitTypeParam && serviceTypeParam) {
      const solvedPath = generatePath(pathname, {
        slug: slugParam,
        visit_type: visitTypeParam ?? 'prebook',
        service_type: serviceTypeParam,
        schedule_type: scheduleType || ScheduleType.location,
      });
      const basePath = generatePath(bookingBasePath, {
        slug: slugParam,
        visit_type: visitTypeParam ?? 'prebook',
        service_mode: serviceTypeParam,
      });
      const shouldStartAtBeginning = isPostPatientSelectionPath(basePath, solvedPath) && !patientsLoading;
      // console.log('basePath, solvedPath, shouldSAB', basePath, solvedPath, shouldStartAtBeginning);
      if (shouldStartAtBeginning) {
        return <Navigate to={basePath} replace={true} />;
      }
    } else {
      console.log('there is NOT patient info');
    }
  } else {
    console.log('there is patient info');
  }

  if (pageNotFound) {
    return (
      <PageContainer title={t('welcome.errors.notFound.title')}>
        <Typography variant="body1">
          {t('welcome.errors.notFound.description', { PROJECT_NAME })}{' '}
          <a href={`${PROJECT_WEBSITE}/find-care/`}>{t('welcome.errors.notFound.link')}</a>.
        </Typography>
      </PageContainer>
    );
  }

  if (!selectedLocationResponse) {
    /*
     * TODO: Component requires refactoring
     *
     * Current implementation has the following issues:
     * - Race conditions between parent component's useEffect and internal logic of child components
     * - Contains complex navigation logic
     * - Potential for collisions
     * - Not decomposed and contains too much code
     *
     * Issue with incorrect welcome page redirect https://github.com/masslight/ottehr/issues/908:
     * 1. selectedLocationResponse is set asynchronously in useEffect
     * 2. renderWelcome chooses component to render immediately, without waiting for selectedLocationResponse
     * 3. Rendered component depends on selectedLocationResponse value
     *
     * Possible scenarios:
     * A. With empty LocalStorage (bug-case):
     *    - Outlet renders without selectedLocationResponse
     *    - Incorrect redirect to welcome page occurs
     *
     * B. With non-empty LocalStorage:
     *    - selectedLocationResponse is retrieved from LocalStorage
     *    - Incorrect redirect does not occur
     *
     * Current solution:
     * To fix bug-case - display loading screen while selectedLocationResponse is not set,
     * and preventing Outlet render in pending state causing incorrect redirect to welcome page
     */
    return (
      <PageContainer title={t('welcome.loading')}>
        <CircularProgress />
      </PageContainer>
    );
  }

  return (
    <>
      {renderWelcome ? <Welcome context={outletContext} /> : <Outlet context={{ ...outletContext }} />}
      <ErrorDialog
        open={errorConfig != undefined}
        title={errorConfig?.title ?? ''}
        description={errorConfig?.description ?? ''}
        closeButtonText={errorConfig?.closeButtonText ?? t('reviewAndSubmit.ok')}
        handleClose={() => {
          setErrorConfig(undefined);
        }}
      />
    </>
  );
};

const Welcome: FC<{ context: BookAppointmentContext }> = ({ context }) => {
  const navigate = useNavigate();
  const { slug: slugParam, visit_type: visitTypeParam, [BOOKING_SERVICE_MODE_PARAM]: serviceTypeParam } = useParams();
  const { isAuthenticated, loginWithRedirect } = useAuth0();
  const [errorConfig, setErrorConfig] = useState<ErrorDialogConfig | undefined>(undefined);
  const theme = useTheme();
  const preserveQueryParams = usePreserveQueryParams();
  const { t } = useTranslation();

  console.log('isAuthenticated in welcome page', isAuthenticated);

  const { selectedLocation, selectedSlot, waitingMinutes, slotData, locationLoading, scheduleType, setSelectedSlot } =
    context;

  // console.log('selectedLocation, locationLoading', selectedLocation, locationLoading, context);

  const { officeOpen, walkinOpen, officeHasClosureOverrideToday, officeHasClosureOverrideTomorrow } =
    useCheckOfficeOpen(selectedLocation);

  const allAvailableSlots = useMemo(() => {
    if (!selectedSlot) {
      return slotData;
    } else {
      const selected = slotData?.find((si) => si.slot.id === selectedSlot);
      const allButSelected =
        slotData?.filter((si) => {
          return si.slot.id !== selectedSlot;
        }) ?? [];
      // todo: this shouldn't be necessary...
      const toSort = [...allButSelected];
      if (selected) {
        toSort.push(selected);
      }
      return [...toSort].sort((a: SlotListItem, b: SlotListItem) => a.slot.start.localeCompare(b.slot.start));
    }
  }, [slotData, selectedSlot]);

  const getCustomContainerText = (): CustomContainerText => {
    if (visitTypeParam === VisitType.PreBook) {
      return { title: t('welcome.title') };
    } else if (visitTypeParam === VisitType.WalkIn && !walkinOpen && !locationLoading) {
      return { title: t('welcome.titleClosed', { PROJECT_NAME }) };
    } else {
      return { title: t('welcome.titleBranded'), subtext: t('welcome.subtitleBranded') };
    }
  };

  const { title, subtext } = getCustomContainerText();

  // console.log('selected slot', selectedSlot);

  return (
    <PageContainer
      title={title}
      subtitle={locationLoading ? t('welcome.loading') : `${selectedLocation?.name}`}
      subtext={locationLoading ? '' : subtext}
      isFirstPage
      img={ottehrLightBlue}
      imgAlt="ottehr icon"
      imgWidth={150}
      topOutsideCardComponent={
        visitTypeParam === VisitType.PreBook && officeOpen ? (
          <WaitingEstimateCard waitingMinutes={waitingMinutes} />
        ) : undefined
      }
    >
      {visitTypeParam === VisitType.PreBook && (
        <>
          <Schedule
            slotsLoading={locationLoading}
            slotData={allAvailableSlots.map((si) => si.slot)}
            timezone={selectedLocation?.timezone || 'America/New_York'}
            existingSelectedSlot={slotData?.find((si) => si.slot.id && si.slot.id === selectedSlot)?.slot}
            handleSlotSelected={(slot) => {
              setSelectedSlot(slot.id);
              navigate(
                preserveQueryParams(`/${scheduleType}/${slugParam}/${visitTypeParam}/${serviceTypeParam}/get-ready`),
                {
                  state: { waitingTime: waitingMinutes?.toString() },
                }
              );
            }}
            forceClosedToday={officeHasClosureOverrideToday}
            forceClosedTomorrow={officeHasClosureOverrideTomorrow}
          />
          <Divider sx={{ marginTop: 3, marginBottom: 3 }} />
          <Typography variant="h4" color={theme.palette.primary.main}>
            {t('welcome.dontSeeTime')}
          </Typography>
        </>
      )}
      {visitTypeParam === VisitType.WalkIn &&
        (!locationLoading ? (
          walkinOpen ? (
            <>
              <Typography variant="body1" marginTop={2}>
                {t('welcome.walkinOpen.title')}
              </Typography>
              <PageForm
                onSubmit={(_) => {
                  if (!isAuthenticated) {
                    // if the user is not signed in, redirect them to auth0
                    loginWithRedirect({
                      appState: {
                        target: preserveQueryParams(
                          `/${scheduleType}/${slugParam}/${visitTypeParam}/${serviceTypeParam}/patients`
                        ),
                      },
                    }).catch((error) => {
                      throw new Error(`Error calling loginWithRedirect Auth0: ${error}`);
                    });
                  } else {
                    // if the location has loaded and the user is signed in, redirect them to the landing page
                    navigate(intakeFlowPageRoute.Homepage.path);
                  }
                }}
                controlButtons={{ backButton: false }}
              />
              <ErrorDialog
                open={errorConfig != undefined}
                title={errorConfig?.title ?? ''}
                description={errorConfig?.description ?? ''}
                closeButtonText={errorConfig?.closeButtonText ?? 'OK'}
                handleClose={() => {
                  setErrorConfig(undefined);
                }}
              />
            </>
          ) : (
            <>
              <Typography variant="body1" marginTop={1}>
                {t('welcome.errors.closed.description')}
              </Typography>
              <Box sx={{ display: 'flex', justifyContent: 'flex-end', marginTop: 2.5 }}>
                <Link to={PROJECT_WEBSITE} aria-label={`${PROJECT_NAME} website`} target="_blank">
                  <Button variant="contained" color="primary">
                    {t('welcome.goToWebsite', { PROJECT_NAME })}
                  </Button>
                </Link>
              </Box>
            </>
          )
        ) : (
          <CircularProgress />
        ))}
    </PageContainer>
  );
};

export default BookingHome;<|MERGE_RESOLUTION|>--- conflicted
+++ resolved
@@ -40,12 +40,9 @@
 import { NO_LOCATION_ERROR } from '../helpers';
 import { useCheckOfficeOpen } from '../hooks/useCheckOfficeOpen';
 import { usePreserveQueryParams } from '../hooks/usePreserveQueryParams';
-<<<<<<< HEAD
 import { ottehrLightBlue } from '@theme/icons';
-=======
 import { SlotListItem } from 'utils/lib/utils';
 import { Slot } from 'fhir/r4b';
->>>>>>> 87fdad83
 
 type BookingState = {
   visitType: VisitType | undefined;
