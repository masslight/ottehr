--- conflicted
+++ resolved
@@ -1,22 +1,12 @@
-<<<<<<< HEAD
-import { useQuery, UseQueryResult } from 'react-query';
-import { ZapEHRAPIClient } from 'ui-components';
-=======
 import { useQuery } from 'react-query';
 import { OystehrAPIClient } from 'ui-components';
->>>>>>> 5c7b26fa
 import { PromiseReturnType } from 'utils';
 
 export const useGetPatients = (
-<<<<<<< HEAD
-  apiClient: ZapEHRAPIClient | null,
-  onSuccess: (data: PromiseReturnType<ReturnType<ZapEHRAPIClient['getPatients']>>) => void
-): UseQueryResult<PromiseReturnType<ReturnType<ZapEHRAPIClient['getPatients']>>, unknown> => {
-=======
   apiClient: OystehrAPIClient | null,
   onSuccess: (data: PromiseReturnType<ReturnType<OystehrAPIClient['getPatients']>>) => void
+  // eslint-disable-next-line @typescript-eslint/explicit-function-return-type
 ) => {
->>>>>>> 5c7b26fa
   return useQuery(
     ['patients'],
     () => {
