<<<<<<< HEAD
import { useQuery, UseQueryResult } from 'react-query';
import { ZapEHRAPIClient } from 'ui-components';
=======
import { useQuery } from 'react-query';
import { OystehrAPIClient } from 'ui-components';
>>>>>>> 5c7b26fa
import { PromiseReturnType } from 'utils';
import { useAppointmentStore } from '../appointments';

export const useJoinCall = (
  apiClient: OystehrAPIClient | null,
  onSuccess: (data: PromiseReturnType<ReturnType<OystehrAPIClient['joinCall']>>) => void,
  onError: (error: any) => void
): UseQueryResult<PromiseReturnType<ReturnType<ZapEHRAPIClient['joinCall']>>, unknown> => {
  return useQuery(
    ['join-call', apiClient],
    () => {
      const { appointmentID } = useAppointmentStore.getState();

      if (apiClient && appointmentID) {
        return apiClient.joinCall({ appointmentId: appointmentID });
      }

      throw new Error('api client not defined or appointmentID not provided');
    },
    {
      onSuccess,
      onError,
    }
  );
};<|MERGE_RESOLUTION|>--- conflicted
+++ resolved
@@ -1,10 +1,5 @@
-<<<<<<< HEAD
-import { useQuery, UseQueryResult } from 'react-query';
-import { ZapEHRAPIClient } from 'ui-components';
-=======
 import { useQuery } from 'react-query';
 import { OystehrAPIClient } from 'ui-components';
->>>>>>> 5c7b26fa
 import { PromiseReturnType } from 'utils';
 import { useAppointmentStore } from '../appointments';
 
@@ -12,7 +7,8 @@
   apiClient: OystehrAPIClient | null,
   onSuccess: (data: PromiseReturnType<ReturnType<OystehrAPIClient['joinCall']>>) => void,
   onError: (error: any) => void
-): UseQueryResult<PromiseReturnType<ReturnType<ZapEHRAPIClient['joinCall']>>, unknown> => {
+  // eslint-disable-next-line @typescript-eslint/explicit-function-return-type
+) => {
   return useQuery(
     ['join-call', apiClient],
     () => {
