--- conflicted
+++ resolved
@@ -1,10 +1,5 @@
-<<<<<<< HEAD
-import { useMutation, useQuery, useQueryClient, UseQueryResult } from 'react-query';
-import { ZapEHRAPIClient } from 'ui-components';
-=======
 import { useMutation, useQuery, useQueryClient } from 'react-query';
 import { OystehrAPIClient } from 'ui-components';
->>>>>>> 5c7b26fa
 import { CancelInviteParticipantRequestParameters, InviteParticipantRequestParameters, PromiseReturnType } from 'utils';
 import { useOystehrAPIClient } from '../../utils';
 import { useAppointmentStore } from '../appointments';
@@ -14,13 +9,9 @@
   appointmentId: string,
   refetchInterval?: number | false,
   enabled?: boolean
-<<<<<<< HEAD
-): UseQueryResult<PromiseReturnType<ReturnType<ZapEHRAPIClient['getWaitStatus']>>, unknown> => {
-  const apiClient = useZapEHRAPIClient();
-=======
+  // eslint-disable-next-line @typescript-eslint/explicit-function-return-type
 ) => {
   const apiClient = useOystehrAPIClient();
->>>>>>> 5c7b26fa
   return useQuery(
     ['waiting-room', appointmentId, apiClient],
     () => {
