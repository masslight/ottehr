--- conflicted
+++ resolved
@@ -7,16 +7,12 @@
 
     try {
       await page.getByRole('button', { name: 'Start a Virtual Visit' }).click();
-<<<<<<< HEAD
-      await expect(page.getByRole('heading', { name: 'Select patient', level: 2 })).toBeVisible({ timeout: 20000 });
-=======
       await expect(page.getByRole('heading', { name: 'Select patient', level: 2 })).toBeVisible({ timeout: 15000 });
 
       // select patient page may be shown if user is not logged in for a several milliseconds, so recheck to ensure that user is logged in
       await page.waitForTimeout(3000);
       await expect(page.getByRole('heading', { name: 'Select patient', level: 2 })).toBeVisible({ timeout: 15000 });
 
->>>>>>> 4b45a5ef
       console.log('User is already logged in');
       return;
     } catch {
