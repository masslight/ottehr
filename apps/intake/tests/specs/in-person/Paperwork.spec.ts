import { BrowserContext, test, Page, expect } from '@playwright/test';
import { cleanAppointment } from 'test-utils';
import { Locators } from '../../utils/locators';
import { PrebookInPersonFlow } from '../../utils/in-person/PrebookInPersonFlow';
import { Paperwork } from '../../utils/Paperwork';
import { UploadImage } from '../../utils/UploadImage';
import { CommonLocatorsHelper } from '../../utils/CommonLocatorsHelper';

let page: Page;
let context: BrowserContext;
let flowClass: PrebookInPersonFlow;
let bookingData: Awaited<ReturnType<PrebookInPersonFlow['startVisit']>>;
let paperwork: Paperwork;
let locator: Locators;
let uploadPhoto: UploadImage;
let pcpData: Awaited<ReturnType<Paperwork['fillPrimaryCarePhysician']>>;
let insuranceData:  Awaited<ReturnType<Paperwork['fillInsuranceAllFieldsWithoutCards']>>;
let secondaryInsuranceData: Awaited<ReturnType<Paperwork['fillSecondaryInsuranceAllFieldsWithoutCards']>>;
let responsiblePartyData: Awaited<ReturnType<Paperwork['fillResponsiblePartyDataNotSelf']>>;
let commonLocatorsHelper: CommonLocatorsHelper;
const appointmentIds: string[] = [];

test.beforeAll(async ({ browser }) => {
  context = await browser.newContext();
  page = await context.newPage();
  page.on('response', async (response) => {
    if (response.url().includes('/create-appointment/')) {
      const { appointment } = await response.json();
      if (appointment && !appointmentIds.includes(appointment)) {
        appointmentIds.push(appointment);
      }
    }
  });
  flowClass = new PrebookInPersonFlow(page);
  paperwork = new Paperwork(page);
  locator = new Locators(page);
  uploadPhoto = new UploadImage(page);
  commonLocatorsHelper = new CommonLocatorsHelper(page);
  bookingData = await flowClass.startVisit();
});
test.afterAll(async () => {
  await page.close();
  await context.close();
  const env = process.env.ENV;
  for (const appointment of appointmentIds) {
    console.log(`Deleting ${appointment} on env: ${env}`);
    await cleanAppointment(appointment, env!);
  }
});

test.describe('Contact information screen - Check and fill all fields', () => {
  test.describe.configure({ mode: 'serial' });
  test('PCI-1 Click on [Proceed to paperwork] - Contact information screen opens', async () => {
    await page.goto(bookingData.bookingURL);
    await paperwork.clickProceedToPaperwork();
    await paperwork.checkCorrectPageOpens('Contact information');
    await paperwork.checkContactInformationPageOpens();
  });
  test('PCI-2 Fill Contact Information all fields', async () => {
    await paperwork.fillContactInformationAllFields();
  });
  test('PCI-3 Contact Information - Check email is prefilled', async () => {
    await paperwork.checkEmailIsPrefilled(bookingData.email);
  });
  test('PCI-4 Contact Information - Check mobile is prefilled', async () => {
    await paperwork.checkMobileIsPrefilled(process.env.PHONE_NUMBER || '');
  });
  test('PCI-5 Contact Information - Check patient name is displayed', async () => {
    await paperwork.checkPatientNameIsDisplayed(bookingData.firstName, bookingData.lastName);
  });
  test('PPD-1 Click on [Continue] - Patient details screen opens', async () => {
    await locator.clickContinueButton();
    await paperwork.checkCorrectPageOpens('Patient details');
  });
});
test.describe('Patient details screen - Check and fill all fields', () => {
  test.describe.configure({ mode: 'serial' });
  test('PPD-0 Open Patient details', async () => {
    await page.goto(`paperwork/${bookingData.bookingUUID}/patient-details`);
    await page.waitForLoadState('networkidle');
    await paperwork.checkCorrectPageOpens('Patient details');
  });
  test('PPD-1 Check required fields', async () => {
    await paperwork.checkRequiredFields('"Ethnicity","Race","Preferred language"', 'Patient details', true);
  });
  test('PPD-2 Fill Patient details all fields', async () => {
    await paperwork.fillPatientDetailsAllFields();
  });
  test('PPD-3 Patient details - Check patient name is displayed', async () => {
    await paperwork.checkPatientNameIsDisplayed(bookingData.firstName, bookingData.lastName);
  });
  test('PPD-4 Patient details - Fill not listed pronoun', async () => {
    await paperwork.fillNotListedPronouns();
  });
  test('PPD-5 Click on [Continue] - Primary Care Physician', async () => {
    await locator.clickContinueButton();
    await paperwork.checkCorrectPageOpens('Primary Care Physician');
  });
});
test.describe('Primary Care Physician - Check and fill all fields', () => {
  test.describe.configure({ mode: 'serial' });
  test('PPCP-0 Open Primary Care Physician', async () => {
    await page.goto(`paperwork/${bookingData.bookingUUID}/primary-care-physician`);
    await page.waitForLoadState('networkidle');
    await paperwork.checkCorrectPageOpens('Primary Care Physician');
  });
  test('PPCP-1 Primary Care Physician - Check patient name is displayed', async () => {
    await paperwork.checkPatientNameIsDisplayed(bookingData.firstName, bookingData.lastName);
  });
  test('PPCP-2 Click on [Continue] with empty fields - Primary Care Physician opens', async () => {
    await locator.clickContinueButton();
    await paperwork.checkCorrectPageOpens('How would you like to pay for your visit?');
  });
  test('PPCP-3 Click on [Back] - Primary Care Physician opens', async () => {
    await locator.clickBackButton();
    await paperwork.checkCorrectPageOpens('Primary Care Physician');
  });
  test('PPCP-4 Check phone field validation', async () => {
    await paperwork.checkPhoneValidations(locator.pcpNumber);
  });
  test('PPCP-5 Fill all fields and click [Continue]', async () => {
    pcpData = await paperwork.fillPrimaryCarePhysician();
    await locator.clickContinueButton();
    await paperwork.checkCorrectPageOpens('How would you like to pay for your visit?');
  });
  test('PPCP-6 Click on [Back] - fields have correct values', async () => {
    await locator.clickBackButton();
    await expect(locator.pcpFirstName).toHaveValue(pcpData.firstName);
    await expect(locator.pcpLastName).toHaveValue(pcpData.lastName);
    await expect(locator.pcpAddress).toHaveValue(pcpData.pcpAddress);
    await expect(locator.pcpPractice).toHaveValue(pcpData.pcpName);
    await expect(locator.pcpNumber).toHaveValue(pcpData.formattedPhoneNumber);
  });
});
test.describe('Payment option - Check Self pay and insurance options', () => {
  test.describe.configure({ mode: 'serial' });
  test('PPO-1 Payment option - Check page opens', async () => {
    await page.goto(`paperwork/${bookingData.bookingUUID}/payment-option`);
    await page.waitForLoadState('networkidle');
    await paperwork.checkCorrectPageOpens('How would you like to pay for your visit?');
  });
  test('PPO-2 Payment option - Check required fields', async () => {
    await paperwork.checkRequiredFields('"Select payment option"', 'How would you like to pay for your visit?', false);
  });
  test('PPO-3 Payment option - Check patient name is displayed', async () => {
    await paperwork.checkPatientNameIsDisplayed(bookingData.firstName, bookingData.lastName);
  });
  test('PPO-4 Payment option - Select self pay and click [Continue]', async () => {
    await paperwork.selectSelfPayPayment();
    await locator.clickContinueButton();
    await paperwork.checkCorrectPageOpens('Responsible party information');
  });
  test('PPO-5 Payment option - Go back from next page, payment option opens', async () => {
    await locator.clickBackButton();
    await paperwork.checkCorrectPageOpens('How would you like to pay for your visit?');
  });
  test('PPO-6 Payment option - Select insurance, click [Continue], select self pay and click [Continue]', async () => {
    await paperwork.selectInsurancePayment();
    await locator.clickContinueButton();
    await paperwork.selectSelfPayPayment();
    await locator.clickContinueButton();
    await paperwork.checkCorrectPageOpens('Responsible party information');
  });
});
test.describe('Primary Insurance', () => {
  test.describe.configure({ mode: 'serial' });
  test('Primary Insurance - Check insurance details opens', async () => {
    await page.goto(`paperwork/${bookingData.bookingUUID}/payment-option`);
    await page.waitForLoadState('networkidle');
    await paperwork.checkCorrectPageOpens('How would you like to pay for your visit?');
    await paperwork.selectInsurancePayment();
    await expect(locator.insuranceHeading).toBeVisible();
  });
  test('Primary Insurance - Check required fields', async () => {
    await paperwork.checkRequiredFields('"Insurance carrier","Member ID","Policy holder\'s first name","Policy holder\'s last name","Policy holder\'s date of birth","Policy holder\'s birth sex","Policy holder address","City","State","ZIP","Patient\'s relationship to insured"', 'How would you like to pay for your visit?', true);
  });
  test('Primary Insurance Select future dob - check validation error', async () => {
    await locator.policyHolderDOB.click();
    await locator.calendarArrowRight.click();
    await locator.calendarDay.click();
    await locator.calendarButtonOK.click();
    await expect(locator.dateFutureError).toBeVisible();
  });
  test('Primary Insurance - check zip validation', async () => {
    await paperwork.checkZipValidations(locator.policyHolderZip);
  });
  test('Primary Insurance - check Policy holder address is the same', async () => {
    await paperwork.checkZipValidations(locator.policyHolderZip);
  });
  test('Primary Insurance - Fill all fields without cards and click [Continue]', async () => {
    insuranceData = await paperwork.fillInsuranceAllFieldsWithoutCards();
    await locator.clickContinueButton();
    await paperwork.checkCorrectPageOpens('Responsible party information');
  });
  test('Primary Insurance - Go back and check that data is present]', async () => {
    await locator.clickBackButton();
    await paperwork.checkCorrectPageOpens('How would you like to pay for your visit?');
    await expect(locator.insuranceCarrier).toHaveValue(insuranceData.insuranceRequiredData.insuranceCarrier);
    await expect(locator.insuranceMemberID).toHaveValue(insuranceData.insuranceRequiredData.insuranceMember);
    await expect(locator.policyHolderDOB).toHaveValue(insuranceData.insuranceRequiredData.paperworkDOB);
    await expect(locator.policyHolderFirstName).toHaveValue(insuranceData.insuranceRequiredData.firstName);
    await expect(locator.policyHolderLastName).toHaveValue(insuranceData.insuranceRequiredData.lastName);
    await expect(locator.policyHolderAddress).toHaveValue(insuranceData.insuranceRequiredData.policyHolderAddress);
    await expect(locator.policyHolderCity).toHaveValue(insuranceData.insuranceRequiredData.policyHolderCity);
    await expect(locator.policyHolderState).toHaveValue(insuranceData.insuranceRequiredData.policyHolderState);
    await expect(locator.policyHolderZip).toHaveValue(insuranceData.insuranceRequiredData.policyHolderZip);
    await expect(locator.policyHolderBirthSex).toHaveValue(insuranceData.insuranceRequiredData.birthSex);
    await expect(locator.patientRelationship).toHaveValue(insuranceData.insuranceRequiredData.relationship);
    await expect(locator.policyHolderMiddleName).toHaveValue(insuranceData.insuranceOptionalData.policyHolderMiddleName);
    await expect(locator.policyHolderAddressLine2).toHaveValue(insuranceData.insuranceOptionalData.policyHolderAddressLine2);
  });
  test('Primary Insurance - Upload and Clear Insurance cards', async () => {
    const uploadedFrontPhoto = await uploadPhoto.fillInsuranceFront();
    await locator.clearImage.click();
    await expect(uploadedFrontPhoto).toBeHidden();
    const uploadedBackPhoto = await uploadPhoto.fillInsuranceBack();
    await locator.clearImage.click();
    await expect(uploadedBackPhoto).toBeHidden();
  });
  test('Primary Insurance - Upload images, reload page, check images are saved', async () => {
    await uploadPhoto.fillInsuranceFront();
    await uploadPhoto.fillInsuranceBack();
    await page.reload();
    await page.waitForLoadState('networkidle');
    await paperwork.checkImagesAreSaved(locator.insuranceFrontImage, locator.insuranceBackImage);
  });
  test('Primary Insurance - Open next page, click [Back] - check images are saved', async () => {
    await locator.clickContinueButton();
    await paperwork.checkCorrectPageOpens('Responsible party information');
    await locator.clickBackButton();
    await paperwork.checkImagesAreSaved(locator.insuranceFrontImage, locator.insuranceBackImage);
  });
  test('Primary Insurance - Add secondary insurance with empty fields, remove secondary insurance, continue with primary insurance', async () => {
    await locator.addSecondaryInsurance.click();
    await locator.clickContinueButton();
    await paperwork.checkCorrectPageOpens('How would you like to pay for your visit?');
    await locator.removeSecondaryInsurance.click();
    await expect(locator.secondaryInsuranceHeading).not.toBeVisible();
    await locator.clickContinueButton();
    await paperwork.checkCorrectPageOpens('Responsible party information');
  });
  test('Primary Insurance - Policy holder address is the same checkbox', async () => {
    await locator.clickBackButton();
    await paperwork.checkPolicyAddressIsTheSameCheckbox(false);
  });

});
test.describe('Secondary Insurance', () => {
  test.describe.configure({ mode: 'serial' });
  test('Secondary Insurance - Fill primary and Add secondary insurance', async () => {
    await page.goto(`paperwork/${bookingData.bookingUUID}/payment-option`);
    await page.waitForLoadState('networkidle');
    await paperwork.checkCorrectPageOpens('How would you like to pay for your visit?');
    await paperwork.selectInsurancePayment();
    insuranceData = await paperwork.fillInsuranceAllFieldsWithoutCards();
    await locator.addSecondaryInsurance.click();
    await expect(locator.secondaryInsuranceHeading).toBeVisible();
  });
  // Commented due to issue https://github.com/masslight/ottehr/issues/1485.  Need to uncomment when issue is fixed.
  // test('Secondary Insurance Select future dob - check validation error', async () => {
  //   await locator.secondaryPolicyHolderDOB.click();
  //   await locator.calendarArrowRight.click();
  //   await locator.calendarDay.click();
  //   await locator.calendarButtonOK.click();
  //   await expect(locator.dateFutureError).toBeVisible();
  // });
  // test('Secondary Insurance - check zip validation', async () => {
  //   await paperwork.checkZipValidations(locator.secondaryPolicyHolderZip);
  // });
  test('Secondary Insurance - Fill all fields without cards and click [Continue]', async () => {
    secondaryInsuranceData = await paperwork.fillSecondaryInsuranceAllFieldsWithoutCards();
    await locator.clickContinueButton();
    await paperwork.checkCorrectPageOpens('Responsible party information');
  });
  test('Secondary Insurance - Go back and check that data is present]', async () => {
    await locator.clickBackButton();
    await paperwork.checkCorrectPageOpens('How would you like to pay for your visit?');
    await expect(locator.secondaryInsuranceCarrier).toHaveValue(secondaryInsuranceData.insuranceRequiredData.insuranceCarrier);
    await expect(locator.secondaryInsuranceMemberID).toHaveValue(secondaryInsuranceData.insuranceRequiredData.insuranceMember);
    await expect(locator.secondaryPolicyHolderDOB).toHaveValue(secondaryInsuranceData.insuranceRequiredData.paperworkDOB);
    await expect(locator.secondaryPolicyHolderFirstName).toHaveValue(secondaryInsuranceData.insuranceRequiredData.firstName);
    await expect(locator.secondaryPolicyHolderLastName).toHaveValue(secondaryInsuranceData.insuranceRequiredData.lastName);
    await expect(locator.secondaryPolicyHolderAddress).toHaveValue(secondaryInsuranceData.insuranceRequiredData.policyHolderAddress);
    await expect(locator.secondaryPolicyHolderCity).toHaveValue(secondaryInsuranceData.insuranceRequiredData.policyHolderCity);
    await expect(locator.secondaryPolicyHolderState).toHaveValue(secondaryInsuranceData.insuranceRequiredData.policyHolderState);
    await expect(locator.secondaryPolicyHolderZip).toHaveValue(secondaryInsuranceData.insuranceRequiredData.policyHolderZip);
    await expect(locator.secondaryPolicyHolderBirthSex).toHaveValue(secondaryInsuranceData.insuranceRequiredData.birthSex);
    await expect(locator.secondaryPatientRelationship).toHaveValue(secondaryInsuranceData.insuranceRequiredData.relationship);
    await expect(locator.secondaryPolicyHolderMiddleName).toHaveValue(secondaryInsuranceData.insuranceOptionalData.policyHolderMiddleName);
    await expect(locator.secondaryPolicyHolderAddressLine2).toHaveValue(secondaryInsuranceData.insuranceOptionalData.policyHolderAddressLine2);
  });
  test('Secondary Insurance - Upload and Clear Insurance cards', async () => {
    const uploadedFrontPhoto = await uploadPhoto.fillSecondaryInsuranceFront();
    await locator.clearImage.click();
    await expect(uploadedFrontPhoto).toBeHidden();
    const uploadedBackPhoto = await uploadPhoto.fillSecondaryInsuranceBack();
    await locator.clearImage.click();
    await expect(uploadedBackPhoto).toBeHidden();
  });
  test('Secondary Insurance - Upload images, reload page, check images are saved', async () => {
    await uploadPhoto.fillSecondaryInsuranceFront();
    await uploadPhoto.fillSecondaryInsuranceBack();
    await page.reload();
    await page.waitForLoadState('networkidle');
    await paperwork.checkImagesAreSaved(locator.secondaryInsuranceFrontImage, locator.secondaryInsuranceBackImage);
  });
  test('Secondary Insurance - Open next page, click [Back] - check images are saved', async () => {
    await locator.clickContinueButton();
    await paperwork.checkCorrectPageOpens('Responsible party information');
    await locator.clickBackButton();
    await paperwork.checkImagesAreSaved(locator.secondaryInsuranceFrontImage, locator.secondaryInsuranceBackImage);
  });
  test('Secondary Insurance - Policy holder address is the same checkbox', async () => {
    await paperwork.checkPolicyAddressIsTheSameCheckbox(true);
  });
});
test.describe('Responsible party information - check and fill all fields', () => {
  test.describe.configure({ mode: 'serial' });
  test('PRPI-0 Open Responsible party information', async () => {
    await page.goto(`paperwork/${bookingData.bookingUUID}/responsible-party`);
    await page.waitForLoadState('networkidle');
    await paperwork.checkCorrectPageOpens('Responsible party information');
  });
  test('PRPI-1 Check patient name is displayed', async () => {
    await paperwork.checkPatientNameIsDisplayed(bookingData.firstName, bookingData.lastName);
  });
  test('PRPI-2 Check required fields', async () => {
    await paperwork.checkRequiredFields(
<<<<<<< HEAD
      '"Relationship to the patient","First name","Last name","Date of birth","Birth sex"',
      'Responsible party information', 
      true
=======
      '"Relationship to the patient","First name","Last name","Date of birth"',
      'Responsible party information'
>>>>>>> b2bf066b
    );
  });
  test('PRPI-3 Check phone field validation', async () => {
    await paperwork.checkPhoneValidations(locator.responsiblePartyNumber);
  });
  test('PRPI-4 Select self - check fields are prefilled with correct values', async () => {
    const dob = await commonLocatorsHelper.getMonthDay(bookingData.dobMonth, bookingData.dobDay);
    if (!dob) {
      throw new Error('DOB data is null');
    }
    await paperwork.fillResponsiblePartyDataSelf();
    await expect(locator.responsiblePartyFirstName).toHaveValue(bookingData.firstName);
    await expect(locator.responsiblePartyLastName).toHaveValue(bookingData.lastName);
    await expect(locator.responsiblePartyBirthSex).toHaveValue(bookingData.birthSex);
    await expect(locator.responsiblePartyDOBAnswer).toHaveValue(
      `${dob.monthNumber}/${dob.dayNumber}/${bookingData.dobYear}`
    );
  });
  test('PRPI-5 Select self - check fields are disabled', async () => {
    await expect(locator.responsiblePartyFirstName.getAttribute('disabled')).not.toBeNull();
    await expect(locator.responsiblePartyLastName.getAttribute('disabled')).not.toBeNull();
    await expect(locator.responsiblePartyBirthSex.getAttribute('disabled')).not.toBeNull();
    await expect(locator.responsiblePartyDOBAnswer.getAttribute('disabled')).not.toBeNull();
  });
  test('PRPI-6 Select not self - check fields are empty', async () => {
    await paperwork.fillResponsiblePartyNotSelfRelationship();
    await expect(locator.responsiblePartyFirstName).toHaveValue('');
    await expect(locator.responsiblePartyLastName).toHaveValue('');
    await expect(locator.responsiblePartyDOBAnswer).toHaveValue('');
  });
  test('PRPI-7 Select dob less than 18 years - check validation error', async () => {
    await locator.responsiblePartyDOBAnswer.click();
    await locator.calendarCurrentDay.click();
    await locator.calendarButtonOK.click();
    await expect(locator.dateOlder18YearsError).toBeVisible();
  });
  test('PRPI-8 Select future dob - check validation error', async () => {
    await locator.responsiblePartyDOBAnswer.click();
    await locator.calendarArrowRight.click();
    await locator.calendarDay.click();
    await locator.calendarButtonOK.click();
    await expect(locator.dateFutureError).toBeVisible();
  });
  test('PRPI-9 Fill all fields and click [Continue]', async () => {
    responsiblePartyData = await paperwork.fillResponsiblePartyDataNotSelf();
    await expect(locator.dateOlder18YearsError).not.toBeVisible();
    await expect(locator.dateFutureError).not.toBeVisible();
    await locator.clickContinueButton();
    await paperwork.checkCorrectPageOpens('Photo ID');
  });
  test('PRPI-10 Click on [Back] - all values are saved', async () => {
    await locator.clickBackButton();
    await expect(locator.responsiblePartyFirstName).toHaveValue(responsiblePartyData.firstName);
    await expect(locator.responsiblePartyLastName).toHaveValue(responsiblePartyData.lastName);
    await expect(locator.responsiblePartyBirthSex).toHaveValue(responsiblePartyData.birthSex);
    await expect(locator.responsiblePartyRelationship).toHaveValue(responsiblePartyData.relationship);
    await expect(locator.responsiblePartyDOBAnswer).toHaveValue(responsiblePartyData.dob);
  });
});
test.describe('Photo ID - Upload photo', () => {
  test.describe.configure({ mode: 'serial' });
  test('PPID-1 Open Photo ID', async () => {
    await page.goto(`paperwork/${bookingData.bookingUUID}/photo-id`);
    await page.waitForLoadState('networkidle');
    await paperwork.checkCorrectPageOpens('Photo ID');
  });
  test('PPID-2 Photo ID - Check patient name is displayed', async () => {
    await paperwork.checkPatientNameIsDisplayed(bookingData.firstName, bookingData.lastName);
  });
  test('PPID-3 Upload and Clear images', async () => {
    const uploadedFrontPhoto = await uploadPhoto.fillPhotoFrontID();
    await locator.clearImage.click();
    await expect(uploadedFrontPhoto).toBeHidden();
    const uploadedBackPhoto = await uploadPhoto.fillPhotoBackID();
    await locator.clearImage.click();
    await expect(uploadedBackPhoto).toBeHidden();
  });
  test('PPID-5 Upload images, reload page, check images are saved', async () => {
    await uploadPhoto.fillPhotoFrontID();
    await uploadPhoto.fillPhotoBackID();
    await page.reload();
    await paperwork.checkImagesAreSaved(locator.photoIdFrontImage, locator.photoIdBackImage);
  });
  test('PPID-6 Open next page, click [Back] - check images are saved', async () => {
    await locator.clickContinueButton();
    await paperwork.checkCorrectPageOpens('Complete consent forms');
    await locator.clickBackButton();
    await paperwork.checkImagesAreSaved(locator.photoIdFrontImage, locator.photoIdBackImage);
  });
});<|MERGE_RESOLUTION|>--- conflicted
+++ resolved
@@ -326,14 +326,9 @@
   });
   test('PRPI-2 Check required fields', async () => {
     await paperwork.checkRequiredFields(
-<<<<<<< HEAD
       '"Relationship to the patient","First name","Last name","Date of birth","Birth sex"',
       'Responsible party information', 
       true
-=======
-      '"Relationship to the patient","First name","Last name","Date of birth"',
-      'Responsible party information'
->>>>>>> b2bf066b
     );
   });
   test('PRPI-3 Check phone field validation', async () => {
