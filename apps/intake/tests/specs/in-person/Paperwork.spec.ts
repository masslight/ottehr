--- conflicted
+++ resolved
@@ -140,11 +140,7 @@
   });
   test('PRPI-2 Check required fields', async () => {
     await paperwork.checkRequiredFields(
-<<<<<<< HEAD
-      '"Relationship to the patient","First name","Last name","Date of birth","Birth sex"',
-=======
       '"Relationship to the patient","First name","Last name","Date of birth"',
->>>>>>> b2bf066b
       'Responsible party information'
     );
   });
@@ -158,7 +154,7 @@
     await expect(locator.responsiblePartyLastName).toHaveValue(bookingData.lastName);
     await expect(locator.responsiblePartyBirthSex).toHaveValue(bookingData.birthSex);
     await expect(locator.responsiblePartyDOBAnswer).toHaveValue(
-      `${dob.monthNumber}/${dob.dayNumber}/${bookingData.dobYear}`
+      `${dob?.monthNumber}/${dob?.dayNumber}/${bookingData.dobYear}`
     );
   });
   test('PRPI-5 Select self - check fields are disabled', async () => {
@@ -171,10 +167,7 @@
     await paperwork.fillResponsiblePartyNotSelfRelationship();
     await expect(locator.responsiblePartyFirstName).toHaveValue('');
     await expect(locator.responsiblePartyLastName).toHaveValue('');
-<<<<<<< HEAD
     await expect(locator.responsiblePartyBirthSex).toHaveValue('');
-=======
->>>>>>> b2bf066b
     await expect(locator.responsiblePartyDOBAnswer).toHaveValue('');
   });
   test('PRPI-7 Select dob less than 18 years - check validation error', async () => {
