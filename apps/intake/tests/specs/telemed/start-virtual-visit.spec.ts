--- conflicted
+++ resolved
@@ -117,17 +117,10 @@
     const cancelButton = page.getByRole('button', { name: 'Cancel this request' });
     await expect(cancelButton).toBeVisible();
 
-<<<<<<< HEAD
     await cancelButton.click();
     await expect(page.getByRole('dialog')).toBeVisible();
     await expect(page.getByText('Why are you canceling?')).toBeVisible();
   });
-=======
-  const patientName = page.getByText(`${patientInfo?.firstName} ${patientInfo?.lastName}`);
-  await patientName.scrollIntoViewIfNeeded();
-  await patientName.click();
-  await clickContinueButton();
->>>>>>> 6f957d53
 
   test('Should display correct patient info', async () => {
     await page.goto('/home');
@@ -135,6 +128,7 @@
     await page.getByTestId(dataTestIds.startVirtualVisitButton).click();
 
     const patientName = page.getByText(`${patientInfo?.firstName} ${patientInfo?.lastName}`);
+    await patientName.scrollIntoViewIfNeeded();
     await patientName.click();
     await clickContinueButton();
 
@@ -163,12 +157,12 @@
     await expect(page.locator("input[type='text'][id='email']")).toHaveValue(patientInfo?.email || '');
   });
 
-<<<<<<< HEAD
   test('Should fill in reason for visit', async () => {
     await page.goto('/home');
     await page.getByTestId(dataTestIds.startVirtualVisitButton).click();
 
     const patientName = page.getByText(`${patientInfo?.firstName} ${patientInfo?.lastName}`);
+    await patientName.scrollIntoViewIfNeeded();
     await patientName.click();
     await clickContinueButton();
 
@@ -189,12 +183,6 @@
     if (!dob?.randomMonth || !dob?.randomDay || !dob?.randomYear) {
       throw Error('Date units are not provided');
     }
-=======
-  const patientName = page.getByText(`${patientInfo?.firstName} ${patientInfo?.lastName}`);
-  await patientName.scrollIntoViewIfNeeded();
-  await patientName.click();
-  await clickContinueButton();
->>>>>>> 6f957d53
 
     await fillingInfo.fillWrongDOB(dob?.randomMonth, dob?.randomDay, dob?.randomYear);
     await clickContinueButton(false);
@@ -377,6 +365,7 @@
     await page.getByTestId(dataTestIds.startVirtualVisitButton).click();
 
     const patientName = page.getByText(`${patientInfo?.firstName} ${patientInfo?.lastName}`);
+    await patientName.scrollIntoViewIfNeeded();
     await patientName.click();
     await clickContinueButton();
 
@@ -410,6 +399,7 @@
     await page.getByTestId(dataTestIds.startVirtualVisitButton).click();
 
     const patientName = page.getByText(`${patientInfo?.firstName} ${patientInfo?.lastName}`);
+    await patientName.scrollIntoViewIfNeeded();
     await patientName.click();
     await clickContinueButton();
 
