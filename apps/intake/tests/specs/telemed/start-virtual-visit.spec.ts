--- conflicted
+++ resolved
@@ -13,48 +13,10 @@
   Intersex = 'other',
 }
 
-<<<<<<< HEAD
-=======
-let context: BrowserContext;
-let page: Page;
-let fillingInfo: FillingInfo;
-let paperwork: Paperwork;
-let locators: Locators;
-let telemedFlow: TelemedVisitFlow;
-
-let patientInfo: Awaited<ReturnType<FillingInfo['fillNewPatientInfo']>> | undefined;
-let dob: Awaited<ReturnType<FillingInfo['fillDOBless18']>> | undefined;
-
->>>>>>> 917b2c25
 const appointmentIds: string[] = [];
 
-async function clickContinueButton(awaitRedirect = true): Promise<void> {
-  await locators.clickContinueButton(awaitRedirect);
-}
-
 test.describe.configure({ mode: 'serial' });
 
-<<<<<<< HEAD
-=======
-test.beforeAll(async ({ browser }) => {
-  context = await browser.newContext();
-  page = await context.newPage();
-  fillingInfo = new FillingInfo(page);
-  paperwork = new Paperwork(page);
-  locators = new Locators(page);
-  telemedFlow = new TelemedVisitFlow(page);
-
-  page.on('response', async (response) => {
-    if (response.url().includes('/telemed-create-appointment/')) {
-      const { appointmentId } = await response.json();
-      if (appointmentId && !appointmentIds.includes(appointmentId)) {
-        appointmentIds.push(appointmentId);
-      }
-    }
-  });
-});
-
->>>>>>> 917b2c25
 test.afterAll(async () => {
   const env = process.env.ENV;
 
@@ -71,15 +33,23 @@
   let page: Page;
   let fillingInfo: FillingInfo;
   let paperwork: Paperwork;
+  let locators: Locators;
+  let telemedFlow: TelemedVisitFlow;
 
   let patientInfo: Awaited<ReturnType<FillingInfo['fillNewPatientInfo']>> | undefined;
   let dob: Awaited<ReturnType<FillingInfo['fillDOBless18']>> | undefined;
+
+  async function clickContinueButton(awaitRedirect = true): Promise<void> {
+    await locators.clickContinueButton(awaitRedirect);
+  }
 
   test.beforeAll(async ({ browser }) => {
     context = await browser.newContext();
     page = await context.newPage();
     fillingInfo = new FillingInfo(page);
     paperwork = new Paperwork(page);
+    locators = new Locators(page);
+    telemedFlow = new TelemedVisitFlow(page);
 
     page.on('response', async (response) => {
       if (response.url().includes('/telemed-create-appointment/')) {
@@ -96,51 +66,26 @@
     await context.close();
   });
 
-<<<<<<< HEAD
   test('Should create new patient', async () => {
     await page.goto('/home');
 
-    await page.getByTestId(dataTestIds.startVirtualVisitButton).click();
-
-    await page.getByRole('heading', { name: 'Different family member' }).click();
-
-    await clickContinue(page);
-
-    await selectState(page);
-
-    await expect(page.getByText('About the patient')).toBeVisible();
-
-    await expect(page.getByPlaceholder('First name')).toBeVisible();
-
-    patientInfo = await fillingInfo.fillNewPatientInfo();
-
-    dob = await fillingInfo.fillDOBless18();
-=======
-  await telemedFlow.selectVisitAndContinue();
-  await telemedFlow.selectDifferentFamilyMemberAndContinue();
-
-  await telemedFlow.selectTimeLocationAndContinue();
-
-  const patientData = await telemedFlow.fillNewPatientDataAndContinue();
-  patientInfo = patientData;
-  dob = {
-    randomDay: patientData.dob.d,
-    randomMonth: patientData.dob.m,
-    randomYear: patientData.dob.y,
-  };
->>>>>>> 917b2c25
-
-    await page.getByRole('button', { name: 'Continue' }).click({ timeout: 30000 });
-
-<<<<<<< HEAD
+    await telemedFlow.selectVisitAndContinue();
+    await telemedFlow.selectDifferentFamilyMemberAndContinue();
+
+    await telemedFlow.selectTimeLocationAndContinue();
+
+    const patientData = await telemedFlow.fillNewPatientDataAndContinue();
+    patientInfo = patientData;
+    dob = {
+      randomDay: patientData.dob.d,
+      randomMonth: patientData.dob.m,
+      randomYear: patientData.dob.y,
+    };
+
     await paperwork.fillAndCheckContactInformation(patientInfo);
 
-    await clickContinue(page);
-  });
-=======
-  await clickContinueButton();
-});
->>>>>>> 917b2c25
+    await clickContinueButton();
+  });
 
   test('Should display new patient in patients list', async () => {
     await page.goto('/select-patient');
@@ -182,19 +127,11 @@
 
     await page.getByTestId(dataTestIds.startVirtualVisitButton).click();
 
-<<<<<<< HEAD
     const patientName = page.getByText(`${patientInfo?.firstName} ${patientInfo?.lastName}`);
     await patientName.click();
-    await clickContinue(page);
-
-    await selectState(page);
-=======
-  const patientName = page.getByText(`${patientInfo?.firstName} ${patientInfo?.lastName}`);
-  await patientName.click();
-  await clickContinueButton();
-
-  await telemedFlow.selectTimeLocationAndContinue();
->>>>>>> 917b2c25
+    await clickContinueButton();
+
+    await telemedFlow.selectTimeLocationAndContinue();
 
     await expect(page.getByText('About the patient')).toBeVisible({ timeout: 20000 });
 
@@ -219,30 +156,25 @@
     await expect(page.locator("input[type='text'][id='email']")).toHaveValue(patientInfo?.email || '');
   });
 
-<<<<<<< HEAD
+  test('Should fill in reason for visit', async () => {
+    await page.goto('/home');
+    await page.getByTestId(dataTestIds.startVirtualVisitButton).click();
+
+    const patientName = page.getByText(`${patientInfo?.firstName} ${patientInfo?.lastName}`);
+    await patientName.click();
+    await clickContinueButton();
+
+    await telemedFlow.selectTimeLocationAndContinue();
+
+    await expect(page.getByText('About the patient')).toBeVisible({ timeout: 20000 });
+
+    await expect(page.locator('#reasonForVisit')).toHaveText('Select...');
+    const Reason = await fillingInfo.fillTelemedReasonForVisit();
+    await expect(page.locator('#reasonForVisit')).toHaveText(Reason);
+  });
+
   test("Should fill in correct patient's DOB", async () => {
-    await clickContinue(page);
-=======
-test('Should fill in reason for visit', async () => {
-  await page.goto('/home');
-  await page.getByTestId(dataTestIds.startVirtualVisitButton).click();
-
-  const patientName = page.getByText(`${patientInfo?.firstName} ${patientInfo?.lastName}`);
-  await patientName.click();
-  await clickContinueButton();
-
-  await telemedFlow.selectTimeLocationAndContinue();
-
-  await expect(page.getByText('About the patient')).toBeVisible({ timeout: 20000 });
-
-  await expect(page.locator('#reasonForVisit')).toHaveText('Select...');
-  const Reason = await fillingInfo.fillTelemedReasonForVisit();
-  await expect(page.locator('#reasonForVisit')).toHaveText(Reason);
-});
-
-test("Should fill in correct patient's DOB", async () => {
-  await clickContinueButton();
->>>>>>> 917b2c25
+    await clickContinueButton();
 
     await expect(page.getByText(`Confirm ${patientInfo?.firstName}'s date of birth`)).toBeVisible();
 
@@ -250,13 +182,8 @@
       throw Error('Date units are not provided');
     }
 
-<<<<<<< HEAD
     await fillingInfo.fillWrongDOB(dob?.randomMonth, dob?.randomDay, dob?.randomYear);
-    await clickContinue(page, false);
-=======
-  await fillingInfo.fillWrongDOB(dob?.randomMonth, dob?.randomDay, dob?.randomYear);
-  await clickContinueButton(false);
->>>>>>> 917b2c25
+    await clickContinueButton(false);
 
     const errorText = await page
       .getByText('Unfortunately, this patient record is not confirmed.') // modal, in that case try again option should be selected
@@ -268,13 +195,8 @@
       await page.getByRole('button', { name: 'Try again' }).click();
     }
 
-<<<<<<< HEAD
     await fillingInfo.fillCorrectDOB(dob?.randomMonth, dob?.randomDay, dob?.randomYear);
-    await clickContinue(page);
-=======
-  await fillingInfo.fillCorrectDOB(dob?.randomMonth, dob?.randomDay, dob?.randomYear);
-  await clickContinueButton();
->>>>>>> 917b2c25
+    await clickContinueButton();
 
     // todo use another way to get appointment id
     // await getAppointmentIdFromCreateAppointmentRequest(page);
@@ -286,132 +208,73 @@
     await paperwork.fillAndCheckContactInformation(patientInfo);
   });
 
-<<<<<<< HEAD
   test('Should fill in patient details', async () => {
-    await clickContinue(page);
-=======
-test('Should fill in patient details', async () => {
-  await clickContinueButton();
->>>>>>> 917b2c25
+    await clickContinueButton();
 
     await paperwork.fillAndCheckPatientDetails();
   });
 
-<<<<<<< HEAD
   test('Should fill in current medications as empty', async () => {
-    await clickContinue(page);
-    await clickContinue(page); // skip page with no required fields
-=======
-test('Should fill in current medications as empty', async () => {
-  await clickContinueButton();
-  await clickContinueButton(); // skip page with no required fields
->>>>>>> 917b2c25
+    await clickContinueButton();
+    await clickContinueButton(); // skip page with no required fields
 
     await paperwork.fillAndCheckEmptyCurrentMedications();
   });
 
-<<<<<<< HEAD
   test('Should fill in current allergies as empty', async () => {
-    await clickContinue(page);
-=======
-test('Should fill in current allergies as empty', async () => {
-  await clickContinueButton();
->>>>>>> 917b2c25
+    await clickContinueButton();
 
     await paperwork.fillAndCheckEmptyCurrentAllergies();
   });
 
-<<<<<<< HEAD
   test('Should fill in medical history as empty', async () => {
-    await clickContinue(page);
-=======
-test('Should fill in medical history as empty', async () => {
-  await clickContinueButton();
->>>>>>> 917b2c25
+    await clickContinueButton();
 
     await paperwork.fillAndCheckEmptyMedicalHistory();
   });
 
-<<<<<<< HEAD
   test('Should fill in surgical history as empty', async () => {
-    await clickContinue(page);
-=======
-test('Should fill in surgical history as empty', async () => {
-  await clickContinueButton();
->>>>>>> 917b2c25
+    await clickContinueButton();
 
     await paperwork.fillAndCheckEmptySurgicalHistory();
   });
 
-<<<<<<< HEAD
   test('Should fill in payment option as self-pay', async () => {
-    await clickContinue(page);
-    await clickContinue(page); // skip page with no required fields
-=======
-test('Should fill in payment option as self-pay', async () => {
-  await clickContinueButton();
-  await clickContinueButton(); // skip page with no required fields
->>>>>>> 917b2c25
+    await clickContinueButton();
+    await clickContinueButton(); // skip page with no required fields
 
     await paperwork.fillAndCheckSelfPay();
   });
 
-<<<<<<< HEAD
   test('Skip optional Photo ID', async () => {
-    await clickContinue(page);
+    await clickContinueButton();
   });
 
   test('Fill patient conditions', async () => {
-    await clickContinue(page);
-  });
-=======
-test('Skip optional Photo ID', async () => {
-  await clickContinueButton();
-});
-
-test('Fill patient conditions', async () => {
-  await clickContinueButton();
-});
->>>>>>> 917b2c25
+    await clickContinueButton();
+  });
 
   test('Should fill school or work note as none', async () => {
     await paperwork.fillAndCheckSchoolWorkNoteAsNone();
   });
 
-<<<<<<< HEAD
   test('Should fill consent forms', async () => {
-    await clickContinue(page);
-=======
-test('Should fill consent forms', async () => {
-  await clickContinueButton();
->>>>>>> 917b2c25
+    await clickContinueButton();
 
     await paperwork.fillAndCheckConsentForms();
   });
 
-<<<<<<< HEAD
   test('Should not invite anyone', async () => {
-    await clickContinue(page);
-=======
-test('Should not invite anyone', async () => {
-  await clickContinueButton();
->>>>>>> 917b2c25
+    await clickContinueButton();
 
     await paperwork.fillAndCheckNoInviteParticipant();
   });
 
-<<<<<<< HEAD
   test('Should go to waiting room', async () => {
-    await clickContinue(page);
+    await clickContinueButton();
     await page.getByRole('button', { name: 'Go to the Waiting Room' }).click();
     await expect(page.getByText('Please wait, call will start automatically.')).toBeVisible({ timeout: 30000 });
   });
-=======
-test('Should go to waiting room', async () => {
-  await clickContinueButton();
-  await page.getByRole('button', { name: 'Go to the Waiting Room' }).click();
-  await expect(page.getByText('Please wait, call will start automatically.')).toBeVisible({ timeout: 30000 });
->>>>>>> 917b2c25
 });
 
 test.describe('Start virtual visit with filling in paperwork', async () => {
@@ -421,15 +284,23 @@
   let page: Page;
   let fillingInfo: FillingInfo;
   let paperwork: Paperwork;
+  let locators: Locators;
+  let telemedFlow: TelemedVisitFlow;
 
   let patientInfo: Awaited<ReturnType<FillingInfo['fillNewPatientInfo']>> | undefined;
   let dob: Awaited<ReturnType<FillingInfo['fillDOBless18']>> | undefined;
+
+  async function clickContinueButton(awaitRedirect = true): Promise<void> {
+    await locators.clickContinueButton(awaitRedirect);
+  }
 
   test.beforeAll(async ({ browser }) => {
     context = await browser.newContext();
     page = await context.newPage();
     fillingInfo = new FillingInfo(page);
     paperwork = new Paperwork(page);
+    locators = new Locators(page);
+    telemedFlow = new TelemedVisitFlow(page);
 
     page.on('response', async (response) => {
       if (response.url().includes('/telemed-create-appointment/')) {
@@ -449,27 +320,22 @@
   test('Should create new patient', async () => {
     await page.goto('/home');
 
-    await page.getByTestId(dataTestIds.startVirtualVisitButton).click();
-
-    await page.getByRole('heading', { name: 'Different family member' }).click();
-
-    await clickContinue(page);
-
-    await selectState(page);
-
-    await expect(page.getByText('About the patient')).toBeVisible();
-
-    await expect(page.getByPlaceholder('First name')).toBeVisible();
-
-    patientInfo = await fillingInfo.fillNewPatientInfo();
-
-    dob = await fillingInfo.fillDOBless18();
-
-    await page.getByRole('button', { name: 'Continue' }).click({ timeout: 30000 });
+    await telemedFlow.selectVisitAndContinue();
+    await telemedFlow.selectDifferentFamilyMemberAndContinue();
+
+    await telemedFlow.selectTimeLocationAndContinue();
+
+    const patientData = await telemedFlow.fillNewPatientDataAndContinue();
+    patientInfo = patientData;
+    dob = {
+      randomDay: patientData.dob.d,
+      randomMonth: patientData.dob.m,
+      randomYear: patientData.dob.y,
+    };
 
     await paperwork.fillAndCheckContactInformation(patientInfo);
 
-    await clickContinue(page);
+    await clickContinueButton();
   });
 
   test('Should display new patient in patients list', async () => {
@@ -498,9 +364,9 @@
 
     const patientName = page.getByText(`${patientInfo?.firstName} ${patientInfo?.lastName}`);
     await patientName.click();
-    await clickContinue(page);
-
-    await selectState(page);
+    await clickContinueButton();
+
+    await telemedFlow.selectTimeLocationAndContinue();
 
     await expect(page.getByText('About the patient')).toBeVisible({ timeout: 20000 });
 
@@ -525,8 +391,25 @@
     await expect(page.locator("input[type='text'][id='email']")).toHaveValue(patientInfo?.email || '');
   });
 
+  test('Should fill in reason for visit', async () => {
+    await page.goto('/home');
+    await page.getByTestId(dataTestIds.startVirtualVisitButton).click();
+
+    const patientName = page.getByText(`${patientInfo?.firstName} ${patientInfo?.lastName}`);
+    await patientName.click();
+    await clickContinueButton();
+
+    await telemedFlow.selectTimeLocationAndContinue();
+
+    await expect(page.getByText('About the patient')).toBeVisible({ timeout: 20000 });
+
+    await expect(page.locator('#reasonForVisit')).toHaveText('Select...');
+    const Reason = await fillingInfo.fillTelemedReasonForVisit();
+    await expect(page.locator('#reasonForVisit')).toHaveText(Reason);
+  });
+
   test("Should fill in correct patient's DOB", async () => {
-    await clickContinue(page);
+    await clickContinueButton();
 
     await expect(page.getByText(`Confirm ${patientInfo?.firstName}'s date of birth`)).toBeVisible();
 
@@ -535,7 +418,7 @@
     }
 
     await fillingInfo.fillWrongDOB(dob?.randomMonth, dob?.randomDay, dob?.randomYear);
-    await clickContinue(page, false);
+    await clickContinueButton(false);
 
     const errorText = await page
       .getByText('Unfortunately, this patient record is not confirmed.') // modal, in that case try again option should be selected
@@ -548,7 +431,7 @@
     }
 
     await fillingInfo.fillCorrectDOB(dob?.randomMonth, dob?.randomDay, dob?.randomYear);
-    await clickContinue(page);
+    await clickContinueButton();
 
     // todo use another way to get appointment id
     // await getAppointmentIdFromCreateAppointmentRequest(page);
@@ -561,54 +444,54 @@
   });
 
   test('Should fill in patient details', async () => {
-    await clickContinue(page);
+    await clickContinueButton();
 
     await paperwork.fillAndCheckPatientDetails();
   });
 
   test('Should fill in current medications', async () => {
-    await clickContinue(page);
-    await clickContinue(page); // skip page with no required fields
+    await clickContinueButton();
+    await clickContinueButton(); // skip page with no required fields
 
     await paperwork.fillAndCheckFilledCurrentMedications();
   });
 
   test('Should fill in current allergies', async () => {
-    await clickContinue(page);
+    await clickContinueButton();
 
     await paperwork.fillAndCheckFilledCurrentAllergies();
   });
 
   test('Should fill in medical history', async () => {
-    await clickContinue(page);
+    await clickContinueButton();
 
     await paperwork.fillAndCheckFilledMedicalHistory();
   });
 
   test('Should fill in surgical history', async () => {
-    await clickContinue(page);
+    await clickContinueButton();
 
     await paperwork.fillAndCheckFilledSurgicalHistory();
   });
 
   test('Should fill in additional questions', async () => {
-    await clickContinue(page);
+    await clickContinueButton();
 
     await paperwork.fillAndCheckAdditionalQuestions();
   });
 
   test('Should fill in payment option as self-pay', async () => {
-    await clickContinue(page);
+    await clickContinueButton();
 
     await paperwork.fillAndCheckSelfPay();
   });
 
   test('Skip optional Photo ID', async () => {
-    await clickContinue(page);
+    await clickContinueButton();
   });
 
   test('Fill patient conditions', async () => {
-    await clickContinue(page);
+    await clickContinueButton();
   });
 
   test('Should fill school or work note as none', async () => {
@@ -616,19 +499,19 @@
   });
 
   test('Should fill consent forms', async () => {
-    await clickContinue(page);
+    await clickContinueButton();
 
     await paperwork.fillAndCheckConsentForms();
   });
 
   test('Should not invite anyone', async () => {
-    await clickContinue(page);
+    await clickContinueButton();
 
     await paperwork.fillAndCheckNoInviteParticipant();
   });
 
   test('Should go to waiting room', async () => {
-    await clickContinue(page);
+    await clickContinueButton();
     await page.getByRole('button', { name: 'Go to the Waiting Room' }).click();
     await expect(page.getByText('Please wait, call will start automatically.')).toBeVisible({ timeout: 30000 });
   });
