import { expect, Locator, Page } from '@playwright/test';
import { dataTestIds } from '../../src/helpers/data-test-ids';

export const CURRENT_MEDICATIONS_PRESENT_LABEL = 'Patient takes medication currently';
export const CURRENT_MEDICATIONS_ABSENT_LABEL = 'Patient does not take any medications currently';

export const KNOWN_ALLERGIES_PRESENT_LABEL = 'Patient has known current allergies';
export const KNOWN_ALLERGIES_ABSENT_LABEL = 'Patient has no known current allergies';

export const MEDICAL_CONDITIONS_PRESENT_LABEL = 'Patient has current medical conditions';
export const MEDICAL_CONDITIONS_ABSENT_LABEL = 'Patient has no current medical conditions';

export const SURGICAL_HISTORY_PRESENT_LABEL = 'Patient has surgical history';
export const SURGICAL_HISTORY_ABSENT_LABEL = 'Patient has no surgical history';

export class Locators {
  page: Page;
  scheduleInPersonVisitButton: Locator;
  scheduleVirtualVisitButton: Locator;
  differentFamilyMember: Locator;
  continueButton: Locator;
  reserveButton: Locator;
  thankYouHeading: Locator;
  locationName: Locator;
  prebookSlotReviewScreen: Locator;
  titleVisitDetails: Locator;
  titlePatient: Locator;
  titleLocation: Locator;
  descReviewScreen: Locator;
  pageTitle: Locator;
  privacyPolicyReviewScreen: Locator;
  termsAndConditions: Locator;
  proceedToPaperwork: Locator;
  firstAvailableTime: Locator;
  firstAvailableTimeButton: Locator;
  editPencilReviewScreen: Locator;
  modifyTimeThankYouScreen: Locator;
  cancelVisitThankYouScreen: Locator;
  cancelScreenHeading: Locator;
  submitModifyTime: Locator;
  cancellationReasonField: Locator;
  cancelVisitButton: Locator;
  cancelConfirmationScreenHeading: Locator;
  bookAgainButton: Locator;
  homeScreenHeading: Locator;
  streetAddress: Locator;
  streetAddressLine2: Locator;
  patientCity: Locator;
  patientState: Locator;
  patientZip: Locator;
  patientEmail: Locator;
  patientNumber: Locator;
  mobileOptIn: Locator;
  patientEthnicity: Locator;
  patientRace: Locator;
  patientPreferredLanguage: Locator;
  selfPayOption: Locator;
  responsiblePartyRelationship: Locator;
  responsiblePartyFirstName: Locator;
  responsiblePartyLastName: Locator;
  responsiblePartyBirthSex: Locator;
  hipaaAcknowledgement: Locator;
  consentToTreat: Locator;
  signature: Locator;
  consentFullName: Locator;
  consentSignerRelationship: Locator;
  editPaperwork: Locator;
  flowHeading: Locator;
  startInPersonVisitButton: Locator;
  confirmWalkInButton: Locator;
  checkInHeading: Locator;
  patientPronouns: Locator;
  patientMyPronounsLabel: Locator;
  patientMyPronounsInput: Locator;
  patientPointOfDiscovery: Locator;
  pcpFirstName: Locator;
  pcpLastName: Locator;
  pcpPractice: Locator;
  pcpAddress: Locator;
  pcpNumber: Locator;
  backButton: Locator;
  pcpNumberErrorText: Locator;
  appointmentDescription: Locator;
  goToWaitingRoomButton: Locator;
  clearImage: Locator;
  photoIdFrontImage: Locator;
  photoIdBackImage: Locator;
  responsiblePartyNumber: Locator;
  numberErrorText: Locator;
  zipErrorText: Locator;
  responsiblePartyDOBAnswer: Locator;
  dateOlder18YearsError: Locator;
  dateFutureError: Locator;
<<<<<<< HEAD
  responsiblePartyCalendarCurrentDay: Locator;
  responsiblePartyCalendarButtonOK: Locator;
  responsiblePartyCalendarArrowRight: Locator;
  responsiblePartyCalendarArrowDown: Locator;
  responsiblePartyCalendarDay: Locator;
  paperworkSelectOptionFieldErrorMessage: Locator;
  paperworkErrorInFieldAboveMessage: Locator;
  currentMedicationsPresent: Locator;
  currentMedicationsAbsent: Locator;
  knownAllergiesPresent: Locator;
  knownAllergiesAbsent: Locator;
  medicalConditionsPresent: Locator;
  medicalConditionsAbsent: Locator;
  surgicalHistoryPresent: Locator;
  surgicalHistoryAbsent: Locator;
  covidSymptoms: (flag: string) => Locator;
  testedPositiveCovid: (flag: string) => Locator;
  travelUSA: (flag: string) => Locator;
=======
  calendarCurrentDay: Locator;
  calendarButtonOK: Locator;
  calendarArrowRight: Locator;
  calendarArrowDown: Locator;
  calendarDay: Locator;
  insuranceOption: Locator;
  insuranceHeading: Locator;
  insuranceCarrier: Locator;
  insuranceCarrierFirstOption: Locator;
  insuranceMemberID: Locator;
  policyHolderFirstName: Locator;
  policyHolderLastName: Locator;
  policyHolderMiddleName: Locator;
  policyHolderBirthSex: Locator;
  patientRelationship: Locator;
  policyHolderAddress: Locator;
  policyHolderAddressLine2: Locator;
  policyHolderCity: Locator;
  policyHolderState: Locator;
  policyHolderZip: Locator;
  policyHolderDOB: Locator;
  insuranceFrontImage: Locator;
  insuranceBackImage: Locator;
  secondaryInsuranceCarrier: Locator;
  secondaryInsuranceMemberID: Locator;
  secondaryPolicyHolderFirstName: Locator;
  secondaryPolicyHolderLastName: Locator;
  secondaryPolicyHolderMiddleName: Locator;
  secondaryPolicyHolderBirthSex: Locator;
  secondaryPatientRelationship: Locator;
  secondaryPolicyHolderAddress: Locator;
  secondaryPolicyHolderAddressLine2: Locator;
  secondaryPolicyHolderCity: Locator;
  secondaryPolicyHolderState: Locator;
  secondaryPolicyHolderZip: Locator;
  secondaryPolicyHolderDOB: Locator;
  secondaryInsuranceFrontImage: Locator;
  secondaryInsuranceBackImage: Locator;
  secondaryInsuranceCarrierSecondOption: Locator;
  addSecondaryInsurance: Locator;
  removeSecondaryInsurance: Locator;
  secondaryInsuranceHeading: Locator;
  policyAddressIsTheSame: Locator;
  secondaryPolicyAddressIsTheSame: Locator;
>>>>>>> 6f957d53

  constructor(page: Page) {
    this.page = page;
    this.scheduleInPersonVisitButton = page.getByTestId(dataTestIds.scheduleInPersonVisitButton);
    this.scheduleVirtualVisitButton = page.getByTestId(dataTestIds.scheduleVirtualVisitButton);
    this.startInPersonVisitButton = page.getByTestId(dataTestIds.startInPersonVisitButton);
    this.differentFamilyMember = page.getByTestId(dataTestIds.differentFamilyMember);
    this.continueButton = page.getByTestId(dataTestIds.continueButton);
    if (this.continueButton == null) {
      this.continueButton = page.getByText('Continue');
    }
    this.flowHeading = page.getByTestId(dataTestIds.flowPageTitle);
    this.thankYouHeading = page.getByRole('heading', { name: 'Thank you for choosing Ottehr!' });
    this.startInPersonVisitButton = page.getByTestId(dataTestIds.startInPersonVisitButton);
    this.confirmWalkInButton = page.getByRole('button', { name: 'Confirm this walk-in time' });
    this.checkInHeading = page.getByRole('heading', { name: 'You are checked in!' });
    this.locationName = page.getByTestId(dataTestIds.locationNameReviewScreen);
    this.pageTitle = page.getByTestId(dataTestIds.flowPageTitle);
    this.proceedToPaperwork = page.getByRole('button', { name: 'Proceed to paperwork' });
    this.firstAvailableTime = page.getByText('First available time');
    this.editPaperwork = page.getByRole('button', { name: 'Edit paperwork' });
    this.backButton = page.getByTestId(dataTestIds.backButton);
    this.bookAgainButton = page.getByRole('button', { name: 'Book again' });
    this.homeScreenHeading = page.getByRole('heading', { name: 'Welcome to Ottehr' });
    this.numberErrorText = page.getByText('Phone number must be 10 digits in the format (xxx) xxx-xxxx');
    this.zipErrorText = page.getByText('ZIP Code must be 5 numbers');
    this.dateOlder18YearsError = page.getByText('Must be 18 years or older');
    this.dateFutureError = page.getByText('Date may not be in the future');
    this.appointmentDescription = page.locator('.appointment-description');
    this.goToWaitingRoomButton = page.getByRole('button', { name: 'Go to the Waiting Room' });

    // Review page locators
    this.prebookSlotReviewScreen = page.getByTestId(dataTestIds.prebookSlotReviewScreen);
    this.titleVisitDetails = page.getByRole('heading', { name: 'Visit details' });
    this.titlePatient = page.getByText('Patient');
    this.titleLocation = page.getByText('Location');
    this.descReviewScreen = page.getByText('Review and confirm all details below.');
    this.privacyPolicyReviewScreen = page.getByTestId(dataTestIds.privacyPolicyReviewScreen);
    this.termsAndConditions = page.getByTestId(dataTestIds.termsAndConditionsReviewScreen);
    this.reserveButton = page.getByRole('button', { name: 'Reserve this check-in time' });
    this.confirmWalkInButton = page.getByRole('button', { name: 'Confirm this walk-in time' });

    // Modify locators
    this.firstAvailableTimeButton = page.getByRole('button', { name: 'First available time' });
    this.editPencilReviewScreen = page.getByTestId('EditOutlinedIcon');
    this.modifyTimeThankYouScreen = page.getByRole('button', { name: 'Modify' });
    this.submitModifyTime = page.getByRole('button', { name: 'Modify', exact: false });

    //Cancel visit locators
    this.cancelVisitThankYouScreen = page.getByRole('button', { name: 'Cancel' });
    this.cancelScreenHeading = page.getByText('Why are you canceling?');
    this.cancellationReasonField = page.locator('#cancellationReason');
    this.cancelVisitButton = page.getByRole('button', { name: 'Cancel visit' });
    this.cancelConfirmationScreenHeading = page.getByRole('heading', { name: 'Your visit has been canceled' });

    // Contact information locators
    this.streetAddress = page.locator('[id="patient-street-address"]');
    this.streetAddressLine2 = page.locator('[id="patient-street-address-2"]');
    this.patientCity = page.locator('[id="patient-city"]');
    this.patientState = page.locator('[id="patient-state"]');
    this.patientZip = page.locator('[id="patient-zip"]');
    this.patientEmail = page.locator('[id="patient-email"]');
    this.patientNumber = page.locator('[id="patient-number"]');

    // Patient details locators
    this.patientEthnicity = page.locator('[id="patient-ethnicity"]');
    this.patientRace = page.locator('[id="patient-race"]');
    this.patientPronouns = page.locator('[id="patient-pronouns"]');
    this.patientMyPronounsLabel = page.getByText('My pronouns');
    this.patientMyPronounsInput = page.locator('[id="patient-pronouns-custom"]');
    this.patientPreferredLanguage = page.locator('[id="preferred-language"]');
    this.patientPointOfDiscovery = page.locator('[id="patient-point-of-discovery"]');
    this.mobileOptIn = page.getByLabel('mobile-opt-in-label');

    // Payment, insurance locators
    this.selfPayOption = page.getByLabel('I will pay without insurance');
    this.insuranceOption = page.getByLabel('I have insurance');
    this.insuranceHeading = page.getByText('Insurance details');
    this.insuranceCarrier = page.locator("[id='insurance-carrier']");
    this.insuranceCarrierFirstOption = page.locator("[id='insurance-carrier-option-0']");
    this.insuranceMemberID = page.locator("[id='insurance-member-id']");
    this.policyHolderFirstName = page.locator("[id='policy-holder-first-name']");
    this.policyHolderMiddleName = page.locator("[id='policy-holder-middle-name']");
    this.policyHolderLastName = page.locator("[id='policy-holder-last-name']");
    this.policyHolderBirthSex = page.locator("[id='policy-holder-birth-sex']");
    this.patientRelationship = page.locator("[id='patient-relationship-to-insured']");
    this.policyHolderAddress = page.locator('[id="policy-holder-address"]');
    this.policyHolderAddressLine2 = page.locator('[id="policy-holder-address-additional-line"]');
    this.policyHolderCity = page.locator('[id="policy-holder-city"]');
    this.policyHolderState = page.locator('[id="policy-holder-state"]');
    this.policyHolderZip = page.locator('[id="policy-holder-zip"]');
    this.policyHolderDOB = page.locator('[name="policy-holder-date-of-birth.answer.0.valueString"]');
    this.insuranceFrontImage = page.locator('#insurance-card-front-description');
    this.insuranceBackImage = page.locator('#insurance-card-back-description');
    this.policyAddressIsTheSame = page.getByLabel('policy-holder-address-as-patient-label');

    // Secondary insurance locators
    this.addSecondaryInsurance = page.getByRole('button', { name: 'Add Secondary Insurance' });
    this.removeSecondaryInsurance = page.getByRole('button', { name: 'Remove Secondary Insurance' });
    this.secondaryInsuranceHeading = page.getByText('Secondary insurance details');
    this.secondaryInsuranceCarrier = page.locator("[id='secondary-insurance.item.0']");
    this.secondaryInsuranceCarrierSecondOption = page.locator("[id='secondary-insurance.item.0-option-1']");
    this.secondaryInsuranceMemberID = page.locator("[id='secondary-insurance.item.1']");
    this.secondaryPolicyHolderFirstName = page.locator("[id='secondary-insurance.item.2']");
    this.secondaryPolicyHolderMiddleName = page.locator("[id='secondary-insurance.item.3']");
    this.secondaryPolicyHolderLastName = page.locator("[id='secondary-insurance.item.4']");
    this.secondaryPolicyHolderBirthSex = page.locator("[id='secondary-insurance.item.6']");
    this.secondaryPatientRelationship = page.locator("[id='secondary-insurance.item.13']");
    this.secondaryPolicyHolderAddress = page.locator('[id="secondary-insurance.item.8"]');
    this.secondaryPolicyHolderAddressLine2 = page.locator('[id="secondary-insurance.item.9"]');
    this.secondaryPolicyHolderCity = page.locator('[id="secondary-insurance.item.10"]');
    this.secondaryPolicyHolderState = page.locator('[id="secondary-insurance.item.11"]');
    this.secondaryPolicyHolderZip = page.locator('[id="secondary-insurance.item.12"]');
    this.secondaryPolicyHolderDOB = page.locator('[name="secondary-insurance.item.5.answer.0.valueString"]');
    this.secondaryInsuranceFrontImage = page.locator('[id="secondary-insurance.item.14-description"]');
    this.secondaryInsuranceBackImage = page.locator('[id="secondary-insurance.item.15-description"]');
    this.secondaryPolicyAddressIsTheSame = page.getByLabel('policy-holder-address-as-patient-2-label');

    // Responsible Party locators
    this.responsiblePartyRelationship = page.locator('[id="responsible-party-relationship"]');
    this.responsiblePartyFirstName = page.locator('[id="responsible-party-first-name"]');
    this.responsiblePartyLastName = page.locator('[id="responsible-party-last-name"]');
    this.responsiblePartyBirthSex = page.locator('[id="responsible-party-birth-sex"]');
    this.responsiblePartyNumber = page.locator('[id="responsible-party-number"]');
    this.responsiblePartyDOBAnswer = page.locator('[name="responsible-party-date-of-birth.answer.0.valueString"]');

    // Paperwork calendar locators
    this.calendarCurrentDay = page.locator('button[aria-current="date"]');
    this.calendarButtonOK = page.locator('button:has-text("OK")');
    this.calendarArrowRight = page.getByTestId('ArrowRightIcon');
    this.calendarArrowDown = page.locator('[role="presentation"] [data-testid="ArrowDropDownIcon"]');
    this.calendarDay = page.locator('div[aria-rowindex="2"] button[aria-colindex="1"]').nth(0);

    //Consent forms locators
    this.hipaaAcknowledgement = page.getByLabel('I have reviewed and accept HIPAA Acknowledgement *');
    this.consentToTreat = page.getByLabel('I have reviewed and accept Consent to Treat and Guarantee of Payment *');
    this.signature = page.locator('[id="signature"]');
    this.consentFullName = page.locator('[id="full-name"]');
    this.consentSignerRelationship = page.locator('[id="consent-form-signer-relationship"]');

    // PCP locators
    this.pcpFirstName = page.locator('[id="pcp-first"]');
    this.pcpLastName = page.locator('[id="pcp-last"]');
    this.pcpPractice = page.locator('[id="pcp-practice"]');
    this.pcpAddress = page.locator('[id="pcp-address"]');
    this.pcpNumber = page.locator('[id="pcp-number"]');
    this.pcpNumberErrorText = page.locator('[id="pcp-number-helper-text"]');

    // Photo ID locators
    this.clearImage = page.getByRole('button', { name: 'Clear' });
    this.photoIdFrontImage = page.locator('#photo-id-front-description');
    this.photoIdBackImage = page.locator('#photo-id-back-description');

    // Paperwork errors locators
    this.paperworkSelectOptionFieldErrorMessage = page.getByText(
      'Please fix the error in the "Select option" field to proceed'
    );
    this.paperworkErrorInFieldAboveMessage = page.getByText('Please fix the error in the field above to proceed');

    // Current medications locators
    this.currentMedicationsPresent = this.getInputByValue(CURRENT_MEDICATIONS_PRESENT_LABEL);
    this.currentMedicationsAbsent = this.getInputByValue(CURRENT_MEDICATIONS_ABSENT_LABEL);

    // Known allergies locators
    this.knownAllergiesPresent = this.getInputByValue(KNOWN_ALLERGIES_PRESENT_LABEL);
    this.knownAllergiesAbsent = this.getInputByValue(KNOWN_ALLERGIES_ABSENT_LABEL);

    // Medical conditions locators
    this.medicalConditionsPresent = this.getInputByValue(MEDICAL_CONDITIONS_PRESENT_LABEL);
    this.medicalConditionsAbsent = this.getInputByValue(MEDICAL_CONDITIONS_ABSENT_LABEL);

    // Surgical history locators
    this.surgicalHistoryPresent = this.getInputByValue(SURGICAL_HISTORY_PRESENT_LABEL);
    this.surgicalHistoryAbsent = this.getInputByValue(SURGICAL_HISTORY_ABSENT_LABEL);

    // Additional questions locators
    this.covidSymptoms = (flag) => page.locator(`div[aria-labelledby='covid-symptoms-label'] input[value='${flag}']`);
    this.testedPositiveCovid = (flag) =>
      page.locator(`div[aria-labelledby='tested-positive-covid-label'] input[value='${flag}']`);
    this.travelUSA = (flag) => page.locator(`div[aria-labelledby='travel-usa-label'] input[value='${flag}']`);
  }

  private getInputByValue(value: string): Locator {
    return this.page.locator(`input[value='${value}']`);
  }

  async selectDifferentFamilyMember(): Promise<void> {
    await this.differentFamilyMember.click({ force: true });
  }
  async clickContinueButton(awaitNavigation = false): Promise<unknown> {
    await expect(this.continueButton).toBeEnabled();
    const currentPath = new URL(this.page.url()).pathname;
    if (awaitNavigation) {
      return await Promise.all([
        this.page.waitForURL((url) => url.pathname !== currentPath),
        this.continueButton.click(),
      ]);
    } else {
      return await this.continueButton.click();
    }
  }
  async clickBackButton(): Promise<void> {
    await this.backButton.click();
  }
  async clickReserveButton(): Promise<void> {
    await this.reserveButton.click();
  }
}<|MERGE_RESOLUTION|>--- conflicted
+++ resolved
@@ -91,26 +91,6 @@
   responsiblePartyDOBAnswer: Locator;
   dateOlder18YearsError: Locator;
   dateFutureError: Locator;
-<<<<<<< HEAD
-  responsiblePartyCalendarCurrentDay: Locator;
-  responsiblePartyCalendarButtonOK: Locator;
-  responsiblePartyCalendarArrowRight: Locator;
-  responsiblePartyCalendarArrowDown: Locator;
-  responsiblePartyCalendarDay: Locator;
-  paperworkSelectOptionFieldErrorMessage: Locator;
-  paperworkErrorInFieldAboveMessage: Locator;
-  currentMedicationsPresent: Locator;
-  currentMedicationsAbsent: Locator;
-  knownAllergiesPresent: Locator;
-  knownAllergiesAbsent: Locator;
-  medicalConditionsPresent: Locator;
-  medicalConditionsAbsent: Locator;
-  surgicalHistoryPresent: Locator;
-  surgicalHistoryAbsent: Locator;
-  covidSymptoms: (flag: string) => Locator;
-  testedPositiveCovid: (flag: string) => Locator;
-  travelUSA: (flag: string) => Locator;
-=======
   calendarCurrentDay: Locator;
   calendarButtonOK: Locator;
   calendarArrowRight: Locator;
@@ -155,7 +135,19 @@
   secondaryInsuranceHeading: Locator;
   policyAddressIsTheSame: Locator;
   secondaryPolicyAddressIsTheSame: Locator;
->>>>>>> 6f957d53
+  paperworkSelectOptionFieldErrorMessage: Locator;
+  paperworkErrorInFieldAboveMessage: Locator;
+  currentMedicationsPresent: Locator;
+  currentMedicationsAbsent: Locator;
+  knownAllergiesPresent: Locator;
+  knownAllergiesAbsent: Locator;
+  medicalConditionsPresent: Locator;
+  medicalConditionsAbsent: Locator;
+  surgicalHistoryPresent: Locator;
+  surgicalHistoryAbsent: Locator;
+  covidSymptoms: (flag: string) => Locator;
+  testedPositiveCovid: (flag: string) => Locator;
+  travelUSA: (flag: string) => Locator;
 
   constructor(page: Page) {
     this.page = page;
