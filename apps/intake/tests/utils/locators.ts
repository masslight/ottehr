--- conflicted
+++ resolved
@@ -52,21 +52,15 @@
   consentFullName: Locator;
   consentSignerRelationship: Locator;
   editPaperwork: Locator;
-<<<<<<< HEAD
   flowHeading: Locator;
-=======
-  PCPHeading: Locator;
-  responsiblePartyHeading: Locator;
   photoIDHeading: Locator;
   startInPersonVisitButton: Locator;
   confirmWalkInButton: Locator;
   checkInHeading: Locator;
->>>>>>> c293a83d
 
   constructor(page: Page) {
     this.page = page;
     this.scheduleInPersonVisitButton = page.getByTestId(dataTestIds.scheduleInPersonVisitButton);
-<<<<<<< HEAD
     this.differentFamilyMember = page.getByTestId(dataTestIds.differentFamilyMember);
     this.continueButton = page.getByTestId(dataTestIds.continueButton);
     if (this.continueButton == null) {
@@ -75,7 +69,6 @@
     this.reserveButton = page.getByRole('button', { name: 'Reserve this check-in time' });
     this.flowHeading = page.getByTestId(dataTestIds.flowPageTitle);
     this.thankYouHeading = page.getByRole('heading', { name: 'Thank you for choosing Ottehr!' });
-=======
     this.startInPersonVisitButton = page.getByTestId(dataTestIds.startInPersonVisitButton);
     this.differentFamilyMember = page.getByText('Different family member');
     this.continueButton = page.getByText('Continue');
@@ -83,10 +76,9 @@
     this.confirmWalkInButton = page.getByRole('button', { name: 'Confirm this walk-in time' });
     this.thankYouHeading = page.getByRole('heading', { name: 'Thank you for choosing Ottehr!' });
     this.checkInHeading = page.getByRole('heading', { name: 'You are checked in!' });
-    this.PCPHeading = page.getByRole('heading', { name: 'Primary Care Physician' });
-    this.responsiblePartyHeading = page.getByRole('heading', { name: 'Responsible party information' });
+    // this.PCPHeading = page.getByRole('heading', { name: 'Primary Care Physician' });
+    // this.responsiblePartyHeading = page.getByRole('heading', { name: 'Responsible party information' });
     this.photoIDHeading = page.getByRole('heading', { name: 'Photo ID' });
->>>>>>> c293a83d
     this.locationName = page.getByTestId(dataTestIds.locationNameReviewScreen);
     this.prebookSlotReviewScreen = page.getByTestId(dataTestIds.prebookSlotReviewScreen);
     this.titleReviewScreen = page.getByRole('heading', { name: 'Review and submit' });
