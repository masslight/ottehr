--- conflicted
+++ resolved
@@ -274,27 +274,6 @@
   async fillAndCheckSelfPay() {
     await this.page.getByLabel('I will pay without insurance').click();
     await this.page.getByRole('button', { name: 'Continue' }).click();
-<<<<<<< HEAD
-    await this.page.click('#responsible-party-relationship');
-    await this.page.getByText('Parent').click();
-    await this.page.fill('#responsible-party-first-name', 'FN-Parent');
-    await this.page.fill('#responsible-party-last-name', 'LN-Parent');
-    await this.page.locator('input[aria-label="Choose date"]').click();
-    await this.page.locator('button[aria-label="calendar view is open, switch to year view"]').click();
-    await this.page.locator('[role="radio"][aria-current="date"]').evaluate((el) => el.scrollIntoView());
-    await this.page.getByRole('radio', { name: '1980' }).click();
-    await this.page.locator('button[role="gridcell"]').first().click();
-    await this.page.getByRole('button', { name: 'OK' }).click();
-    await this.page.click('#responsible-party-birth-sex');
-    await this.page.getByText('Female').click();
-    await this.page.fill('#responsible-party-number', '3425325324');
-    await this.page.fill('#responsible-party-address', '123 fake place');
-    await this.page.fill('#responsible-party-city', 'new york');
-    await this.page.fill('#responsible-party-state', 'NY');
-    await this.page.fill('#responsible-party-zip', '10003');
-    await this.page.click('[data-testid="loading-button"]');
-=======
->>>>>>> bf32f035
   }
 
   async checkSelfPay(paymentMethod: string) {
