--- conflicted
+++ resolved
@@ -210,11 +210,7 @@
     "AI-ASSISTED-ENCOUNTERS-REPORT": {
       "name": "ai-assisted-encounters-report",
       "type": "http_auth",
-<<<<<<< HEAD
-      "runtime": "nodejs20.x",
-=======
-      "runtime": "nodejs22.x",
->>>>>>> 73712342
+      "runtime": "nodejs22.x",
       "src": "src/ehr/ai-assisted-encounters-report/index",
       "zip": ".dist/zips/ai-assisted-encounters-report.zip"
     },
@@ -312,11 +308,7 @@
     "BULK-UPDATE-INSURANCE-STATUS": {
       "name": "bulk-update-insurance-status",
       "type": "http_auth",
-<<<<<<< HEAD
-      "runtime": "nodejs20.x",
-=======
-      "runtime": "nodejs22.x",
->>>>>>> 73712342
+      "runtime": "nodejs22.x",
       "src": "src/ehr/bulk-update-insurance-status/index",
       "zip": ".dist/zips/bulk-update-insurance-status.zip"
     },
@@ -1233,11 +1225,7 @@
     "UPDATE-VISIT-FILES": {
       "name": "update-visit-files",
       "type": "http_auth",
-<<<<<<< HEAD
-      "runtime": "nodejs20.x",
-=======
-      "runtime": "nodejs22.x",
->>>>>>> 73712342
+      "runtime": "nodejs22.x",
       "src": "src/ehr/visit-details/update-visit-files/index",
       "zip": ".dist/zips/update-visit-files.zip"
     },
@@ -1265,8 +1253,7 @@
     "CREATE-MANUAL-TASK": {
       "name": "create-manual-task",
       "type": "http_auth",
-<<<<<<< HEAD
-      "runtime": "nodejs20.x",
+      "runtime": "nodejs22.x",
       "src": "src/ehr/tasks/create-manual-task/index",
       "zip": ".dist/zips/create-manual-task.zip"
     },
@@ -1305,11 +1292,6 @@
       "runtime": "nodejs20.x",
       "src": "src/ehr/update-invoice-task/index",
       "zip": ".dist/zips/update-invoice-task.zip"
-=======
-      "runtime": "nodejs22.x",
-      "src": "src/ehr/tasks/create-manual-task/index",
-      "zip": ".dist/zips/create-manual-task.zip"
->>>>>>> 73712342
     }
   },
   "faxNumbers": {
@@ -5808,13 +5790,6 @@
             "Z3:#{var/PROJECT_ID}-discharge-summaries/*",
             "Z3:#{var/PROJECT_ID}-labs/*",
             "Z3:#{var/PROJECT_ID}-invoiceable-patients-reports/*"
-<<<<<<< HEAD
-=======
-          ],
-          "action": [
-            "Z3:PutObject",
-            "Z3:GetObject"
->>>>>>> 73712342
           ],
           "action": ["Z3:PutObject", "Z3:GetObject"],
           "effect": "Allow"
