{
  "schema-version": "2025-09-25",
  "project": {
    "PROJECT": {
      "signupEnabled": true,
      "defaultPatientRoleId": "#{ref/roles/PATIENT/id}"
    }
  },
  "secrets": {
    "WEBSITE_URL": {
      "name": "WEBSITE_URL",
      "value": "#{var/WEBSITE_URL}"
    },
    "AUTH0_ENDPOINT": {
      "name": "AUTH0_ENDPOINT",
      "value": "#{var/AUTH0_ENDPOINT}"
    },
    "AUTH0_AUDIENCE": {
      "name": "AUTH0_AUDIENCE",
      "value": "#{var/AUTH0_AUDIENCE}"
    },
    "AUTH0_CLIENT": {
      "name": "AUTH0_CLIENT",
      "value": "#{ref/m2ms/ZAMBDAS_ADMIN/client_id}",
      "legacyValue": "#{var/AUTH0_CLIENT}"
    },
    "AUTH0_SECRET": {
      "name": "AUTH0_SECRET",
      "value": "#{ref/m2ms/ZAMBDAS_ADMIN/client_secret}",
      "legacyValue": "#{var/AUTH0_SECRET}"
    },
    "DEFAULT_BILLING_RESOURCE": {
      "name": "DEFAULT_BILLING_RESOURCE",
      "value": "#{ref/fhirResources/DEFAULT_BILLING_RESOURCE/type}/#{ref/fhirResources/DEFAULT_BILLING_RESOURCE/id}",
      "legacyValue": "#{var/DEFAULT_BILLING_RESOURCE}"
    },
    "FHIR_API": {
      "name": "FHIR_API",
      "value": "#{var/FHIR_API}"
    },
    "PROJECT_API": {
      "name": "PROJECT_API",
      "value": "#{var/PROJECT_API}"
    },
    "ENVIRONMENT": {
      "name": "ENVIRONMENT",
      "value": "#{var/ENVIRONMENT}"
    },
    "ORGANIZATION_ID": {
      "name": "ORGANIZATION_ID",
      "value": "#{ref/fhirResources/OTTEHR_ORGANIZATION/id}",
      "legacyValue": "#{var/ORGANIZATION_ID}"
    },
    "NLM_API_KEY": {
      "name": "NLM_API_KEY",
      "value": "#{var/NLM_API_KEY}"
    },
    "SENDGRID_EMAIL_BCC": {
      "name": "SENDGRID_EMAIL_BCC",
      "value": "#{var/SENDGRID_EMAIL_BCC}"
    },
    "IN_PERSON_PREBOOK_DISPLAY_TOMORROW_SLOTS_AT_HOUR": {
      "name": "IN_PERSON_PREBOOK_DISPLAY_TOMORROW_SLOTS_AT_HOUR",
      "value": "#{var/IN_PERSON_PREBOOK_DISPLAY_TOMORROW_SLOTS_AT_HOUR}"
    },
    "INTAKE_ISSUE_REPORT_EMAIL_GROUP_ID": {
      "name": "INTAKE_ISSUE_REPORT_EMAIL_GROUP_ID",
      "value": "#{var/INTAKE_ISSUE_REPORT_EMAIL_GROUP_ID}"
    },
    "SENTRY_INTAKE_API_AUTH_TOKEN": {
      "name": "SENTRY_INTAKE_API_AUTH_TOKEN",
      "value": "#{var/SENTRY_INTAKE_API_AUTH_TOKEN}"
    },
    "PROJECT_ID": {
      "name": "PROJECT_ID",
      "value": "#{var/PROJECT_ID}",
      "legacyValue": "#{var/PROJECT_ID}"
    },
    "SENTRY_AUTH_TOKEN": {
      "name": "SENTRY_AUTH_TOKEN",
      "value": "#{var/SENTRY_AUTH_TOKEN}"
    },
    "SENTRY_ORG": {
      "name": "SENTRY_ORG",
      "value": "#{var/SENTRY_ORG}"
    },
    "SENTRY_PROJECT": {
      "name": "SENTRY_PROJECT",
      "value": "#{var/SENTRY_PROJECT}"
    },
    "SENTRY_DSN": {
      "name": "SENTRY_DSN",
      "value": "#{var/SENTRY_DSN}"
    },
    "CANDID_CLIENT_ID": {
      "name": "CANDID_CLIENT_ID",
      "value": "#{var/CANDID_CLIENT_ID}"
    },
    "CANDID_CLIENT_SECRET": {
      "name": "CANDID_CLIENT_SECRET",
      "value": "#{var/CANDID_CLIENT_SECRET}"
    },
    "CANDID_ENV": {
      "name": "CANDID_ENV",
      "value": "#{var/CANDID_ENV}"
    },
    "STRIPE_PUBLIC_KEY": {
      "name": "STRIPE_PUBLIC_KEY",
      "value": "#{var/STRIPE_PUBLIC_KEY}"
    },
    "STRIPE_SECRET_KEY": {
      "name": "STRIPE_SECRET_KEY",
      "value": "#{var/STRIPE_SECRET_KEY}"
    },
    "ANTHROPIC_API_KEY": {
      "name": "ANTHROPIC_API_KEY",
      "value": "#{var/ANTHROPIC_API_KEY}"
    },
    "GOOGLE_CLOUD_PROJECT_ID": {
      "name": "GOOGLE_CLOUD_PROJECT_ID",
      "value": "#{var/GOOGLE_CLOUD_PROJECT_ID}"
    },
    "GOOGLE_CLOUD_API_KEY": {
      "name": "GOOGLE_CLOUD_API_KEY",
      "value": "#{var/GOOGLE_CLOUD_API_KEY}"
    },
    "ADVAPACS_CLIENT_ID": {
      "name": "ADVAPACS_CLIENT_ID",
      "value": "#{var/ADVAPACS_CLIENT_ID}"
    },
    "ADVAPACS_CLIENT_SECRET": {
      "name": "ADVAPACS_CLIENT_SECRET",
      "value": "#{var/ADVAPACS_CLIENT_SECRET}"
    },
    "ADVAPACS_WEBHOOK_SECRET": {
      "name": "ADVAPACS_WEBHOOK_SECRET",
      "value": "#{var/ADVAPACS_WEBHOOK_SECRET}"
    },
    "ADVAPACS_VIEWER_USERNAME": {
      "name": "ADVAPACS_VIEWER_USERNAME",
      "value": "#{var/ADVAPACS_VIEWER_USERNAME}"
    }
  },
  "outputs": {
    "MUI_X_LICENSE_KEY": {
      "value": "#{var/MUI_X_LICENSE_KEY}"
    },
    "GTM_ID": {
      "value": "#{var/GTM_ID}"
    },
    "MIXPANEL_TOKEN": {
      "value": "#{var/MIXPANEL_TOKEN}"
    },
    "DEFAULT_WALKIN_LOCATION_NAME": {
      "value": "${replace(\"#{ref/fhirResources/LOCATION_PHYSICAL_NY/data.name}\", \" \", \"_\")}"
    }
  },
  "zambdas": {
    "VERSION": {
      "name": "version",
      "type": "http_auth",
      "runtime": "nodejs20.x",
      "src": "src/patient/version/index",
      "zip": ".dist/zips/version.zip"
    },
    "CREATE-USER": {
      "name": "create-user",
      "type": "http_auth",
      "runtime": "nodejs20.x",
      "src": "src/ehr/create-user/index",
      "zip": ".dist/zips/create-user.zip"
    },
    "USER-ACTIVATION": {
      "name": "user-activation",
      "type": "http_auth",
      "runtime": "nodejs20.x",
      "src": "src/ehr/user-activation/index",
      "zip": ".dist/zips/user-activation.zip"
    },
    "GET-APPOINTMENTS": {
      "name": "get-appointments",
      "type": "http_auth",
      "runtime": "nodejs20.x",
      "src": "src/ehr/get-appointments/index",
      "zip": ".dist/zips/get-appointments.zip"
    },
    "INCOMPLETE-ENCOUNTERS-REPORT": {
      "name": "incomplete-encounters-report",
      "type": "http_auth",
      "runtime": "nodejs20.x",
      "src": "src/ehr/incomplete-encounters-report/index",
      "zip": ".dist/zips/incomplete-encounters-report.zip"
    },
    "DAILY-PAYMENTS-REPORT": {
      "name": "daily-payments-report",
      "type": "http_auth",
      "runtime": "nodejs20.x",
      "src": "src/ehr/daily-payments-report/index",
      "zip": ".dist/zips/daily-payments-report.zip"
    },
    "VISITS-OVERVIEW-REPORT": {
      "name": "visits-overview-report",
      "type": "http_auth",
      "runtime": "nodejs20.x",
      "src": "src/ehr/visits-overview-report/index",
      "zip": ".dist/zips/visits-overview-report.zip"
    },
    "GET-TELEMED-APPOINTMENTS": {
      "name": "get-telemed-appointments",
      "type": "http_auth",
      "runtime": "nodejs20.x",
      "src": "src/ehr/get-telemed-appointments/index",
      "zip": ".dist/zips/get-telemed-appointments.zip"
    },
    "CHANGE-TELEMED-APPOINTMENT-STATUS": {
      "name": "change-telemed-appointment-status",
      "type": "http_auth",
      "runtime": "nodejs20.x",
      "src": "src/ehr/change-telemed-appointment-status/index",
      "zip": ".dist/zips/change-telemed-appointment-status.zip"
    },
    "ASSIGN-PRACTITIONER": {
      "name": "assign-practitioner",
      "type": "http_auth",
      "runtime": "nodejs20.x",
      "src": "src/ehr/assign-practitioner/index",
      "zip": ".dist/zips/assign-practitioner.zip"
    },
    "UNASSIGN-PRACTITIONER": {
      "name": "unassign-practitioner",
      "type": "http_auth",
      "runtime": "nodejs20.x",
      "src": "src/ehr/unassign-practitioner/index",
      "zip": ".dist/zips/unassign-practitioner.zip"
    },
    "CHANGE-IN-PERSON-VISIT-STATUS": {
      "name": "change-in-person-visit-status",
      "type": "http_auth",
      "runtime": "nodejs20.x",
      "src": "src/ehr/change-in-person-visit-status/index",
      "zip": ".dist/zips/change-in-person-visit-status.zip"
    },
    "SIGN-APPOINTMENT": {
      "name": "sign-appointment",
      "type": "http_auth",
      "runtime": "nodejs20.x",
      "src": "src/ehr/sign-appointment/index",
      "zip": ".dist/zips/sign-appointment.zip"
    },
    "UNLOCK-APPOINTMENT": {
      "name": "unlock-appointment",
      "type": "http_auth",
      "runtime": "nodejs20.x",
      "src": "src/ehr/unlock-appointment/index",
      "zip": ".dist/zips/unlock-appointment.zip"
    },
    "PENDING-SUPERVISOR-APPROVAL": {
      "name": "pending-supervisor-approval",
      "type": "http_auth",
      "runtime": "nodejs20.x",
      "src": "src/ehr/pending-supervisor-approval/index",
      "zip": ".dist/zips/pending-supervisor-approval.zip"
    },
    "GET-CHART-DATA": {
      "name": "get-chart-data",
      "type": "http_auth",
      "runtime": "nodejs20.x",
      "src": "src/ehr/get-chart-data/index",
      "zip": ".dist/zips/get-chart-data.zip"
    },
    "SAVE-CHART-DATA": {
      "name": "save-chart-data",
      "type": "http_auth",
      "runtime": "nodejs20.x",
      "src": "src/ehr/save-chart-data/index",
      "zip": ".dist/zips/save-chart-data.zip"
    },
    "DELETE-CHART-DATA": {
      "name": "delete-chart-data",
      "type": "http_auth",
      "runtime": "nodejs20.x",
      "src": "src/ehr/delete-chart-data/index",
      "zip": ".dist/zips/delete-chart-data.zip"
    },
    "UPDATE-USER": {
      "name": "update-user",
      "type": "http_auth",
      "runtime": "nodejs20.x",
      "src": "src/ehr/update-user/index",
      "zip": ".dist/zips/update-user.zip"
    },
    "INIT-TELEMED-SESSION": {
      "name": "init-telemed-session",
      "type": "http_auth",
      "runtime": "nodejs20.x",
      "src": "src/ehr/init-telemed-session/index",
      "zip": ".dist/zips/init-telemed-session.zip"
    },
    "GET-USER": {
      "name": "get-user",
      "type": "http_auth",
      "runtime": "nodejs20.x",
      "src": "src/ehr/get-user/index",
      "zip": ".dist/zips/get-user.zip"
    },
    "SAVE-PATIENT-INSTRUCTION": {
      "name": "save-patient-instruction",
      "type": "http_auth",
      "runtime": "nodejs20.x",
      "src": "src/ehr/save-patient-instruction/index",
      "zip": ".dist/zips/save-patient-instruction.zip"
    },
    "GET-PATIENT-INSTRUCTIONS": {
      "name": "get-patient-instructions",
      "type": "http_auth",
      "runtime": "nodejs20.x",
      "src": "src/ehr/get-patient-instructions/index",
      "zip": ".dist/zips/get-patient-instructions.zip"
    },
    "DELETE-PATIENT-INSTRUCTION": {
      "name": "delete-patient-instruction",
      "type": "http_auth",
      "runtime": "nodejs20.x",
      "src": "src/ehr/delete-patient-instruction/index",
      "zip": ".dist/zips/delete-patient-instruction.zip"
    },
    "SAVE-FOLLOWUP-ENCOUNTER": {
      "name": "save-followup-encounter",
      "type": "http_auth",
      "runtime": "nodejs20.x",
      "src": "src/ehr/save-followup-encounter/index",
      "zip": ".dist/zips/save-followup-encounter.zip"
    },
    "GET-CONVERSATION": {
      "name": "get-conversation",
      "type": "http_auth",
      "runtime": "nodejs20.x",
      "src": "src/ehr/get-conversation/index",
      "zip": ".dist/zips/get-conversation.zip"
    },
    "GET-EMPLOYEES": {
      "name": "get-employees",
      "type": "http_auth",
      "runtime": "nodejs20.x",
      "src": "src/ehr/get-employees/index",
      "zip": ".dist/zips/get-employees.zip"
    },
    "SYNC-USER": {
      "name": "sync-user",
      "type": "http_auth",
      "runtime": "nodejs20.x",
      "src": "src/ehr/sync-user/index",
      "zip": ".dist/zips/sync-user.zip"
    },
    "ICD-SEARCH": {
      "name": "icd-search",
      "type": "http_auth",
      "runtime": "nodejs20.x",
      "src": "src/ehr/icd-search/index",
      "zip": ".dist/zips/icd-search.zip"
    },
    "ICD-10-SEARCH": {
      "name": "icd-10-search",
      "type": "http_auth",
      "runtime": "nodejs20.x",
      "src": "src/ehr/icd-10-search/index",
      "zip": ".dist/zips/icd-10-search.zip"
    },
    "GET-PATIENT-PROFILE-PHOTO-URL": {
      "name": "get-patient-profile-photo-url",
      "type": "http_auth",
      "runtime": "nodejs20.x",
      "src": "src/ehr/get-patient-profile-photo-url/index",
      "zip": ".dist/zips/get-patient-profile-photo-url.zip"
    },
    "GET-CLAIMS": {
      "name": "get-claims",
      "type": "http_auth",
      "runtime": "nodejs20.x",
      "src": "src/ehr/get-claims/index",
      "zip": ".dist/zips/get-claims.zip"
    },
    "CREATE-UPDATE-MEDICATION-ORDER": {
      "name": "create-update-medication-order",
      "type": "http_auth",
      "runtime": "nodejs20.x",
      "src": "src/ehr/create-update-medication-order/index",
      "zip": ".dist/zips/create-update-medication-order.zip"
    },
    "GET-MEDICATION-ORDERS": {
      "name": "get-medication-orders",
      "type": "http_auth",
      "runtime": "nodejs20.x",
      "src": "src/ehr/get-medication-orders/index",
      "zip": ".dist/zips/get-medication-orders.zip"
    },
    "CREATE-UPLOAD-AUDIO-RECORDING-URL": {
      "name": "upload-audio-recording",
      "type": "http_auth",
      "runtime": "nodejs20.x",
      "src": "src/ehr/upload-audio-recording/index",
      "zip": ".dist/zips/upload-audio-recording.zip"
    },
    "CREATE-RESOURCES-FROM-AUDIO-RECORDING": {
      "name": "create-resources-from-audio-recording",
      "type": "http_auth",
      "runtime": "nodejs20.x",
      "src": "src/ehr/create-resources-from-audio-recording/index",
      "zip": ".dist/zips/create-resources-from-audio-recording.zip"
    },
    "CREATE-UPLOAD-DOCUMENT-URL": {
      "name": "create-upload-document-url",
      "type": "http_auth",
      "runtime": "nodejs20.x",
      "src": "src/ehr/create-upload-document-url/index",
      "zip": ".dist/zips/create-upload-document-url.zip"
    },
    "CREATE-LAB-ORDER": {
      "name": "create-lab-order",
      "type": "http_auth",
      "runtime": "nodejs20.x",
      "src": "src/ehr/create-lab-order/index",
      "zip": ".dist/zips/create-lab-order.zip"
    },
    "GET-CREATE-LAB-ORDER-RESOURCES": {
      "name": "get-create-lab-order-resources",
      "type": "http_auth",
      "runtime": "nodejs20.x",
      "src": "src/ehr/get-create-lab-order-resources/index",
      "zip": ".dist/zips/get-create-lab-order-resources.zip"
    },
    "GET-UNSOLICITED-RESULTS-RESOURCES": {
      "name": "get-unsolicited-results-resources",
      "type": "http_auth",
      "runtime": "nodejs20.x",
      "src": "src/ehr/get-unsolicited-results-resources/index",
      "zip": ".dist/zips/get-unsolicited-results-resources.zip"
    },
    "HANDLE-LAB-RESULT": {
      "name": "handle-lab-result",
      "type": "subscription",
      "runtime": "nodejs20.x",
      "src": "src/subscriptions/diagnostic-report/handle-lab-result/index",
      "zip": ".dist/zips/handle-lab-result.zip",
      "subscription": {
        "criteria": "DiagnosticReport?category=OSL",
        "reason": "Received new preliminary or final lab result"
      }
    },
    "PAPERWORK-TO-PDF": {
      "name": "paperwork-to-pdf",
      "type": "http_auth",
      "runtime": "nodejs20.x",
      "src": "src/ehr/paperwork-to-pdf/index",
      "zip": ".dist/zips/paperwork-to-pdf.zip"
    },
    "GET-PATIENT-ACCOUNT": {
      "name": "get-patient-account",
      "type": "http_auth",
      "runtime": "nodejs20.x",
      "src": "src/ehr/patient-account/get/index",
      "zip": ".dist/zips/get-patient-account.zip"
    },
    "UPDATE-PATIENT-ACCOUNT": {
      "name": "update-patient-account",
      "type": "http_auth",
      "runtime": "nodejs20.x",
      "src": "src/ehr/patient-account/update/index",
      "zip": ".dist/zips/update-patient-account.zip"
    },
    "REMOVE-PATIENT-COVERAGE": {
      "name": "remove-patient-coverage",
      "type": "http_auth",
      "runtime": "nodejs20.x",
      "src": "src/ehr/patient-account/remove-coverage/index",
      "zip": ".dist/zips/remove-patient-coverage.zip"
    },
    "CANCEL-APPOINTMENT": {
      "name": "cancel-appointment",
      "type": "http_open",
      "runtime": "nodejs20.x",
      "src": "src/patient/appointment/prebook-cancel-appointment/index",
      "zip": ".dist/zips/cancel-appointment.zip"
    },
    "CHECK-IN": {
      "name": "check-in",
      "type": "http_open",
      "runtime": "nodejs20.x",
      "src": "src/patient/check-in/index",
      "zip": ".dist/zips/check-in.zip"
    },
    "GET-SCHEDULE": {
      "name": "get-schedule",
      "type": "http_open",
      "runtime": "nodejs20.x",
      "src": "src/patient/get-schedule/index",
      "zip": ".dist/zips/get-schedule.zip"
    },
    "UPDATE-PAPERWORK-IN-PROGRESS": {
      "name": "update-paperwork-in-progress",
      "type": "http_open",
      "runtime": "nodejs20.x",
      "src": "src/patient/paperwork/update-paperwork-in-progress/index",
      "zip": ".dist/zips/update-paperwork-in-progress.zip"
    },
    "PATCH-PAPERWORK": {
      "name": "patch-paperwork",
      "type": "http_open",
      "runtime": "nodejs20.x",
      "src": "src/patient/paperwork/patch-paperwork/index",
      "zip": ".dist/zips/patch-paperwork.zip"
    },
    "SUBMIT-PAPERWORK": {
      "name": "submit-paperwork",
      "type": "http_open",
      "runtime": "nodejs20.x",
      "src": "src/patient/paperwork/submit-paperwork/index",
      "zip": ".dist/zips/submit-paperwork.zip"
    },
    "CREATE-APPOINTMENT": {
      "name": "create-appointment",
      "type": "http_auth",
      "runtime": "nodejs20.x",
      "src": "src/patient/appointment/create-appointment/index",
      "zip": ".dist/zips/create-appointment.zip"
    },
    "INTAKE-GET-APPOINTMENTS": {
      "name": "intake-get-appointments",
      "type": "http_auth",
      "runtime": "nodejs20.x",
      "src": "src/patient/appointment/prebook-get-appointments/index",
      "zip": ".dist/zips/intake-get-appointments.zip"
    },
    "GET-PATIENTS": {
      "name": "get-patients",
      "type": "http_auth",
      "runtime": "nodejs20.x",
      "src": "src/patient/get-patients/index",
      "zip": ".dist/zips/get-patients.zip"
    },
    "GET-PAPERWORK": {
      "name": "get-paperwork",
      "type": "http_open",
      "runtime": "nodejs20.x",
      "src": "src/patient/paperwork/get-paperwork/index",
      "zip": ".dist/zips/get-paperwork.zip"
    },
    "UPDATE-APPOINTMENT": {
      "name": "update-appointment",
      "type": "http_open",
      "runtime": "nodejs20.x",
      "src": "src/patient/appointment/prebook-update-appointment/index",
      "zip": ".dist/zips/update-appointment.zip"
    },
    "GET-PRESIGNED-FILE-URL": {
      "name": "get-presigned-file-url",
      "type": "http_open",
      "runtime": "nodejs20.x",
      "src": "src/patient/get-presigned-file-url/index",
      "zip": ".dist/zips/get-presigned-file-url.zip"
    },
    "GET-APPOINTMENT-DETAILS": {
      "name": "get-appointment-details",
      "type": "http_open",
      "runtime": "nodejs20.x",
      "src": "src/patient/get-appointment-details/index",
      "zip": ".dist/zips/get-appointment-details.zip"
    },
    "PAYMENT-METHODS-LIST": {
      "name": "payment-methods-list",
      "type": "http_auth",
      "runtime": "nodejs20.x",
      "src": "src/patient/payment-methods/list/index",
      "zip": ".dist/zips/payment-methods-list.zip"
    },
    "PAYMENT-METHODS-DELETE": {
      "name": "payment-methods-delete",
      "type": "http_auth",
      "runtime": "nodejs20.x",
      "src": "src/patient/payment-methods/delete/index",
      "zip": ".dist/zips/payment-methods-delete.zip"
    },
    "PAYMENT-METHODS-SETUP": {
      "name": "payment-methods-setup",
      "type": "http_auth",
      "runtime": "nodejs20.x",
      "src": "src/patient/payment-methods/setup/index",
      "zip": ".dist/zips/payment-methods-setup.zip"
    },
    "PAYMENT-METHODS-SET-DEFAULT": {
      "name": "payment-methods-set-default",
      "type": "http_auth",
      "runtime": "nodejs20.x",
      "src": "src/patient/payment-methods/set-default/index",
      "zip": ".dist/zips/payment-methods-set-default.zip"
    },
    "VIDEO-CHAT-INVITES-CANCEL": {
      "name": "video-chat-invites-cancel",
      "type": "http_auth",
      "runtime": "nodejs20.x",
      "src": "src/patient/video-chat-invites/cancel-invite/index",
      "zip": ".dist/zips/video-chat-invites-cancel.zip"
    },
    "VIDEO-CHAT-INVITES-CREATE": {
      "name": "video-chat-invites-create",
      "type": "http_auth",
      "runtime": "nodejs20.x",
      "src": "src/patient/video-chat-invites/create-invite/index",
      "zip": ".dist/zips/video-chat-invites-create.zip"
    },
    "VIDEO-CHAT-INVITES-LIST": {
      "name": "video-chat-invites-list",
      "type": "http_auth",
      "runtime": "nodejs20.x",
      "src": "src/patient/video-chat-invites/list-invites/index",
      "zip": ".dist/zips/video-chat-invites-list.zip"
    },
    "GET-VISIT-DETAILS": {
      "name": "get-visit-details",
      "type": "http_auth",
      "runtime": "nodejs20.x",
      "src": "src/patient/appointment/get-visit-details/index",
      "zip": ".dist/zips/get-visit-details.zip"
    },
    "GET-ELIGIBILITY": {
      "name": "get-eligibility",
      "type": "http_auth",
      "runtime": "nodejs20.x",
      "src": "src/patient/get-eligibility/index",
      "zip": ".dist/zips/get-eligibility.zip"
    },
    "GET-ANSWER-OPTIONS": {
      "name": "get-answer-options",
      "type": "http_auth",
      "runtime": "nodejs20.x",
      "src": "src/patient/get-answer-options/index",
      "zip": ".dist/zips/get-answer-options.zip"
    },
    "GET-TELEMED-LOCATIONS": {
      "name": "get-telemed-locations",
      "type": "http_open",
      "runtime": "nodejs20.x",
      "src": "src/patient/get-telemed-locations/index",
      "zip": ".dist/zips/get-telemed-locations.zip"
    },
    "GET-WAIT-STATUS": {
      "name": "get-wait-status",
      "type": "http_open",
      "runtime": "nodejs20.x",
      "src": "src/patient/get-wait-status/index",
      "zip": ".dist/zips/get-wait-status.zip"
    },
    "JOIN-CALL": {
      "name": "join-call",
      "type": "http_open",
      "runtime": "nodejs20.x",
      "src": "src/patient/join-call/index",
      "zip": ".dist/zips/join-call.zip"
    },
    "TELEMED-CANCEL-APPOINTMENT": {
      "name": "telemed-cancel-appointment",
      "type": "http_auth",
      "runtime": "nodejs20.x",
      "src": "src/patient/appointment/telemed-cancel-appointment/index",
      "zip": ".dist/zips/telemed-cancel-appointment.zip"
    },
    "TELEMED-GET-APPOINTMENTS": {
      "name": "telemed-get-appointments",
      "type": "http_auth",
      "runtime": "nodejs20.x",
      "src": "src/patient/appointment/telemed-get-appointments/index",
      "zip": ".dist/zips/telemed-get-appointments.zip"
    },
    "GET-PAST-VISITS": {
      "name": "get-past-visits",
      "type": "http_auth",
      "runtime": "nodejs20.x",
      "src": "src/patient/appointment/get-past-visits/index",
      "zip": ".dist/zips/get-past-visits.zip"
    },
    "TELEMED-UPDATE-APPOINTMENT": {
      "name": "telemed-update-appointment",
      "type": "http_auth",
      "runtime": "nodejs20.x",
      "src": "src/patient/appointment/telemed-update-appointment/index",
      "zip": ".dist/zips/telemed-update-appointment.zip"
    },
    "TELEMED-GET-PATIENTS": {
      "name": "telemed-get-patients",
      "type": "http_auth",
      "runtime": "nodejs20.x",
      "src": "src/patient/telemed-get-patients/index",
      "zip": ".dist/zips/telemed-get-patients.zip"
    },
    "LIST-BOOKABLES": {
      "name": "list-bookables",
      "type": "http_open",
      "runtime": "nodejs20.x",
      "src": "src/patient/bookable/list-bookables/index",
      "zip": ".dist/zips/list-bookables.zip"
    },
    "NOTIFICATIONS-UPDATER": {
      "name": "notifications-updater",
      "type": "cron",
      "runtime": "nodejs20.x",
      "src": "src/cron/notifications-updater/index",
      "zip": ".dist/zips/notifications-updater.zip",
      "schedule": {
        "expression": "cron(*/5 * * * ? *)"
      }
    },
    "SEND-MESSAGE-CRON": {
      "name": "send-message-cron",
      "type": "cron",
      "runtime": "nodejs20.x",
      "src": "src/cron/send-message-cron/index",
      "zip": ".dist/zips/send-message-cron.zip",
      "schedule": {
        "expression": "cron(0,15,30,45 * * * ? *)"
      }
    },
    "COMMUNICATION-SUBSCRIPTION": {
      "name": "communication-subscription",
      "type": "subscription",
      "runtime": "nodejs20.x",
      "src": "src/subscriptions/communication/communication-subscription/index",
      "zip": ".dist/zips/communication-subscription.zip",
      "subscription": {
        "criteria": "Communication?category=intra-communication|intake-issue-report&status=in-progress",
        "reason": "Internal communication",
        "event": "create"
      }
    },
    "PROCESS-ERX-RESOURCES": {
      "name": "process-erx-resources",
      "type": "subscription",
      "runtime": "nodejs20.x",
      "src": "src/subscriptions/medication-request/process-erx-resources/index",
      "zip": ".dist/zips/process-erx-resources.zip",
      "subscription": {
        "criteria": "MedicationRequest?identifier=https://identifiers.fhir.oystehr.com/erx-prescription-id|",
        "reason": "ERX incoming resources processor",
        "event": "create"
      }
    },
    "APPOINTMENT-CHART-DATA-PREFILLING": {
      "name": "appointment-chart-data-prefilling",
      "type": "subscription",
      "runtime": "nodejs20.x",
      "src": "src/subscriptions/appointment/appointment-chart-data-prefilling/index",
      "zip": ".dist/zips/appointment-chart-data-prefilling.zip",
      "subscription": {
        "criteria": "Appointment?_tag=APPOINTMENT_READY_FOR_PREPROCESSING",
        "reason": "Appointment pre-processor",
        "event": "create"
      }
    },
    "SUB-CANCELLATION-EMAIL": {
      "name": "sub-cancellation-email",
      "type": "subscription",
      "runtime": "nodejs20.x",
      "src": "src/subscriptions/task/sub-cancellation-email/index",
      "zip": ".dist/zips/sub-cancellation-email.zip",
      "subscription": {
        "criteria": "Task?code=urgent-care-email|&status=requested",
        "reason": "in person communication",
        "event": "create"
      }
    },
    "SUB-CHECK-IN-TEXT": {
      "name": "sub-check-in-text",
      "type": "subscription",
      "runtime": "nodejs20.x",
      "src": "src/subscriptions/task/sub-check-in-text/index",
      "zip": ".dist/zips/sub-check-in-text.zip",
      "subscription": {
        "criteria": "Task?code=urgent-care-text|checkin&status=requested",
        "reason": "in person communication",
        "event": "create"
      }
    },
    "SUB-READY-TEXT": {
      "name": "sub-ready-text",
      "type": "subscription",
      "runtime": "nodejs20.x",
      "src": "src/subscriptions/task/sub-ready-text/index",
      "zip": ".dist/zips/sub-ready-text.zip",
      "subscription": {
        "criteria": "Task?code=urgent-care-text|ready&status=requested",
        "reason": "in person communication",
        "event": "create"
      }
    },
    "SUB-UPDATE-APPOINTMENTS": {
      "name": "sub-update-appointments",
      "type": "subscription",
      "runtime": "nodejs20.x",
      "src": "src/subscriptions/task/sub-update-appointments/index",
      "zip": ".dist/zips/sub-update-appointments.zip",
      "subscription": {
        "criteria": "Task?code=urgent-care-update-appointment|&status=requested",
        "reason": "in person appointment update",
        "event": "create"
      }
    },
    "SUB-CONFIRMATION-MESSAGES": {
      "name": "sub-confirmation-messages",
      "type": "subscription",
      "runtime": "nodejs20.x",
      "src": "src/subscriptions/task/sub-confirmation-messages/index",
      "zip": ".dist/zips/sub-confirmation-messages.zip",
      "subscription": {
        "criteria": "Task?code=urgent-care-send-messages|&status=requested",
        "reason": "in person appointment confirmation messages",
        "event": "create"
      }
    },
    "SUB-INTAKE-HARVEST": {
      "name": "sub-intake-harvest",
      "type": "subscription",
      "runtime": "nodejs20.x",
      "src": "src/subscriptions/questionnaire-response/sub-intake-harvest/index",
      "zip": ".dist/zips/sub-intake-harvest.zip",
      "subscription": {
        "criteria": "QuestionnaireResponse?status=completed,amended&questionnaire=https://ottehr.com/FHIR/Questionnaire/intake-paperwork-inperson,https://ottehr.com/FHIR/Questionnaire/intake-paperwork-virtual",
        "reason": "paperwork harvest",
        "event": "update"
      }
    },
    "SUB-SEND-CLAIM": {
      "name": "sub-send-claim",
      "type": "subscription",
      "runtime": "nodejs20.x",
      "src": "src/subscriptions/task/sub-send-claim/index",
      "zip": ".dist/zips/sub-send-claim.zip",
      "subscription": {
        "criteria": "Task?code=https://fhir.ottehr.com/CodeSystem/claim-sync|send-claim&status=requested",
        "reason": "in person communication",
        "event": "create"
      }
    },
    "SUB-VISIT-NOTE-PDF-AND-EMAIL": {
      "name": "sub-visit-note-pdf-and-email",
      "type": "subscription",
      "runtime": "nodejs20.x",
      "src": "src/subscriptions/task/sub-visit-note-pdf-and-email/index",
      "zip": ".dist/zips/sub-visit-note-pdf-and-email.zip",
      "subscription": {
        "criteria": "Task?code=https://fhir.ottehr.com/CodeSystem/visit-note-pdf-and-email|visit-note-pdf-and-email&status=requested",
        "reason": "create visit note PDF and send email",
        "event": "create"
      }
    },
    "AI-INTERVIEW-START": {
      "name": "ai-interview-start",
      "type": "http_auth",
      "runtime": "nodejs20.x",
      "src": "src/patient/ai-interview/start/index",
      "zip": ".dist/zips/ai-interview-start.zip"
    },
    "AI-INTERVIEW-HANDLE-ANSWER": {
      "name": "ai-interview-handle-answer",
      "type": "http_auth",
      "runtime": "nodejs20.x",
      "src": "src/patient/ai-interview/handle-answer/index",
      "zip": ".dist/zips/ai-interview-handle-answer.zip"
    },
    "AI-INTERVIEW-PERSIST-CONSENT": {
      "name": "ai-interview-persist-consent",
      "type": "http_auth",
      "runtime": "nodejs20.x",
      "src": "src/patient/ai-interview/persist-consent/index",
      "zip": ".dist/zips/ai-interview-persist-consent.zip"
    },
    "RADIOLOGY-CREATE-ORDER": {
      "name": "radiology-create-order",
      "type": "http_auth",
      "runtime": "nodejs20.x",
      "src": "src/ehr/radiology/create-order/index",
      "zip": ".dist/zips/radiology-create-order.zip"
    },
    "RADIOLOGY-CANCEL-ORDER": {
      "name": "radiology-cancel-order",
      "type": "http_auth",
      "runtime": "nodejs20.x",
      "src": "src/ehr/radiology/cancel-order/index",
      "zip": ".dist/zips/radiology-cancel-order.zip"
    },
    "RADIOLOGY-ORDER-LIST": {
      "name": "radiology-order-list",
      "type": "http_auth",
      "runtime": "nodejs20.x",
      "src": "src/ehr/radiology/order-list/index",
      "zip": ".dist/zips/radiology-order-list.zip"
    },
    "RADIOLOGY-PACS-WEBHOOK": {
      "name": "radiology-pacs-webhook",
      "type": "http_open",
      "runtime": "nodejs20.x",
      "src": "src/ehr/radiology/pacs-webhook/index",
      "zip": ".dist/zips/radiology-pacs-webhook.zip"
    },
    "RADIOLOGY-LAUNCH-VIEWER": {
      "name": "radiology-launch-viewer",
      "type": "http_auth",
      "runtime": "nodejs20.x",
      "src": "src/ehr/radiology/launch-viewer/index",
      "zip": ".dist/zips/radiology-launch-viewer.zip"
    },
    "GET-LAB-ORDERS": {
      "name": "get-lab-orders",
      "type": "http_auth",
      "runtime": "nodejs20.x",
      "src": "src/ehr/get-lab-orders/index",
      "zip": ".dist/zips/get-lab-orders.zip"
    },
    "DELETE-LAB-ORDER": {
      "name": "delete-lab-order",
      "type": "http_auth",
      "runtime": "nodejs20.x",
      "src": "src/ehr/delete-lab-order/index",
      "zip": ".dist/zips/delete-lab-order.zip"
    },
    "SUBMIT-LAB-ORDER": {
      "name": "submit-lab-order",
      "type": "http_auth",
      "runtime": "nodejs20.x",
      "src": "src/ehr/submit-lab-order/index",
      "zip": ".dist/zips/submit-lab-order.zip"
    },
    "UPDATE-LAB-ORDER-RESOURCES": {
      "name": "update-lab-order-resources",
      "type": "http_auth",
      "runtime": "nodejs20.x",
      "src": "src/ehr/update-lab-order-resources/index",
      "zip": ".dist/zips/update-lab-order-resources.zip"
    },
    "GET-LABEL-PDF": {
      "name": "get-label-pdf",
      "type": "http_auth",
      "runtime": "nodejs20.x",
      "src": "src/ehr/get-label-pdf/index",
      "zip": ".dist/zips/get-label-pdf.zip"
    },
    "GET-OR-CREATE-VISIT-LABEL-PDF": {
      "name": "get-or-create-visit-label-pdf",
      "type": "http_auth",
      "runtime": "nodejs20.x",
      "src": "src/ehr/get-or-create-visit-label-pdf/index",
      "zip": ".dist/zips/get-or-create-visit-label-pdf.zip"
    },
    "EHR-GET-SCHEDULE": {
      "name": "ehr-get-schedule",
      "type": "http_auth",
      "runtime": "nodejs20.x",
      "src": "src/ehr/schedules/get-schedule/index",
      "zip": ".dist/zips/ehr-get-schedule.zip"
    },
    "UPDATE-SCHEDULE": {
      "name": "update-schedule",
      "type": "http_auth",
      "runtime": "nodejs20.x",
      "src": "src/ehr/schedules/update-schedule/index",
      "zip": ".dist/zips/update-schedule.zip"
    },
    "LIST-SCHEDULE-OWNERS": {
      "name": "list-schedule-owners",
      "type": "http_auth",
      "runtime": "nodejs20.x",
      "src": "src/ehr/schedules/list-schedule-owners/index",
      "zip": ".dist/zips/list-schedule-owners.zip"
    },
    "CREATE-SCHEDULE": {
      "name": "create-schedule",
      "type": "http_auth",
      "runtime": "nodejs20.x",
      "src": "src/ehr/schedules/create-schedule/index",
      "zip": ".dist/zips/create-schedule.zip"
    },
    "AI-INTERVIEW-SUMMARY": {
      "name": "ai-interview-summary",
      "type": "subscription",
      "runtime": "nodejs20.x",
      "timeout": "300",
      "src": "src/subscriptions/questionnaire-response/ai-interview-summary/index",
      "zip": ".dist/zips/ai-interview-summary.zip",
      "subscription": {
        "criteria": "QuestionnaireResponse?status=completed&questionnaire=#aiInterviewQuestionnaire",
        "reason": "Generate summary of chat with AI",
        "event": "update"
      }
    },
    "SEND-FAX": {
      "name": "send-fax",
      "type": "http_auth",
      "runtime": "nodejs20.x",
      "src": "src/ehr/send-fax/index",
      "zip": ".dist/zips/send-fax.zip"
    },
    "CREATE-SLOT": {
      "name": "create-slot",
      "type": "http_open",
      "runtime": "nodejs20.x",
      "src": "src/patient/bookable/create-slot/index",
      "zip": ".dist/zips/create-slot.zip"
    },
    "GET-SLOT-DETAILS": {
      "name": "get-slot-details",
      "type": "http_open",
      "runtime": "nodejs20.x",
      "src": "src/patient/bookable/get-slot-details/index",
      "zip": ".dist/zips/get-slot-details.zip"
    },
    "WALKIN-CHECK-AVAILABILITY": {
      "name": "walkin-check-availability",
      "type": "http_open",
      "runtime": "nodejs20.x",
      "src": "src/patient/walkin/check-availability/index",
      "zip": ".dist/zips/walkin-check-availability.zip"
    },
    "GET-IN-HOUSE-ORDERS": {
      "name": "get-in-house-orders",
      "type": "http_auth",
      "runtime": "nodejs20.x",
      "src": "src/ehr/get-in-house-orders/index",
      "zip": ".dist/zips/get-in-house-orders.zip"
    },
    "CREATE-IN-HOUSE-LAB-ORDER": {
      "name": "create-in-house-lab-order",
      "type": "http_auth",
      "runtime": "nodejs20.x",
      "src": "src/ehr/create-in-house-lab-order/index",
      "zip": ".dist/zips/create-in-house-lab-order.zip"
    },
    "GET-CREATE-IN-HOUSE-LAB-ORDER-RESOURCES": {
      "name": "get-create-in-house-lab-order-resources",
      "type": "http_auth",
      "runtime": "nodejs20.x",
      "src": "src/ehr/get-create-in-house-lab-order-resources/index",
      "zip": ".dist/zips/get-create-in-house-lab-order-resources.zip"
    },
    "COLLECT-IN-HOUSE-LAB-SPECIMEN": {
      "name": "collect-in-house-lab-specimen",
      "type": "http_auth",
      "runtime": "nodejs20.x",
      "src": "src/ehr/collect-in-house-lab-specimen/index",
      "zip": ".dist/zips/collect-in-house-lab-specimen.zip"
    },
    "HANDLE-IN-HOUSE-LAB-RESULTS": {
      "name": "handle-in-house-lab-results",
      "type": "http_auth",
      "runtime": "nodejs20.x",
      "src": "src/ehr/handle-in-house-lab-results/index",
      "zip": ".dist/zips/handle-in-house-lab-results.zip"
    },
    "DELETE-IN-HOUSE-LAB-ORDER": {
      "name": "delete-in-house-lab-order",
      "type": "http_auth",
      "runtime": "nodejs20.x",
      "src": "src/ehr/delete-in-house-lab-order/index",
      "zip": ".dist/zips/delete-in-house-lab-order.zip"
    },
    "GET-NURSING-ORDERS": {
      "name": "get-nursing-orders",
      "type": "http_auth",
      "runtime": "nodejs20.x",
      "src": "src/ehr/get-nursing-orders/index",
      "zip": ".dist/zips/get-nursing-orders.zip"
    },
    "CREATE-NURSING-ORDER": {
      "name": "create-nursing-order",
      "type": "http_auth",
      "runtime": "nodejs20.x",
      "src": "src/ehr/create-nursing-order/index",
      "zip": ".dist/zips/create-nursing-order.zip"
    },
    "UPDATE-NURSING-ORDER": {
      "name": "update-nursing-order",
      "type": "http_auth",
      "runtime": "nodejs20.x",
      "src": "src/ehr/update-nursing-order/index",
      "zip": ".dist/zips/update-nursing-order.zip"
    },
    "PATIENT-PAYMENTS-LIST": {
      "name": "patient-payments-list",
      "type": "http_auth",
      "runtime": "nodejs20.x",
      "src": "src/ehr/patient-payments/list/index",
      "zip": ".dist/zips/patient-payments-list.zip"
    },
    "PATIENT-PAYMENTS-POST": {
      "name": "patient-payments-post",
      "type": "http_auth",
      "runtime": "nodejs20.x",
      "src": "src/ehr/patient-payments/post/index",
      "zip": ".dist/zips/patient-payments-post.zip"
    },
    "FAILING-ENDPOINT": {
      "name": "failing-endpoint",
      "type": "http_open",
      "runtime": "nodejs20.x",
      "src": "src/ehr/failing-endpoint/index",
      "zip": ".dist/zips/failing-endpoint.zip"
    },
    "CREATE-DISCHARGE_SUMMARY": {
      "name": "create-discharge-summary",
      "type": "http_auth",
      "runtime": "nodejs20.x",
      "src": "src/ehr/create-discharge-summary/index",
      "zip": ".dist/zips/create-discharge-summary.zip"
    },
    "GET-VITALS": {
      "name": "get-vitals",
      "type": "http_auth",
      "runtime": "nodejs20.x",
      "src": "src/ehr/chart-data/vitals/get/index",
      "zip": ".dist/zips/get-vitals.zip"
    },
    "CREATE-UPDATE-IMMUNIZATION_ORDER": {
      "name": "create-update-immunization-order",
      "type": "http_auth",
      "runtime": "nodejs20.x",
      "src": "src/ehr/immunization/create-update-order/index",
      "zip": ".dist/zips/create-update-immunization-order.zip"
    },
    "GET-IMMUNIZATION_ORDERS": {
      "name": "get-immunization-orders",
      "type": "http_auth",
      "runtime": "nodejs20.x",
      "src": "src/ehr/immunization/get-orders/index",
      "zip": ".dist/zips/get-immunization-orders.zip"
    },
    "ADMINISTER-IMMUNIZATION_ORDER": {
      "name": "administer-immunization-order",
      "type": "http_auth",
      "runtime": "nodejs20.x",
      "src": "src/ehr/immunization/administer-order/index",
      "zip": ".dist/zips/administer-immunization-order.zip"
    },
    "CANCEL-IMMUNIZATION_ORDER": {
      "name": "cancel-immunization-order",
      "type": "http_auth",
      "runtime": "nodejs20.x",
      "src": "src/ehr/immunization/cancel-order/index",
      "zip": ".dist/zips/cancel-immunization-order.zip"
    },
    "APPLY-TEMPLATE": {
      "name": "apply-template",
      "type": "http_auth",
      "runtime": "nodejs20.x",
      "src": "src/ehr/apply-template/index",
      "zip": ".dist/zips/apply-template.zip"
    },
    "LIST-TEMPLATES": {
      "name": "list-templates",
      "type": "http_auth",
      "runtime": "nodejs20.x",
      "src": "src/ehr/list-templates/index",
      "zip": ".dist/zips/list-templates.zip"
    },
    "SEND_RECEIPT_BY_EMAIL": {
      "name": "send-receipt-by-email",
      "type": "http_auth",
      "runtime": "nodejs20.x",
      "src": "src/ehr/send-receipt-by-email/index",
      "zip": ".dist/zips/send-receipt-by-email.zip"
    },
    "GET-VISIT-FILES": {
      "name": "get-visit-files",
      "type": "http_auth",
      "runtime": "nodejs20.x",
      "src": "src/ehr/visit-details/get-visit-files/index",
      "zip": ".dist/zips/get-visit-files.zip"
    },
    "EHR-GET-VISIT-DETAILS": {
      "name": "ehr-get-visit-details",
      "type": "http_auth",
      "runtime": "nodejs20.x",
      "src": "src/ehr/visit-details/get-visit-details/index",
      "zip": ".dist/zips/ehr-get-visit-details.zip"
    },
    "EHR-UPDATE-VISIT-DETAILS": {
      "name": "ehr-update-visit-details",
      "type": "http_auth",
      "runtime": "nodejs20.x",
      "src": "src/ehr/visit-details/update-visit-details/index",
      "zip": ".dist/zips/ehr-update-visit-details.zip"
    }
  },
  "faxNumbers": {
    "OTTEHR_FAX": {}
  },
  "fhirResources": {
    "OTTEHR_ORGANIZATION": {
      "resource": {
        "resourceType": "Organization",
        "active": true,
        "name": "#{var/project-name} Organization",
        "telecom": [
          {
            "system": "fax",
            "value": "#{ref/faxNumbers/OTTEHR_FAX/number}"
          }
        ]
      }
    },
    "AUTOLAB_ORGANIZATION": {
      "resource": {
        "resourceType": "Organization",
        "name": "AutoLab",
        "identifier": [
          {
            "system": "https://identifiers.fhir.oystehr.com/lab-guid",
            "value": "#{var/lab-autolab-lab-id}"
          },
          {
            "system": "https://identifiers.fhir.oystehr.com/lab-account-number",
            "value": "#{var/lab-autolab-account-number}"
          }
        ],
        "type": [
          {
            "coding": [
              {
                "system": "http://snomed.info/sct",
                "code": "261904005",
                "display": "Laboratory"
              }
            ]
          }
        ],
        "contact": [
          {
            "name": {
              "family": "Smith",
              "given": [
                "John"
              ]
            },
            "telecom": [
              {
                "system": "phone",
                "value": "+12223334444"
              }
            ],
            "purpose": {
              "coding": [
                {
                  "system": "https://identifiers.fhir.oystehr.com/lab-director-contact",
                  "code": "lab_director",
                  "display": "Lab Director"
                }
              ]
            }
          }
        ]
      }
    },
    "HANDLE_LAB_RESULT_SUBSCRIPTION": {
      "resource": {
        "resourceType": "Subscription",
        "status": "active",
        "reason": "Received new preliminary or final lab result",
        "criteria": "DiagnosticReport?category=OSL",
        "channel": {
          "type": "rest-hook",
          "endpoint": "zapehr-lambda:#{ref/zambdas/HANDLE-LAB-RESULT/id}"
        }
      }
    },
    "COMMUNICATION_SUBSCRIPTION": {
      "resource": {
        "resourceType": "Subscription",
        "status": "active",
        "reason": "Internal communication",
        "criteria": "Communication?category=intra-communication|intake-issue-report&status=in-progress",
        "channel": {
          "type": "rest-hook",
          "endpoint": "zapehr-lambda:#{ref/zambdas/COMMUNICATION-SUBSCRIPTION/id}"
        },
        "extension": [
          {
            "url": "http://zapehr.com/fhir/extension/SubscriptionTriggerEvent",
            "valueString": "create"
          }
        ]
      }
    },
    "PROCESS_ERX_RESOURCES_SUBSCRIPTION": {
      "resource": {
        "resourceType": "Subscription",
        "status": "active",
        "reason": "ERX incoming resources processor",
        "criteria": "MedicationRequest?identifier=https://identifiers.fhir.oystehr.com/erx-prescription-id|",
        "channel": {
          "type": "rest-hook",
          "endpoint": "zapehr-lambda:#{ref/zambdas/PROCESS-ERX-RESOURCES/id}"
        },
        "extension": [
          {
            "url": "http://zapehr.com/fhir/extension/SubscriptionTriggerEvent",
            "valueString": "create"
          }
        ]
      }
    },
    "APPOINTMENT_CHART_DATA_PREFILLING_SUBSCRIPTION": {
      "resource": {
        "resourceType": "Subscription",
        "status": "active",
        "reason": "Appointment pre-processor",
        "criteria": "Appointment?_tag=APPOINTMENT_READY_FOR_PREPROCESSING",
        "channel": {
          "type": "rest-hook",
          "endpoint": "zapehr-lambda:#{ref/zambdas/APPOINTMENT-CHART-DATA-PREFILLING/id}"
        },
        "extension": [
          {
            "url": "http://zapehr.com/fhir/extension/SubscriptionTriggerEvent",
            "valueString": "create"
          }
        ]
      }
    },
    "SUB_CANCELLATION_EMAIL_SUBSCRIPTION": {
      "resource": {
        "resourceType": "Subscription",
        "status": "active",
        "reason": "in person communication",
        "criteria": "Task?code=urgent-care-email|&status=requested",
        "channel": {
          "type": "rest-hook",
          "endpoint": "zapehr-lambda:#{ref/zambdas/SUB-CANCELLATION-EMAIL/id}"
        },
        "extension": [
          {
            "url": "http://zapehr.com/fhir/extension/SubscriptionTriggerEvent",
            "valueString": "create"
          }
        ]
      }
    },
    "SUB_SEND_CLAIM_SUBSCRIPTION": {
      "resource": {
        "resourceType": "Subscription",
        "status": "active",
        "reason": "send claim to clearing house",
        "criteria": "Task?code=https://fhir.ottehr.com/CodeSystem/claim-sync|send-claim&status=requested",
        "channel": {
          "type": "rest-hook",
          "endpoint": "zapehr-lambda:#{ref/zambdas/SUB-SEND-CLAIM/id}"
        },
        "extension": [
          {
            "url": "http://zapehr.com/fhir/extension/SubscriptionTriggerEvent",
            "valueString": "create"
          }
        ]
      }
    },
    "SUB_VISIT_NOTE_PDF_AND_EMAIL_SUBSCRIPTION": {
<<<<<<< HEAD
      "resource": {
        "resourceType": "Subscription",
        "status": "active",
        "reason": "send visit note PDF and email",
        "criteria": "Task?code=visit-note-pdf-and-email|&status=requested",
        "channel": {
          "type": "rest-hook",
          "endpoint": "zapehr-lambda:#{ref/zambdas/SUB-VISIT-NOTE-PDF-AND-EMAIL/id}"
        },
        "extension": [
          {
            "url": "http://zapehr.com/fhir/extension/SubscriptionTriggerEvent",
            "valueString": "create"
          }
        ]
      }
=======
      "resourceType": "Subscription",
      "status": "active",
      "reason": "send visit note PDF and email",
      "criteria": "Task?code=https://fhir.ottehr.com/CodeSystem/visit-note-pdf-and-email|visit-note-pdf-and-email&status=requested",
      "channel": {
        "type": "rest-hook",
        "endpoint": "zapehr-lambda:#{ref/zambdas/SUB-VISIT-NOTE-PDF-AND-EMAIL/id}"
      },
      "extension": [
        {
          "url": "http://zapehr.com/fhir/extension/SubscriptionTriggerEvent",
          "valueString": "create"
        }
      ]
>>>>>>> d04e0673
    },
    "SUB_CHECK_IN_TEXT_SUBSCRIPTION": {
      "resource": {
        "resourceType": "Subscription",
        "status": "active",
        "reason": "in person communication",
        "criteria": "Task?code=urgent-care-text|checkin&status=requested",
        "channel": {
          "type": "rest-hook",
          "endpoint": "zapehr-lambda:#{ref/zambdas/SUB-CHECK-IN-TEXT/id}"
        },
        "extension": [
          {
            "url": "http://zapehr.com/fhir/extension/SubscriptionTriggerEvent",
            "valueString": "create"
          }
        ]
      }
    },
    "SUB_READY_TEXT_SUBSCRIPTION": {
      "resource": {
        "resourceType": "Subscription",
        "status": "active",
        "reason": "in person communication",
        "criteria": "Task?code=urgent-care-text|ready&status=requested",
        "channel": {
          "type": "rest-hook",
          "endpoint": "zapehr-lambda:#{ref/zambdas/SUB-READY-TEXT/id}"
        },
        "extension": [
          {
            "url": "http://zapehr.com/fhir/extension/SubscriptionTriggerEvent",
            "valueString": "create"
          }
        ]
      }
    },
    "SUB_UPDATE_APPOINTMENTS_SUBSCRIPTION": {
      "resource": {
        "resourceType": "Subscription",
        "status": "active",
        "reason": "in person appointment update",
        "criteria": "Task?code=urgent-care-update-appointment|&status=requested",
        "channel": {
          "type": "rest-hook",
          "endpoint": "zapehr-lambda:#{ref/zambdas/SUB-UPDATE-APPOINTMENTS/id}"
        },
        "extension": [
          {
            "url": "http://zapehr.com/fhir/extension/SubscriptionTriggerEvent",
            "valueString": "create"
          }
        ]
      }
    },
    "SUB_CONFIRMATION_MESSAGES_SUBSCRIPTION": {
      "resource": {
        "resourceType": "Subscription",
        "status": "active",
        "reason": "in person appointment confirmation messages",
        "criteria": "Task?code=urgent-care-send-messages|&status=requested",
        "channel": {
          "type": "rest-hook",
          "endpoint": "zapehr-lambda:#{ref/zambdas/SUB-CONFIRMATION-MESSAGES/id}"
        },
        "extension": [
          {
            "url": "http://zapehr.com/fhir/extension/SubscriptionTriggerEvent",
            "valueString": "create"
          }
        ]
      }
    },
    "SUB_INTAKE_HARVEST_SUBSCRIPTION": {
      "resource": {
        "resourceType": "Subscription",
        "status": "active",
        "reason": "paperwork harvest",
        "criteria": "QuestionnaireResponse?status=completed,amended&questionnaire=https://ottehr.com/FHIR/Questionnaire/intake-paperwork-inperson,https://ottehr.com/FHIR/Questionnaire/intake-paperwork-virtual",
        "channel": {
          "type": "rest-hook",
          "endpoint": "zapehr-lambda:#{ref/zambdas/SUB-INTAKE-HARVEST/id}"
        },
        "extension": [
          {
            "url": "http://zapehr.com/fhir/extension/SubscriptionTriggerEvent",
            "valueString": "update"
          }
        ]
      }
    },
    "AI_INTERVIEW_SUMMARY_SUBSCRIPTION": {
      "resource": {
        "resourceType": "Subscription",
        "status": "active",
        "reason": "Generate summary of chat with AI",
        "criteria": "QuestionnaireResponse?status=completed&questionnaire=#aiInterviewQuestionnaire",
        "channel": {
          "type": "rest-hook",
          "endpoint": "zapehr-lambda:#{ref/zambdas/AI-INTERVIEW-SUMMARY/id}"
        },
        "extension": [
          {
            "url": "http://zapehr.com/fhir/extension/SubscriptionTriggerEvent",
            "valueString": "update"
          }
        ]
      }
    },
    "LOCATION_TELEMED_NJ": {
      "resource": {
        "resourceType": "Location",
        "status": "active",
        "address": {
          "state": "NJ"
        },
        "extension": [
          {
            "url": "https://extensions.fhir.zapehr.com/location-form-pre-release",
            "valueCoding": {
              "system": "http://terminology.hl7.org/CodeSystem/location-physical-type",
              "code": "vi",
              "display": "Virtual"
            }
          },
          {
            "url": "http://hl7.org/fhir/StructureDefinition/timezone",
            "valueString": "America/New_York"
          }
        ],
        "identifier": [
          {
            "system": "https://fhir.ottehr.com/r4/slug",
            "value": "TelemedNewJersey"
          }
        ],
        "name": "Telemed New Jersey"
      }
    },
    "SCHEDULE_TELEMED_NJ": {
      "resource": {
        "resourceType": "Schedule",
        "active": true,
        "extension": [
          {
            "url": "https://fhir.zapehr.com/r4/StructureDefinitions/schedule",
            "valueString": "{\"schedule\":{\"monday\":{\"open\":8,\"close\":15,\"openingBuffer\":0,\"closingBuffer\":0,\"workingDay\":true,\"hours\":[{\"hour\":8,\"capacity\":2},{\"hour\":9,\"capacity\":2},{\"hour\":10,\"capacity\":2},{\"hour\":11,\"capacity\":2},{\"hour\":12,\"capacity\":2},{\"hour\":13,\"capacity\":2},{\"hour\":14,\"capacity\":2},{\"hour\":15,\"capacity\":2},{\"hour\":16,\"capacity\":2},{\"hour\":17,\"capacity\":3},{\"hour\":18,\"capacity\":3},{\"hour\":19,\"capacity\":3},{\"hour\":20,\"capacity\":1}]},\"tuesday\":{\"open\":8,\"close\":15,\"openingBuffer\":0,\"closingBuffer\":0,\"workingDay\":true,\"hours\":[{\"hour\":8,\"capacity\":2},{\"hour\":9,\"capacity\":2},{\"hour\":10,\"capacity\":2},{\"hour\":11,\"capacity\":2},{\"hour\":12,\"capacity\":2},{\"hour\":13,\"capacity\":2},{\"hour\":14,\"capacity\":2},{\"hour\":15,\"capacity\":2},{\"hour\":16,\"capacity\":2},{\"hour\":17,\"capacity\":3},{\"hour\":18,\"capacity\":3},{\"hour\":19,\"capacity\":3},{\"hour\":20,\"capacity\":1}]},\"wednesday\":{\"open\":8,\"close\":15,\"openingBuffer\":0,\"closingBuffer\":0,\"workingDay\":true,\"hours\":[{\"hour\":8,\"capacity\":2},{\"hour\":9,\"capacity\":2},{\"hour\":10,\"capacity\":2},{\"hour\":11,\"capacity\":2},{\"hour\":12,\"capacity\":2},{\"hour\":13,\"capacity\":2},{\"hour\":14,\"capacity\":2},{\"hour\":15,\"capacity\":2},{\"hour\":16,\"capacity\":2},{\"hour\":17,\"capacity\":3},{\"hour\":18,\"capacity\":3},{\"hour\":19,\"capacity\":3},{\"hour\":20,\"capacity\":1}]},\"thursday\":{\"open\":8,\"close\":15,\"openingBuffer\":0,\"closingBuffer\":0,\"workingDay\":true,\"hours\":[{\"hour\":8,\"capacity\":2},{\"hour\":9,\"capacity\":2},{\"hour\":10,\"capacity\":2},{\"hour\":11,\"capacity\":2},{\"hour\":12,\"capacity\":2},{\"hour\":13,\"capacity\":2},{\"hour\":14,\"capacity\":2},{\"hour\":15,\"capacity\":2},{\"hour\":16,\"capacity\":2},{\"hour\":17,\"capacity\":3},{\"hour\":18,\"capacity\":3},{\"hour\":19,\"capacity\":3},{\"hour\":20,\"capacity\":1}]},\"friday\":{\"open\":8,\"close\":15,\"openingBuffer\":0,\"closingBuffer\":0,\"workingDay\":true,\"hours\":[{\"hour\":8,\"capacity\":2},{\"hour\":9,\"capacity\":2},{\"hour\":10,\"capacity\":2},{\"hour\":11,\"capacity\":2},{\"hour\":12,\"capacity\":2},{\"hour\":13,\"capacity\":2},{\"hour\":14,\"capacity\":2},{\"hour\":15,\"capacity\":2},{\"hour\":16,\"capacity\":2},{\"hour\":17,\"capacity\":3},{\"hour\":18,\"capacity\":3},{\"hour\":19,\"capacity\":3},{\"hour\":20,\"capacity\":1}]},\"saturday\":{\"open\":8,\"close\":15,\"openingBuffer\":0,\"closingBuffer\":0,\"workingDay\":true,\"hours\":[{\"hour\":8,\"capacity\":2},{\"hour\":9,\"capacity\":2},{\"hour\":10,\"capacity\":2},{\"hour\":11,\"capacity\":2},{\"hour\":12,\"capacity\":2},{\"hour\":13,\"capacity\":2},{\"hour\":14,\"capacity\":2},{\"hour\":15,\"capacity\":2},{\"hour\":16,\"capacity\":2},{\"hour\":17,\"capacity\":3},{\"hour\":18,\"capacity\":3},{\"hour\":19,\"capacity\":3},{\"hour\":20,\"capacity\":1}]},\"sunday\":{\"open\":8,\"close\":15,\"openingBuffer\":0,\"closingBuffer\":0,\"workingDay\":true,\"hours\":[{\"hour\":8,\"capacity\":2},{\"hour\":9,\"capacity\":2},{\"hour\":10,\"capacity\":2},{\"hour\":11,\"capacity\":2},{\"hour\":12,\"capacity\":2},{\"hour\":13,\"capacity\":2},{\"hour\":14,\"capacity\":2},{\"hour\":15,\"capacity\":2},{\"hour\":16,\"capacity\":2},{\"hour\":17,\"capacity\":3},{\"hour\":18,\"capacity\":3},{\"hour\":19,\"capacity\":3},{\"hour\":20,\"capacity\":1}]}},\"scheduleOverrides\":{}}"
          },
          {
            "url": "http://hl7.org/fhir/StructureDefinition/timezone",
            "valueString": "America/New_York"
          }
        ],
        "actor": [
          {
            "reference": "#{ref/fhirResources/LOCATION_TELEMED_NJ/type}/#{ref/fhirResources/LOCATION_TELEMED_NJ/id}"
          }
        ]
      }
    },
    "LOCATION_TELEMED_OH": {
      "resource": {
        "resourceType": "Location",
        "status": "active",
        "address": {
          "state": "OH"
        },
        "extension": [
          {
            "url": "https://extensions.fhir.zapehr.com/location-form-pre-release",
            "valueCoding": {
              "system": "http://terminology.hl7.org/CodeSystem/location-physical-type",
              "code": "vi",
              "display": "Virtual"
            }
          },
          {
            "url": "http://hl7.org/fhir/StructureDefinition/timezone",
            "valueString": "America/New_York"
          }
        ],
        "identifier": [
          {
            "system": "https://fhir.ottehr.com/r4/slug",
            "value": "TelemedOhio"
          }
        ],
        "name": "Telemed Ohio"
      }
    },
    "SCHEDULE_TELEMED_OH": {
      "resource": {
        "resourceType": "Schedule",
        "active": true,
        "extension": [
          {
            "url": "https://fhir.zapehr.com/r4/StructureDefinitions/schedule",
            "valueString": "{\"schedule\":{\"monday\":{\"open\":8,\"close\":15,\"openingBuffer\":0,\"closingBuffer\":0,\"workingDay\":true,\"hours\":[{\"hour\":8,\"capacity\":2},{\"hour\":9,\"capacity\":2},{\"hour\":10,\"capacity\":2},{\"hour\":11,\"capacity\":2},{\"hour\":12,\"capacity\":2},{\"hour\":13,\"capacity\":2},{\"hour\":14,\"capacity\":2},{\"hour\":15,\"capacity\":2},{\"hour\":16,\"capacity\":2},{\"hour\":17,\"capacity\":3},{\"hour\":18,\"capacity\":3},{\"hour\":19,\"capacity\":3},{\"hour\":20,\"capacity\":1}]},\"tuesday\":{\"open\":8,\"close\":15,\"openingBuffer\":0,\"closingBuffer\":0,\"workingDay\":true,\"hours\":[{\"hour\":8,\"capacity\":2},{\"hour\":9,\"capacity\":2},{\"hour\":10,\"capacity\":2},{\"hour\":11,\"capacity\":2},{\"hour\":12,\"capacity\":2},{\"hour\":13,\"capacity\":2},{\"hour\":14,\"capacity\":2},{\"hour\":15,\"capacity\":2},{\"hour\":16,\"capacity\":2},{\"hour\":17,\"capacity\":3},{\"hour\":18,\"capacity\":3},{\"hour\":19,\"capacity\":3},{\"hour\":20,\"capacity\":1}]},\"wednesday\":{\"open\":8,\"close\":15,\"openingBuffer\":0,\"closingBuffer\":0,\"workingDay\":true,\"hours\":[{\"hour\":8,\"capacity\":2},{\"hour\":9,\"capacity\":2},{\"hour\":10,\"capacity\":2},{\"hour\":11,\"capacity\":2},{\"hour\":12,\"capacity\":2},{\"hour\":13,\"capacity\":2},{\"hour\":14,\"capacity\":2},{\"hour\":15,\"capacity\":2},{\"hour\":16,\"capacity\":2},{\"hour\":17,\"capacity\":3},{\"hour\":18,\"capacity\":3},{\"hour\":19,\"capacity\":3},{\"hour\":20,\"capacity\":1}]},\"thursday\":{\"open\":8,\"close\":15,\"openingBuffer\":0,\"closingBuffer\":0,\"workingDay\":true,\"hours\":[{\"hour\":8,\"capacity\":2},{\"hour\":9,\"capacity\":2},{\"hour\":10,\"capacity\":2},{\"hour\":11,\"capacity\":2},{\"hour\":12,\"capacity\":2},{\"hour\":13,\"capacity\":2},{\"hour\":14,\"capacity\":2},{\"hour\":15,\"capacity\":2},{\"hour\":16,\"capacity\":2},{\"hour\":17,\"capacity\":3},{\"hour\":18,\"capacity\":3},{\"hour\":19,\"capacity\":3},{\"hour\":20,\"capacity\":1}]},\"friday\":{\"open\":8,\"close\":15,\"openingBuffer\":0,\"closingBuffer\":0,\"workingDay\":true,\"hours\":[{\"hour\":8,\"capacity\":2},{\"hour\":9,\"capacity\":2},{\"hour\":10,\"capacity\":2},{\"hour\":11,\"capacity\":2},{\"hour\":12,\"capacity\":2},{\"hour\":13,\"capacity\":2},{\"hour\":14,\"capacity\":2},{\"hour\":15,\"capacity\":2},{\"hour\":16,\"capacity\":2},{\"hour\":17,\"capacity\":3},{\"hour\":18,\"capacity\":3},{\"hour\":19,\"capacity\":3},{\"hour\":20,\"capacity\":1}]},\"saturday\":{\"open\":8,\"close\":15,\"openingBuffer\":0,\"closingBuffer\":0,\"workingDay\":true,\"hours\":[{\"hour\":8,\"capacity\":2},{\"hour\":9,\"capacity\":2},{\"hour\":10,\"capacity\":2},{\"hour\":11,\"capacity\":2},{\"hour\":12,\"capacity\":2},{\"hour\":13,\"capacity\":2},{\"hour\":14,\"capacity\":2},{\"hour\":15,\"capacity\":2},{\"hour\":16,\"capacity\":2},{\"hour\":17,\"capacity\":3},{\"hour\":18,\"capacity\":3},{\"hour\":19,\"capacity\":3},{\"hour\":20,\"capacity\":1}]},\"sunday\":{\"open\":8,\"close\":15,\"openingBuffer\":0,\"closingBuffer\":0,\"workingDay\":true,\"hours\":[{\"hour\":8,\"capacity\":2},{\"hour\":9,\"capacity\":2},{\"hour\":10,\"capacity\":2},{\"hour\":11,\"capacity\":2},{\"hour\":12,\"capacity\":2},{\"hour\":13,\"capacity\":2},{\"hour\":14,\"capacity\":2},{\"hour\":15,\"capacity\":2},{\"hour\":16,\"capacity\":2},{\"hour\":17,\"capacity\":3},{\"hour\":18,\"capacity\":3},{\"hour\":19,\"capacity\":3},{\"hour\":20,\"capacity\":1}]}},\"scheduleOverrides\":{}}"
          },
          {
            "url": "http://hl7.org/fhir/StructureDefinition/timezone",
            "valueString": "America/New_York"
          }
        ],
        "actor": [
          {
            "reference": "#{ref/fhirResources/LOCATION_TELEMED_OH/type}/#{ref/fhirResources/LOCATION_TELEMED_OH/id}"
          }
        ]
      }
    },
    "LOCATION_PHYSICAL_NY": {
      "resource": {
        "resourceType": "Location",
        "status": "active",
        "name": "New York",
        "description": "Test description",
        "address": {
          "use": "work",
          "type": "physical",
          "line": [
            "12345 Test St"
          ],
          "city": "New York",
          "state": "NY",
          "postalCode": "12345"
        },
        "identifier": [
          {
            "system": "https://fhir.ottehr.com/r4/slug",
            "value": "NewYork-NY"
          }
        ],
        "telecom": [
          {
            "system": "phone",
            "use": "work",
            "value": "1234567890"
          },
          {
            "system": "url",
            "use": "work",
            "value": "https://example.com"
          }
        ],
        "extension": [
          {
            "url": "http://hl7.org/fhir/StructureDefinition/timezone",
            "valueString": "America/New_York"
          },
          {
            "url": "http://hl7.org/fhir/StructureDefinition/room",
            "valueString": "1"
          },
          {
            "url": "http://hl7.org/fhir/StructureDefinition/room",
            "valueString": "2"
          },
          {
            "url": "http://hl7.org/fhir/StructureDefinition/room",
            "valueString": "3"
          },
          {
            "url": "http://hl7.org/fhir/StructureDefinition/room",
            "valueString": "4"
          },
          {
            "url": "http://hl7.org/fhir/StructureDefinition/room",
            "valueString": "5"
          },
          {
            "url": "http://hl7.org/fhir/StructureDefinition/room",
            "valueString": "6"
          },
          {
            "url": "http://hl7.org/fhir/StructureDefinition/room",
            "valueString": "7"
          },
          {
            "url": "http://hl7.org/fhir/StructureDefinition/room",
            "valueString": "8"
          },
          {
            "url": "http://hl7.org/fhir/StructureDefinition/room",
            "valueString": "9"
          },
          {
            "url": "http://hl7.org/fhir/StructureDefinition/room",
            "valueString": "10"
          },
          {
            "url": "http://hl7.org/fhir/StructureDefinition/room",
            "valueString": "11"
          }
        ],
        "hoursOfOperation": [
          {
            "openingTime": "04:00:00",
            "closingTime": "20:00:00",
            "daysOfWeek": [
              "mon"
            ]
          },
          {
            "openingTime": "08:00:00",
            "closingTime": "21:00:00",
            "daysOfWeek": [
              "tue"
            ]
          },
          {
            "openingTime": "08:00:00",
            "closingTime": "00:00:00",
            "daysOfWeek": [
              "wed"
            ]
          },
          {
            "openingTime": "18:00:00",
            "daysOfWeek": [
              "thu"
            ]
          },
          {
            "openingTime": "14:00:00",
            "closingTime": "21:00:00",
            "daysOfWeek": [
              "fri"
            ]
          },
          {
            "openingTime": "04:00:00",
            "closingTime": "20:00:00",
            "daysOfWeek": [
              "sat"
            ]
          },
          {
            "openingTime": "04:00:00",
            "closingTime": "20:00:00",
            "daysOfWeek": [
              "sun"
            ]
          }
        ]
      }
    },
    "SCHEDULE_PHYSICAL_NY": {
      "resource": {
        "resourceType": "Schedule",
        "active": true,
        "extension": [
          {
            "url": "https://fhir.zapehr.com/r4/StructureDefinitions/schedule",
            "valueString": "{\"schedule\":{\"monday\":{\"open\":4,\"close\":20,\"openingBuffer\":90,\"closingBuffer\":60,\"workingDay\":true,\"hours\":[{\"hour\":4,\"capacity\":0},{\"hour\":5,\"capacity\":2},{\"hour\":6,\"capacity\":3},{\"hour\":7,\"capacity\":4},{\"hour\":8,\"capacity\":5},{\"hour\":9,\"capacity\":6},{\"hour\":10,\"capacity\":7},{\"hour\":11,\"capacity\":8},{\"hour\":12,\"capacity\":9},{\"hour\":13,\"capacity\":10},{\"hour\":14,\"capacity\":11},{\"hour\":15,\"capacity\":10},{\"hour\":16,\"capacity\":12},{\"hour\":17,\"capacity\":13},{\"hour\":18,\"capacity\":14},{\"hour\":19,\"capacity\":18}]},\"tuesday\":{\"open\":8,\"close\":21,\"openingBuffer\":0,\"closingBuffer\":30,\"workingDay\":true,\"hours\":[{\"hour\":8,\"capacity\":10},{\"hour\":9,\"capacity\":5},{\"hour\":10,\"capacity\":7},{\"hour\":11,\"capacity\":4},{\"hour\":12,\"capacity\":8},{\"hour\":13,\"capacity\":11},{\"hour\":14,\"capacity\":1},{\"hour\":15,\"capacity\":2},{\"hour\":16,\"capacity\":1},{\"hour\":17,\"capacity\":1},{\"hour\":18,\"capacity\":2},{\"hour\":19,\"capacity\":2},{\"hour\":20,\"capacity\":6}]},\"wednesday\":{\"open\":8,\"close\":0,\"openingBuffer\":30,\"closingBuffer\":30,\"workingDay\":true,\"hours\":[{\"hour\":8,\"capacity\":20},{\"hour\":9,\"capacity\":20},{\"hour\":10,\"capacity\":20},{\"hour\":11,\"capacity\":20},{\"hour\":12,\"capacity\":20},{\"hour\":13,\"capacity\":20},{\"hour\":14,\"capacity\":20},{\"hour\":15,\"capacity\":20},{\"hour\":16,\"capacity\":20},{\"hour\":17,\"capacity\":20},{\"hour\":18,\"capacity\":20},{\"hour\":19,\"capacity\":20},{\"hour\":20,\"capacity\":20},{\"hour\":21,\"capacity\":20},{\"hour\":22,\"capacity\":20},{\"hour\":23,\"capacity\":20}]},\"thursday\":{\"open\":18,\"close\":24,\"openingBuffer\":30,\"closingBuffer\":0,\"workingDay\":true,\"hours\":[{\"hour\":0,\"capacity\":0},{\"hour\":1,\"capacity\":0},{\"hour\":2,\"capacity\":0},{\"hour\":3,\"capacity\":0},{\"hour\":4,\"capacity\":0},{\"hour\":5,\"capacity\":0},{\"hour\":6,\"capacity\":0},{\"hour\":7,\"capacity\":0},{\"hour\":8,\"capacity\":0},{\"hour\":9,\"capacity\":6},{\"hour\":10,\"capacity\":7},{\"hour\":11,\"capacity\":8},{\"hour\":12,\"capacity\":9},{\"hour\":13,\"capacity\":10},{\"hour\":14,\"capacity\":11},{\"hour\":15,\"capacity\":0},{\"hour\":16,\"capacity\":12},{\"hour\":17,\"capacity\":12},{\"hour\":18,\"capacity\":10},{\"hour\":19,\"capacity\":10},{\"hour\":20,\"capacity\":10},{\"hour\":21,\"capacity\":0},{\"hour\":22,\"capacity\":10},{\"hour\":23,\"capacity\":10}]},\"friday\":{\"open\":14,\"close\":21,\"openingBuffer\":30,\"closingBuffer\":30,\"workingDay\":true,\"hours\":[{\"hour\":14,\"capacity\":5},{\"hour\":15,\"capacity\":6},{\"hour\":16,\"capacity\":6},{\"hour\":17,\"capacity\":5},{\"hour\":18,\"capacity\":5},{\"hour\":19,\"capacity\":5},{\"hour\":20,\"capacity\":5}]},\"saturday\":{\"open\":4,\"close\":20,\"openingBuffer\":90,\"closingBuffer\":60,\"workingDay\":true,\"hours\":[{\"hour\":4,\"capacity\":0},{\"hour\":5,\"capacity\":2},{\"hour\":6,\"capacity\":3},{\"hour\":7,\"capacity\":4},{\"hour\":8,\"capacity\":5},{\"hour\":9,\"capacity\":6},{\"hour\":10,\"capacity\":7},{\"hour\":11,\"capacity\":8},{\"hour\":12,\"capacity\":9},{\"hour\":13,\"capacity\":10},{\"hour\":14,\"capacity\":11},{\"hour\":15,\"capacity\":0},{\"hour\":16,\"capacity\":12},{\"hour\":17,\"capacity\":13},{\"hour\":18,\"capacity\":14},{\"hour\":19,\"capacity\":18}]},\"sunday\":{\"open\":4,\"close\":20,\"openingBuffer\":90,\"closingBuffer\":60,\"workingDay\":true,\"hours\":[{\"hour\":4,\"capacity\":0},{\"hour\":5,\"capacity\":2},{\"hour\":6,\"capacity\":3},{\"hour\":7,\"capacity\":4},{\"hour\":8,\"capacity\":5},{\"hour\":9,\"capacity\":6},{\"hour\":10,\"capacity\":7},{\"hour\":11,\"capacity\":8},{\"hour\":12,\"capacity\":9},{\"hour\":13,\"capacity\":10},{\"hour\":14,\"capacity\":11},{\"hour\":15,\"capacity\":0},{\"hour\":16,\"capacity\":12},{\"hour\":17,\"capacity\":13},{\"hour\":18,\"capacity\":14},{\"hour\":19,\"capacity\":18}]}},\"scheduleOverrides\":{\"12/21/2023\":{\"open\":8,\"close\":17,\"openingBuffer\":0,\"closingBuffer\":0,\"hours\":[]},\"12/9/2023\":{\"open\":8,\"close\":17,\"openingBuffer\":0,\"closingBuffer\":0,\"hours\":[]},\"05/01/2024\":{\"open\":8,\"close\":17,\"openingBuffer\":0,\"closingBuffer\":0,\"hours\":[]},\"1/19/2024\":{\"open\":7,\"close\":17,\"openingBuffer\":0,\"closingBuffer\":0,\"hours\":[]}}}"
          },
          {
            "url": "http://hl7.org/fhir/StructureDefinition/timezone",
            "valueString": "America/New_York"
          }
        ],
        "actor": [
          {
            "reference": "#{ref/fhirResources/LOCATION_PHYSICAL_NY/type}/#{ref/fhirResources/LOCATION_PHYSICAL_NY/id}"
          }
        ],
        "serviceCategory": [
          {
            "coding": [
              {
                "system": "https://fhir.ottehr.com/slot-service-category",
                "code": "in-person-service-mode"
              }
            ]
          }
        ]
      }
    },
    "LOCATION_PHYSICAL_CA": {
      "resource": {
        "resourceType": "Location",
        "status": "active",
        "name": "Los Angeles",
        "description": "Test description",
        "address": {
          "use": "work",
          "type": "physical",
          "line": [
            "12345 Test St"
          ],
          "city": "Los Angeles",
          "state": "CA",
          "postalCode": "12345"
        },
        "identifier": [
          {
            "system": "https://fhir.ottehr.com/r4/slug",
            "value": "LosAngeles-CA"
          }
        ],
        "telecom": [
          {
            "system": "phone",
            "use": "work",
            "value": "1234567890"
          },
          {
            "system": "url",
            "use": "work",
            "value": "https://example.com"
          }
        ],
        "extension": [
          {
            "url": "http://hl7.org/fhir/StructureDefinition/timezone",
            "valueString": "America/New_York"
          },
          {
            "url": "http://hl7.org/fhir/StructureDefinition/room",
            "valueString": "1"
          },
          {
            "url": "http://hl7.org/fhir/StructureDefinition/room",
            "valueString": "2"
          },
          {
            "url": "http://hl7.org/fhir/StructureDefinition/room",
            "valueString": "3"
          },
          {
            "url": "http://hl7.org/fhir/StructureDefinition/room",
            "valueString": "4"
          },
          {
            "url": "http://hl7.org/fhir/StructureDefinition/room",
            "valueString": "5"
          },
          {
            "url": "http://hl7.org/fhir/StructureDefinition/room",
            "valueString": "6"
          },
          {
            "url": "http://hl7.org/fhir/StructureDefinition/room",
            "valueString": "7"
          },
          {
            "url": "http://hl7.org/fhir/StructureDefinition/room",
            "valueString": "8"
          },
          {
            "url": "http://hl7.org/fhir/StructureDefinition/room",
            "valueString": "9"
          },
          {
            "url": "http://hl7.org/fhir/StructureDefinition/room",
            "valueString": "10"
          },
          {
            "url": "http://hl7.org/fhir/StructureDefinition/room",
            "valueString": "11"
          }
        ],
        "hoursOfOperation": [
          {
            "openingTime": "04:00:00",
            "closingTime": "20:00:00",
            "daysOfWeek": [
              "mon"
            ]
          },
          {
            "openingTime": "08:00:00",
            "closingTime": "21:00:00",
            "daysOfWeek": [
              "tue"
            ]
          },
          {
            "openingTime": "08:00:00",
            "closingTime": "00:00:00",
            "daysOfWeek": [
              "wed"
            ]
          },
          {
            "openingTime": "18:00:00",
            "daysOfWeek": [
              "thu"
            ]
          },
          {
            "openingTime": "14:00:00",
            "closingTime": "21:00:00",
            "daysOfWeek": [
              "fri"
            ]
          },
          {
            "openingTime": "04:00:00",
            "closingTime": "20:00:00",
            "daysOfWeek": [
              "sat"
            ]
          },
          {
            "openingTime": "04:00:00",
            "closingTime": "20:00:00",
            "daysOfWeek": [
              "sun"
            ]
          }
        ]
      }
    },
    "SCHEDULE_PHYSICAL_CA": {
      "resource": {
        "resourceType": "Schedule",
        "active": true,
        "extension": [
          {
            "url": "https://fhir.zapehr.com/r4/StructureDefinitions/schedule",
            "valueString": "{\"schedule\":{\"monday\":{\"open\":4,\"close\":20,\"openingBuffer\":90,\"closingBuffer\":60,\"workingDay\":true,\"hours\":[{\"hour\":4,\"capacity\":0},{\"hour\":5,\"capacity\":2},{\"hour\":6,\"capacity\":3},{\"hour\":7,\"capacity\":4},{\"hour\":8,\"capacity\":5},{\"hour\":9,\"capacity\":6},{\"hour\":10,\"capacity\":7},{\"hour\":11,\"capacity\":8},{\"hour\":12,\"capacity\":9},{\"hour\":13,\"capacity\":10},{\"hour\":14,\"capacity\":11},{\"hour\":15,\"capacity\":10},{\"hour\":16,\"capacity\":12},{\"hour\":17,\"capacity\":13},{\"hour\":18,\"capacity\":14},{\"hour\":19,\"capacity\":18}]},\"tuesday\":{\"open\":8,\"close\":21,\"openingBuffer\":0,\"closingBuffer\":30,\"workingDay\":true,\"hours\":[{\"hour\":8,\"capacity\":10},{\"hour\":9,\"capacity\":5},{\"hour\":10,\"capacity\":7},{\"hour\":11,\"capacity\":4},{\"hour\":12,\"capacity\":8},{\"hour\":13,\"capacity\":11},{\"hour\":14,\"capacity\":1},{\"hour\":15,\"capacity\":2},{\"hour\":16,\"capacity\":1},{\"hour\":17,\"capacity\":1},{\"hour\":18,\"capacity\":2},{\"hour\":19,\"capacity\":2},{\"hour\":20,\"capacity\":6}]},\"wednesday\":{\"open\":8,\"close\":0,\"openingBuffer\":30,\"closingBuffer\":30,\"workingDay\":true,\"hours\":[{\"hour\":8,\"capacity\":20},{\"hour\":9,\"capacity\":20},{\"hour\":10,\"capacity\":20},{\"hour\":11,\"capacity\":20},{\"hour\":12,\"capacity\":20},{\"hour\":13,\"capacity\":20},{\"hour\":14,\"capacity\":20},{\"hour\":15,\"capacity\":20},{\"hour\":16,\"capacity\":20},{\"hour\":17,\"capacity\":20},{\"hour\":18,\"capacity\":20},{\"hour\":19,\"capacity\":20},{\"hour\":20,\"capacity\":20},{\"hour\":21,\"capacity\":20},{\"hour\":22,\"capacity\":20},{\"hour\":23,\"capacity\":20}]},\"thursday\":{\"open\":18,\"close\":24,\"openingBuffer\":30,\"closingBuffer\":0,\"workingDay\":true,\"hours\":[{\"hour\":0,\"capacity\":0},{\"hour\":1,\"capacity\":0},{\"hour\":2,\"capacity\":0},{\"hour\":3,\"capacity\":0},{\"hour\":4,\"capacity\":0},{\"hour\":5,\"capacity\":0},{\"hour\":6,\"capacity\":0},{\"hour\":7,\"capacity\":0},{\"hour\":8,\"capacity\":0},{\"hour\":9,\"capacity\":6},{\"hour\":10,\"capacity\":7},{\"hour\":11,\"capacity\":8},{\"hour\":12,\"capacity\":9},{\"hour\":13,\"capacity\":10},{\"hour\":14,\"capacity\":11},{\"hour\":15,\"capacity\":0},{\"hour\":16,\"capacity\":12},{\"hour\":17,\"capacity\":12},{\"hour\":18,\"capacity\":10},{\"hour\":19,\"capacity\":10},{\"hour\":20,\"capacity\":10},{\"hour\":21,\"capacity\":0},{\"hour\":22,\"capacity\":10},{\"hour\":23,\"capacity\":10}]},\"friday\":{\"open\":14,\"close\":21,\"openingBuffer\":30,\"closingBuffer\":30,\"workingDay\":true,\"hours\":[{\"hour\":14,\"capacity\":5},{\"hour\":15,\"capacity\":6},{\"hour\":16,\"capacity\":6},{\"hour\":17,\"capacity\":5},{\"hour\":18,\"capacity\":5},{\"hour\":19,\"capacity\":5},{\"hour\":20,\"capacity\":5}]},\"saturday\":{\"open\":4,\"close\":20,\"openingBuffer\":90,\"closingBuffer\":60,\"workingDay\":true,\"hours\":[{\"hour\":4,\"capacity\":0},{\"hour\":5,\"capacity\":2},{\"hour\":6,\"capacity\":3},{\"hour\":7,\"capacity\":4},{\"hour\":8,\"capacity\":5},{\"hour\":9,\"capacity\":6},{\"hour\":10,\"capacity\":7},{\"hour\":11,\"capacity\":8},{\"hour\":12,\"capacity\":9},{\"hour\":13,\"capacity\":10},{\"hour\":14,\"capacity\":11},{\"hour\":15,\"capacity\":0},{\"hour\":16,\"capacity\":12},{\"hour\":17,\"capacity\":13},{\"hour\":18,\"capacity\":14},{\"hour\":19,\"capacity\":18}]},\"sunday\":{\"open\":4,\"close\":20,\"openingBuffer\":90,\"closingBuffer\":60,\"workingDay\":true,\"hours\":[{\"hour\":4,\"capacity\":0},{\"hour\":5,\"capacity\":2},{\"hour\":6,\"capacity\":3},{\"hour\":7,\"capacity\":4},{\"hour\":8,\"capacity\":5},{\"hour\":9,\"capacity\":6},{\"hour\":10,\"capacity\":7},{\"hour\":11,\"capacity\":8},{\"hour\":12,\"capacity\":9},{\"hour\":13,\"capacity\":10},{\"hour\":14,\"capacity\":11},{\"hour\":15,\"capacity\":0},{\"hour\":16,\"capacity\":12},{\"hour\":17,\"capacity\":13},{\"hour\":18,\"capacity\":14},{\"hour\":19,\"capacity\":18}]}},\"scheduleOverrides\":{\"12/21/2023\":{\"open\":8,\"close\":17,\"openingBuffer\":0,\"closingBuffer\":0,\"hours\":[]},\"12/9/2023\":{\"open\":8,\"close\":17,\"openingBuffer\":0,\"closingBuffer\":0,\"hours\":[]},\"05/01/2024\":{\"open\":8,\"close\":17,\"openingBuffer\":0,\"closingBuffer\":0,\"hours\":[]},\"1/19/2024\":{\"open\":7,\"close\":17,\"openingBuffer\":0,\"closingBuffer\":0,\"hours\":[]}}}"
          },
          {
            "url": "http://hl7.org/fhir/StructureDefinition/timezone",
            "valueString": "America/New_York"
          }
        ],
        "actor": [
          {
            "reference": "#{ref/fhirResources/LOCATION_PHYSICAL_CA/type}/#{ref/fhirResources/LOCATION_PHYSICAL_CA/id}"
          }
        ],
        "serviceCategory": [
          {
            "coding": [
              {
                "system": "https://fhir.ottehr.com/slot-service-category",
                "code": "in-person-service-mode"
              }
            ]
          }
        ]
      }
    },
    "HEALTHCARE_SERVICE_VISIT_FOLLOWUP_GROUP": {
      "resource": {
        "resourceType": "HealthcareService",
        "name": "Visit Followup Group",
        "active": true,
        "identifier": [
          {
            "system": "https://fhir.ottehr.com/r4/slug",
            "value": "visit-followup-group"
          }
        ],
        "characteristic": [
          {
            "coding": [
              {
                "system": "http://hl7.org/fhir/service-mode",
                "code": "in-person",
                "display": "In Person"
              }
            ]
          },
          {
            "coding": [
              {
                "system": "https://fhir.zapehr.com/r4/StructureDefinitions/healthcare-service-schedule-strategy",
                "code": "pools-all",
                "display": "Pools All"
              }
            ]
          }
        ]
      }
    },
    "PRACTITIONER_EXAMPLE_1": {
      "resource": {
        "resourceType": "Practitioner",
        "name": [
          {
            "family": "Doe",
            "given": [
              "Jane"
            ]
          }
        ],
        "active": true,
        "identifier": [
          {
            "system": "http://hl7.org/fhir/sid/us-npi",
            "value": "1234567890",
            "use": "official"
          },
          {
            "system": "https://fhir.ottehr.com/r4/slug",
            "value": "practitioner1"
          }
        ],
        "telecom": [
          {
            "system": "sms",
            "use": "mobile",
            "value": "+12125551212"
          },
          {
            "system": "email",
            "value": "jane.doe@ottehr.com"
          }
        ],
        "qualification": [
          {
            "code": {
              "text": "Qualification code",
              "coding": [
                {
                  "code": "MD",
                  "system": "http://terminology.hl7.org/CodeSystem/v2-0360|2.7"
                }
              ]
            },
            "extension": [
              {
                "url": "http://hl7.org/fhir/us/davinci-pdex-plan-net/StructureDefinition/practitioner-qualification",
                "extension": [
                  {
                    "url": "status",
                    "valueCode": "active"
                  },
                  {
                    "url": "whereValid",
                    "valueCodeableConcept": {
                      "coding": [
                        {
                          "code": "AL",
                          "system": "http://hl7.org/fhir/us/core/ValueSet/us-core-usps-state"
                        }
                      ]
                    }
                  }
                ]
              }
            ]
          },
          {
            "code": {
              "text": "Qualification code",
              "coding": [
                {
                  "code": "MD",
                  "system": "http://terminology.hl7.org/CodeSystem/v2-0360|2.7"
                }
              ]
            },
            "extension": [
              {
                "url": "http://hl7.org/fhir/us/davinci-pdex-plan-net/StructureDefinition/practitioner-qualification",
                "extension": [
                  {
                    "url": "status",
                    "valueCode": "active"
                  },
                  {
                    "url": "whereValid",
                    "valueCodeableConcept": {
                      "coding": [
                        {
                          "code": "AK",
                          "system": "http://hl7.org/fhir/us/core/ValueSet/us-core-usps-state"
                        }
                      ]
                    }
                  }
                ]
              }
            ]
          },
          {
            "code": {
              "text": "Qualification code",
              "coding": [
                {
                  "code": "MD",
                  "system": "http://terminology.hl7.org/CodeSystem/v2-0360|2.7"
                }
              ]
            },
            "extension": [
              {
                "url": "http://hl7.org/fhir/us/davinci-pdex-plan-net/StructureDefinition/practitioner-qualification",
                "extension": [
                  {
                    "url": "status",
                    "valueCode": "active"
                  },
                  {
                    "url": "whereValid",
                    "valueCodeableConcept": {
                      "coding": [
                        {
                          "code": "AZ",
                          "system": "http://hl7.org/fhir/us/core/ValueSet/us-core-usps-state"
                        }
                      ]
                    }
                  }
                ]
              }
            ]
          },
          {
            "code": {
              "text": "Qualification code",
              "coding": [
                {
                  "code": "MD",
                  "system": "http://terminology.hl7.org/CodeSystem/v2-0360|2.7"
                }
              ]
            },
            "extension": [
              {
                "url": "http://hl7.org/fhir/us/davinci-pdex-plan-net/StructureDefinition/practitioner-qualification",
                "extension": [
                  {
                    "url": "status",
                    "valueCode": "active"
                  },
                  {
                    "url": "whereValid",
                    "valueCodeableConcept": {
                      "coding": [
                        {
                          "code": "AR",
                          "system": "http://hl7.org/fhir/us/core/ValueSet/us-core-usps-state"
                        }
                      ]
                    }
                  }
                ]
              }
            ]
          },
          {
            "code": {
              "text": "Qualification code",
              "coding": [
                {
                  "code": "MD",
                  "system": "http://terminology.hl7.org/CodeSystem/v2-0360|2.7"
                }
              ]
            },
            "extension": [
              {
                "url": "http://hl7.org/fhir/us/davinci-pdex-plan-net/StructureDefinition/practitioner-qualification",
                "extension": [
                  {
                    "url": "status",
                    "valueCode": "active"
                  },
                  {
                    "url": "whereValid",
                    "valueCodeableConcept": {
                      "coding": [
                        {
                          "code": "CA",
                          "system": "http://hl7.org/fhir/us/core/ValueSet/us-core-usps-state"
                        }
                      ]
                    }
                  }
                ]
              }
            ]
          },
          {
            "code": {
              "text": "Qualification code",
              "coding": [
                {
                  "code": "MD",
                  "system": "http://terminology.hl7.org/CodeSystem/v2-0360|2.7"
                }
              ]
            },
            "extension": [
              {
                "url": "http://hl7.org/fhir/us/davinci-pdex-plan-net/StructureDefinition/practitioner-qualification",
                "extension": [
                  {
                    "url": "status",
                    "valueCode": "active"
                  },
                  {
                    "url": "whereValid",
                    "valueCodeableConcept": {
                      "coding": [
                        {
                          "code": "CO",
                          "system": "http://hl7.org/fhir/us/core/ValueSet/us-core-usps-state"
                        }
                      ]
                    }
                  }
                ]
              }
            ]
          },
          {
            "code": {
              "text": "Qualification code",
              "coding": [
                {
                  "code": "MD",
                  "system": "http://terminology.hl7.org/CodeSystem/v2-0360|2.7"
                }
              ]
            },
            "extension": [
              {
                "url": "http://hl7.org/fhir/us/davinci-pdex-plan-net/StructureDefinition/practitioner-qualification",
                "extension": [
                  {
                    "url": "status",
                    "valueCode": "active"
                  },
                  {
                    "url": "whereValid",
                    "valueCodeableConcept": {
                      "coding": [
                        {
                          "code": "CT",
                          "system": "http://hl7.org/fhir/us/core/ValueSet/us-core-usps-state"
                        }
                      ]
                    }
                  }
                ]
              }
            ]
          },
          {
            "code": {
              "text": "Qualification code",
              "coding": [
                {
                  "code": "MD",
                  "system": "http://terminology.hl7.org/CodeSystem/v2-0360|2.7"
                }
              ]
            },
            "extension": [
              {
                "url": "http://hl7.org/fhir/us/davinci-pdex-plan-net/StructureDefinition/practitioner-qualification",
                "extension": [
                  {
                    "url": "status",
                    "valueCode": "active"
                  },
                  {
                    "url": "whereValid",
                    "valueCodeableConcept": {
                      "coding": [
                        {
                          "code": "DE",
                          "system": "http://hl7.org/fhir/us/core/ValueSet/us-core-usps-state"
                        }
                      ]
                    }
                  }
                ]
              }
            ]
          },
          {
            "code": {
              "text": "Qualification code",
              "coding": [
                {
                  "code": "MD",
                  "system": "http://terminology.hl7.org/CodeSystem/v2-0360|2.7"
                }
              ]
            },
            "extension": [
              {
                "url": "http://hl7.org/fhir/us/davinci-pdex-plan-net/StructureDefinition/practitioner-qualification",
                "extension": [
                  {
                    "url": "status",
                    "valueCode": "active"
                  },
                  {
                    "url": "whereValid",
                    "valueCodeableConcept": {
                      "coding": [
                        {
                          "code": "DC",
                          "system": "http://hl7.org/fhir/us/core/ValueSet/us-core-usps-state"
                        }
                      ]
                    }
                  }
                ]
              }
            ]
          },
          {
            "code": {
              "text": "Qualification code",
              "coding": [
                {
                  "code": "MD",
                  "system": "http://terminology.hl7.org/CodeSystem/v2-0360|2.7"
                }
              ]
            },
            "extension": [
              {
                "url": "http://hl7.org/fhir/us/davinci-pdex-plan-net/StructureDefinition/practitioner-qualification",
                "extension": [
                  {
                    "url": "status",
                    "valueCode": "active"
                  },
                  {
                    "url": "whereValid",
                    "valueCodeableConcept": {
                      "coding": [
                        {
                          "code": "FL",
                          "system": "http://hl7.org/fhir/us/core/ValueSet/us-core-usps-state"
                        }
                      ]
                    }
                  }
                ]
              }
            ]
          },
          {
            "code": {
              "text": "Qualification code",
              "coding": [
                {
                  "code": "MD",
                  "system": "http://terminology.hl7.org/CodeSystem/v2-0360|2.7"
                }
              ]
            },
            "extension": [
              {
                "url": "http://hl7.org/fhir/us/davinci-pdex-plan-net/StructureDefinition/practitioner-qualification",
                "extension": [
                  {
                    "url": "status",
                    "valueCode": "active"
                  },
                  {
                    "url": "whereValid",
                    "valueCodeableConcept": {
                      "coding": [
                        {
                          "code": "GA",
                          "system": "http://hl7.org/fhir/us/core/ValueSet/us-core-usps-state"
                        }
                      ]
                    }
                  }
                ]
              }
            ]
          },
          {
            "code": {
              "text": "Qualification code",
              "coding": [
                {
                  "code": "MD",
                  "system": "http://terminology.hl7.org/CodeSystem/v2-0360|2.7"
                }
              ]
            },
            "extension": [
              {
                "url": "http://hl7.org/fhir/us/davinci-pdex-plan-net/StructureDefinition/practitioner-qualification",
                "extension": [
                  {
                    "url": "status",
                    "valueCode": "active"
                  },
                  {
                    "url": "whereValid",
                    "valueCodeableConcept": {
                      "coding": [
                        {
                          "code": "HI",
                          "system": "http://hl7.org/fhir/us/core/ValueSet/us-core-usps-state"
                        }
                      ]
                    }
                  }
                ]
              }
            ]
          },
          {
            "code": {
              "text": "Qualification code",
              "coding": [
                {
                  "code": "MD",
                  "system": "http://terminology.hl7.org/CodeSystem/v2-0360|2.7"
                }
              ]
            },
            "extension": [
              {
                "url": "http://hl7.org/fhir/us/davinci-pdex-plan-net/StructureDefinition/practitioner-qualification",
                "extension": [
                  {
                    "url": "status",
                    "valueCode": "active"
                  },
                  {
                    "url": "whereValid",
                    "valueCodeableConcept": {
                      "coding": [
                        {
                          "code": "ID",
                          "system": "http://hl7.org/fhir/us/core/ValueSet/us-core-usps-state"
                        }
                      ]
                    }
                  }
                ]
              }
            ]
          },
          {
            "code": {
              "text": "Qualification code",
              "coding": [
                {
                  "code": "MD",
                  "system": "http://terminology.hl7.org/CodeSystem/v2-0360|2.7"
                }
              ]
            },
            "extension": [
              {
                "url": "http://hl7.org/fhir/us/davinci-pdex-plan-net/StructureDefinition/practitioner-qualification",
                "extension": [
                  {
                    "url": "status",
                    "valueCode": "active"
                  },
                  {
                    "url": "whereValid",
                    "valueCodeableConcept": {
                      "coding": [
                        {
                          "code": "IL",
                          "system": "http://hl7.org/fhir/us/core/ValueSet/us-core-usps-state"
                        }
                      ]
                    }
                  }
                ]
              }
            ]
          },
          {
            "code": {
              "text": "Qualification code",
              "coding": [
                {
                  "code": "MD",
                  "system": "http://terminology.hl7.org/CodeSystem/v2-0360|2.7"
                }
              ]
            },
            "extension": [
              {
                "url": "http://hl7.org/fhir/us/davinci-pdex-plan-net/StructureDefinition/practitioner-qualification",
                "extension": [
                  {
                    "url": "status",
                    "valueCode": "active"
                  },
                  {
                    "url": "whereValid",
                    "valueCodeableConcept": {
                      "coding": [
                        {
                          "code": "IN",
                          "system": "http://hl7.org/fhir/us/core/ValueSet/us-core-usps-state"
                        }
                      ]
                    }
                  }
                ]
              }
            ]
          },
          {
            "code": {
              "text": "Qualification code",
              "coding": [
                {
                  "code": "MD",
                  "system": "http://terminology.hl7.org/CodeSystem/v2-0360|2.7"
                }
              ]
            },
            "extension": [
              {
                "url": "http://hl7.org/fhir/us/davinci-pdex-plan-net/StructureDefinition/practitioner-qualification",
                "extension": [
                  {
                    "url": "status",
                    "valueCode": "active"
                  },
                  {
                    "url": "whereValid",
                    "valueCodeableConcept": {
                      "coding": [
                        {
                          "code": "IA",
                          "system": "http://hl7.org/fhir/us/core/ValueSet/us-core-usps-state"
                        }
                      ]
                    }
                  }
                ]
              }
            ]
          },
          {
            "code": {
              "text": "Qualification code",
              "coding": [
                {
                  "code": "MD",
                  "system": "http://terminology.hl7.org/CodeSystem/v2-0360|2.7"
                }
              ]
            },
            "extension": [
              {
                "url": "http://hl7.org/fhir/us/davinci-pdex-plan-net/StructureDefinition/practitioner-qualification",
                "extension": [
                  {
                    "url": "status",
                    "valueCode": "active"
                  },
                  {
                    "url": "whereValid",
                    "valueCodeableConcept": {
                      "coding": [
                        {
                          "code": "KS",
                          "system": "http://hl7.org/fhir/us/core/ValueSet/us-core-usps-state"
                        }
                      ]
                    }
                  }
                ]
              }
            ]
          },
          {
            "code": {
              "text": "Qualification code",
              "coding": [
                {
                  "code": "MD",
                  "system": "http://terminology.hl7.org/CodeSystem/v2-0360|2.7"
                }
              ]
            },
            "extension": [
              {
                "url": "http://hl7.org/fhir/us/davinci-pdex-plan-net/StructureDefinition/practitioner-qualification",
                "extension": [
                  {
                    "url": "status",
                    "valueCode": "active"
                  },
                  {
                    "url": "whereValid",
                    "valueCodeableConcept": {
                      "coding": [
                        {
                          "code": "KY",
                          "system": "http://hl7.org/fhir/us/core/ValueSet/us-core-usps-state"
                        }
                      ]
                    }
                  }
                ]
              }
            ]
          },
          {
            "code": {
              "text": "Qualification code",
              "coding": [
                {
                  "code": "MD",
                  "system": "http://terminology.hl7.org/CodeSystem/v2-0360|2.7"
                }
              ]
            },
            "extension": [
              {
                "url": "http://hl7.org/fhir/us/davinci-pdex-plan-net/StructureDefinition/practitioner-qualification",
                "extension": [
                  {
                    "url": "status",
                    "valueCode": "active"
                  },
                  {
                    "url": "whereValid",
                    "valueCodeableConcept": {
                      "coding": [
                        {
                          "code": "LA",
                          "system": "http://hl7.org/fhir/us/core/ValueSet/us-core-usps-state"
                        }
                      ]
                    }
                  }
                ]
              }
            ]
          },
          {
            "code": {
              "text": "Qualification code",
              "coding": [
                {
                  "code": "MD",
                  "system": "http://terminology.hl7.org/CodeSystem/v2-0360|2.7"
                }
              ]
            },
            "extension": [
              {
                "url": "http://hl7.org/fhir/us/davinci-pdex-plan-net/StructureDefinition/practitioner-qualification",
                "extension": [
                  {
                    "url": "status",
                    "valueCode": "active"
                  },
                  {
                    "url": "whereValid",
                    "valueCodeableConcept": {
                      "coding": [
                        {
                          "code": "ME",
                          "system": "http://hl7.org/fhir/us/core/ValueSet/us-core-usps-state"
                        }
                      ]
                    }
                  }
                ]
              }
            ]
          },
          {
            "code": {
              "text": "Qualification code",
              "coding": [
                {
                  "code": "MD",
                  "system": "http://terminology.hl7.org/CodeSystem/v2-0360|2.7"
                }
              ]
            },
            "extension": [
              {
                "url": "http://hl7.org/fhir/us/davinci-pdex-plan-net/StructureDefinition/practitioner-qualification",
                "extension": [
                  {
                    "url": "status",
                    "valueCode": "active"
                  },
                  {
                    "url": "whereValid",
                    "valueCodeableConcept": {
                      "coding": [
                        {
                          "code": "MD",
                          "system": "http://hl7.org/fhir/us/core/ValueSet/us-core-usps-state"
                        }
                      ]
                    }
                  }
                ]
              }
            ]
          },
          {
            "code": {
              "text": "Qualification code",
              "coding": [
                {
                  "code": "MD",
                  "system": "http://terminology.hl7.org/CodeSystem/v2-0360|2.7"
                }
              ]
            },
            "extension": [
              {
                "url": "http://hl7.org/fhir/us/davinci-pdex-plan-net/StructureDefinition/practitioner-qualification",
                "extension": [
                  {
                    "url": "status",
                    "valueCode": "active"
                  },
                  {
                    "url": "whereValid",
                    "valueCodeableConcept": {
                      "coding": [
                        {
                          "code": "MA",
                          "system": "http://hl7.org/fhir/us/core/ValueSet/us-core-usps-state"
                        }
                      ]
                    }
                  }
                ]
              }
            ]
          },
          {
            "code": {
              "text": "Qualification code",
              "coding": [
                {
                  "code": "MD",
                  "system": "http://terminology.hl7.org/CodeSystem/v2-0360|2.7"
                }
              ]
            },
            "extension": [
              {
                "url": "http://hl7.org/fhir/us/davinci-pdex-plan-net/StructureDefinition/practitioner-qualification",
                "extension": [
                  {
                    "url": "status",
                    "valueCode": "active"
                  },
                  {
                    "url": "whereValid",
                    "valueCodeableConcept": {
                      "coding": [
                        {
                          "code": "MI",
                          "system": "http://hl7.org/fhir/us/core/ValueSet/us-core-usps-state"
                        }
                      ]
                    }
                  }
                ]
              }
            ]
          },
          {
            "code": {
              "text": "Qualification code",
              "coding": [
                {
                  "code": "MD",
                  "system": "http://terminology.hl7.org/CodeSystem/v2-0360|2.7"
                }
              ]
            },
            "extension": [
              {
                "url": "http://hl7.org/fhir/us/davinci-pdex-plan-net/StructureDefinition/practitioner-qualification",
                "extension": [
                  {
                    "url": "status",
                    "valueCode": "active"
                  },
                  {
                    "url": "whereValid",
                    "valueCodeableConcept": {
                      "coding": [
                        {
                          "code": "MN",
                          "system": "http://hl7.org/fhir/us/core/ValueSet/us-core-usps-state"
                        }
                      ]
                    }
                  }
                ]
              }
            ]
          },
          {
            "code": {
              "text": "Qualification code",
              "coding": [
                {
                  "code": "MD",
                  "system": "http://terminology.hl7.org/CodeSystem/v2-0360|2.7"
                }
              ]
            },
            "extension": [
              {
                "url": "http://hl7.org/fhir/us/davinci-pdex-plan-net/StructureDefinition/practitioner-qualification",
                "extension": [
                  {
                    "url": "status",
                    "valueCode": "active"
                  },
                  {
                    "url": "whereValid",
                    "valueCodeableConcept": {
                      "coding": [
                        {
                          "code": "MS",
                          "system": "http://hl7.org/fhir/us/core/ValueSet/us-core-usps-state"
                        }
                      ]
                    }
                  }
                ]
              }
            ]
          },
          {
            "code": {
              "text": "Qualification code",
              "coding": [
                {
                  "code": "MD",
                  "system": "http://terminology.hl7.org/CodeSystem/v2-0360|2.7"
                }
              ]
            },
            "extension": [
              {
                "url": "http://hl7.org/fhir/us/davinci-pdex-plan-net/StructureDefinition/practitioner-qualification",
                "extension": [
                  {
                    "url": "status",
                    "valueCode": "active"
                  },
                  {
                    "url": "whereValid",
                    "valueCodeableConcept": {
                      "coding": [
                        {
                          "code": "MO",
                          "system": "http://hl7.org/fhir/us/core/ValueSet/us-core-usps-state"
                        }
                      ]
                    }
                  }
                ]
              }
            ]
          },
          {
            "code": {
              "text": "Qualification code",
              "coding": [
                {
                  "code": "MD",
                  "system": "http://terminology.hl7.org/CodeSystem/v2-0360|2.7"
                }
              ]
            },
            "extension": [
              {
                "url": "http://hl7.org/fhir/us/davinci-pdex-plan-net/StructureDefinition/practitioner-qualification",
                "extension": [
                  {
                    "url": "status",
                    "valueCode": "active"
                  },
                  {
                    "url": "whereValid",
                    "valueCodeableConcept": {
                      "coding": [
                        {
                          "code": "MT",
                          "system": "http://hl7.org/fhir/us/core/ValueSet/us-core-usps-state"
                        }
                      ]
                    }
                  }
                ]
              }
            ]
          },
          {
            "code": {
              "text": "Qualification code",
              "coding": [
                {
                  "code": "MD",
                  "system": "http://terminology.hl7.org/CodeSystem/v2-0360|2.7"
                }
              ]
            },
            "extension": [
              {
                "url": "http://hl7.org/fhir/us/davinci-pdex-plan-net/StructureDefinition/practitioner-qualification",
                "extension": [
                  {
                    "url": "status",
                    "valueCode": "active"
                  },
                  {
                    "url": "whereValid",
                    "valueCodeableConcept": {
                      "coding": [
                        {
                          "code": "NE",
                          "system": "http://hl7.org/fhir/us/core/ValueSet/us-core-usps-state"
                        }
                      ]
                    }
                  }
                ]
              }
            ]
          },
          {
            "code": {
              "text": "Qualification code",
              "coding": [
                {
                  "code": "MD",
                  "system": "http://terminology.hl7.org/CodeSystem/v2-0360|2.7"
                }
              ]
            },
            "extension": [
              {
                "url": "http://hl7.org/fhir/us/davinci-pdex-plan-net/StructureDefinition/practitioner-qualification",
                "extension": [
                  {
                    "url": "status",
                    "valueCode": "active"
                  },
                  {
                    "url": "whereValid",
                    "valueCodeableConcept": {
                      "coding": [
                        {
                          "code": "NV",
                          "system": "http://hl7.org/fhir/us/core/ValueSet/us-core-usps-state"
                        }
                      ]
                    }
                  }
                ]
              }
            ]
          },
          {
            "code": {
              "text": "Qualification code",
              "coding": [
                {
                  "code": "MD",
                  "system": "http://terminology.hl7.org/CodeSystem/v2-0360|2.7"
                }
              ]
            },
            "extension": [
              {
                "url": "http://hl7.org/fhir/us/davinci-pdex-plan-net/StructureDefinition/practitioner-qualification",
                "extension": [
                  {
                    "url": "status",
                    "valueCode": "active"
                  },
                  {
                    "url": "whereValid",
                    "valueCodeableConcept": {
                      "coding": [
                        {
                          "code": "NH",
                          "system": "http://hl7.org/fhir/us/core/ValueSet/us-core-usps-state"
                        }
                      ]
                    }
                  }
                ]
              }
            ]
          },
          {
            "code": {
              "text": "Qualification code",
              "coding": [
                {
                  "code": "MD",
                  "system": "http://terminology.hl7.org/CodeSystem/v2-0360|2.7"
                }
              ]
            },
            "extension": [
              {
                "url": "http://hl7.org/fhir/us/davinci-pdex-plan-net/StructureDefinition/practitioner-qualification",
                "extension": [
                  {
                    "url": "status",
                    "valueCode": "active"
                  },
                  {
                    "url": "whereValid",
                    "valueCodeableConcept": {
                      "coding": [
                        {
                          "code": "NJ",
                          "system": "http://hl7.org/fhir/us/core/ValueSet/us-core-usps-state"
                        }
                      ]
                    }
                  }
                ]
              }
            ]
          },
          {
            "code": {
              "text": "Qualification code",
              "coding": [
                {
                  "code": "MD",
                  "system": "http://terminology.hl7.org/CodeSystem/v2-0360|2.7"
                }
              ]
            },
            "extension": [
              {
                "url": "http://hl7.org/fhir/us/davinci-pdex-plan-net/StructureDefinition/practitioner-qualification",
                "extension": [
                  {
                    "url": "status",
                    "valueCode": "active"
                  },
                  {
                    "url": "whereValid",
                    "valueCodeableConcept": {
                      "coding": [
                        {
                          "code": "NM",
                          "system": "http://hl7.org/fhir/us/core/ValueSet/us-core-usps-state"
                        }
                      ]
                    }
                  }
                ]
              }
            ]
          },
          {
            "code": {
              "text": "Qualification code",
              "coding": [
                {
                  "code": "MD",
                  "system": "http://terminology.hl7.org/CodeSystem/v2-0360|2.7"
                }
              ]
            },
            "extension": [
              {
                "url": "http://hl7.org/fhir/us/davinci-pdex-plan-net/StructureDefinition/practitioner-qualification",
                "extension": [
                  {
                    "url": "status",
                    "valueCode": "active"
                  },
                  {
                    "url": "whereValid",
                    "valueCodeableConcept": {
                      "coding": [
                        {
                          "code": "NY",
                          "system": "http://hl7.org/fhir/us/core/ValueSet/us-core-usps-state"
                        }
                      ]
                    }
                  }
                ]
              }
            ]
          },
          {
            "code": {
              "text": "Qualification code",
              "coding": [
                {
                  "code": "MD",
                  "system": "http://terminology.hl7.org/CodeSystem/v2-0360|2.7"
                }
              ]
            },
            "extension": [
              {
                "url": "http://hl7.org/fhir/us/davinci-pdex-plan-net/StructureDefinition/practitioner-qualification",
                "extension": [
                  {
                    "url": "status",
                    "valueCode": "active"
                  },
                  {
                    "url": "whereValid",
                    "valueCodeableConcept": {
                      "coding": [
                        {
                          "code": "NC",
                          "system": "http://hl7.org/fhir/us/core/ValueSet/us-core-usps-state"
                        }
                      ]
                    }
                  }
                ]
              }
            ]
          },
          {
            "code": {
              "text": "Qualification code",
              "coding": [
                {
                  "code": "MD",
                  "system": "http://terminology.hl7.org/CodeSystem/v2-0360|2.7"
                }
              ]
            },
            "extension": [
              {
                "url": "http://hl7.org/fhir/us/davinci-pdex-plan-net/StructureDefinition/practitioner-qualification",
                "extension": [
                  {
                    "url": "status",
                    "valueCode": "active"
                  },
                  {
                    "url": "whereValid",
                    "valueCodeableConcept": {
                      "coding": [
                        {
                          "code": "ND",
                          "system": "http://hl7.org/fhir/us/core/ValueSet/us-core-usps-state"
                        }
                      ]
                    }
                  }
                ]
              }
            ]
          },
          {
            "code": {
              "text": "Qualification code",
              "coding": [
                {
                  "code": "MD",
                  "system": "http://terminology.hl7.org/CodeSystem/v2-0360|2.7"
                }
              ]
            },
            "extension": [
              {
                "url": "http://hl7.org/fhir/us/davinci-pdex-plan-net/StructureDefinition/practitioner-qualification",
                "extension": [
                  {
                    "url": "status",
                    "valueCode": "active"
                  },
                  {
                    "url": "whereValid",
                    "valueCodeableConcept": {
                      "coding": [
                        {
                          "code": "OH",
                          "system": "http://hl7.org/fhir/us/core/ValueSet/us-core-usps-state"
                        }
                      ]
                    }
                  }
                ]
              }
            ]
          },
          {
            "code": {
              "text": "Qualification code",
              "coding": [
                {
                  "code": "MD",
                  "system": "http://terminology.hl7.org/CodeSystem/v2-0360|2.7"
                }
              ]
            },
            "extension": [
              {
                "url": "http://hl7.org/fhir/us/davinci-pdex-plan-net/StructureDefinition/practitioner-qualification",
                "extension": [
                  {
                    "url": "status",
                    "valueCode": "active"
                  },
                  {
                    "url": "whereValid",
                    "valueCodeableConcept": {
                      "coding": [
                        {
                          "code": "OK",
                          "system": "http://hl7.org/fhir/us/core/ValueSet/us-core-usps-state"
                        }
                      ]
                    }
                  }
                ]
              }
            ]
          },
          {
            "code": {
              "text": "Qualification code",
              "coding": [
                {
                  "code": "MD",
                  "system": "http://terminology.hl7.org/CodeSystem/v2-0360|2.7"
                }
              ]
            },
            "extension": [
              {
                "url": "http://hl7.org/fhir/us/davinci-pdex-plan-net/StructureDefinition/practitioner-qualification",
                "extension": [
                  {
                    "url": "status",
                    "valueCode": "active"
                  },
                  {
                    "url": "whereValid",
                    "valueCodeableConcept": {
                      "coding": [
                        {
                          "code": "OR",
                          "system": "http://hl7.org/fhir/us/core/ValueSet/us-core-usps-state"
                        }
                      ]
                    }
                  }
                ]
              }
            ]
          },
          {
            "code": {
              "text": "Qualification code",
              "coding": [
                {
                  "code": "MD",
                  "system": "http://terminology.hl7.org/CodeSystem/v2-0360|2.7"
                }
              ]
            },
            "extension": [
              {
                "url": "http://hl7.org/fhir/us/davinci-pdex-plan-net/StructureDefinition/practitioner-qualification",
                "extension": [
                  {
                    "url": "status",
                    "valueCode": "active"
                  },
                  {
                    "url": "whereValid",
                    "valueCodeableConcept": {
                      "coding": [
                        {
                          "code": "PA",
                          "system": "http://hl7.org/fhir/us/core/ValueSet/us-core-usps-state"
                        }
                      ]
                    }
                  }
                ]
              }
            ]
          },
          {
            "code": {
              "text": "Qualification code",
              "coding": [
                {
                  "code": "MD",
                  "system": "http://terminology.hl7.org/CodeSystem/v2-0360|2.7"
                }
              ]
            },
            "extension": [
              {
                "url": "http://hl7.org/fhir/us/davinci-pdex-plan-net/StructureDefinition/practitioner-qualification",
                "extension": [
                  {
                    "url": "status",
                    "valueCode": "active"
                  },
                  {
                    "url": "whereValid",
                    "valueCodeableConcept": {
                      "coding": [
                        {
                          "code": "RI",
                          "system": "http://hl7.org/fhir/us/core/ValueSet/us-core-usps-state"
                        }
                      ]
                    }
                  }
                ]
              }
            ]
          },
          {
            "code": {
              "text": "Qualification code",
              "coding": [
                {
                  "code": "MD",
                  "system": "http://terminology.hl7.org/CodeSystem/v2-0360|2.7"
                }
              ]
            },
            "extension": [
              {
                "url": "http://hl7.org/fhir/us/davinci-pdex-plan-net/StructureDefinition/practitioner-qualification",
                "extension": [
                  {
                    "url": "status",
                    "valueCode": "active"
                  },
                  {
                    "url": "whereValid",
                    "valueCodeableConcept": {
                      "coding": [
                        {
                          "code": "SC",
                          "system": "http://hl7.org/fhir/us/core/ValueSet/us-core-usps-state"
                        }
                      ]
                    }
                  }
                ]
              }
            ]
          },
          {
            "code": {
              "text": "Qualification code",
              "coding": [
                {
                  "code": "MD",
                  "system": "http://terminology.hl7.org/CodeSystem/v2-0360|2.7"
                }
              ]
            },
            "extension": [
              {
                "url": "http://hl7.org/fhir/us/davinci-pdex-plan-net/StructureDefinition/practitioner-qualification",
                "extension": [
                  {
                    "url": "status",
                    "valueCode": "active"
                  },
                  {
                    "url": "whereValid",
                    "valueCodeableConcept": {
                      "coding": [
                        {
                          "code": "SD",
                          "system": "http://hl7.org/fhir/us/core/ValueSet/us-core-usps-state"
                        }
                      ]
                    }
                  }
                ]
              }
            ]
          },
          {
            "code": {
              "text": "Qualification code",
              "coding": [
                {
                  "code": "MD",
                  "system": "http://terminology.hl7.org/CodeSystem/v2-0360|2.7"
                }
              ]
            },
            "extension": [
              {
                "url": "http://hl7.org/fhir/us/davinci-pdex-plan-net/StructureDefinition/practitioner-qualification",
                "extension": [
                  {
                    "url": "status",
                    "valueCode": "active"
                  },
                  {
                    "url": "whereValid",
                    "valueCodeableConcept": {
                      "coding": [
                        {
                          "code": "TN",
                          "system": "http://hl7.org/fhir/us/core/ValueSet/us-core-usps-state"
                        }
                      ]
                    }
                  }
                ]
              }
            ]
          },
          {
            "code": {
              "text": "Qualification code",
              "coding": [
                {
                  "code": "MD",
                  "system": "http://terminology.hl7.org/CodeSystem/v2-0360|2.7"
                }
              ]
            },
            "extension": [
              {
                "url": "http://hl7.org/fhir/us/davinci-pdex-plan-net/StructureDefinition/practitioner-qualification",
                "extension": [
                  {
                    "url": "status",
                    "valueCode": "active"
                  },
                  {
                    "url": "whereValid",
                    "valueCodeableConcept": {
                      "coding": [
                        {
                          "code": "TX",
                          "system": "http://hl7.org/fhir/us/core/ValueSet/us-core-usps-state"
                        }
                      ]
                    }
                  }
                ]
              }
            ]
          },
          {
            "code": {
              "text": "Qualification code",
              "coding": [
                {
                  "code": "MD",
                  "system": "http://terminology.hl7.org/CodeSystem/v2-0360|2.7"
                }
              ]
            },
            "extension": [
              {
                "url": "http://hl7.org/fhir/us/davinci-pdex-plan-net/StructureDefinition/practitioner-qualification",
                "extension": [
                  {
                    "url": "status",
                    "valueCode": "active"
                  },
                  {
                    "url": "whereValid",
                    "valueCodeableConcept": {
                      "coding": [
                        {
                          "code": "UT",
                          "system": "http://hl7.org/fhir/us/core/ValueSet/us-core-usps-state"
                        }
                      ]
                    }
                  }
                ]
              }
            ]
          },
          {
            "code": {
              "text": "Qualification code",
              "coding": [
                {
                  "code": "MD",
                  "system": "http://terminology.hl7.org/CodeSystem/v2-0360|2.7"
                }
              ]
            },
            "extension": [
              {
                "url": "http://hl7.org/fhir/us/davinci-pdex-plan-net/StructureDefinition/practitioner-qualification",
                "extension": [
                  {
                    "url": "status",
                    "valueCode": "active"
                  },
                  {
                    "url": "whereValid",
                    "valueCodeableConcept": {
                      "coding": [
                        {
                          "code": "VT",
                          "system": "http://hl7.org/fhir/us/core/ValueSet/us-core-usps-state"
                        }
                      ]
                    }
                  }
                ]
              }
            ]
          },
          {
            "code": {
              "text": "Qualification code",
              "coding": [
                {
                  "code": "MD",
                  "system": "http://terminology.hl7.org/CodeSystem/v2-0360|2.7"
                }
              ]
            },
            "extension": [
              {
                "url": "http://hl7.org/fhir/us/davinci-pdex-plan-net/StructureDefinition/practitioner-qualification",
                "extension": [
                  {
                    "url": "status",
                    "valueCode": "active"
                  },
                  {
                    "url": "whereValid",
                    "valueCodeableConcept": {
                      "coding": [
                        {
                          "code": "VA",
                          "system": "http://hl7.org/fhir/us/core/ValueSet/us-core-usps-state"
                        }
                      ]
                    }
                  }
                ]
              }
            ]
          },
          {
            "code": {
              "text": "Qualification code",
              "coding": [
                {
                  "code": "MD",
                  "system": "http://terminology.hl7.org/CodeSystem/v2-0360|2.7"
                }
              ]
            },
            "extension": [
              {
                "url": "http://hl7.org/fhir/us/davinci-pdex-plan-net/StructureDefinition/practitioner-qualification",
                "extension": [
                  {
                    "url": "status",
                    "valueCode": "active"
                  },
                  {
                    "url": "whereValid",
                    "valueCodeableConcept": {
                      "coding": [
                        {
                          "code": "VI",
                          "system": "http://hl7.org/fhir/us/core/ValueSet/us-core-usps-state"
                        }
                      ]
                    }
                  }
                ]
              }
            ]
          },
          {
            "code": {
              "text": "Qualification code",
              "coding": [
                {
                  "code": "MD",
                  "system": "http://terminology.hl7.org/CodeSystem/v2-0360|2.7"
                }
              ]
            },
            "extension": [
              {
                "url": "http://hl7.org/fhir/us/davinci-pdex-plan-net/StructureDefinition/practitioner-qualification",
                "extension": [
                  {
                    "url": "status",
                    "valueCode": "active"
                  },
                  {
                    "url": "whereValid",
                    "valueCodeableConcept": {
                      "coding": [
                        {
                          "code": "WA",
                          "system": "http://hl7.org/fhir/us/core/ValueSet/us-core-usps-state"
                        }
                      ]
                    }
                  }
                ]
              }
            ]
          },
          {
            "code": {
              "text": "Qualification code",
              "coding": [
                {
                  "code": "MD",
                  "system": "http://terminology.hl7.org/CodeSystem/v2-0360|2.7"
                }
              ]
            },
            "extension": [
              {
                "url": "http://hl7.org/fhir/us/davinci-pdex-plan-net/StructureDefinition/practitioner-qualification",
                "extension": [
                  {
                    "url": "status",
                    "valueCode": "active"
                  },
                  {
                    "url": "whereValid",
                    "valueCodeableConcept": {
                      "coding": [
                        {
                          "code": "WV",
                          "system": "http://hl7.org/fhir/us/core/ValueSet/us-core-usps-state"
                        }
                      ]
                    }
                  }
                ]
              }
            ]
          },
          {
            "code": {
              "text": "Qualification code",
              "coding": [
                {
                  "code": "MD",
                  "system": "http://terminology.hl7.org/CodeSystem/v2-0360|2.7"
                }
              ]
            },
            "extension": [
              {
                "url": "http://hl7.org/fhir/us/davinci-pdex-plan-net/StructureDefinition/practitioner-qualification",
                "extension": [
                  {
                    "url": "status",
                    "valueCode": "active"
                  },
                  {
                    "url": "whereValid",
                    "valueCodeableConcept": {
                      "coding": [
                        {
                          "code": "WI",
                          "system": "http://hl7.org/fhir/us/core/ValueSet/us-core-usps-state"
                        }
                      ]
                    }
                  }
                ]
              }
            ]
          },
          {
            "code": {
              "text": "Qualification code",
              "coding": [
                {
                  "code": "MD",
                  "system": "http://terminology.hl7.org/CodeSystem/v2-0360|2.7"
                }
              ]
            },
            "extension": [
              {
                "url": "http://hl7.org/fhir/us/davinci-pdex-plan-net/StructureDefinition/practitioner-qualification",
                "extension": [
                  {
                    "url": "status",
                    "valueCode": "active"
                  },
                  {
                    "url": "whereValid",
                    "valueCodeableConcept": {
                      "coding": [
                        {
                          "code": "WY",
                          "system": "http://hl7.org/fhir/us/core/ValueSet/us-core-usps-state"
                        }
                      ]
                    }
                  }
                ]
              }
            ]
          }
        ]
      }
    },
    "PRACTITIONER_EXAMPLE_2": {
      "resource": {
        "resourceType": "Practitioner",
        "name": [
          {
            "family": "Brown",
            "given": [
              "Kevin"
            ]
          }
        ],
        "active": true,
        "identifier": [
          {
            "system": "http://hl7.org/fhir/sid/us-npi",
            "value": "1234567890",
            "use": "official"
          },
          {
            "system": "https://fhir.ottehr.com/r4/slug",
            "value": "practitioner2"
          }
        ],
        "telecom": [
          {
            "system": "sms",
            "use": "mobile",
            "value": "+12125551212"
          },
          {
            "system": "email",
            "value": "kevin.brown@ottehr.com"
          }
        ],
        "qualification": [
          {
            "code": {
              "text": "Qualification code",
              "coding": [
                {
                  "code": "MD",
                  "system": "http://terminology.hl7.org/CodeSystem/v2-0360|2.7"
                }
              ]
            },
            "extension": [
              {
                "url": "http://hl7.org/fhir/us/davinci-pdex-plan-net/StructureDefinition/practitioner-qualification",
                "extension": [
                  {
                    "url": "status",
                    "valueCode": "active"
                  },
                  {
                    "url": "whereValid",
                    "valueCodeableConcept": {
                      "coding": [
                        {
                          "code": "AL",
                          "system": "http://hl7.org/fhir/us/core/ValueSet/us-core-usps-state"
                        }
                      ]
                    }
                  }
                ]
              }
            ]
          },
          {
            "code": {
              "text": "Qualification code",
              "coding": [
                {
                  "code": "MD",
                  "system": "http://terminology.hl7.org/CodeSystem/v2-0360|2.7"
                }
              ]
            },
            "extension": [
              {
                "url": "http://hl7.org/fhir/us/davinci-pdex-plan-net/StructureDefinition/practitioner-qualification",
                "extension": [
                  {
                    "url": "status",
                    "valueCode": "active"
                  },
                  {
                    "url": "whereValid",
                    "valueCodeableConcept": {
                      "coding": [
                        {
                          "code": "AK",
                          "system": "http://hl7.org/fhir/us/core/ValueSet/us-core-usps-state"
                        }
                      ]
                    }
                  }
                ]
              }
            ]
          },
          {
            "code": {
              "text": "Qualification code",
              "coding": [
                {
                  "code": "MD",
                  "system": "http://terminology.hl7.org/CodeSystem/v2-0360|2.7"
                }
              ]
            },
            "extension": [
              {
                "url": "http://hl7.org/fhir/us/davinci-pdex-plan-net/StructureDefinition/practitioner-qualification",
                "extension": [
                  {
                    "url": "status",
                    "valueCode": "active"
                  },
                  {
                    "url": "whereValid",
                    "valueCodeableConcept": {
                      "coding": [
                        {
                          "code": "AZ",
                          "system": "http://hl7.org/fhir/us/core/ValueSet/us-core-usps-state"
                        }
                      ]
                    }
                  }
                ]
              }
            ]
          },
          {
            "code": {
              "text": "Qualification code",
              "coding": [
                {
                  "code": "MD",
                  "system": "http://terminology.hl7.org/CodeSystem/v2-0360|2.7"
                }
              ]
            },
            "extension": [
              {
                "url": "http://hl7.org/fhir/us/davinci-pdex-plan-net/StructureDefinition/practitioner-qualification",
                "extension": [
                  {
                    "url": "status",
                    "valueCode": "active"
                  },
                  {
                    "url": "whereValid",
                    "valueCodeableConcept": {
                      "coding": [
                        {
                          "code": "AR",
                          "system": "http://hl7.org/fhir/us/core/ValueSet/us-core-usps-state"
                        }
                      ]
                    }
                  }
                ]
              }
            ]
          },
          {
            "code": {
              "text": "Qualification code",
              "coding": [
                {
                  "code": "MD",
                  "system": "http://terminology.hl7.org/CodeSystem/v2-0360|2.7"
                }
              ]
            },
            "extension": [
              {
                "url": "http://hl7.org/fhir/us/davinci-pdex-plan-net/StructureDefinition/practitioner-qualification",
                "extension": [
                  {
                    "url": "status",
                    "valueCode": "active"
                  },
                  {
                    "url": "whereValid",
                    "valueCodeableConcept": {
                      "coding": [
                        {
                          "code": "CA",
                          "system": "http://hl7.org/fhir/us/core/ValueSet/us-core-usps-state"
                        }
                      ]
                    }
                  }
                ]
              }
            ]
          },
          {
            "code": {
              "text": "Qualification code",
              "coding": [
                {
                  "code": "MD",
                  "system": "http://terminology.hl7.org/CodeSystem/v2-0360|2.7"
                }
              ]
            },
            "extension": [
              {
                "url": "http://hl7.org/fhir/us/davinci-pdex-plan-net/StructureDefinition/practitioner-qualification",
                "extension": [
                  {
                    "url": "status",
                    "valueCode": "active"
                  },
                  {
                    "url": "whereValid",
                    "valueCodeableConcept": {
                      "coding": [
                        {
                          "code": "CO",
                          "system": "http://hl7.org/fhir/us/core/ValueSet/us-core-usps-state"
                        }
                      ]
                    }
                  }
                ]
              }
            ]
          },
          {
            "code": {
              "text": "Qualification code",
              "coding": [
                {
                  "code": "MD",
                  "system": "http://terminology.hl7.org/CodeSystem/v2-0360|2.7"
                }
              ]
            },
            "extension": [
              {
                "url": "http://hl7.org/fhir/us/davinci-pdex-plan-net/StructureDefinition/practitioner-qualification",
                "extension": [
                  {
                    "url": "status",
                    "valueCode": "active"
                  },
                  {
                    "url": "whereValid",
                    "valueCodeableConcept": {
                      "coding": [
                        {
                          "code": "CT",
                          "system": "http://hl7.org/fhir/us/core/ValueSet/us-core-usps-state"
                        }
                      ]
                    }
                  }
                ]
              }
            ]
          },
          {
            "code": {
              "text": "Qualification code",
              "coding": [
                {
                  "code": "MD",
                  "system": "http://terminology.hl7.org/CodeSystem/v2-0360|2.7"
                }
              ]
            },
            "extension": [
              {
                "url": "http://hl7.org/fhir/us/davinci-pdex-plan-net/StructureDefinition/practitioner-qualification",
                "extension": [
                  {
                    "url": "status",
                    "valueCode": "active"
                  },
                  {
                    "url": "whereValid",
                    "valueCodeableConcept": {
                      "coding": [
                        {
                          "code": "DE",
                          "system": "http://hl7.org/fhir/us/core/ValueSet/us-core-usps-state"
                        }
                      ]
                    }
                  }
                ]
              }
            ]
          },
          {
            "code": {
              "text": "Qualification code",
              "coding": [
                {
                  "code": "MD",
                  "system": "http://terminology.hl7.org/CodeSystem/v2-0360|2.7"
                }
              ]
            },
            "extension": [
              {
                "url": "http://hl7.org/fhir/us/davinci-pdex-plan-net/StructureDefinition/practitioner-qualification",
                "extension": [
                  {
                    "url": "status",
                    "valueCode": "active"
                  },
                  {
                    "url": "whereValid",
                    "valueCodeableConcept": {
                      "coding": [
                        {
                          "code": "DC",
                          "system": "http://hl7.org/fhir/us/core/ValueSet/us-core-usps-state"
                        }
                      ]
                    }
                  }
                ]
              }
            ]
          },
          {
            "code": {
              "text": "Qualification code",
              "coding": [
                {
                  "code": "MD",
                  "system": "http://terminology.hl7.org/CodeSystem/v2-0360|2.7"
                }
              ]
            },
            "extension": [
              {
                "url": "http://hl7.org/fhir/us/davinci-pdex-plan-net/StructureDefinition/practitioner-qualification",
                "extension": [
                  {
                    "url": "status",
                    "valueCode": "active"
                  },
                  {
                    "url": "whereValid",
                    "valueCodeableConcept": {
                      "coding": [
                        {
                          "code": "FL",
                          "system": "http://hl7.org/fhir/us/core/ValueSet/us-core-usps-state"
                        }
                      ]
                    }
                  }
                ]
              }
            ]
          },
          {
            "code": {
              "text": "Qualification code",
              "coding": [
                {
                  "code": "MD",
                  "system": "http://terminology.hl7.org/CodeSystem/v2-0360|2.7"
                }
              ]
            },
            "extension": [
              {
                "url": "http://hl7.org/fhir/us/davinci-pdex-plan-net/StructureDefinition/practitioner-qualification",
                "extension": [
                  {
                    "url": "status",
                    "valueCode": "active"
                  },
                  {
                    "url": "whereValid",
                    "valueCodeableConcept": {
                      "coding": [
                        {
                          "code": "GA",
                          "system": "http://hl7.org/fhir/us/core/ValueSet/us-core-usps-state"
                        }
                      ]
                    }
                  }
                ]
              }
            ]
          },
          {
            "code": {
              "text": "Qualification code",
              "coding": [
                {
                  "code": "MD",
                  "system": "http://terminology.hl7.org/CodeSystem/v2-0360|2.7"
                }
              ]
            },
            "extension": [
              {
                "url": "http://hl7.org/fhir/us/davinci-pdex-plan-net/StructureDefinition/practitioner-qualification",
                "extension": [
                  {
                    "url": "status",
                    "valueCode": "active"
                  },
                  {
                    "url": "whereValid",
                    "valueCodeableConcept": {
                      "coding": [
                        {
                          "code": "HI",
                          "system": "http://hl7.org/fhir/us/core/ValueSet/us-core-usps-state"
                        }
                      ]
                    }
                  }
                ]
              }
            ]
          },
          {
            "code": {
              "text": "Qualification code",
              "coding": [
                {
                  "code": "MD",
                  "system": "http://terminology.hl7.org/CodeSystem/v2-0360|2.7"
                }
              ]
            },
            "extension": [
              {
                "url": "http://hl7.org/fhir/us/davinci-pdex-plan-net/StructureDefinition/practitioner-qualification",
                "extension": [
                  {
                    "url": "status",
                    "valueCode": "active"
                  },
                  {
                    "url": "whereValid",
                    "valueCodeableConcept": {
                      "coding": [
                        {
                          "code": "ID",
                          "system": "http://hl7.org/fhir/us/core/ValueSet/us-core-usps-state"
                        }
                      ]
                    }
                  }
                ]
              }
            ]
          },
          {
            "code": {
              "text": "Qualification code",
              "coding": [
                {
                  "code": "MD",
                  "system": "http://terminology.hl7.org/CodeSystem/v2-0360|2.7"
                }
              ]
            },
            "extension": [
              {
                "url": "http://hl7.org/fhir/us/davinci-pdex-plan-net/StructureDefinition/practitioner-qualification",
                "extension": [
                  {
                    "url": "status",
                    "valueCode": "active"
                  },
                  {
                    "url": "whereValid",
                    "valueCodeableConcept": {
                      "coding": [
                        {
                          "code": "IL",
                          "system": "http://hl7.org/fhir/us/core/ValueSet/us-core-usps-state"
                        }
                      ]
                    }
                  }
                ]
              }
            ]
          },
          {
            "code": {
              "text": "Qualification code",
              "coding": [
                {
                  "code": "MD",
                  "system": "http://terminology.hl7.org/CodeSystem/v2-0360|2.7"
                }
              ]
            },
            "extension": [
              {
                "url": "http://hl7.org/fhir/us/davinci-pdex-plan-net/StructureDefinition/practitioner-qualification",
                "extension": [
                  {
                    "url": "status",
                    "valueCode": "active"
                  },
                  {
                    "url": "whereValid",
                    "valueCodeableConcept": {
                      "coding": [
                        {
                          "code": "IN",
                          "system": "http://hl7.org/fhir/us/core/ValueSet/us-core-usps-state"
                        }
                      ]
                    }
                  }
                ]
              }
            ]
          },
          {
            "code": {
              "text": "Qualification code",
              "coding": [
                {
                  "code": "MD",
                  "system": "http://terminology.hl7.org/CodeSystem/v2-0360|2.7"
                }
              ]
            },
            "extension": [
              {
                "url": "http://hl7.org/fhir/us/davinci-pdex-plan-net/StructureDefinition/practitioner-qualification",
                "extension": [
                  {
                    "url": "status",
                    "valueCode": "active"
                  },
                  {
                    "url": "whereValid",
                    "valueCodeableConcept": {
                      "coding": [
                        {
                          "code": "IA",
                          "system": "http://hl7.org/fhir/us/core/ValueSet/us-core-usps-state"
                        }
                      ]
                    }
                  }
                ]
              }
            ]
          },
          {
            "code": {
              "text": "Qualification code",
              "coding": [
                {
                  "code": "MD",
                  "system": "http://terminology.hl7.org/CodeSystem/v2-0360|2.7"
                }
              ]
            },
            "extension": [
              {
                "url": "http://hl7.org/fhir/us/davinci-pdex-plan-net/StructureDefinition/practitioner-qualification",
                "extension": [
                  {
                    "url": "status",
                    "valueCode": "active"
                  },
                  {
                    "url": "whereValid",
                    "valueCodeableConcept": {
                      "coding": [
                        {
                          "code": "KS",
                          "system": "http://hl7.org/fhir/us/core/ValueSet/us-core-usps-state"
                        }
                      ]
                    }
                  }
                ]
              }
            ]
          },
          {
            "code": {
              "text": "Qualification code",
              "coding": [
                {
                  "code": "MD",
                  "system": "http://terminology.hl7.org/CodeSystem/v2-0360|2.7"
                }
              ]
            },
            "extension": [
              {
                "url": "http://hl7.org/fhir/us/davinci-pdex-plan-net/StructureDefinition/practitioner-qualification",
                "extension": [
                  {
                    "url": "status",
                    "valueCode": "active"
                  },
                  {
                    "url": "whereValid",
                    "valueCodeableConcept": {
                      "coding": [
                        {
                          "code": "KY",
                          "system": "http://hl7.org/fhir/us/core/ValueSet/us-core-usps-state"
                        }
                      ]
                    }
                  }
                ]
              }
            ]
          },
          {
            "code": {
              "text": "Qualification code",
              "coding": [
                {
                  "code": "MD",
                  "system": "http://terminology.hl7.org/CodeSystem/v2-0360|2.7"
                }
              ]
            },
            "extension": [
              {
                "url": "http://hl7.org/fhir/us/davinci-pdex-plan-net/StructureDefinition/practitioner-qualification",
                "extension": [
                  {
                    "url": "status",
                    "valueCode": "active"
                  },
                  {
                    "url": "whereValid",
                    "valueCodeableConcept": {
                      "coding": [
                        {
                          "code": "LA",
                          "system": "http://hl7.org/fhir/us/core/ValueSet/us-core-usps-state"
                        }
                      ]
                    }
                  }
                ]
              }
            ]
          },
          {
            "code": {
              "text": "Qualification code",
              "coding": [
                {
                  "code": "MD",
                  "system": "http://terminology.hl7.org/CodeSystem/v2-0360|2.7"
                }
              ]
            },
            "extension": [
              {
                "url": "http://hl7.org/fhir/us/davinci-pdex-plan-net/StructureDefinition/practitioner-qualification",
                "extension": [
                  {
                    "url": "status",
                    "valueCode": "active"
                  },
                  {
                    "url": "whereValid",
                    "valueCodeableConcept": {
                      "coding": [
                        {
                          "code": "ME",
                          "system": "http://hl7.org/fhir/us/core/ValueSet/us-core-usps-state"
                        }
                      ]
                    }
                  }
                ]
              }
            ]
          },
          {
            "code": {
              "text": "Qualification code",
              "coding": [
                {
                  "code": "MD",
                  "system": "http://terminology.hl7.org/CodeSystem/v2-0360|2.7"
                }
              ]
            },
            "extension": [
              {
                "url": "http://hl7.org/fhir/us/davinci-pdex-plan-net/StructureDefinition/practitioner-qualification",
                "extension": [
                  {
                    "url": "status",
                    "valueCode": "active"
                  },
                  {
                    "url": "whereValid",
                    "valueCodeableConcept": {
                      "coding": [
                        {
                          "code": "MD",
                          "system": "http://hl7.org/fhir/us/core/ValueSet/us-core-usps-state"
                        }
                      ]
                    }
                  }
                ]
              }
            ]
          },
          {
            "code": {
              "text": "Qualification code",
              "coding": [
                {
                  "code": "MD",
                  "system": "http://terminology.hl7.org/CodeSystem/v2-0360|2.7"
                }
              ]
            },
            "extension": [
              {
                "url": "http://hl7.org/fhir/us/davinci-pdex-plan-net/StructureDefinition/practitioner-qualification",
                "extension": [
                  {
                    "url": "status",
                    "valueCode": "active"
                  },
                  {
                    "url": "whereValid",
                    "valueCodeableConcept": {
                      "coding": [
                        {
                          "code": "MA",
                          "system": "http://hl7.org/fhir/us/core/ValueSet/us-core-usps-state"
                        }
                      ]
                    }
                  }
                ]
              }
            ]
          },
          {
            "code": {
              "text": "Qualification code",
              "coding": [
                {
                  "code": "MD",
                  "system": "http://terminology.hl7.org/CodeSystem/v2-0360|2.7"
                }
              ]
            },
            "extension": [
              {
                "url": "http://hl7.org/fhir/us/davinci-pdex-plan-net/StructureDefinition/practitioner-qualification",
                "extension": [
                  {
                    "url": "status",
                    "valueCode": "active"
                  },
                  {
                    "url": "whereValid",
                    "valueCodeableConcept": {
                      "coding": [
                        {
                          "code": "MI",
                          "system": "http://hl7.org/fhir/us/core/ValueSet/us-core-usps-state"
                        }
                      ]
                    }
                  }
                ]
              }
            ]
          },
          {
            "code": {
              "text": "Qualification code",
              "coding": [
                {
                  "code": "MD",
                  "system": "http://terminology.hl7.org/CodeSystem/v2-0360|2.7"
                }
              ]
            },
            "extension": [
              {
                "url": "http://hl7.org/fhir/us/davinci-pdex-plan-net/StructureDefinition/practitioner-qualification",
                "extension": [
                  {
                    "url": "status",
                    "valueCode": "active"
                  },
                  {
                    "url": "whereValid",
                    "valueCodeableConcept": {
                      "coding": [
                        {
                          "code": "MN",
                          "system": "http://hl7.org/fhir/us/core/ValueSet/us-core-usps-state"
                        }
                      ]
                    }
                  }
                ]
              }
            ]
          },
          {
            "code": {
              "text": "Qualification code",
              "coding": [
                {
                  "code": "MD",
                  "system": "http://terminology.hl7.org/CodeSystem/v2-0360|2.7"
                }
              ]
            },
            "extension": [
              {
                "url": "http://hl7.org/fhir/us/davinci-pdex-plan-net/StructureDefinition/practitioner-qualification",
                "extension": [
                  {
                    "url": "status",
                    "valueCode": "active"
                  },
                  {
                    "url": "whereValid",
                    "valueCodeableConcept": {
                      "coding": [
                        {
                          "code": "MS",
                          "system": "http://hl7.org/fhir/us/core/ValueSet/us-core-usps-state"
                        }
                      ]
                    }
                  }
                ]
              }
            ]
          },
          {
            "code": {
              "text": "Qualification code",
              "coding": [
                {
                  "code": "MD",
                  "system": "http://terminology.hl7.org/CodeSystem/v2-0360|2.7"
                }
              ]
            },
            "extension": [
              {
                "url": "http://hl7.org/fhir/us/davinci-pdex-plan-net/StructureDefinition/practitioner-qualification",
                "extension": [
                  {
                    "url": "status",
                    "valueCode": "active"
                  },
                  {
                    "url": "whereValid",
                    "valueCodeableConcept": {
                      "coding": [
                        {
                          "code": "MO",
                          "system": "http://hl7.org/fhir/us/core/ValueSet/us-core-usps-state"
                        }
                      ]
                    }
                  }
                ]
              }
            ]
          },
          {
            "code": {
              "text": "Qualification code",
              "coding": [
                {
                  "code": "MD",
                  "system": "http://terminology.hl7.org/CodeSystem/v2-0360|2.7"
                }
              ]
            },
            "extension": [
              {
                "url": "http://hl7.org/fhir/us/davinci-pdex-plan-net/StructureDefinition/practitioner-qualification",
                "extension": [
                  {
                    "url": "status",
                    "valueCode": "active"
                  },
                  {
                    "url": "whereValid",
                    "valueCodeableConcept": {
                      "coding": [
                        {
                          "code": "MT",
                          "system": "http://hl7.org/fhir/us/core/ValueSet/us-core-usps-state"
                        }
                      ]
                    }
                  }
                ]
              }
            ]
          },
          {
            "code": {
              "text": "Qualification code",
              "coding": [
                {
                  "code": "MD",
                  "system": "http://terminology.hl7.org/CodeSystem/v2-0360|2.7"
                }
              ]
            },
            "extension": [
              {
                "url": "http://hl7.org/fhir/us/davinci-pdex-plan-net/StructureDefinition/practitioner-qualification",
                "extension": [
                  {
                    "url": "status",
                    "valueCode": "active"
                  },
                  {
                    "url": "whereValid",
                    "valueCodeableConcept": {
                      "coding": [
                        {
                          "code": "NE",
                          "system": "http://hl7.org/fhir/us/core/ValueSet/us-core-usps-state"
                        }
                      ]
                    }
                  }
                ]
              }
            ]
          },
          {
            "code": {
              "text": "Qualification code",
              "coding": [
                {
                  "code": "MD",
                  "system": "http://terminology.hl7.org/CodeSystem/v2-0360|2.7"
                }
              ]
            },
            "extension": [
              {
                "url": "http://hl7.org/fhir/us/davinci-pdex-plan-net/StructureDefinition/practitioner-qualification",
                "extension": [
                  {
                    "url": "status",
                    "valueCode": "active"
                  },
                  {
                    "url": "whereValid",
                    "valueCodeableConcept": {
                      "coding": [
                        {
                          "code": "NV",
                          "system": "http://hl7.org/fhir/us/core/ValueSet/us-core-usps-state"
                        }
                      ]
                    }
                  }
                ]
              }
            ]
          },
          {
            "code": {
              "text": "Qualification code",
              "coding": [
                {
                  "code": "MD",
                  "system": "http://terminology.hl7.org/CodeSystem/v2-0360|2.7"
                }
              ]
            },
            "extension": [
              {
                "url": "http://hl7.org/fhir/us/davinci-pdex-plan-net/StructureDefinition/practitioner-qualification",
                "extension": [
                  {
                    "url": "status",
                    "valueCode": "active"
                  },
                  {
                    "url": "whereValid",
                    "valueCodeableConcept": {
                      "coding": [
                        {
                          "code": "NH",
                          "system": "http://hl7.org/fhir/us/core/ValueSet/us-core-usps-state"
                        }
                      ]
                    }
                  }
                ]
              }
            ]
          },
          {
            "code": {
              "text": "Qualification code",
              "coding": [
                {
                  "code": "MD",
                  "system": "http://terminology.hl7.org/CodeSystem/v2-0360|2.7"
                }
              ]
            },
            "extension": [
              {
                "url": "http://hl7.org/fhir/us/davinci-pdex-plan-net/StructureDefinition/practitioner-qualification",
                "extension": [
                  {
                    "url": "status",
                    "valueCode": "active"
                  },
                  {
                    "url": "whereValid",
                    "valueCodeableConcept": {
                      "coding": [
                        {
                          "code": "NJ",
                          "system": "http://hl7.org/fhir/us/core/ValueSet/us-core-usps-state"
                        }
                      ]
                    }
                  }
                ]
              }
            ]
          },
          {
            "code": {
              "text": "Qualification code",
              "coding": [
                {
                  "code": "MD",
                  "system": "http://terminology.hl7.org/CodeSystem/v2-0360|2.7"
                }
              ]
            },
            "extension": [
              {
                "url": "http://hl7.org/fhir/us/davinci-pdex-plan-net/StructureDefinition/practitioner-qualification",
                "extension": [
                  {
                    "url": "status",
                    "valueCode": "active"
                  },
                  {
                    "url": "whereValid",
                    "valueCodeableConcept": {
                      "coding": [
                        {
                          "code": "NM",
                          "system": "http://hl7.org/fhir/us/core/ValueSet/us-core-usps-state"
                        }
                      ]
                    }
                  }
                ]
              }
            ]
          },
          {
            "code": {
              "text": "Qualification code",
              "coding": [
                {
                  "code": "MD",
                  "system": "http://terminology.hl7.org/CodeSystem/v2-0360|2.7"
                }
              ]
            },
            "extension": [
              {
                "url": "http://hl7.org/fhir/us/davinci-pdex-plan-net/StructureDefinition/practitioner-qualification",
                "extension": [
                  {
                    "url": "status",
                    "valueCode": "active"
                  },
                  {
                    "url": "whereValid",
                    "valueCodeableConcept": {
                      "coding": [
                        {
                          "code": "NY",
                          "system": "http://hl7.org/fhir/us/core/ValueSet/us-core-usps-state"
                        }
                      ]
                    }
                  }
                ]
              }
            ]
          },
          {
            "code": {
              "text": "Qualification code",
              "coding": [
                {
                  "code": "MD",
                  "system": "http://terminology.hl7.org/CodeSystem/v2-0360|2.7"
                }
              ]
            },
            "extension": [
              {
                "url": "http://hl7.org/fhir/us/davinci-pdex-plan-net/StructureDefinition/practitioner-qualification",
                "extension": [
                  {
                    "url": "status",
                    "valueCode": "active"
                  },
                  {
                    "url": "whereValid",
                    "valueCodeableConcept": {
                      "coding": [
                        {
                          "code": "NC",
                          "system": "http://hl7.org/fhir/us/core/ValueSet/us-core-usps-state"
                        }
                      ]
                    }
                  }
                ]
              }
            ]
          },
          {
            "code": {
              "text": "Qualification code",
              "coding": [
                {
                  "code": "MD",
                  "system": "http://terminology.hl7.org/CodeSystem/v2-0360|2.7"
                }
              ]
            },
            "extension": [
              {
                "url": "http://hl7.org/fhir/us/davinci-pdex-plan-net/StructureDefinition/practitioner-qualification",
                "extension": [
                  {
                    "url": "status",
                    "valueCode": "active"
                  },
                  {
                    "url": "whereValid",
                    "valueCodeableConcept": {
                      "coding": [
                        {
                          "code": "ND",
                          "system": "http://hl7.org/fhir/us/core/ValueSet/us-core-usps-state"
                        }
                      ]
                    }
                  }
                ]
              }
            ]
          },
          {
            "code": {
              "text": "Qualification code",
              "coding": [
                {
                  "code": "MD",
                  "system": "http://terminology.hl7.org/CodeSystem/v2-0360|2.7"
                }
              ]
            },
            "extension": [
              {
                "url": "http://hl7.org/fhir/us/davinci-pdex-plan-net/StructureDefinition/practitioner-qualification",
                "extension": [
                  {
                    "url": "status",
                    "valueCode": "active"
                  },
                  {
                    "url": "whereValid",
                    "valueCodeableConcept": {
                      "coding": [
                        {
                          "code": "OH",
                          "system": "http://hl7.org/fhir/us/core/ValueSet/us-core-usps-state"
                        }
                      ]
                    }
                  }
                ]
              }
            ]
          },
          {
            "code": {
              "text": "Qualification code",
              "coding": [
                {
                  "code": "MD",
                  "system": "http://terminology.hl7.org/CodeSystem/v2-0360|2.7"
                }
              ]
            },
            "extension": [
              {
                "url": "http://hl7.org/fhir/us/davinci-pdex-plan-net/StructureDefinition/practitioner-qualification",
                "extension": [
                  {
                    "url": "status",
                    "valueCode": "active"
                  },
                  {
                    "url": "whereValid",
                    "valueCodeableConcept": {
                      "coding": [
                        {
                          "code": "OK",
                          "system": "http://hl7.org/fhir/us/core/ValueSet/us-core-usps-state"
                        }
                      ]
                    }
                  }
                ]
              }
            ]
          },
          {
            "code": {
              "text": "Qualification code",
              "coding": [
                {
                  "code": "MD",
                  "system": "http://terminology.hl7.org/CodeSystem/v2-0360|2.7"
                }
              ]
            },
            "extension": [
              {
                "url": "http://hl7.org/fhir/us/davinci-pdex-plan-net/StructureDefinition/practitioner-qualification",
                "extension": [
                  {
                    "url": "status",
                    "valueCode": "active"
                  },
                  {
                    "url": "whereValid",
                    "valueCodeableConcept": {
                      "coding": [
                        {
                          "code": "OR",
                          "system": "http://hl7.org/fhir/us/core/ValueSet/us-core-usps-state"
                        }
                      ]
                    }
                  }
                ]
              }
            ]
          },
          {
            "code": {
              "text": "Qualification code",
              "coding": [
                {
                  "code": "MD",
                  "system": "http://terminology.hl7.org/CodeSystem/v2-0360|2.7"
                }
              ]
            },
            "extension": [
              {
                "url": "http://hl7.org/fhir/us/davinci-pdex-plan-net/StructureDefinition/practitioner-qualification",
                "extension": [
                  {
                    "url": "status",
                    "valueCode": "active"
                  },
                  {
                    "url": "whereValid",
                    "valueCodeableConcept": {
                      "coding": [
                        {
                          "code": "PA",
                          "system": "http://hl7.org/fhir/us/core/ValueSet/us-core-usps-state"
                        }
                      ]
                    }
                  }
                ]
              }
            ]
          },
          {
            "code": {
              "text": "Qualification code",
              "coding": [
                {
                  "code": "MD",
                  "system": "http://terminology.hl7.org/CodeSystem/v2-0360|2.7"
                }
              ]
            },
            "extension": [
              {
                "url": "http://hl7.org/fhir/us/davinci-pdex-plan-net/StructureDefinition/practitioner-qualification",
                "extension": [
                  {
                    "url": "status",
                    "valueCode": "active"
                  },
                  {
                    "url": "whereValid",
                    "valueCodeableConcept": {
                      "coding": [
                        {
                          "code": "RI",
                          "system": "http://hl7.org/fhir/us/core/ValueSet/us-core-usps-state"
                        }
                      ]
                    }
                  }
                ]
              }
            ]
          },
          {
            "code": {
              "text": "Qualification code",
              "coding": [
                {
                  "code": "MD",
                  "system": "http://terminology.hl7.org/CodeSystem/v2-0360|2.7"
                }
              ]
            },
            "extension": [
              {
                "url": "http://hl7.org/fhir/us/davinci-pdex-plan-net/StructureDefinition/practitioner-qualification",
                "extension": [
                  {
                    "url": "status",
                    "valueCode": "active"
                  },
                  {
                    "url": "whereValid",
                    "valueCodeableConcept": {
                      "coding": [
                        {
                          "code": "SC",
                          "system": "http://hl7.org/fhir/us/core/ValueSet/us-core-usps-state"
                        }
                      ]
                    }
                  }
                ]
              }
            ]
          },
          {
            "code": {
              "text": "Qualification code",
              "coding": [
                {
                  "code": "MD",
                  "system": "http://terminology.hl7.org/CodeSystem/v2-0360|2.7"
                }
              ]
            },
            "extension": [
              {
                "url": "http://hl7.org/fhir/us/davinci-pdex-plan-net/StructureDefinition/practitioner-qualification",
                "extension": [
                  {
                    "url": "status",
                    "valueCode": "active"
                  },
                  {
                    "url": "whereValid",
                    "valueCodeableConcept": {
                      "coding": [
                        {
                          "code": "SD",
                          "system": "http://hl7.org/fhir/us/core/ValueSet/us-core-usps-state"
                        }
                      ]
                    }
                  }
                ]
              }
            ]
          },
          {
            "code": {
              "text": "Qualification code",
              "coding": [
                {
                  "code": "MD",
                  "system": "http://terminology.hl7.org/CodeSystem/v2-0360|2.7"
                }
              ]
            },
            "extension": [
              {
                "url": "http://hl7.org/fhir/us/davinci-pdex-plan-net/StructureDefinition/practitioner-qualification",
                "extension": [
                  {
                    "url": "status",
                    "valueCode": "active"
                  },
                  {
                    "url": "whereValid",
                    "valueCodeableConcept": {
                      "coding": [
                        {
                          "code": "TN",
                          "system": "http://hl7.org/fhir/us/core/ValueSet/us-core-usps-state"
                        }
                      ]
                    }
                  }
                ]
              }
            ]
          },
          {
            "code": {
              "text": "Qualification code",
              "coding": [
                {
                  "code": "MD",
                  "system": "http://terminology.hl7.org/CodeSystem/v2-0360|2.7"
                }
              ]
            },
            "extension": [
              {
                "url": "http://hl7.org/fhir/us/davinci-pdex-plan-net/StructureDefinition/practitioner-qualification",
                "extension": [
                  {
                    "url": "status",
                    "valueCode": "active"
                  },
                  {
                    "url": "whereValid",
                    "valueCodeableConcept": {
                      "coding": [
                        {
                          "code": "TX",
                          "system": "http://hl7.org/fhir/us/core/ValueSet/us-core-usps-state"
                        }
                      ]
                    }
                  }
                ]
              }
            ]
          },
          {
            "code": {
              "text": "Qualification code",
              "coding": [
                {
                  "code": "MD",
                  "system": "http://terminology.hl7.org/CodeSystem/v2-0360|2.7"
                }
              ]
            },
            "extension": [
              {
                "url": "http://hl7.org/fhir/us/davinci-pdex-plan-net/StructureDefinition/practitioner-qualification",
                "extension": [
                  {
                    "url": "status",
                    "valueCode": "active"
                  },
                  {
                    "url": "whereValid",
                    "valueCodeableConcept": {
                      "coding": [
                        {
                          "code": "UT",
                          "system": "http://hl7.org/fhir/us/core/ValueSet/us-core-usps-state"
                        }
                      ]
                    }
                  }
                ]
              }
            ]
          },
          {
            "code": {
              "text": "Qualification code",
              "coding": [
                {
                  "code": "MD",
                  "system": "http://terminology.hl7.org/CodeSystem/v2-0360|2.7"
                }
              ]
            },
            "extension": [
              {
                "url": "http://hl7.org/fhir/us/davinci-pdex-plan-net/StructureDefinition/practitioner-qualification",
                "extension": [
                  {
                    "url": "status",
                    "valueCode": "active"
                  },
                  {
                    "url": "whereValid",
                    "valueCodeableConcept": {
                      "coding": [
                        {
                          "code": "VT",
                          "system": "http://hl7.org/fhir/us/core/ValueSet/us-core-usps-state"
                        }
                      ]
                    }
                  }
                ]
              }
            ]
          },
          {
            "code": {
              "text": "Qualification code",
              "coding": [
                {
                  "code": "MD",
                  "system": "http://terminology.hl7.org/CodeSystem/v2-0360|2.7"
                }
              ]
            },
            "extension": [
              {
                "url": "http://hl7.org/fhir/us/davinci-pdex-plan-net/StructureDefinition/practitioner-qualification",
                "extension": [
                  {
                    "url": "status",
                    "valueCode": "active"
                  },
                  {
                    "url": "whereValid",
                    "valueCodeableConcept": {
                      "coding": [
                        {
                          "code": "VA",
                          "system": "http://hl7.org/fhir/us/core/ValueSet/us-core-usps-state"
                        }
                      ]
                    }
                  }
                ]
              }
            ]
          },
          {
            "code": {
              "text": "Qualification code",
              "coding": [
                {
                  "code": "MD",
                  "system": "http://terminology.hl7.org/CodeSystem/v2-0360|2.7"
                }
              ]
            },
            "extension": [
              {
                "url": "http://hl7.org/fhir/us/davinci-pdex-plan-net/StructureDefinition/practitioner-qualification",
                "extension": [
                  {
                    "url": "status",
                    "valueCode": "active"
                  },
                  {
                    "url": "whereValid",
                    "valueCodeableConcept": {
                      "coding": [
                        {
                          "code": "VI",
                          "system": "http://hl7.org/fhir/us/core/ValueSet/us-core-usps-state"
                        }
                      ]
                    }
                  }
                ]
              }
            ]
          },
          {
            "code": {
              "text": "Qualification code",
              "coding": [
                {
                  "code": "MD",
                  "system": "http://terminology.hl7.org/CodeSystem/v2-0360|2.7"
                }
              ]
            },
            "extension": [
              {
                "url": "http://hl7.org/fhir/us/davinci-pdex-plan-net/StructureDefinition/practitioner-qualification",
                "extension": [
                  {
                    "url": "status",
                    "valueCode": "active"
                  },
                  {
                    "url": "whereValid",
                    "valueCodeableConcept": {
                      "coding": [
                        {
                          "code": "WA",
                          "system": "http://hl7.org/fhir/us/core/ValueSet/us-core-usps-state"
                        }
                      ]
                    }
                  }
                ]
              }
            ]
          },
          {
            "code": {
              "text": "Qualification code",
              "coding": [
                {
                  "code": "MD",
                  "system": "http://terminology.hl7.org/CodeSystem/v2-0360|2.7"
                }
              ]
            },
            "extension": [
              {
                "url": "http://hl7.org/fhir/us/davinci-pdex-plan-net/StructureDefinition/practitioner-qualification",
                "extension": [
                  {
                    "url": "status",
                    "valueCode": "active"
                  },
                  {
                    "url": "whereValid",
                    "valueCodeableConcept": {
                      "coding": [
                        {
                          "code": "WV",
                          "system": "http://hl7.org/fhir/us/core/ValueSet/us-core-usps-state"
                        }
                      ]
                    }
                  }
                ]
              }
            ]
          },
          {
            "code": {
              "text": "Qualification code",
              "coding": [
                {
                  "code": "MD",
                  "system": "http://terminology.hl7.org/CodeSystem/v2-0360|2.7"
                }
              ]
            },
            "extension": [
              {
                "url": "http://hl7.org/fhir/us/davinci-pdex-plan-net/StructureDefinition/practitioner-qualification",
                "extension": [
                  {
                    "url": "status",
                    "valueCode": "active"
                  },
                  {
                    "url": "whereValid",
                    "valueCodeableConcept": {
                      "coding": [
                        {
                          "code": "WI",
                          "system": "http://hl7.org/fhir/us/core/ValueSet/us-core-usps-state"
                        }
                      ]
                    }
                  }
                ]
              }
            ]
          },
          {
            "code": {
              "text": "Qualification code",
              "coding": [
                {
                  "code": "MD",
                  "system": "http://terminology.hl7.org/CodeSystem/v2-0360|2.7"
                }
              ]
            },
            "extension": [
              {
                "url": "http://hl7.org/fhir/us/davinci-pdex-plan-net/StructureDefinition/practitioner-qualification",
                "extension": [
                  {
                    "url": "status",
                    "valueCode": "active"
                  },
                  {
                    "url": "whereValid",
                    "valueCodeableConcept": {
                      "coding": [
                        {
                          "code": "WY",
                          "system": "http://hl7.org/fhir/us/core/ValueSet/us-core-usps-state"
                        }
                      ]
                    }
                  }
                ]
              }
            ]
          }
        ]
      }
    },
    "PRACTITIONER_ROLE_VISIT_FOLLOWUP_GROUP_1": {
      "resource": {
        "resourceType": "PractitionerRole",
        "practitioner": {
          "reference": "Practitioner/#{ref/fhirResources/PRACTITIONER_EXAMPLE_1/id}"
        },
        "healthcareService": [
          {
            "reference": "#{ref/fhirResources/HEALTHCARE_SERVICE_VISIT_FOLLOWUP_GROUP/type}/#{ref/fhirResources/HEALTHCARE_SERVICE_VISIT_FOLLOWUP_GROUP/id}"
          }
        ]
      }
    },
    "PRACTITIONER_ROLE_VISIT_FOLLOWUP_GROUP_2": {
      "resource": {
        "resourceType": "PractitionerRole",
        "practitioner": {
          "reference": "Practitioner/#{ref/fhirResources/PRACTITIONER_EXAMPLE_2/id}"
        },
        "healthcareService": [
          {
            "reference": "#{ref/fhirResources/HEALTHCARE_SERVICE_VISIT_FOLLOWUP_GROUP/type}/#{ref/fhirResources/HEALTHCARE_SERVICE_VISIT_FOLLOWUP_GROUP/id}"
          }
        ]
      }
    },
    "SCHEDULE_VISIT_FOLLOWUP_GROUP_PRACTITIONER_1": {
      "resource": {
        "resourceType": "Schedule",
        "active": true,
        "extension": [
          {
            "url": "https://fhir.zapehr.com/r4/StructureDefinitions/schedule",
            "valueString": "{\"schedule\":{\"monday\":{\"open\":8,\"close\":15,\"openingBuffer\":0,\"closingBuffer\":0,\"workingDay\":true,\"hours\":[{\"hour\":8,\"capacity\":2},{\"hour\":9,\"capacity\":2},{\"hour\":10,\"capacity\":2},{\"hour\":11,\"capacity\":2},{\"hour\":12,\"capacity\":2},{\"hour\":13,\"capacity\":2},{\"hour\":14,\"capacity\":2},{\"hour\":15,\"capacity\":2},{\"hour\":16,\"capacity\":2},{\"hour\":17,\"capacity\":3},{\"hour\":18,\"capacity\":3},{\"hour\":19,\"capacity\":3},{\"hour\":20,\"capacity\":1}]},\"tuesday\":{\"open\":8,\"close\":15,\"openingBuffer\":0,\"closingBuffer\":0,\"workingDay\":true,\"hours\":[{\"hour\":8,\"capacity\":2},{\"hour\":9,\"capacity\":2},{\"hour\":10,\"capacity\":2},{\"hour\":11,\"capacity\":2},{\"hour\":12,\"capacity\":2},{\"hour\":13,\"capacity\":2},{\"hour\":14,\"capacity\":2},{\"hour\":15,\"capacity\":2},{\"hour\":16,\"capacity\":2},{\"hour\":17,\"capacity\":3},{\"hour\":18,\"capacity\":3},{\"hour\":19,\"capacity\":3},{\"hour\":20,\"capacity\":1}]},\"wednesday\":{\"open\":8,\"close\":15,\"openingBuffer\":0,\"closingBuffer\":0,\"workingDay\":true,\"hours\":[{\"hour\":8,\"capacity\":2},{\"hour\":9,\"capacity\":2},{\"hour\":10,\"capacity\":2},{\"hour\":11,\"capacity\":2},{\"hour\":12,\"capacity\":2},{\"hour\":13,\"capacity\":2},{\"hour\":14,\"capacity\":2},{\"hour\":15,\"capacity\":2},{\"hour\":16,\"capacity\":2},{\"hour\":17,\"capacity\":3},{\"hour\":18,\"capacity\":3},{\"hour\":19,\"capacity\":3},{\"hour\":20,\"capacity\":1}]},\"thursday\":{\"open\":8,\"close\":15,\"openingBuffer\":0,\"closingBuffer\":0,\"workingDay\":true,\"hours\":[{\"hour\":8,\"capacity\":2},{\"hour\":9,\"capacity\":2},{\"hour\":10,\"capacity\":2},{\"hour\":11,\"capacity\":2},{\"hour\":12,\"capacity\":2},{\"hour\":13,\"capacity\":2},{\"hour\":14,\"capacity\":2},{\"hour\":15,\"capacity\":2},{\"hour\":16,\"capacity\":2},{\"hour\":17,\"capacity\":3},{\"hour\":18,\"capacity\":3},{\"hour\":19,\"capacity\":3},{\"hour\":20,\"capacity\":1}]},\"friday\":{\"open\":8,\"close\":15,\"openingBuffer\":0,\"closingBuffer\":0,\"workingDay\":true,\"hours\":[{\"hour\":8,\"capacity\":2},{\"hour\":9,\"capacity\":2},{\"hour\":10,\"capacity\":2},{\"hour\":11,\"capacity\":2},{\"hour\":12,\"capacity\":2},{\"hour\":13,\"capacity\":2},{\"hour\":14,\"capacity\":2},{\"hour\":15,\"capacity\":2},{\"hour\":16,\"capacity\":2},{\"hour\":17,\"capacity\":3},{\"hour\":18,\"capacity\":3},{\"hour\":19,\"capacity\":3},{\"hour\":20,\"capacity\":1}]},\"saturday\":{\"open\":8,\"close\":15,\"openingBuffer\":0,\"closingBuffer\":0,\"workingDay\":true,\"hours\":[{\"hour\":8,\"capacity\":2},{\"hour\":9,\"capacity\":2},{\"hour\":10,\"capacity\":2},{\"hour\":11,\"capacity\":2},{\"hour\":12,\"capacity\":2},{\"hour\":13,\"capacity\":2},{\"hour\":14,\"capacity\":2},{\"hour\":15,\"capacity\":2},{\"hour\":16,\"capacity\":2},{\"hour\":17,\"capacity\":3},{\"hour\":18,\"capacity\":3},{\"hour\":19,\"capacity\":3},{\"hour\":20,\"capacity\":1}]},\"sunday\":{\"open\":8,\"close\":15,\"openingBuffer\":0,\"closingBuffer\":0,\"workingDay\":true,\"hours\":[{\"hour\":8,\"capacity\":2},{\"hour\":9,\"capacity\":2},{\"hour\":10,\"capacity\":2},{\"hour\":11,\"capacity\":2},{\"hour\":12,\"capacity\":2},{\"hour\":13,\"capacity\":2},{\"hour\":14,\"capacity\":2},{\"hour\":15,\"capacity\":2},{\"hour\":16,\"capacity\":2},{\"hour\":17,\"capacity\":3},{\"hour\":18,\"capacity\":3},{\"hour\":19,\"capacity\":3},{\"hour\":20,\"capacity\":1}]}},\"scheduleOverrides\":{}}"
          },
          {
            "url": "http://hl7.org/fhir/StructureDefinition/timezone",
            "valueString": "America/New_York"
          }
        ],
        "actor": [
          {
            "reference": "Practitioner/#{ref/fhirResources/PRACTITIONER_EXAMPLE_1/id}"
          }
        ]
      }
    },
    "SCHEDULE_VISIT_FOLLOWUP_GROUP_PRACTITIONER_2": {
      "resource": {
        "resourceType": "Schedule",
        "active": true,
        "extension": [
          {
            "url": "https://fhir.zapehr.com/r4/StructureDefinitions/schedule",
            "valueString": "{\"schedule\":{\"monday\":{\"open\":8,\"close\":15,\"openingBuffer\":0,\"closingBuffer\":0,\"workingDay\":true,\"hours\":[{\"hour\":8,\"capacity\":2},{\"hour\":9,\"capacity\":2},{\"hour\":10,\"capacity\":2},{\"hour\":11,\"capacity\":2},{\"hour\":12,\"capacity\":2},{\"hour\":13,\"capacity\":2},{\"hour\":14,\"capacity\":2},{\"hour\":15,\"capacity\":2},{\"hour\":16,\"capacity\":2},{\"hour\":17,\"capacity\":3},{\"hour\":18,\"capacity\":3},{\"hour\":19,\"capacity\":3},{\"hour\":20,\"capacity\":1}]},\"tuesday\":{\"open\":8,\"close\":15,\"openingBuffer\":0,\"closingBuffer\":0,\"workingDay\":true,\"hours\":[{\"hour\":8,\"capacity\":2},{\"hour\":9,\"capacity\":2},{\"hour\":10,\"capacity\":2},{\"hour\":11,\"capacity\":2},{\"hour\":12,\"capacity\":2},{\"hour\":13,\"capacity\":2},{\"hour\":14,\"capacity\":2},{\"hour\":15,\"capacity\":2},{\"hour\":16,\"capacity\":2},{\"hour\":17,\"capacity\":3},{\"hour\":18,\"capacity\":3},{\"hour\":19,\"capacity\":3},{\"hour\":20,\"capacity\":1}]},\"wednesday\":{\"open\":8,\"close\":15,\"openingBuffer\":0,\"closingBuffer\":0,\"workingDay\":true,\"hours\":[{\"hour\":8,\"capacity\":2},{\"hour\":9,\"capacity\":2},{\"hour\":10,\"capacity\":2},{\"hour\":11,\"capacity\":2},{\"hour\":12,\"capacity\":2},{\"hour\":13,\"capacity\":2},{\"hour\":14,\"capacity\":2},{\"hour\":15,\"capacity\":2},{\"hour\":16,\"capacity\":2},{\"hour\":17,\"capacity\":3},{\"hour\":18,\"capacity\":3},{\"hour\":19,\"capacity\":3},{\"hour\":20,\"capacity\":1}]},\"thursday\":{\"open\":8,\"close\":15,\"openingBuffer\":0,\"closingBuffer\":0,\"workingDay\":true,\"hours\":[{\"hour\":8,\"capacity\":2},{\"hour\":9,\"capacity\":2},{\"hour\":10,\"capacity\":2},{\"hour\":11,\"capacity\":2},{\"hour\":12,\"capacity\":2},{\"hour\":13,\"capacity\":2},{\"hour\":14,\"capacity\":2},{\"hour\":15,\"capacity\":2},{\"hour\":16,\"capacity\":2},{\"hour\":17,\"capacity\":3},{\"hour\":18,\"capacity\":3},{\"hour\":19,\"capacity\":3},{\"hour\":20,\"capacity\":1}]},\"friday\":{\"open\":8,\"close\":15,\"openingBuffer\":0,\"closingBuffer\":0,\"workingDay\":true,\"hours\":[{\"hour\":8,\"capacity\":2},{\"hour\":9,\"capacity\":2},{\"hour\":10,\"capacity\":2},{\"hour\":11,\"capacity\":2},{\"hour\":12,\"capacity\":2},{\"hour\":13,\"capacity\":2},{\"hour\":14,\"capacity\":2},{\"hour\":15,\"capacity\":2},{\"hour\":16,\"capacity\":2},{\"hour\":17,\"capacity\":3},{\"hour\":18,\"capacity\":3},{\"hour\":19,\"capacity\":3},{\"hour\":20,\"capacity\":1}]},\"saturday\":{\"open\":8,\"close\":15,\"openingBuffer\":0,\"closingBuffer\":0,\"workingDay\":true,\"hours\":[{\"hour\":8,\"capacity\":2},{\"hour\":9,\"capacity\":2},{\"hour\":10,\"capacity\":2},{\"hour\":11,\"capacity\":2},{\"hour\":12,\"capacity\":2},{\"hour\":13,\"capacity\":2},{\"hour\":14,\"capacity\":2},{\"hour\":15,\"capacity\":2},{\"hour\":16,\"capacity\":2},{\"hour\":17,\"capacity\":3},{\"hour\":18,\"capacity\":3},{\"hour\":19,\"capacity\":3},{\"hour\":20,\"capacity\":1}]},\"sunday\":{\"open\":8,\"close\":15,\"openingBuffer\":0,\"closingBuffer\":0,\"workingDay\":true,\"hours\":[{\"hour\":8,\"capacity\":2},{\"hour\":9,\"capacity\":2},{\"hour\":10,\"capacity\":2},{\"hour\":11,\"capacity\":2},{\"hour\":12,\"capacity\":2},{\"hour\":13,\"capacity\":2},{\"hour\":14,\"capacity\":2},{\"hour\":15,\"capacity\":2},{\"hour\":16,\"capacity\":2},{\"hour\":17,\"capacity\":3},{\"hour\":18,\"capacity\":3},{\"hour\":19,\"capacity\":3},{\"hour\":20,\"capacity\":1}]}},\"scheduleOverrides\":{}}"
          },
          {
            "url": "http://hl7.org/fhir/StructureDefinition/timezone",
            "valueString": "America/New_York"
          }
        ],
        "actor": [
          {
            "reference": "Practitioner/#{ref/fhirResources/PRACTITIONER_EXAMPLE_2/id}"
          }
        ]
      }
    },
    "ISSUE_REPORT_GROUP": {
      "resource": {
        "resourceType": "Group",
        "identifier": [
          {
            "system": "ottehr-internal",
            "value": "intake-issue-reports"
          }
        ],
        "active": true,
        "type": "practitioner",
        "code": {
          "text": "ottehr-admins"
        },
        "name": "Issue Report Recipients",
        "member": [],
        "actual": true
      }
    },
    "DEFAULT_BILLING_RESOURCE": {
      "resource": {
        "resourceType": "Organization",
        "name": "Default Billing Provider",
        "identifier": [
          {
            "system": "http://hl7.org/fhir/sid/us-npi",
            "type": {
              "coding": [
                {
                  "system": "http://terminology.hl7.org/CodeSystem/v2-0203",
                  "code": "NPI"
                }
              ]
            },
            "value": "1275837114"
          },
          {
            "type": {
              "coding": [
                {
                  "system": "http://terminology.hl7.org/CodeSystem/v2-0203",
                  "code": "NE"
                }
              ]
            },
            "value": "99-9999999"
          }
        ],
        "address": [
          {
            "use": "billing",
            "city": "Seattle",
            "state": "WA",
            "postalCode": "98105",
            "country": "United States",
            "type": "physical",
            "line": [
              "371 Pine St"
            ]
          }
        ]
      }
    }
  },
  "apps": {
    "PATIENT_PORTAL": {
      "name": "#{var/PATIENT_APP_NAME}",
      "description": "Patient Portal application with sms authentication",
      "loginRedirectUri": "https://intake-local.ottehr.com/patients",
      "allowedCallbackUrls": [
        "#{var/PATIENT_ALLOWED_URL_1}",
        "#{var/PATIENT_ALLOWED_URL_2}",
        "#{var/PATIENT_ALLOWED_URL_3}",
        "#{var/PATIENT_ALLOWED_URL_4}",
        "#{var/PATIENT_ALLOWED_URL_5}",
        "#{var/PATIENT_ALLOWED_URL_6}"
      ],
      "allowedLogoutUrls": [
        "#{var/PATIENT_ALLOWED_URL_1}",
        "#{var/PATIENT_ALLOWED_URL_4}"
      ],
      "allowedWebOriginsUrls": [
        "#{var/PATIENT_ALLOWED_URL_1}",
        "#{var/PATIENT_ALLOWED_URL_4}"
      ],
      "allowedCORSOriginsUrls": [
        "#{var/PATIENT_ALLOWED_URL_1}",
        "#{var/PATIENT_ALLOWED_URL_4}"
      ],
      "loginWithEmailEnabled": true,
      "passwordlessSMS": true,
      "mfaEnabled": false,
      "shouldSendInviteEmail": false,
      "refreshTokenEnabled": true,
      "logoUri": "#{var/PATIENT_APP_LOGO_URI}"
    },
    "OTTEHR_EHR": {
      "name": "#{var/EHR_APP_NAME}",
      "description": "EHR application with email authentication",
      "loginRedirectUri": "https://ehr-local.ottehr.com/dashboard",
      "allowedCallbackUrls": [
        "#{var/PROVIDER_ALLOWED_URL_1}",
        "#{var/PROVIDER_ALLOWED_URL_2}",
        "#{var/PROVIDER_ALLOWED_URL_3}",
        "#{var/PROVIDER_ALLOWED_URL_4}"
      ],
      "allowedLogoutUrls": [
        "#{var/PROVIDER_ALLOWED_URL_1}",
        "#{var/PROVIDER_ALLOWED_URL_3}"
      ],
      "allowedWebOriginsUrls": [
        "#{var/PROVIDER_ALLOWED_URL_1}",
        "#{var/PROVIDER_ALLOWED_URL_3}"
      ],
      "allowedCORSOriginsUrls": [
        "#{var/PROVIDER_ALLOWED_URL_1}",
        "#{var/PROVIDER_ALLOWED_URL_3}"
      ],
      "shouldSendInviteEmail": true
    }
  },
  "m2ms": {
    "ZAMBDAS_ADMIN": {
      "name": "Zambdas Admin",
      "description": "This M2M Client is used inside Ottehr Zambdas",
      "accessPolicy": [
        {
          "resource": [
            "FHIR:*"
          ],
          "action": [
            "FHIR:*"
          ],
          "effect": "Allow"
        },
        {
          "resource": [
            "Z3:#{ref/project/PROJECT/id}-photo-id-cards/*",
            "Z3:#{ref/project/PROJECT/id}-insurance-cards/*",
            "Z3:#{ref/project/PROJECT/id}-school-work-note-templates/*",
            "Z3:#{ref/project/PROJECT/id}-patient-photos/*",
            "Z3:#{ref/project/PROJECT/id}-consent-forms/*",
            "Z3:#{ref/project/PROJECT/id}-visit-notes/*",
            "Z3:#{ref/project/PROJECT/id}-receipts/*",
            "Z3:#{ref/project/PROJECT/id}-school-work-notes/*",
            "Z3:#{ref/project/PROJECT/id}-privacy-policy/*",
            "Z3:#{ref/project/PROJECT/id}-audio-recordings/*",
            "Z3:#{ref/project/PROJECT/id}-exported-questionnaires/*",
            "Z3:#{ref/project/PROJECT/id}-discharge-summaries/*",
            "Z3:#{ref/project/PROJECT/id}-labs/*"
          ],
          "effect": "Allow"
        },
        {
          "resource": [
            "Telemed:*"
          ],
          "action": [
            "Telemed:*"
          ],
          "effect": "Allow"
        },
        {
          "resource": [
            "App:User"
          ],
          "action": [
            "App:CreateUser",
            "App:GetUser",
            "App:UpdateUser",
            "App:ListAllUsers"
          ],
          "effect": "Allow"
        },
        {
          "resource": [
            "Zambda:*"
          ],
          "action": [
            "Zambda:*"
          ],
          "effect": "Allow"
        },
        {
          "resource": [
            "Fax:Fax:*"
          ],
          "action": [
            "Fax:Send"
          ],
          "effect": "Allow"
        },
        {
          "resource": [
            "IAM:M2MClient:*"
          ],
          "action": [
            "IAM:ListAllM2MClients",
            "IAM:GetM2MClient"
          ],
          "effect": "Allow"
        },
        {
          "resource": [
            "IAM:Role"
          ],
          "action": [
            "IAM:GetRole",
            "IAM:ListAllRoles",
            "IAM:CreateRole",
            "IAM:UpdateRole"
          ],
          "effect": "Allow"
        },
        {
          "resource": [
            "Lab:*"
          ],
          "action": [
            "Lab:*"
          ],
          "effect": "Allow"
        },
        {
          "resource": [
            "Z3:#{var/PROJECT_ID}-photo-id-cards/*",
            "Z3:#{var/PROJECT_ID}-insurance-cards/*",
            "Z3:#{var/PROJECT_ID}-school-work-note-templates/*",
            "Z3:#{var/PROJECT_ID}-patient-photos/*",
            "Z3:#{var/PROJECT_ID}-consent-forms/*",
            "Z3:#{var/PROJECT_ID}-visit-notes/*",
            "Z3:#{var/PROJECT_ID}-receipts/*",
            "Z3:#{var/PROJECT_ID}-school-work-notes/*",
            "Z3:#{var/PROJECT_ID}-privacy-policy/*",
            "Z3:#{var/PROJECT_ID}-audio-recordings/*",
            "Z3:#{var/PROJECT_ID}-exported-questionnaires/*",
            "Z3:#{var/PROJECT_ID}-discharge-summaries/*"
          ],
          "action": [
            "Z3:PutObject",
            "Z3:GetObject"
          ],
          "effect": "Allow"
        },
        {
          "action": [
            "Messaging:SendTransactionalSMS"
          ],
          "effect": "Allow",
          "resource": [
            "*"
          ]
        },
        {
          "action": [
            "RCM:CheckInsuranceEligibility"
          ],
          "effect": "Allow",
          "resource": [
            "RCM:InsuranceEligibility"
          ]
        }
      ]
    },
    "E2E_M2M_CLIENT": {
      "name": "E2E Tests M2M Client",
      "description": "This M2M Client is used to drive and clean up E2E tests",
      "accessPolicy": [
        {
          "resource": [
            "*"
          ],
          "action": [
            "*"
          ],
          "effect": "Allow"
        }
      ]
    }
  },
  "roles": {
    "PATIENT": {
      "name": "Patient",
      "description": "Patient Role",
      "accessPolicy": [
        {
          "resource": [
            "Zambda:Function:telemed-get-patients",
            "Zambda:Function:telemed-get-appointments",
            "Zambda:Function:telemed-get-paperwork",
            "Zambda:Function:telemed-create-paperwork",
            "Zambda:Function:telemed-cancel-telemed-appointment",
            "Zambda:Function:check-in",
            "Zambda:Function:create-appointment",
            "Zambda:Function:cancel-appointment",
            "Zambda:Function:get-patients",
            "Zambda:Function:update-appointment",
            "Zambda:Function:get-schedule",
            "Zambda:Function:intake-get-appointments",
            "Zambda:Function:get-paperwork",
            "Zambda:Function:update-paperwork-in-progress",
            "Zambda:Function:get-presigned-file-url",
            "Zambda:Function:get-appointment-details",
            "Zambda:Function:patch-paperwork",
            "Zambda:Function:submit-paperwork",
            "Zambda:Function:payment-methods-list",
            "Zambda:Function:payment-methods-delete",
            "Zambda:Function:payment-methods-setup",
            "Zambda:Function:payment-methods-set-default",
            "Zambda:Function:video-chat-invites-cancel",
            "Zambda:Function:video-chat-invites-create",
            "Zambda:Function:video-chat-invites-list",
            "Zambda:Function:get-eligibility",
            "Zambda:Function:get-answer-options",
            "Zambda:Function:get-telemed-locations",
            "Zambda:Function:get-wait-status",
            "Zambda:Function:get-past-visits",
            "Zambda:Function:join-call",
            "Zambda:Function:telemed-cancel-appointment",
            "Zambda:Function:telemed-update-appointment",
            "Zambda:Function:get-visit-details",
            "Zambda:Function:list-bookables",
            "Zambda:Function:version",
            "Zambda:Function:ai-interview-start",
            "Zambda:Function:ai-interview-handle-answer",
            "Zambda:Function:ai-interview-persist-consent"
          ],
          "action": [
            "Zambda:InvokeFunction"
          ],
          "effect": "Allow"
        },
        {
          "action": [
            "Telemed:JoinMeeting"
          ],
          "effect": "Allow",
          "resource": [
            "Telemed:Meeting"
          ]
        },
        {
          "action": [
            "FHIR:Read"
          ],
          "effect": "Allow",
          "resource": [
            "FHIR:Encounter"
          ]
        }
      ]
    },
    "INACTIVE": {
      "name": "Inactive",
      "accessPolicy": [
        {
          "resource": [
            "*"
          ],
          "action": [
            "*"
          ],
          "effect": "Deny"
        }
      ]
    },
    "ADMINISTRATOR": {
      "name": "Administrator",
      "accessPolicy": [
        {
          "action": [
            "FHIR:Search",
            "FHIR:Read"
          ],
          "effect": "Allow",
          "resource": [
            "FHIR:Consent",
            "FHIR:Coverage",
            "FHIR:RelatedPerson",
            "FHIR:Organization",
            "FHIR:QuestionnaireResponse",
            "FHIR:Questionnaire",
            "FHIR:DocumentReference",
            "FHIR:Person",
            "FHIR:Medication",
            "FHIR:List",
            "FHIR:Schedule"
          ]
        },
        {
          "action": [
            "App:ListAllUsers",
            "App:GetUser"
          ],
          "effect": "Allow",
          "resource": [
            "App:User"
          ]
        },
        {
          "action": [
            "FHIR:Search",
            "FHIR:Read",
            "FHIR:Update"
          ],
          "effect": "Allow",
          "resource": [
            "FHIR:Patient",
            "FHIR:Appointment",
            "FHIR:Encounter",
            "FHIR:Location",
            "FHIR:HealthcareService",
            "FHIR:Communication",
            "FHIR:Flag",
            "FHIR:QuestionnaireResponse"
          ]
        },
        {
          "action": [
            "Z3:GetObject"
          ],
          "effect": "Allow",
          "resource": [
            "Z3:*"
          ]
        },
        {
          "action": [
            "Zambda:InvokeFunction"
          ],
          "effect": "Allow",
          "resource": [
            "Zambda:Function:*"
          ]
        },
        {
          "action": [
            "FHIR:Create"
          ],
          "effect": "Allow",
          "resource": [
            "FHIR:Location",
            "FHIR:Practitioner",
            "FHIR:HealthcareService"
          ]
        },
        {
          "action": [
            "FHIR:Read",
            "FHIR:Update",
            "FHIR:Search"
          ],
          "effect": "Allow",
          "resource": [
            "FHIR:Practitioner"
          ]
        },
        {
          "action": [
            "FHIR:Search",
            "FHIR:Read",
            "FHIR:Create"
          ],
          "effect": "Allow",
          "resource": [
            "FHIR:Communication"
          ]
        },
        {
          "action": [
            "Messaging:SendTransactionalSMS"
          ],
          "effect": "Allow",
          "resource": [
            "*"
          ]
        },
        {
          "action": [
            "Messaging:GetConfiguration"
          ],
          "effect": "Allow",
          "resource": [
            "Messaging:Messaging:*"
          ]
        },
        {
          "action": [
            "FHIR:Search",
            "FHIR:Read",
            "FHIR:Update",
            "FHIR:Create"
          ],
          "resource": [
            "FHIR:Organization:*",
            "FHIR:PractitionerRole"
          ],
          "effect": "Allow"
        },
        {
          "action": [
            "FHIR:History"
          ],
          "effect": "Allow",
          "resource": [
            "FHIR:Patient",
            "FHIR:Appointment"
          ]
        },
        {
          "resource": [
            "Zambda:Function:*"
          ],
          "action": [
            "Zambda:InvokeFunction"
          ],
          "effect": "Allow"
        }
      ]
    },
    "CUSTOMER_SUPPORT": {
      "name": "Customer Support",
      "accessPolicy": [
        {
          "action": ["FHIR:Search", "FHIR:Read"],
          "effect": "Allow",
          "resource": [
            "FHIR:Consent",
            "FHIR:Coverage",
            "FHIR:RelatedPerson",
            "FHIR:Organization",
            "FHIR:QuestionnaireResponse",
            "FHIR:Questionnaire",
            "FHIR:DocumentReference",
            "FHIR:Person",
            "FHIR:Medication",
            "FHIR:List",
            "FHIR:Schedule"
          ]
        },
        {
          "action": ["App:ListAllUsers", "App:GetUser"],
          "effect": "Allow",
          "resource": ["App:User"]
        },
        {
          "action": ["FHIR:Search", "FHIR:Read", "FHIR:Update"],
          "effect": "Allow",
          "resource": [
            "FHIR:Patient",
            "FHIR:Appointment",
            "FHIR:Encounter",
            "FHIR:Location",
            "FHIR:HealthcareService",
            "FHIR:Communication",
            "FHIR:Flag",
            "FHIR:QuestionnaireResponse"
          ]
        },
        {
          "action": ["Z3:GetObject"],
          "effect": "Allow",
          "resource": ["Z3:*"]
        },
        {
          "action": ["Zambda:InvokeFunction"],
          "effect": "Allow",
          "resource": ["Zambda:Function:*"]
        },
        {
          "action": ["FHIR:Create"],
          "effect": "Allow",
          "resource": ["FHIR:Location", "FHIR:Practitioner", "FHIR:HealthcareService"]
        },
        {
          "action": ["FHIR:Read", "FHIR:Update", "FHIR:Search"],
          "effect": "Allow",
          "resource": ["FHIR:Practitioner"]
        },
        {
          "action": ["FHIR:Search", "FHIR:Read", "FHIR:Create"],
          "effect": "Allow",
          "resource": ["FHIR:Communication"]
        },
        {
          "action": ["Messaging:SendTransactionalSMS"],
          "effect": "Allow",
          "resource": ["*"]
        },
        {
          "action": ["Messaging:GetConfiguration"],
          "effect": "Allow",
          "resource": ["Messaging:Messaging:*"]
        },
        {
          "action": ["FHIR:Search", "FHIR:Read", "FHIR:Update", "FHIR:Create"],
          "resource": ["FHIR:Organization:*", "FHIR:PractitionerRole"],
          "effect": "Allow"
        },
        {
          "action": ["FHIR:History"],
          "effect": "Allow",
          "resource": ["FHIR:Patient", "FHIR:Appointment"]
        },
        {
          "resource": ["Zambda:Function:*"],
          "action": ["Zambda:InvokeFunction"],
          "effect": "Allow"
        },
        {
          "resource": [
            "FHIR:Consent",
            "FHIR:Coverage",
            "FHIR:RelatedPerson",
            "FHIR:Organization",
            "FHIR:Location",
            "FHIR:HealthcareService",
            "FHIR:PractitionerRole",
            "FHIR:Questionnaire",
            "FHIR:QuestionnaireResponse",
            "FHIR:DocumentReference",
            "FHIR:Person",
            "FHIR:Task",
            "FHIR:List",
            "FHIR:Schedule",
            "FHIR:ValueSet",
            "FHIR:Medication",
            "FHIR:MedicationRequest"
          ],
          "action": ["FHIR:Search", "FHIR:Read"],
          "effect": "Allow"
        },
        {
          "resource": ["FHIR:Appointment", "FHIR:Encounter", "FHIR:Patient", "FHIR:Flag", "FHIR:QuestionnaireResponse"],
          "action": ["FHIR:Search", "FHIR:Read", "FHIR:Update"],
          "effect": "Allow"
        },
        {
          "action": ["Telemed:JoinMeeting"],
          "effect": "Allow",
          "resource": ["Telemed:Meeting:*"]
        },
        {
          "resource": ["Z3:*"],
          "action": ["Z3:GetObject"],
          "effect": "Allow"
        },
        {
          "action": ["Zambda:InvokeFunction"],
          "effect": "Allow",
          "resource": ["Zambda:Function:*"]
        },
        {
          "action": ["FHIR:Read", "FHIR:Update"],
          "effect": "Allow",
          "resource": ["FHIR:Practitioner"]
        },
        {
          "action": ["FHIR:Search", "FHIR:Read", "FHIR:Update", "FHIR:Create"],
          "effect": "Allow",
          "resource": ["FHIR:Communication"]
        },
        {
          "action": ["Messaging:SendTransactionalSMS"],
          "effect": "Allow",
          "resource": ["*"]
        },
        {
          "action": ["Messaging:GetConfiguration"],
          "effect": "Allow",
          "resource": ["Messaging:Messaging:*"]
        },
        {
          "action": ["*"],
          "effect": "Allow",
          "resource": ["eRx:*"]
        },
        {
          "resource": ["FHIR:AllergyIntolerance:*", "FHIR:MedicationStatement:*"],
          "action": ["FHIR:Read", "FHIR:Search"],
          "effect": "Allow"
        },
        {
          "action": ["FHIR:History"],
          "effect": "Allow",
          "resource": ["FHIR:Patient", "FHIR:Appointment"]
        },
        {
          "action": ["FHIR:Search", "FHIR:Read", "FHIR:Update", "FHIR:Create"],
          "effect": "Allow",
          "resource": [
            "FHIR:Claim",
            "FHIR:Appointment",
            "FHIR:Location",
            "FHIR:HealthcareService",
            "FHIR:Coverage",
            "FHIR:Practitioner",
            "FHIR:Patient",
            "FHIR:RelatedPerson"
          ]
        },
        {
          "resource": ["Zambda:Function:*"],
          "action": ["Zambda:InvokeFunction"],
          "effect": "Allow"
        }
      ]
    },
    "MANAGER": {
      "name": "Manager",
      "accessPolicy": [
        {
          "action": [
            "FHIR:Search",
            "FHIR:Read"
          ],
          "effect": "Allow",
          "resource": [
            "FHIR:Consent",
            "FHIR:Coverage",
            "FHIR:RelatedPerson",
            "FHIR:Questionnaire",
            "FHIR:Organization",
            "FHIR:QuestionnaireResponse",
            "FHIR:DocumentReference",
            "FHIR:Person",
            "FHIR:Medication",
            "FHIR:List",
            "FHIR:Schedule"
          ]
        },
        {
          "action": [
            "App:ListAllUsers",
            "App:GetUser"
          ],
          "effect": "Allow",
          "resource": [
            "App:User"
          ]
        },
        {
          "action": [
            "Telemed:GetRoomToken"
          ],
          "effect": "Allow",
          "resource": [
            "Telemed:Room"
          ]
        },
        {
          "action": [
            "Telemed:JoinMeeting"
          ],
          "effect": "Allow",
          "resource": [
            "Telemed:Meeting:*"
          ]
        },
        {
          "action": [
            "FHIR:Search",
            "FHIR:Read",
            "FHIR:Update"
          ],
          "effect": "Allow",
          "resource": [
            "FHIR:Patient",
            "FHIR:Appointment",
            "FHIR:Encounter",
            "FHIR:Location",
            "FHIR:HealthcareService",
            "FHIR:Questionnaire",
            "FHIR:QuestionnaireResponse",
            "FHIR:Flag"
          ]
        },
        {
          "action": [
            "Z3:GetObject"
          ],
          "effect": "Allow",
          "resource": [
            "Z3:*"
          ]
        },
        {
          "action": [
            "Zambda:InvokeFunction"
          ],
          "effect": "Allow",
          "resource": [
            "Zambda:Function:*"
          ]
        },
        {
          "action": [
            "FHIR:Read",
            "FHIR:Update"
          ],
          "effect": "Allow",
          "resource": [
            "FHIR:Practitioner"
          ]
        },
        {
          "action": [
            "FHIR:Search",
            "FHIR:Read",
            "FHIR:Update",
            "FHIR:Create"
          ],
          "effect": "Allow",
          "resource": [
            "FHIR:Communication"
          ]
        },
        {
          "action": [
            "Messaging:SendTransactionalSMS"
          ],
          "effect": "Allow",
          "resource": [
            "*"
          ]
        },
        {
          "action": [
            "Messaging:GetConfiguration"
          ],
          "effect": "Allow",
          "resource": [
            "Messaging:Messaging:*"
          ]
        },
        {
          "action": [
            "FHIR:Search",
            "FHIR:Read",
            "FHIR:Update",
            "FHIR:Create"
          ],
          "resource": [
            "FHIR:Organization:*"
          ],
          "effect": "Allow"
        },
        {
          "action": [
            "FHIR:History"
          ],
          "effect": "Allow",
          "resource": [
            "FHIR:Patient",
            "FHIR:Appointment"
          ]
        },
        {
          "action": [
            "FHIR:Search",
            "FHIR:Read"
          ],
          "effect": "Allow",
          "resource": [
            "FHIR:List"
          ]
        },
        {
          "resource": [
            "Zambda:Function:*"
          ],
          "action": [
            "Zambda:InvokeFunction"
          ],
          "effect": "Allow"
        },
        {
          "action": [
            "eRx:SearchAllergen"
          ],
          "resource": [
            "eRx:Allergen"
          ],
          "effect": "Allow"
        },
        {
          "action": [
            "eRx:SearchMedication"
          ],
          "resource": [
            "eRx:Medication"
          ],
          "effect": "Allow"
        }
      ]
    },
    "STAFF": {
      "name": "Staff",
      "accessPolicy": [
        {
          "resource": [
            "FHIR:Consent",
            "FHIR:Coverage",
            "FHIR:RelatedPerson",
            "FHIR:Organization",
            "FHIR:Location",
            "FHIR:HealthcareService",
            "FHIR:Questionnaire",
            "FHIR:QuestionnaireResponse",
            "FHIR:DocumentReference",
            "FHIR:Person",
            "FHIR:Schedule",
            "FHIR:ValueSet",
            "FHIR:List"
          ],
          "action": [
            "FHIR:Search",
            "FHIR:Read"
          ],
          "effect": "Allow"
        },
        {
          "resource": [
            "FHIR:Appointment",
            "FHIR:Encounter",
            "FHIR:Patient",
            "FHIR:Flag"
          ],
          "action": [
            "FHIR:Search",
            "FHIR:Read",
            "FHIR:Update"
          ],
          "effect": "Allow"
        },
        {
          "resource": [
            "Z3:*"
          ],
          "action": [
            "Z3:GetObject"
          ],
          "effect": "Allow"
        },
        {
          "action": [
            "Zambda:InvokeFunction"
          ],
          "effect": "Allow",
          "resource": [
            "Zambda:Function:*"
          ]
        },
        {
          "action": [
            "FHIR:Read",
            "FHIR:Update"
          ],
          "effect": "Allow",
          "resource": [
            "FHIR:Practitioner"
          ]
        },
        {
          "action": [
            "FHIR:Search",
            "FHIR:Read",
            "FHIR:Update",
            "FHIR:Create"
          ],
          "effect": "Allow",
          "resource": [
            "FHIR:Communication"
          ]
        },
        {
          "action": [
            "Messaging:SendTransactionalSMS"
          ],
          "effect": "Allow",
          "resource": [
            "*"
          ]
        },
        {
          "action": [
            "Messaging:GetConfiguration"
          ],
          "effect": "Allow",
          "resource": [
            "Messaging:Messaging:*"
          ]
        },
        {
          "action": [
            "FHIR:History"
          ],
          "effect": "Allow",
          "resource": [
            "FHIR:Patient",
            "FHIR:Appointment"
          ]
        },
        {
          "resource": [
            "Zambda:Function:*"
          ],
          "action": [
            "Zambda:InvokeFunction"
          ],
          "effect": "Allow"
        }
      ]
    },
    "PROVIDER": {
      "name": "Provider",
      "accessPolicy": [
        {
          "resource": [
            "FHIR:Consent",
            "FHIR:Coverage",
            "FHIR:RelatedPerson",
            "FHIR:Organization",
            "FHIR:Location",
            "FHIR:HealthcareService",
            "FHIR:PractitionerRole",
            "FHIR:Questionnaire",
            "FHIR:QuestionnaireResponse",
            "FHIR:DocumentReference",
            "FHIR:Person",
            "FHIR:Task",
            "FHIR:List",
            "FHIR:Schedule",
            "FHIR:ValueSet",
            "FHIR:Medication",
            "FHIR:MedicationRequest"
          ],
          "action": [
            "FHIR:Search",
            "FHIR:Read"
          ],
          "effect": "Allow"
        },
        {
          "resource": [
            "FHIR:Appointment",
            "FHIR:Encounter",
            "FHIR:Patient",
            "FHIR:Flag",
            "FHIR:QuestionnaireResponse"
          ],
          "action": [
            "FHIR:Search",
            "FHIR:Read",
            "FHIR:Update"
          ],
          "effect": "Allow"
        },
        {
          "action": [
            "Telemed:JoinMeeting"
          ],
          "effect": "Allow",
          "resource": [
            "Telemed:Meeting:*"
          ]
        },
        {
          "resource": [
            "Z3:*"
          ],
          "action": [
            "Z3:GetObject"
          ],
          "effect": "Allow"
        },
        {
          "action": [
            "Zambda:InvokeFunction"
          ],
          "effect": "Allow",
          "resource": [
            "Zambda:Function:*"
          ]
        },
        {
          "action": [
            "FHIR:Read",
            "FHIR:Update"
          ],
          "effect": "Allow",
          "resource": [
            "FHIR:Practitioner"
          ]
        },
        {
          "action": [
            "FHIR:Search",
            "FHIR:Read",
            "FHIR:Update",
            "FHIR:Create"
          ],
          "effect": "Allow",
          "resource": [
            "FHIR:Communication"
          ]
        },
        {
          "action": [
            "Messaging:SendTransactionalSMS"
          ],
          "effect": "Allow",
          "resource": [
            "*"
          ]
        },
        {
          "action": [
            "Messaging:GetConfiguration"
          ],
          "effect": "Allow",
          "resource": [
            "Messaging:Messaging:*"
          ]
        },
        {
          "action": [
            "*"
          ],
          "effect": "Allow",
          "resource": [
            "eRx:*"
          ]
        },
        {
          "resource": [
            "FHIR:AllergyIntolerance:*",
            "FHIR:MedicationStatement:*"
          ],
          "action": [
            "FHIR:Read",
            "FHIR:Search"
          ],
          "effect": "Allow"
        },
        {
          "action": [
            "FHIR:History"
          ],
          "effect": "Allow",
          "resource": [
            "FHIR:Patient",
            "FHIR:Appointment"
          ]
        },
        {
          "action": [
            "FHIR:Search",
            "FHIR:Read",
            "FHIR:Update",
            "FHIR:Create"
          ],
          "effect": "Allow",
          "resource": [
            "FHIR:Claim",
            "FHIR:Appointment",
            "FHIR:Location",
            "FHIR:HealthcareService",
            "FHIR:Coverage",
            "FHIR:Practitioner",
            "FHIR:Patient",
            "FHIR:RelatedPerson"
          ]
        },
        {
          "resource": [
            "Zambda:Function:*"
          ],
          "action": [
            "Zambda:InvokeFunction"
          ],
          "effect": "Allow"
        }
      ]
    },
    "PRESCRIBER": {
      "name": "Prescriber",
      "accessPolicy": [
        {
          "action": [
            "FHIR:Search",
            "FHIR:Read"
          ],
          "effect": "Allow",
          "resource": [
            "FHIR:AllergyIntolerance",
            "FHIR:MedicationStatement"
          ]
        },
        {
          "action": [
            "eRx:SearchMedication"
          ],
          "effect": "Allow",
          "resource": [
            "eRx:Medication"
          ]
        },
        {
          "action": [
            "eRx:SearchAllergy"
          ],
          "effect": "Allow",
          "resource": [
            "eRx:Allergy"
          ]
        },
        {
          "action": [
            "eRx:SyncPatient"
          ],
          "effect": "Allow",
          "resource": [
            "eRx:Patient"
          ]
        },
        {
          "action": [
            "eRx:Create",
            "eRx:Read"
          ],
          "effect": "Allow",
          "resource": [
            "eRx:Enrollment"
          ]
        },
        {
          "resource": [
            "Zambda:Function:*"
          ],
          "action": [
            "Zambda:InvokeFunction"
          ],
          "effect": "Allow"
        }
      ]
    }
  },
  "buckets": {
    "VISIT_NOTES": {
      "name": "#{var/PROJECT_ID}-visit-notes"
    },
    "CONSENT_FORMS": {
      "name": "#{var/PROJECT_ID}-consent-forms"
    },
    "PRIVACY_POLICY": {
      "name": "#{var/PROJECT_ID}-privacy-policy"
    },
    "INSURANCE_CARDS": {
      "name": "#{var/PROJECT_ID}-insurance-cards"
    },
    "PHOTO_ID_CARDS": {
      "name": "#{var/PROJECT_ID}-photo-id-cards"
    },
    "PATIENT_PHOTOS": {
      "name": "#{var/PROJECT_ID}-patient-photos"
    },
    "SCHOOL_WORK_NOTES": {
      "name": "#{var/PROJECT_ID}-school-work-notes"
    },
    "SCHOOL_WORK_NOTE_TEMPLATES": {
      "name": "#{var/PROJECT_ID}-school-work-note-templates"
    },
    "AUDIO-RECORDINGS": {
      "name": "#{var/PROJECT_ID}-audio-recordings"
    },
    "LABS": {
      "name": "#{var/PROJECT_ID}-labs"
    },
    "RECEIPTS": {
      "name": "#{var/PROJECT_ID}-receipts"
    },
    "PAPERWORK": {
      "name": "#{var/PROJECT_ID}-exported-questionnaires"
    },
    "DISCHARGE_SUMMARIES": {
      "name": "#{var/PROJECT_ID}-discharge-summaries"
    }
  },
  "labRoutes": {
    "AUTOLAB": {
      "accountNumber": "#{var/lab-autolab-account-number}",
      "labId": "#{var/lab-autolab-lab-id}"
    }
  }
}<|MERGE_RESOLUTION|>--- conflicted
+++ resolved
@@ -1359,12 +1359,11 @@
       }
     },
     "SUB_VISIT_NOTE_PDF_AND_EMAIL_SUBSCRIPTION": {
-<<<<<<< HEAD
       "resource": {
         "resourceType": "Subscription",
         "status": "active",
         "reason": "send visit note PDF and email",
-        "criteria": "Task?code=visit-note-pdf-and-email|&status=requested",
+        "criteria": "Task?code=https://fhir.ottehr.com/CodeSystem/visit-note-pdf-and-email|visit-note-pdf-and-email&status=requested",
         "channel": {
           "type": "rest-hook",
           "endpoint": "zapehr-lambda:#{ref/zambdas/SUB-VISIT-NOTE-PDF-AND-EMAIL/id}"
@@ -1376,22 +1375,6 @@
           }
         ]
       }
-=======
-      "resourceType": "Subscription",
-      "status": "active",
-      "reason": "send visit note PDF and email",
-      "criteria": "Task?code=https://fhir.ottehr.com/CodeSystem/visit-note-pdf-and-email|visit-note-pdf-and-email&status=requested",
-      "channel": {
-        "type": "rest-hook",
-        "endpoint": "zapehr-lambda:#{ref/zambdas/SUB-VISIT-NOTE-PDF-AND-EMAIL/id}"
-      },
-      "extension": [
-        {
-          "url": "http://zapehr.com/fhir/extension/SubscriptionTriggerEvent",
-          "valueString": "create"
-        }
-      ]
->>>>>>> d04e0673
     },
     "SUB_CHECK_IN_TEXT_SUBSCRIPTION": {
       "resource": {
