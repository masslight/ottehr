--- conflicted
+++ resolved
@@ -1239,7 +1239,13 @@
       "src": "src/ehr/invoiceable-patients-report/index",
       "zip": ".dist/zips/invoiceable-patients-report.zip"
     },
-<<<<<<< HEAD
+    "CREATE-MANUAL-TASK": {
+      "name": "create-manual-task",
+      "type": "http_auth",
+      "runtime": "nodejs20.x",
+      "src": "src/ehr/tasks/create-manual-task/index",
+      "zip": ".dist/zips/create-manual-task.zip"
+    },
     "SUB-SEND-INVOICE-TO-PATIENT": {
       "name": "sub-send-invoice-to-patient",
       "type": "subscription",
@@ -1268,14 +1274,6 @@
       "runtime": "nodejs20.x",
       "src": "src/ehr/update-invoice-task/index",
       "zip": ".dist/zips/update-invoice-task.zip"
-=======
-    "CREATE-MANUAL-TASK": {
-      "name": "create-manual-task",
-      "type": "http_auth",
-      "runtime": "nodejs20.x",
-      "src": "src/ehr/tasks/create-manual-task/index",
-      "zip": ".dist/zips/create-manual-task.zip"
->>>>>>> 74385b5c
     }
   },
   "faxNumbers": {
