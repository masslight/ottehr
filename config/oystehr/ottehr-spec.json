--- conflicted
+++ resolved
@@ -5655,20 +5655,6 @@
         },
         {
           "resource": [
-<<<<<<< HEAD
-            "Z3:#{var/PROJECT_ID}-photo-id-cards/*",
-            "Z3:#{var/PROJECT_ID}-insurance-cards/*",
-            "Z3:#{var/PROJECT_ID}-school-work-note-templates/*",
-            "Z3:#{var/PROJECT_ID}-patient-photos/*",
-            "Z3:#{var/PROJECT_ID}-consent-forms/*",
-            "Z3:#{var/PROJECT_ID}-visit-notes/*",
-            "Z3:#{var/PROJECT_ID}-receipts/*",
-            "Z3:#{var/PROJECT_ID}-school-work-notes/*",
-            "Z3:#{var/PROJECT_ID}-privacy-policy/*",
-            "Z3:#{var/PROJECT_ID}-audio-recordings/*",
-            "Z3:#{var/PROJECT_ID}-exported-questionnaires/*",
-            "Z3:#{var/PROJECT_ID}-discharge-summaries/*"
-=======
             "Z3:#{ref/project/PROJECT/id}-photo-id-cards/*",
             "Z3:#{ref/project/PROJECT/id}-insurance-cards/*",
             "Z3:#{ref/project/PROJECT/id}-school-work-note-templates/*",
@@ -5678,13 +5664,13 @@
             "Z3:#{ref/project/PROJECT/id}-receipts/*",
             "Z3:#{ref/project/PROJECT/id}-school-work-notes/*",
             "Z3:#{ref/project/PROJECT/id}-privacy-policy/*",
+            "Z3:#{ref/project/PROJECT/id}-audio-recordings/*",
             "Z3:#{ref/project/PROJECT/id}-exported-questionnaires/*",
             "Z3:#{ref/project/PROJECT/id}-discharge-summaries/*"
           ],
           "action": [
             "Z3:PutObject",
             "Z3:GetObject"
->>>>>>> c10191de
           ],
           "effect": "Allow"
         },
@@ -6529,6 +6515,9 @@
     "SCHOOL_WORK_NOTE_TEMPLATES": {
       "name": "#{ref/project/PROJECT/id}-school-work-note-templates"
     },
+    "AUDIO-RECORDINGS": {
+      "name": "#{ref/project/PROJECT/id}-audio-recordings"
+    },
     "LABS": {
       "name": "#{ref/project/PROJECT/id}-labs"
     },
