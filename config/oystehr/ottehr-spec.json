{
  "schema-version": "2025-09-25",
  "project": {
    "PROJECT": {
      "signupEnabled": true,
      "defaultPatientRoleId": "#{ref/roles/PATIENT/id}"
    }
  },
  "secrets": {
    "WEBSITE_URL": {
      "name": "WEBSITE_URL",
      "value": "#{var/WEBSITE_URL}"
    },
    "AUTH0_ENDPOINT": {
      "name": "AUTH0_ENDPOINT",
      "value": "#{var/AUTH0_ENDPOINT}"
    },
    "AUTH0_AUDIENCE": {
      "name": "AUTH0_AUDIENCE",
      "value": "#{var/AUTH0_AUDIENCE}"
    },
    "AUTH0_CLIENT": {
      "name": "AUTH0_CLIENT",
      "value": "#{ref/m2ms/ZAMBDAS_ADMIN/client_id}",
      "legacyValue": "#{var/AUTH0_CLIENT}"
    },
    "AUTH0_SECRET": {
      "name": "AUTH0_SECRET",
      "value": "#{ref/m2ms/ZAMBDAS_ADMIN/client_secret}",
      "legacyValue": "#{var/AUTH0_SECRET}"
    },
    "DEFAULT_BILLING_RESOURCE": {
      "name": "DEFAULT_BILLING_RESOURCE",
      "value": "#{ref/fhirResources/DEFAULT_BILLING_RESOURCE/type}/#{ref/fhirResources/DEFAULT_BILLING_RESOURCE/id}",
      "legacyValue": "#{var/DEFAULT_BILLING_RESOURCE}"
    },
    "FHIR_API": {
      "name": "FHIR_API",
      "value": "#{var/FHIR_API}"
    },
    "PROJECT_API": {
      "name": "PROJECT_API",
      "value": "#{var/PROJECT_API}"
    },
    "ENVIRONMENT": {
      "name": "ENVIRONMENT",
      "value": "#{var/ENVIRONMENT}"
    },
    "ORGANIZATION_ID": {
      "name": "ORGANIZATION_ID",
      "value": "#{ref/fhirResources/OTTEHR_ORGANIZATION/id}",
      "legacyValue": "#{var/ORGANIZATION_ID}"
    },
    "NLM_API_KEY": {
      "name": "NLM_API_KEY",
      "value": "#{var/NLM_API_KEY}"
    },
    "SENDGRID_EMAIL_BCC": {
      "name": "SENDGRID_EMAIL_BCC",
      "value": "#{var/SENDGRID_EMAIL_BCC}"
    },
    "IN_PERSON_PREBOOK_DISPLAY_TOMORROW_SLOTS_AT_HOUR": {
      "name": "IN_PERSON_PREBOOK_DISPLAY_TOMORROW_SLOTS_AT_HOUR",
      "value": "#{var/IN_PERSON_PREBOOK_DISPLAY_TOMORROW_SLOTS_AT_HOUR}"
    },
    "INTAKE_ISSUE_REPORT_EMAIL_GROUP_ID": {
      "name": "INTAKE_ISSUE_REPORT_EMAIL_GROUP_ID",
      "value": "#{var/INTAKE_ISSUE_REPORT_EMAIL_GROUP_ID}"
    },
    "SENTRY_INTAKE_API_AUTH_TOKEN": {
      "name": "SENTRY_INTAKE_API_AUTH_TOKEN",
      "value": "#{var/SENTRY_INTAKE_API_AUTH_TOKEN}"
    },
    "PROJECT_ID": {
      "name": "PROJECT_ID",
      "value": "#{ref/project/PROJECT/id}",
      "legacyValue": "#{var/PROJECT_ID}"
    },
    "SENTRY_AUTH_TOKEN": {
      "name": "SENTRY_AUTH_TOKEN",
      "value": "#{var/SENTRY_AUTH_TOKEN}"
    },
    "SENTRY_ORG": {
      "name": "SENTRY_ORG",
      "value": "#{var/SENTRY_ORG}"
    },
    "SENTRY_PROJECT": {
      "name": "SENTRY_PROJECT",
      "value": "#{var/SENTRY_PROJECT}"
    },
    "SENTRY_DSN": {
      "name": "SENTRY_DSN",
      "value": "#{var/SENTRY_DSN}"
    },
    "CANDID_CLIENT_ID": {
      "name": "CANDID_CLIENT_ID",
      "value": "#{var/CANDID_CLIENT_ID}"
    },
    "CANDID_CLIENT_SECRET": {
      "name": "CANDID_CLIENT_SECRET",
      "value": "#{var/CANDID_CLIENT_SECRET}"
    },
    "CANDID_ENV": {
      "name": "CANDID_ENV",
      "value": "#{var/CANDID_ENV}"
    },
    "STRIPE_PUBLIC_KEY": {
      "name": "STRIPE_PUBLIC_KEY",
      "value": "#{var/STRIPE_PUBLIC_KEY}"
    },
    "STRIPE_SECRET_KEY": {
      "name": "STRIPE_SECRET_KEY",
      "value": "#{var/STRIPE_SECRET_KEY}"
    },
    "ANTHROPIC_API_KEY": {
      "name": "ANTHROPIC_API_KEY",
      "value": "#{var/ANTHROPIC_API_KEY}"
    },
    "GOOGLE_CLOUD_PROJECT_ID": {
      "name": "GOOGLE_CLOUD_PROJECT_ID",
      "value": "#{var/GOOGLE_CLOUD_PROJECT_ID}"
    },
    "GOOGLE_CLOUD_API_KEY": {
      "name": "GOOGLE_CLOUD_API_KEY",
      "value": "#{var/GOOGLE_CLOUD_API_KEY}"
    },
    "ADVAPACS_CLIENT_ID": {
      "name": "ADVAPACS_CLIENT_ID",
      "value": "#{var/ADVAPACS_CLIENT_ID}"
    },
    "ADVAPACS_CLIENT_SECRET": {
      "name": "ADVAPACS_CLIENT_SECRET",
      "value": "#{var/ADVAPACS_CLIENT_SECRET}"
    },
    "ADVAPACS_WEBHOOK_SECRET": {
      "name": "ADVAPACS_WEBHOOK_SECRET",
      "value": "#{var/ADVAPACS_WEBHOOK_SECRET}"
    },
    "ADVAPACS_VIEWER_USERNAME": {
      "name": "ADVAPACS_VIEWER_USERNAME",
      "value": "#{var/ADVAPACS_VIEWER_USERNAME}"
    }
  },
  "outputs": {
    "MUI_X_LICENSE_KEY": {
      "value": "#{var/MUI_X_LICENSE_KEY}"
    },
    "GTM_ID": {
      "value": "#{var/GTM_ID}"
    },
    "MIXPANEL_TOKEN": {
      "value": "#{var/MIXPANEL_TOKEN}"
    },
    "DEFAULT_WALKIN_LOCATION_NAME": {
      "value": "${replace(\"#{ref/fhirResources/LOCATION_PHYSICAL_NY/data.name}\", \" \", \"_\")}"
    }
  },
  "zambdas": {
    "VERSION": {
      "name": "version",
      "type": "http_auth",
      "runtime": "nodejs20.x",
      "src": "src/patient/version/index",
      "zip": ".dist/zips/version.zip"
    },
    "CREATE-USER": {
      "name": "create-user",
      "type": "http_auth",
      "runtime": "nodejs20.x",
      "src": "src/ehr/create-user/index",
      "zip": ".dist/zips/create-user.zip"
    },
    "USER-ACTIVATION": {
      "name": "user-activation",
      "type": "http_auth",
      "runtime": "nodejs20.x",
      "src": "src/ehr/user-activation/index",
      "zip": ".dist/zips/user-activation.zip"
    },
    "GET-APPOINTMENTS": {
      "name": "get-appointments",
      "type": "http_auth",
      "runtime": "nodejs20.x",
      "src": "src/ehr/get-appointments/index",
      "zip": ".dist/zips/get-appointments.zip"
    },
    "INCOMPLETE-ENCOUNTERS-REPORT": {
      "name": "incomplete-encounters-report",
      "type": "http_auth",
      "runtime": "nodejs20.x",
      "src": "src/ehr/incomplete-encounters-report/index",
      "zip": ".dist/zips/incomplete-encounters-report.zip"
    },
    "DAILY-PAYMENTS-REPORT": {
      "name": "daily-payments-report",
      "type": "http_auth",
      "runtime": "nodejs20.x",
      "src": "src/ehr/daily-payments-report/index",
      "zip": ".dist/zips/daily-payments-report.zip"
    },
    "VISITS-OVERVIEW-REPORT": {
      "name": "visits-overview-report",
      "type": "http_auth",
      "runtime": "nodejs20.x",
      "src": "src/ehr/visits-overview-report/index",
      "zip": ".dist/zips/visits-overview-report.zip"
    },
    "GET-TELEMED-APPOINTMENTS": {
      "name": "get-telemed-appointments",
      "type": "http_auth",
      "runtime": "nodejs20.x",
      "src": "src/ehr/get-telemed-appointments/index",
      "zip": ".dist/zips/get-telemed-appointments.zip"
    },
    "CHANGE-TELEMED-APPOINTMENT-STATUS": {
      "name": "change-telemed-appointment-status",
      "type": "http_auth",
      "runtime": "nodejs20.x",
      "src": "src/ehr/change-telemed-appointment-status/index",
      "zip": ".dist/zips/change-telemed-appointment-status.zip"
    },
    "ASSIGN-PRACTITIONER": {
      "name": "assign-practitioner",
      "type": "http_auth",
      "runtime": "nodejs20.x",
      "src": "src/ehr/assign-practitioner/index",
      "zip": ".dist/zips/assign-practitioner.zip"
    },
    "UNASSIGN-PRACTITIONER": {
      "name": "unassign-practitioner",
      "type": "http_auth",
      "runtime": "nodejs20.x",
      "src": "src/ehr/unassign-practitioner/index",
      "zip": ".dist/zips/unassign-practitioner.zip"
    },
    "CHANGE-IN-PERSON-VISIT-STATUS": {
      "name": "change-in-person-visit-status",
      "type": "http_auth",
      "runtime": "nodejs20.x",
      "src": "src/ehr/change-in-person-visit-status/index",
      "zip": ".dist/zips/change-in-person-visit-status.zip"
    },
    "SIGN-APPOINTMENT": {
      "name": "sign-appointment",
      "type": "http_auth",
      "runtime": "nodejs20.x",
      "src": "src/ehr/sign-appointment/index",
      "zip": ".dist/zips/sign-appointment.zip"
    },
    "UNLOCK-APPOINTMENT": {
      "name": "unlock-appointment",
      "type": "http_auth",
      "runtime": "nodejs20.x",
      "src": "src/ehr/unlock-appointment/index",
      "zip": ".dist/zips/unlock-appointment.zip"
    },
    "PENDING-SUPERVISOR-APPROVAL": {
      "name": "pending-supervisor-approval",
      "type": "http_auth",
      "runtime": "nodejs20.x",
      "src": "src/ehr/pending-supervisor-approval/index",
      "zip": ".dist/zips/pending-supervisor-approval.zip"
    },
    "GET-CHART-DATA": {
      "name": "get-chart-data",
      "type": "http_auth",
      "runtime": "nodejs20.x",
      "src": "src/ehr/get-chart-data/index",
      "zip": ".dist/zips/get-chart-data.zip"
    },
    "SAVE-CHART-DATA": {
      "name": "save-chart-data",
      "type": "http_auth",
      "runtime": "nodejs20.x",
      "src": "src/ehr/save-chart-data/index",
      "zip": ".dist/zips/save-chart-data.zip"
    },
    "DELETE-CHART-DATA": {
      "name": "delete-chart-data",
      "type": "http_auth",
      "runtime": "nodejs20.x",
      "src": "src/ehr/delete-chart-data/index",
      "zip": ".dist/zips/delete-chart-data.zip"
    },
    "UPDATE-USER": {
      "name": "update-user",
      "type": "http_auth",
      "runtime": "nodejs20.x",
      "src": "src/ehr/update-user/index",
      "zip": ".dist/zips/update-user.zip"
    },
    "INIT-TELEMED-SESSION": {
      "name": "init-telemed-session",
      "type": "http_auth",
      "runtime": "nodejs20.x",
      "src": "src/ehr/init-telemed-session/index",
      "zip": ".dist/zips/init-telemed-session.zip"
    },
    "GET-USER": {
      "name": "get-user",
      "type": "http_auth",
      "runtime": "nodejs20.x",
      "src": "src/ehr/get-user/index",
      "zip": ".dist/zips/get-user.zip"
    },
    "SAVE-PATIENT-INSTRUCTION": {
      "name": "save-patient-instruction",
      "type": "http_auth",
      "runtime": "nodejs20.x",
      "src": "src/ehr/save-patient-instruction/index",
      "zip": ".dist/zips/save-patient-instruction.zip"
    },
    "GET-PATIENT-INSTRUCTIONS": {
      "name": "get-patient-instructions",
      "type": "http_auth",
      "runtime": "nodejs20.x",
      "src": "src/ehr/get-patient-instructions/index",
      "zip": ".dist/zips/get-patient-instructions.zip"
    },
    "DELETE-PATIENT-INSTRUCTION": {
      "name": "delete-patient-instruction",
      "type": "http_auth",
      "runtime": "nodejs20.x",
      "src": "src/ehr/delete-patient-instruction/index",
      "zip": ".dist/zips/delete-patient-instruction.zip"
    },
    "SAVE-FOLLOWUP-ENCOUNTER": {
      "name": "save-followup-encounter",
      "type": "http_auth",
      "runtime": "nodejs20.x",
      "src": "src/ehr/save-followup-encounter/index",
      "zip": ".dist/zips/save-followup-encounter.zip"
    },
    "GET-CONVERSATION": {
      "name": "get-conversation",
      "type": "http_auth",
      "runtime": "nodejs20.x",
      "src": "src/ehr/get-conversation/index",
      "zip": ".dist/zips/get-conversation.zip"
    },
    "GET-EMPLOYEES": {
      "name": "get-employees",
      "type": "http_auth",
      "runtime": "nodejs20.x",
      "src": "src/ehr/get-employees/index",
      "zip": ".dist/zips/get-employees.zip"
    },
    "SYNC-USER": {
      "name": "sync-user",
      "type": "http_auth",
      "runtime": "nodejs20.x",
      "src": "src/ehr/sync-user/index",
      "zip": ".dist/zips/sync-user.zip"
    },
    "ICD-SEARCH": {
      "name": "icd-search",
      "type": "http_auth",
      "runtime": "nodejs20.x",
      "src": "src/ehr/icd-search/index",
      "zip": ".dist/zips/icd-search.zip"
    },
    "ICD-10-SEARCH": {
      "name": "icd-10-search",
      "type": "http_auth",
      "runtime": "nodejs20.x",
      "src": "src/ehr/icd-10-search/index",
      "zip": ".dist/zips/icd-10-search.zip"
    },
    "GET-PATIENT-PROFILE-PHOTO-URL": {
      "name": "get-patient-profile-photo-url",
      "type": "http_auth",
      "runtime": "nodejs20.x",
      "src": "src/ehr/get-patient-profile-photo-url/index",
      "zip": ".dist/zips/get-patient-profile-photo-url.zip"
    },
    "GET-CLAIMS": {
      "name": "get-claims",
      "type": "http_auth",
      "runtime": "nodejs20.x",
      "src": "src/ehr/get-claims/index",
      "zip": ".dist/zips/get-claims.zip"
    },
    "CREATE-UPDATE-MEDICATION-ORDER": {
      "name": "create-update-medication-order",
      "type": "http_auth",
      "runtime": "nodejs20.x",
      "src": "src/ehr/create-update-medication-order/index",
      "zip": ".dist/zips/create-update-medication-order.zip"
    },
    "GET-MEDICATION-ORDERS": {
      "name": "get-medication-orders",
      "type": "http_auth",
      "runtime": "nodejs20.x",
      "src": "src/ehr/get-medication-orders/index",
      "zip": ".dist/zips/get-medication-orders.zip"
    },
    "CREATE-UPLOAD-AUDIO-RECORDING-URL": {
      "name": "upload-audio-recording",
      "type": "http_auth",
      "runtime": "nodejs20.x",
      "src": "src/ehr/upload-audio-recording/index",
      "zip": ".dist/zips/upload-audio-recording.zip"
    },
    "CREATE-RESOURCES-FROM-AUDIO-RECORDING": {
      "name": "create-resources-from-audio-recording",
      "type": "http_auth",
      "runtime": "nodejs20.x",
      "src": "src/ehr/create-resources-from-audio-recording/index",
      "zip": ".dist/zips/create-resources-from-audio-recording.zip"
    },
    "CREATE-UPLOAD-DOCUMENT-URL": {
      "name": "create-upload-document-url",
      "type": "http_auth",
      "runtime": "nodejs20.x",
      "src": "src/ehr/create-upload-document-url/index",
      "zip": ".dist/zips/create-upload-document-url.zip"
    },
    "CREATE-LAB-ORDER": {
      "name": "create-lab-order",
      "type": "http_auth",
      "runtime": "nodejs20.x",
      "src": "src/ehr/create-lab-order/index",
      "zip": ".dist/zips/create-lab-order.zip"
    },
    "GET-CREATE-LAB-ORDER-RESOURCES": {
      "name": "get-create-lab-order-resources",
      "type": "http_auth",
      "runtime": "nodejs20.x",
      "src": "src/ehr/get-create-lab-order-resources/index",
      "zip": ".dist/zips/get-create-lab-order-resources.zip"
    },
    "GET-UNSOLICITED-RESULTS-RESOURCES": {
      "name": "get-unsolicited-results-resources",
      "type": "http_auth",
      "runtime": "nodejs20.x",
      "src": "src/ehr/get-unsolicited-results-resources/index",
      "zip": ".dist/zips/get-unsolicited-results-resources.zip"
    },
    "HANDLE-LAB-RESULT": {
      "name": "handle-lab-result",
      "type": "subscription",
      "runtime": "nodejs20.x",
      "src": "src/subscriptions/diagnostic-report/handle-lab-result/index",
      "zip": ".dist/zips/handle-lab-result.zip",
      "subscription": {
        "criteria": "DiagnosticReport?category=OSL",
        "reason": "Received new preliminary or final lab result"
      }
    },
    "PAPERWORK-TO-PDF": {
      "name": "paperwork-to-pdf",
      "type": "http_auth",
      "runtime": "nodejs20.x",
      "src": "src/ehr/paperwork-to-pdf/index",
      "zip": ".dist/zips/paperwork-to-pdf.zip"
    },
    "GET-PATIENT-ACCOUNT": {
      "name": "get-patient-account",
      "type": "http_auth",
      "runtime": "nodejs20.x",
      "src": "src/ehr/patient-account/get/index",
      "zip": ".dist/zips/get-patient-account.zip"
    },
    "UPDATE-PATIENT-ACCOUNT": {
      "name": "update-patient-account",
      "type": "http_auth",
      "runtime": "nodejs20.x",
      "src": "src/ehr/patient-account/update/index",
      "zip": ".dist/zips/update-patient-account.zip"
    },
    "REMOVE-PATIENT-COVERAGE": {
      "name": "remove-patient-coverage",
      "type": "http_auth",
      "runtime": "nodejs20.x",
      "src": "src/ehr/patient-account/remove-coverage/index",
      "zip": ".dist/zips/remove-patient-coverage.zip"
    },
    "CANCEL-APPOINTMENT": {
      "name": "cancel-appointment",
      "type": "http_open",
      "runtime": "nodejs20.x",
      "src": "src/patient/appointment/prebook-cancel-appointment/index",
      "zip": ".dist/zips/cancel-appointment.zip"
    },
    "CHECK-IN": {
      "name": "check-in",
      "type": "http_open",
      "runtime": "nodejs20.x",
      "src": "src/patient/check-in/index",
      "zip": ".dist/zips/check-in.zip"
    },
    "GET-SCHEDULE": {
      "name": "get-schedule",
      "type": "http_open",
      "runtime": "nodejs20.x",
      "src": "src/patient/get-schedule/index",
      "zip": ".dist/zips/get-schedule.zip"
    },
    "UPDATE-PAPERWORK-IN-PROGRESS": {
      "name": "update-paperwork-in-progress",
      "type": "http_open",
      "runtime": "nodejs20.x",
      "src": "src/patient/paperwork/update-paperwork-in-progress/index",
      "zip": ".dist/zips/update-paperwork-in-progress.zip"
    },
    "PATCH-PAPERWORK": {
      "name": "patch-paperwork",
      "type": "http_open",
      "runtime": "nodejs20.x",
      "src": "src/patient/paperwork/patch-paperwork/index",
      "zip": ".dist/zips/patch-paperwork.zip"
    },
    "SUBMIT-PAPERWORK": {
      "name": "submit-paperwork",
      "type": "http_open",
      "runtime": "nodejs20.x",
      "src": "src/patient/paperwork/submit-paperwork/index",
      "zip": ".dist/zips/submit-paperwork.zip"
    },
    "CREATE-APPOINTMENT": {
      "name": "create-appointment",
      "type": "http_auth",
      "runtime": "nodejs20.x",
      "src": "src/patient/appointment/create-appointment/index",
      "zip": ".dist/zips/create-appointment.zip"
    },
    "INTAKE-GET-APPOINTMENTS": {
      "name": "intake-get-appointments",
      "type": "http_auth",
      "runtime": "nodejs20.x",
      "src": "src/patient/appointment/prebook-get-appointments/index",
      "zip": ".dist/zips/intake-get-appointments.zip"
    },
    "GET-PATIENTS": {
      "name": "get-patients",
      "type": "http_auth",
      "runtime": "nodejs20.x",
      "src": "src/patient/get-patients/index",
      "zip": ".dist/zips/get-patients.zip"
    },
    "GET-PAPERWORK": {
      "name": "get-paperwork",
      "type": "http_open",
      "runtime": "nodejs20.x",
      "src": "src/patient/paperwork/get-paperwork/index",
      "zip": ".dist/zips/get-paperwork.zip"
    },
    "UPDATE-APPOINTMENT": {
      "name": "update-appointment",
      "type": "http_open",
      "runtime": "nodejs20.x",
      "src": "src/patient/appointment/prebook-update-appointment/index",
      "zip": ".dist/zips/update-appointment.zip"
    },
    "GET-PRESIGNED-FILE-URL": {
      "name": "get-presigned-file-url",
      "type": "http_open",
      "runtime": "nodejs20.x",
      "src": "src/patient/get-presigned-file-url/index",
      "zip": ".dist/zips/get-presigned-file-url.zip"
    },
    "GET-APPOINTMENT-DETAILS": {
      "name": "get-appointment-details",
      "type": "http_open",
      "runtime": "nodejs20.x",
      "src": "src/patient/get-appointment-details/index",
      "zip": ".dist/zips/get-appointment-details.zip"
    },
    "PAYMENT-METHODS-LIST": {
      "name": "payment-methods-list",
      "type": "http_auth",
      "runtime": "nodejs20.x",
      "src": "src/patient/payment-methods/list/index",
      "zip": ".dist/zips/payment-methods-list.zip"
    },
    "PAYMENT-METHODS-DELETE": {
      "name": "payment-methods-delete",
      "type": "http_auth",
      "runtime": "nodejs20.x",
      "src": "src/patient/payment-methods/delete/index",
      "zip": ".dist/zips/payment-methods-delete.zip"
    },
    "PAYMENT-METHODS-SETUP": {
      "name": "payment-methods-setup",
      "type": "http_auth",
      "runtime": "nodejs20.x",
      "src": "src/patient/payment-methods/setup/index",
      "zip": ".dist/zips/payment-methods-setup.zip"
    },
    "PAYMENT-METHODS-SET-DEFAULT": {
      "name": "payment-methods-set-default",
      "type": "http_auth",
      "runtime": "nodejs20.x",
      "src": "src/patient/payment-methods/set-default/index",
      "zip": ".dist/zips/payment-methods-set-default.zip"
    },
    "VIDEO-CHAT-INVITES-CANCEL": {
      "name": "video-chat-invites-cancel",
      "type": "http_auth",
      "runtime": "nodejs20.x",
      "src": "src/patient/video-chat-invites/cancel-invite/index",
      "zip": ".dist/zips/video-chat-invites-cancel.zip"
    },
    "VIDEO-CHAT-INVITES-CREATE": {
      "name": "video-chat-invites-create",
      "type": "http_auth",
      "runtime": "nodejs20.x",
      "src": "src/patient/video-chat-invites/create-invite/index",
      "zip": ".dist/zips/video-chat-invites-create.zip"
    },
    "VIDEO-CHAT-INVITES-LIST": {
      "name": "video-chat-invites-list",
      "type": "http_auth",
      "runtime": "nodejs20.x",
      "src": "src/patient/video-chat-invites/list-invites/index",
      "zip": ".dist/zips/video-chat-invites-list.zip"
    },
    "GET-VISIT-DETAILS": {
      "name": "get-visit-details",
      "type": "http_auth",
      "runtime": "nodejs20.x",
      "src": "src/patient/appointment/get-visit-details/index",
      "zip": ".dist/zips/get-visit-details.zip"
    },
    "GET-ELIGIBILITY": {
      "name": "get-eligibility",
      "type": "http_auth",
      "runtime": "nodejs20.x",
      "src": "src/patient/get-eligibility/index",
      "zip": ".dist/zips/get-eligibility.zip"
    },
    "GET-ANSWER-OPTIONS": {
      "name": "get-answer-options",
      "type": "http_auth",
      "runtime": "nodejs20.x",
      "src": "src/patient/get-answer-options/index",
      "zip": ".dist/zips/get-answer-options.zip"
    },
    "GET-TELEMED-LOCATIONS": {
      "name": "get-telemed-locations",
      "type": "http_open",
      "runtime": "nodejs20.x",
      "src": "src/patient/get-telemed-locations/index",
      "zip": ".dist/zips/get-telemed-locations.zip"
    },
    "GET-WAIT-STATUS": {
      "name": "get-wait-status",
      "type": "http_open",
      "runtime": "nodejs20.x",
      "src": "src/patient/get-wait-status/index",
      "zip": ".dist/zips/get-wait-status.zip"
    },
    "JOIN-CALL": {
      "name": "join-call",
      "type": "http_open",
      "runtime": "nodejs20.x",
      "src": "src/patient/join-call/index",
      "zip": ".dist/zips/join-call.zip"
    },
    "TELEMED-CANCEL-APPOINTMENT": {
      "name": "telemed-cancel-appointment",
      "type": "http_auth",
      "runtime": "nodejs20.x",
      "src": "src/patient/appointment/telemed-cancel-appointment/index",
      "zip": ".dist/zips/telemed-cancel-appointment.zip"
    },
    "TELEMED-GET-APPOINTMENTS": {
      "name": "telemed-get-appointments",
      "type": "http_auth",
      "runtime": "nodejs20.x",
      "src": "src/patient/appointment/telemed-get-appointments/index",
      "zip": ".dist/zips/telemed-get-appointments.zip"
    },
    "GET-PAST-VISITS": {
      "name": "get-past-visits",
      "type": "http_auth",
      "runtime": "nodejs20.x",
      "src": "src/patient/appointment/get-past-visits/index",
      "zip": ".dist/zips/get-past-visits.zip"
    },
    "TELEMED-UPDATE-APPOINTMENT": {
      "name": "telemed-update-appointment",
      "type": "http_auth",
      "runtime": "nodejs20.x",
      "src": "src/patient/appointment/telemed-update-appointment/index",
      "zip": ".dist/zips/telemed-update-appointment.zip"
    },
    "TELEMED-GET-PATIENTS": {
      "name": "telemed-get-patients",
      "type": "http_auth",
      "runtime": "nodejs20.x",
      "src": "src/patient/telemed-get-patients/index",
      "zip": ".dist/zips/telemed-get-patients.zip"
    },
    "LIST-BOOKABLES": {
      "name": "list-bookables",
      "type": "http_open",
      "runtime": "nodejs20.x",
      "src": "src/patient/bookable/list-bookables/index",
      "zip": ".dist/zips/list-bookables.zip"
    },
    "NOTIFICATIONS-UPDATER": {
      "name": "notifications-updater",
      "type": "cron",
      "runtime": "nodejs20.x",
      "src": "src/cron/notifications-updater/index",
      "zip": ".dist/zips/notifications-updater.zip",
      "schedule": {
        "expression": "cron(*/5 * * * ? *)"
      }
    },
    "SEND-MESSAGE-CRON": {
      "name": "send-message-cron",
      "type": "cron",
      "runtime": "nodejs20.x",
      "src": "src/cron/send-message-cron/index",
      "zip": ".dist/zips/send-message-cron.zip",
      "schedule": {
        "expression": "cron(0,15,30,45 * * * ? *)"
      }
    },
    "COMMUNICATION-SUBSCRIPTION": {
      "name": "communication-subscription",
      "type": "subscription",
      "runtime": "nodejs20.x",
      "src": "src/subscriptions/communication/communication-subscription/index",
      "zip": ".dist/zips/communication-subscription.zip",
      "subscription": {
        "criteria": "Communication?category=intra-communication|intake-issue-report&status=in-progress",
        "reason": "Internal communication",
        "event": "create"
      }
    },
    "PROCESS-ERX-RESOURCES": {
      "name": "process-erx-resources",
      "type": "subscription",
      "runtime": "nodejs20.x",
      "src": "src/subscriptions/medication-request/process-erx-resources/index",
      "zip": ".dist/zips/process-erx-resources.zip",
      "subscription": {
        "criteria": "MedicationRequest?identifier=https://identifiers.fhir.oystehr.com/erx-prescription-id|",
        "reason": "ERX incoming resources processor",
        "event": "create"
      }
    },
    "APPOINTMENT-CHART-DATA-PREFILLING": {
      "name": "appointment-chart-data-prefilling",
      "type": "subscription",
      "runtime": "nodejs20.x",
      "src": "src/subscriptions/appointment/appointment-chart-data-prefilling/index",
      "zip": ".dist/zips/appointment-chart-data-prefilling.zip",
      "subscription": {
        "criteria": "Appointment?_tag=APPOINTMENT_READY_FOR_PREPROCESSING",
        "reason": "Appointment pre-processor",
        "event": "create"
      }
    },
    "SUB-CANCELLATION-EMAIL": {
      "name": "sub-cancellation-email",
      "type": "subscription",
      "runtime": "nodejs20.x",
      "src": "src/subscriptions/task/sub-cancellation-email/index",
      "zip": ".dist/zips/sub-cancellation-email.zip",
      "subscription": {
        "criteria": "Task?code=urgent-care-email|&status=requested",
        "reason": "in person communication",
        "event": "create"
      }
    },
    "SUB-CHECK-IN-TEXT": {
      "name": "sub-check-in-text",
      "type": "subscription",
      "runtime": "nodejs20.x",
      "src": "src/subscriptions/task/sub-check-in-text/index",
      "zip": ".dist/zips/sub-check-in-text.zip",
      "subscription": {
        "criteria": "Task?code=urgent-care-text|checkin&status=requested",
        "reason": "in person communication",
        "event": "create"
      }
    },
    "SUB-READY-TEXT": {
      "name": "sub-ready-text",
      "type": "subscription",
      "runtime": "nodejs20.x",
      "src": "src/subscriptions/task/sub-ready-text/index",
      "zip": ".dist/zips/sub-ready-text.zip",
      "subscription": {
        "criteria": "Task?code=urgent-care-text|ready&status=requested",
        "reason": "in person communication",
        "event": "create"
      }
    },
    "SUB-UPDATE-APPOINTMENTS": {
      "name": "sub-update-appointments",
      "type": "subscription",
      "runtime": "nodejs20.x",
      "src": "src/subscriptions/task/sub-update-appointments/index",
      "zip": ".dist/zips/sub-update-appointments.zip",
      "subscription": {
        "criteria": "Task?code=urgent-care-update-appointment|&status=requested",
        "reason": "in person appointment update",
        "event": "create"
      }
    },
    "SUB-CONFIRMATION-MESSAGES": {
      "name": "sub-confirmation-messages",
      "type": "subscription",
      "runtime": "nodejs20.x",
      "src": "src/subscriptions/task/sub-confirmation-messages/index",
      "zip": ".dist/zips/sub-confirmation-messages.zip",
      "subscription": {
        "criteria": "Task?code=urgent-care-send-messages|&status=requested",
        "reason": "in person appointment confirmation messages",
        "event": "create"
      }
    },
    "SUB-INTAKE-HARVEST": {
      "name": "sub-intake-harvest",
      "type": "subscription",
      "runtime": "nodejs20.x",
      "src": "src/subscriptions/questionnaire-response/sub-intake-harvest/index",
      "zip": ".dist/zips/sub-intake-harvest.zip",
      "subscription": {
        "criteria": "QuestionnaireResponse?status=completed,amended&questionnaire=https://ottehr.com/FHIR/Questionnaire/intake-paperwork-inperson,https://ottehr.com/FHIR/Questionnaire/intake-paperwork-virtual",
        "reason": "paperwork harvest",
        "event": "update"
      }
    },
    "SUB-SEND-CLAIM": {
      "name": "sub-send-claim",
      "type": "subscription",
      "runtime": "nodejs20.x",
      "src": "src/subscriptions/task/sub-send-claim/index",
      "zip": ".dist/zips/sub-send-claim.zip",
      "subscription": {
        "criteria": "Task?code=https://fhir.ottehr.com/CodeSystem/claim-sync|send-claim&status=requested",
        "reason": "in person communication",
        "event": "create"
      }
    },
    "SUB-VISIT-NOTE-PDF-AND-EMAIL": {
      "name": "sub-visit-note-pdf-and-email",
      "type": "subscription",
      "runtime": "nodejs20.x",
      "src": "src/subscriptions/task/sub-visit-note-pdf-and-email/index",
      "zip": ".dist/zips/sub-visit-note-pdf-and-email.zip",
      "subscription": {
        "criteria": "Task?code=https://fhir.ottehr.com/CodeSystem/visit-note-pdf-and-email|visit-note-pdf-and-email&status=requested",
        "reason": "create visit note PDF and send email",
        "event": "create"
      }
    },
    "AI-INTERVIEW-START": {
      "name": "ai-interview-start",
      "type": "http_auth",
      "runtime": "nodejs20.x",
      "src": "src/patient/ai-interview/start/index",
      "zip": ".dist/zips/ai-interview-start.zip"
    },
    "AI-INTERVIEW-HANDLE-ANSWER": {
      "name": "ai-interview-handle-answer",
      "type": "http_auth",
      "runtime": "nodejs20.x",
      "src": "src/patient/ai-interview/handle-answer/index",
      "zip": ".dist/zips/ai-interview-handle-answer.zip"
    },
    "AI-INTERVIEW-PERSIST-CONSENT": {
      "name": "ai-interview-persist-consent",
      "type": "http_auth",
      "runtime": "nodejs20.x",
      "src": "src/patient/ai-interview/persist-consent/index",
      "zip": ".dist/zips/ai-interview-persist-consent.zip"
    },
    "RADIOLOGY-CREATE-ORDER": {
      "name": "radiology-create-order",
      "type": "http_auth",
      "runtime": "nodejs20.x",
      "src": "src/ehr/radiology/create-order/index",
      "zip": ".dist/zips/radiology-create-order.zip"
    },
    "RADIOLOGY-CANCEL-ORDER": {
      "name": "radiology-cancel-order",
      "type": "http_auth",
      "runtime": "nodejs20.x",
      "src": "src/ehr/radiology/cancel-order/index",
      "zip": ".dist/zips/radiology-cancel-order.zip"
    },
    "RADIOLOGY-ORDER-LIST": {
      "name": "radiology-order-list",
      "type": "http_auth",
      "runtime": "nodejs20.x",
      "src": "src/ehr/radiology/order-list/index",
      "zip": ".dist/zips/radiology-order-list.zip"
    },
    "RADIOLOGY-PACS-WEBHOOK": {
      "name": "radiology-pacs-webhook",
      "type": "http_open",
      "runtime": "nodejs20.x",
      "src": "src/ehr/radiology/pacs-webhook/index",
      "zip": ".dist/zips/radiology-pacs-webhook.zip"
    },
    "RADIOLOGY-LAUNCH-VIEWER": {
      "name": "radiology-launch-viewer",
      "type": "http_auth",
      "runtime": "nodejs20.x",
      "src": "src/ehr/radiology/launch-viewer/index",
      "zip": ".dist/zips/radiology-launch-viewer.zip"
    },
    "GET-LAB-ORDERS": {
      "name": "get-lab-orders",
      "type": "http_auth",
      "runtime": "nodejs20.x",
      "src": "src/ehr/get-lab-orders/index",
      "zip": ".dist/zips/get-lab-orders.zip"
    },
    "DELETE-LAB-ORDER": {
      "name": "delete-lab-order",
      "type": "http_auth",
      "runtime": "nodejs20.x",
      "src": "src/ehr/delete-lab-order/index",
      "zip": ".dist/zips/delete-lab-order.zip"
    },
    "SUBMIT-LAB-ORDER": {
      "name": "submit-lab-order",
      "type": "http_auth",
      "runtime": "nodejs20.x",
      "src": "src/ehr/submit-lab-order/index",
      "zip": ".dist/zips/submit-lab-order.zip"
    },
    "UPDATE-LAB-ORDER-RESOURCES": {
      "name": "update-lab-order-resources",
      "type": "http_auth",
      "runtime": "nodejs20.x",
      "src": "src/ehr/update-lab-order-resources/index",
      "zip": ".dist/zips/update-lab-order-resources.zip"
    },
    "GET-LABEL-PDF": {
      "name": "get-label-pdf",
      "type": "http_auth",
      "runtime": "nodejs20.x",
      "src": "src/ehr/get-label-pdf/index",
      "zip": ".dist/zips/get-label-pdf.zip"
    },
    "GET-OR-CREATE-VISIT-LABEL-PDF": {
      "name": "get-or-create-visit-label-pdf",
      "type": "http_auth",
      "runtime": "nodejs20.x",
      "src": "src/ehr/get-or-create-visit-label-pdf/index",
      "zip": ".dist/zips/get-or-create-visit-label-pdf.zip"
    },
    "EHR-GET-SCHEDULE": {
      "name": "ehr-get-schedule",
      "type": "http_auth",
      "runtime": "nodejs20.x",
      "src": "src/ehr/schedules/get-schedule/index",
      "zip": ".dist/zips/ehr-get-schedule.zip"
    },
    "UPDATE-SCHEDULE": {
      "name": "update-schedule",
      "type": "http_auth",
      "runtime": "nodejs20.x",
      "src": "src/ehr/schedules/update-schedule/index",
      "zip": ".dist/zips/update-schedule.zip"
    },
    "LIST-SCHEDULE-OWNERS": {
      "name": "list-schedule-owners",
      "type": "http_auth",
      "runtime": "nodejs20.x",
      "src": "src/ehr/schedules/list-schedule-owners/index",
      "zip": ".dist/zips/list-schedule-owners.zip"
    },
    "CREATE-SCHEDULE": {
      "name": "create-schedule",
      "type": "http_auth",
      "runtime": "nodejs20.x",
      "src": "src/ehr/schedules/create-schedule/index",
      "zip": ".dist/zips/create-schedule.zip"
    },
    "AI-INTERVIEW-SUMMARY": {
      "name": "ai-interview-summary",
      "type": "subscription",
      "runtime": "nodejs20.x",
      "timeout": "300",
      "src": "src/subscriptions/questionnaire-response/ai-interview-summary/index",
      "zip": ".dist/zips/ai-interview-summary.zip",
      "subscription": {
        "criteria": "QuestionnaireResponse?status=completed&questionnaire=#aiInterviewQuestionnaire",
        "reason": "Generate summary of chat with AI",
        "event": "update"
      }
    },
    "SEND-FAX": {
      "name": "send-fax",
      "type": "http_auth",
      "runtime": "nodejs20.x",
      "src": "src/ehr/send-fax/index",
      "zip": ".dist/zips/send-fax.zip"
    },
    "CREATE-SLOT": {
      "name": "create-slot",
      "type": "http_open",
      "runtime": "nodejs20.x",
      "src": "src/patient/bookable/create-slot/index",
      "zip": ".dist/zips/create-slot.zip"
    },
    "GET-SLOT-DETAILS": {
      "name": "get-slot-details",
      "type": "http_open",
      "runtime": "nodejs20.x",
      "src": "src/patient/bookable/get-slot-details/index",
      "zip": ".dist/zips/get-slot-details.zip"
    },
    "WALKIN-CHECK-AVAILABILITY": {
      "name": "walkin-check-availability",
      "type": "http_open",
      "runtime": "nodejs20.x",
      "src": "src/patient/walkin/check-availability/index",
      "zip": ".dist/zips/walkin-check-availability.zip"
    },
    "GET-IN-HOUSE-ORDERS": {
      "name": "get-in-house-orders",
      "type": "http_auth",
      "runtime": "nodejs20.x",
      "src": "src/ehr/get-in-house-orders/index",
      "zip": ".dist/zips/get-in-house-orders.zip"
    },
    "CREATE-IN-HOUSE-LAB-ORDER": {
      "name": "create-in-house-lab-order",
      "type": "http_auth",
      "runtime": "nodejs20.x",
      "src": "src/ehr/create-in-house-lab-order/index",
      "zip": ".dist/zips/create-in-house-lab-order.zip"
    },
    "GET-CREATE-IN-HOUSE-LAB-ORDER-RESOURCES": {
      "name": "get-create-in-house-lab-order-resources",
      "type": "http_auth",
      "runtime": "nodejs20.x",
      "src": "src/ehr/get-create-in-house-lab-order-resources/index",
      "zip": ".dist/zips/get-create-in-house-lab-order-resources.zip"
    },
    "COLLECT-IN-HOUSE-LAB-SPECIMEN": {
      "name": "collect-in-house-lab-specimen",
      "type": "http_auth",
      "runtime": "nodejs20.x",
      "src": "src/ehr/collect-in-house-lab-specimen/index",
      "zip": ".dist/zips/collect-in-house-lab-specimen.zip"
    },
    "HANDLE-IN-HOUSE-LAB-RESULTS": {
      "name": "handle-in-house-lab-results",
      "type": "http_auth",
      "runtime": "nodejs20.x",
      "src": "src/ehr/handle-in-house-lab-results/index",
      "zip": ".dist/zips/handle-in-house-lab-results.zip"
    },
    "DELETE-IN-HOUSE-LAB-ORDER": {
      "name": "delete-in-house-lab-order",
      "type": "http_auth",
      "runtime": "nodejs20.x",
      "src": "src/ehr/delete-in-house-lab-order/index",
      "zip": ".dist/zips/delete-in-house-lab-order.zip"
    },
    "GET-NURSING-ORDERS": {
      "name": "get-nursing-orders",
      "type": "http_auth",
      "runtime": "nodejs20.x",
      "src": "src/ehr/get-nursing-orders/index",
      "zip": ".dist/zips/get-nursing-orders.zip"
    },
    "CREATE-NURSING-ORDER": {
      "name": "create-nursing-order",
      "type": "http_auth",
      "runtime": "nodejs20.x",
      "src": "src/ehr/create-nursing-order/index",
      "zip": ".dist/zips/create-nursing-order.zip"
    },
    "UPDATE-NURSING-ORDER": {
      "name": "update-nursing-order",
      "type": "http_auth",
      "runtime": "nodejs20.x",
      "src": "src/ehr/update-nursing-order/index",
      "zip": ".dist/zips/update-nursing-order.zip"
    },
    "PATIENT-PAYMENTS-LIST": {
      "name": "patient-payments-list",
      "type": "http_auth",
      "runtime": "nodejs20.x",
      "src": "src/ehr/patient-payments/list/index",
      "zip": ".dist/zips/patient-payments-list.zip"
    },
    "PATIENT-PAYMENTS-POST": {
      "name": "patient-payments-post",
      "type": "http_auth",
      "runtime": "nodejs20.x",
      "src": "src/ehr/patient-payments/post/index",
      "zip": ".dist/zips/patient-payments-post.zip"
    },
    "FAILING-ENDPOINT": {
      "name": "failing-endpoint",
      "type": "http_open",
      "runtime": "nodejs20.x",
      "src": "src/ehr/failing-endpoint/index",
      "zip": ".dist/zips/failing-endpoint.zip"
    },
    "CREATE-DISCHARGE_SUMMARY": {
      "name": "create-discharge-summary",
      "type": "http_auth",
      "runtime": "nodejs20.x",
      "src": "src/ehr/create-discharge-summary/index",
      "zip": ".dist/zips/create-discharge-summary.zip"
    },
    "GET-VITALS": {
      "name": "get-vitals",
      "type": "http_auth",
      "runtime": "nodejs20.x",
      "src": "src/ehr/chart-data/vitals/get/index",
      "zip": ".dist/zips/get-vitals.zip"
    },
    "CREATE-UPDATE-IMMUNIZATION_ORDER": {
      "name": "create-update-immunization-order",
      "type": "http_auth",
      "runtime": "nodejs20.x",
      "src": "src/ehr/immunization/create-update-order/index",
      "zip": ".dist/zips/create-update-immunization-order.zip"
    },
    "GET-IMMUNIZATION_ORDERS": {
      "name": "get-immunization-orders",
      "type": "http_auth",
      "runtime": "nodejs20.x",
      "src": "src/ehr/immunization/get-orders/index",
      "zip": ".dist/zips/get-immunization-orders.zip"
    },
    "ADMINISTER-IMMUNIZATION_ORDER": {
      "name": "administer-immunization-order",
      "type": "http_auth",
      "runtime": "nodejs20.x",
      "src": "src/ehr/immunization/administer-order/index",
      "zip": ".dist/zips/administer-immunization-order.zip"
    },
    "CANCEL-IMMUNIZATION_ORDER": {
      "name": "cancel-immunization-order",
      "type": "http_auth",
      "runtime": "nodejs20.x",
      "src": "src/ehr/immunization/cancel-order/index",
      "zip": ".dist/zips/cancel-immunization-order.zip"
    },
    "APPLY-TEMPLATE": {
      "name": "apply-template",
      "type": "http_auth",
      "runtime": "nodejs20.x",
      "src": "src/ehr/apply-template/index",
      "zip": ".dist/zips/apply-template.zip"
    },
    "LIST-TEMPLATES": {
      "name": "list-templates",
      "type": "http_auth",
      "runtime": "nodejs20.x",
      "src": "src/ehr/list-templates/index",
      "zip": ".dist/zips/list-templates.zip"
    },
    "SEND_RECEIPT_BY_EMAIL": {
      "name": "send-receipt-by-email",
      "type": "http_auth",
      "runtime": "nodejs20.x",
      "src": "src/ehr/send-receipt-by-email/index",
      "zip": ".dist/zips/send-receipt-by-email.zip"
    }
  },
  "faxNumbers": {
    "OTTEHR_FAX": {}
  },
  "fhirResources": {
    "OTTEHR_ORGANIZATION": {
      "resource": {
        "resourceType": "Organization",
        "active": true,
        "name": "#{var/project-name} Organization",
        "telecom": [
          {
            "system": "fax",
            "value": "#{ref/faxNumbers/OTTEHR_FAX/number}"
          }
        ]
      }
    },
    "AUTOLAB_ORGANIZATION": {
      "resource": {
        "resourceType": "Organization",
        "name": "AutoLab",
        "identifier": [
          {
            "system": "https://identifiers.fhir.oystehr.com/lab-guid",
            "value": "#{var/lab-autolab-lab-id}"
          },
          {
            "system": "https://identifiers.fhir.oystehr.com/lab-account-number",
            "value": "#{var/lab-autolab-account-number}"
          }
        ],
        "type": [
          {
            "coding": [
              {
                "system": "http://snomed.info/sct",
                "code": "261904005",
                "display": "Laboratory"
              }
            ]
          }
        ],
        "contact": [
          {
            "name": {
              "family": "Smith",
              "given": ["John"]
            },
            "telecom": [
              {
                "system": "phone",
                "value": "+12223334444"
              }
            ],
            "purpose": {
              "coding": [
                {
                  "system": "https://identifiers.fhir.oystehr.com/lab-director-contact",
                  "code": "lab_director",
                  "display": "Lab Director"
                }
              ]
            }
          }
        ]
      }
    },
    "HANDLE_LAB_RESULT_SUBSCRIPTION": {
      "resource": {
        "resourceType": "Subscription",
        "status": "active",
        "reason": "Received new preliminary or final lab result",
        "criteria": "DiagnosticReport?category=OSL",
        "channel": {
          "type": "rest-hook",
          "endpoint": "zapehr-lambda:#{ref/zambdas/HANDLE-LAB-RESULT/id}"
        }
      }
    },
    "COMMUNICATION_SUBSCRIPTION": {
      "resource": {
        "resourceType": "Subscription",
        "status": "active",
        "reason": "Internal communication",
        "criteria": "Communication?category=intra-communication|intake-issue-report&status=in-progress",
        "channel": {
          "type": "rest-hook",
          "endpoint": "zapehr-lambda:#{ref/zambdas/COMMUNICATION-SUBSCRIPTION/id}"
        },
        "extension": [
          {
            "url": "http://zapehr.com/fhir/extension/SubscriptionTriggerEvent",
            "valueString": "create"
          }
        ]
      }
    },
    "PROCESS_ERX_RESOURCES_SUBSCRIPTION": {
      "resource": {
        "resourceType": "Subscription",
        "status": "active",
        "reason": "ERX incoming resources processor",
        "criteria": "MedicationRequest?identifier=https://identifiers.fhir.oystehr.com/erx-prescription-id|",
        "channel": {
          "type": "rest-hook",
          "endpoint": "zapehr-lambda:#{ref/zambdas/PROCESS-ERX-RESOURCES/id}"
        },
        "extension": [
          {
            "url": "http://zapehr.com/fhir/extension/SubscriptionTriggerEvent",
            "valueString": "create"
          }
        ]
      }
    },
    "APPOINTMENT_CHART_DATA_PREFILLING_SUBSCRIPTION": {
      "resource": {
        "resourceType": "Subscription",
        "status": "active",
        "reason": "Appointment pre-processor",
        "criteria": "Appointment?_tag=APPOINTMENT_READY_FOR_PREPROCESSING",
        "channel": {
          "type": "rest-hook",
          "endpoint": "zapehr-lambda:#{ref/zambdas/APPOINTMENT-CHART-DATA-PREFILLING/id}"
        },
        "extension": [
          {
            "url": "http://zapehr.com/fhir/extension/SubscriptionTriggerEvent",
            "valueString": "create"
          }
        ]
      }
    },
    "SUB_CANCELLATION_EMAIL_SUBSCRIPTION": {
      "resource": {
        "resourceType": "Subscription",
        "status": "active",
        "reason": "in person communication",
        "criteria": "Task?code=urgent-care-email|&status=requested",
        "channel": {
          "type": "rest-hook",
          "endpoint": "zapehr-lambda:#{ref/zambdas/SUB-CANCELLATION-EMAIL/id}"
        },
        "extension": [
          {
            "url": "http://zapehr.com/fhir/extension/SubscriptionTriggerEvent",
            "valueString": "create"
          }
        ]
      }
    },
    "SUB_SEND_CLAIM_SUBSCRIPTION": {
      "resource": {
        "resourceType": "Subscription",
        "status": "active",
        "reason": "send claim to clearing house",
        "criteria": "Task?code=https://fhir.ottehr.com/CodeSystem/claim-sync|send-claim&status=requested",
        "channel": {
          "type": "rest-hook",
          "endpoint": "zapehr-lambda:#{ref/zambdas/SUB-SEND-CLAIM/id}"
        },
        "extension": [
          {
            "url": "http://zapehr.com/fhir/extension/SubscriptionTriggerEvent",
            "valueString": "create"
          }
        ]
      }
    },
    "SUB_VISIT_NOTE_PDF_AND_EMAIL_SUBSCRIPTION": {
      "resourceType": "Subscription",
      "status": "active",
      "reason": "send visit note PDF and email",
      "criteria": "Task?code=visit-note-pdf-and-email|&status=requested",
      "channel": {
        "type": "rest-hook",
        "endpoint": "zapehr-lambda:#{ref/zambdas/SUB-VISIT-NOTE-PDF-AND-EMAIL/id}"
      },
      "extension": [
        {
          "url": "http://zapehr.com/fhir/extension/SubscriptionTriggerEvent",
          "valueString": "create"
        }
      ]
    },
    "SUB_CHECK_IN_TEXT_SUBSCRIPTION": {
      "resource": {
        "resourceType": "Subscription",
        "status": "active",
        "reason": "in person communication",
        "criteria": "Task?code=urgent-care-text|checkin&status=requested",
        "channel": {
          "type": "rest-hook",
          "endpoint": "zapehr-lambda:#{ref/zambdas/SUB-CHECK-IN-TEXT/id}"
        },
        "extension": [
          {
            "url": "http://zapehr.com/fhir/extension/SubscriptionTriggerEvent",
            "valueString": "create"
          }
        ]
      }
    },
    "SUB_READY_TEXT_SUBSCRIPTION": {
      "resource": {
        "resourceType": "Subscription",
        "status": "active",
        "reason": "in person communication",
        "criteria": "Task?code=urgent-care-text|ready&status=requested",
        "channel": {
          "type": "rest-hook",
          "endpoint": "zapehr-lambda:#{ref/zambdas/SUB-READY-TEXT/id}"
        },
        "extension": [
          {
            "url": "http://zapehr.com/fhir/extension/SubscriptionTriggerEvent",
            "valueString": "create"
          }
        ]
      }
    },
    "SUB_UPDATE_APPOINTMENTS_SUBSCRIPTION": {
      "resource": {
        "resourceType": "Subscription",
        "status": "active",
        "reason": "in person appointment update",
        "criteria": "Task?code=urgent-care-update-appointment|&status=requested",
        "channel": {
          "type": "rest-hook",
          "endpoint": "zapehr-lambda:#{ref/zambdas/SUB-UPDATE-APPOINTMENTS/id}"
        },
        "extension": [
          {
            "url": "http://zapehr.com/fhir/extension/SubscriptionTriggerEvent",
            "valueString": "create"
          }
        ]
      }
    },
    "SUB_CONFIRMATION_MESSAGES_SUBSCRIPTION": {
      "resource": {
        "resourceType": "Subscription",
        "status": "active",
        "reason": "in person appointment confirmation messages",
        "criteria": "Task?code=urgent-care-send-messages|&status=requested",
        "channel": {
          "type": "rest-hook",
          "endpoint": "zapehr-lambda:#{ref/zambdas/SUB-CONFIRMATION-MESSAGES/id}"
        },
        "extension": [
          {
            "url": "http://zapehr.com/fhir/extension/SubscriptionTriggerEvent",
            "valueString": "create"
          }
        ]
      }
    },
    "SUB_INTAKE_HARVEST_SUBSCRIPTION": {
      "resource": {
        "resourceType": "Subscription",
        "status": "active",
        "reason": "paperwork harvest",
        "criteria": "QuestionnaireResponse?status=completed,amended&questionnaire=https://ottehr.com/FHIR/Questionnaire/intake-paperwork-inperson,https://ottehr.com/FHIR/Questionnaire/intake-paperwork-virtual",
        "channel": {
          "type": "rest-hook",
          "endpoint": "zapehr-lambda:#{ref/zambdas/SUB-INTAKE-HARVEST/id}"
        },
        "extension": [
          {
            "url": "http://zapehr.com/fhir/extension/SubscriptionTriggerEvent",
            "valueString": "update"
          }
        ]
      }
    },
    "AI_INTERVIEW_SUMMARY_SUBSCRIPTION": {
      "resource": {
        "resourceType": "Subscription",
        "status": "active",
        "reason": "Generate summary of chat with AI",
        "criteria": "QuestionnaireResponse?status=completed&questionnaire=#aiInterviewQuestionnaire",
        "channel": {
          "type": "rest-hook",
          "endpoint": "zapehr-lambda:#{ref/zambdas/AI-INTERVIEW-SUMMARY/id}"
        },
        "extension": [
          {
            "url": "http://zapehr.com/fhir/extension/SubscriptionTriggerEvent",
            "valueString": "update"
          }
        ]
      }
    },
    "LOCATION_TELEMED_NJ": {
      "resource": {
        "resourceType": "Location",
        "status": "active",
        "address": {
          "state": "NJ"
        },
        "extension": [
          {
            "url": "https://extensions.fhir.zapehr.com/location-form-pre-release",
            "valueCoding": {
              "system": "http://terminology.hl7.org/CodeSystem/location-physical-type",
              "code": "vi",
              "display": "Virtual"
            }
          },
          {
            "url": "http://hl7.org/fhir/StructureDefinition/timezone",
            "valueString": "America/New_York"
          }
        ],
        "identifier": [
          {
            "system": "https://fhir.ottehr.com/r4/slug",
            "value": "TelemedNewJersey"
          }
        ],
        "name": "Telemed New Jersey"
      }
    },
    "SCHEDULE_TELEMED_NJ": {
      "resource": {
        "resourceType": "Schedule",
        "active": true,
        "extension": [
          {
            "url": "https://fhir.zapehr.com/r4/StructureDefinitions/schedule",
            "valueString": "{\"schedule\":{\"monday\":{\"open\":8,\"close\":15,\"openingBuffer\":0,\"closingBuffer\":0,\"workingDay\":true,\"hours\":[{\"hour\":8,\"capacity\":2},{\"hour\":9,\"capacity\":2},{\"hour\":10,\"capacity\":2},{\"hour\":11,\"capacity\":2},{\"hour\":12,\"capacity\":2},{\"hour\":13,\"capacity\":2},{\"hour\":14,\"capacity\":2},{\"hour\":15,\"capacity\":2},{\"hour\":16,\"capacity\":2},{\"hour\":17,\"capacity\":3},{\"hour\":18,\"capacity\":3},{\"hour\":19,\"capacity\":3},{\"hour\":20,\"capacity\":1}]},\"tuesday\":{\"open\":8,\"close\":15,\"openingBuffer\":0,\"closingBuffer\":0,\"workingDay\":true,\"hours\":[{\"hour\":8,\"capacity\":2},{\"hour\":9,\"capacity\":2},{\"hour\":10,\"capacity\":2},{\"hour\":11,\"capacity\":2},{\"hour\":12,\"capacity\":2},{\"hour\":13,\"capacity\":2},{\"hour\":14,\"capacity\":2},{\"hour\":15,\"capacity\":2},{\"hour\":16,\"capacity\":2},{\"hour\":17,\"capacity\":3},{\"hour\":18,\"capacity\":3},{\"hour\":19,\"capacity\":3},{\"hour\":20,\"capacity\":1}]},\"wednesday\":{\"open\":8,\"close\":15,\"openingBuffer\":0,\"closingBuffer\":0,\"workingDay\":true,\"hours\":[{\"hour\":8,\"capacity\":2},{\"hour\":9,\"capacity\":2},{\"hour\":10,\"capacity\":2},{\"hour\":11,\"capacity\":2},{\"hour\":12,\"capacity\":2},{\"hour\":13,\"capacity\":2},{\"hour\":14,\"capacity\":2},{\"hour\":15,\"capacity\":2},{\"hour\":16,\"capacity\":2},{\"hour\":17,\"capacity\":3},{\"hour\":18,\"capacity\":3},{\"hour\":19,\"capacity\":3},{\"hour\":20,\"capacity\":1}]},\"thursday\":{\"open\":8,\"close\":15,\"openingBuffer\":0,\"closingBuffer\":0,\"workingDay\":true,\"hours\":[{\"hour\":8,\"capacity\":2},{\"hour\":9,\"capacity\":2},{\"hour\":10,\"capacity\":2},{\"hour\":11,\"capacity\":2},{\"hour\":12,\"capacity\":2},{\"hour\":13,\"capacity\":2},{\"hour\":14,\"capacity\":2},{\"hour\":15,\"capacity\":2},{\"hour\":16,\"capacity\":2},{\"hour\":17,\"capacity\":3},{\"hour\":18,\"capacity\":3},{\"hour\":19,\"capacity\":3},{\"hour\":20,\"capacity\":1}]},\"friday\":{\"open\":8,\"close\":15,\"openingBuffer\":0,\"closingBuffer\":0,\"workingDay\":true,\"hours\":[{\"hour\":8,\"capacity\":2},{\"hour\":9,\"capacity\":2},{\"hour\":10,\"capacity\":2},{\"hour\":11,\"capacity\":2},{\"hour\":12,\"capacity\":2},{\"hour\":13,\"capacity\":2},{\"hour\":14,\"capacity\":2},{\"hour\":15,\"capacity\":2},{\"hour\":16,\"capacity\":2},{\"hour\":17,\"capacity\":3},{\"hour\":18,\"capacity\":3},{\"hour\":19,\"capacity\":3},{\"hour\":20,\"capacity\":1}]},\"saturday\":{\"open\":8,\"close\":15,\"openingBuffer\":0,\"closingBuffer\":0,\"workingDay\":true,\"hours\":[{\"hour\":8,\"capacity\":2},{\"hour\":9,\"capacity\":2},{\"hour\":10,\"capacity\":2},{\"hour\":11,\"capacity\":2},{\"hour\":12,\"capacity\":2},{\"hour\":13,\"capacity\":2},{\"hour\":14,\"capacity\":2},{\"hour\":15,\"capacity\":2},{\"hour\":16,\"capacity\":2},{\"hour\":17,\"capacity\":3},{\"hour\":18,\"capacity\":3},{\"hour\":19,\"capacity\":3},{\"hour\":20,\"capacity\":1}]},\"sunday\":{\"open\":8,\"close\":15,\"openingBuffer\":0,\"closingBuffer\":0,\"workingDay\":true,\"hours\":[{\"hour\":8,\"capacity\":2},{\"hour\":9,\"capacity\":2},{\"hour\":10,\"capacity\":2},{\"hour\":11,\"capacity\":2},{\"hour\":12,\"capacity\":2},{\"hour\":13,\"capacity\":2},{\"hour\":14,\"capacity\":2},{\"hour\":15,\"capacity\":2},{\"hour\":16,\"capacity\":2},{\"hour\":17,\"capacity\":3},{\"hour\":18,\"capacity\":3},{\"hour\":19,\"capacity\":3},{\"hour\":20,\"capacity\":1}]}},\"scheduleOverrides\":{}}"
          },
          {
            "url": "http://hl7.org/fhir/StructureDefinition/timezone",
            "valueString": "America/New_York"
          }
        ],
        "actor": [
          {
            "reference": "#{ref/fhirResources/LOCATION_TELEMED_NJ/type}/#{ref/fhirResources/LOCATION_TELEMED_NJ/id}"
          }
        ]
      }
    },
    "LOCATION_TELEMED_OH": {
      "resource": {
        "resourceType": "Location",
        "status": "active",
        "address": {
          "state": "OH"
        },
        "extension": [
          {
            "url": "https://extensions.fhir.zapehr.com/location-form-pre-release",
            "valueCoding": {
              "system": "http://terminology.hl7.org/CodeSystem/location-physical-type",
              "code": "vi",
              "display": "Virtual"
            }
          },
          {
            "url": "http://hl7.org/fhir/StructureDefinition/timezone",
            "valueString": "America/New_York"
          }
        ],
        "identifier": [
          {
            "system": "https://fhir.ottehr.com/r4/slug",
            "value": "TelemedOhio"
          }
        ],
        "name": "Telemed Ohio"
      }
    },
    "SCHEDULE_TELEMED_OH": {
      "resource": {
        "resourceType": "Schedule",
        "active": true,
        "extension": [
          {
            "url": "https://fhir.zapehr.com/r4/StructureDefinitions/schedule",
            "valueString": "{\"schedule\":{\"monday\":{\"open\":8,\"close\":15,\"openingBuffer\":0,\"closingBuffer\":0,\"workingDay\":true,\"hours\":[{\"hour\":8,\"capacity\":2},{\"hour\":9,\"capacity\":2},{\"hour\":10,\"capacity\":2},{\"hour\":11,\"capacity\":2},{\"hour\":12,\"capacity\":2},{\"hour\":13,\"capacity\":2},{\"hour\":14,\"capacity\":2},{\"hour\":15,\"capacity\":2},{\"hour\":16,\"capacity\":2},{\"hour\":17,\"capacity\":3},{\"hour\":18,\"capacity\":3},{\"hour\":19,\"capacity\":3},{\"hour\":20,\"capacity\":1}]},\"tuesday\":{\"open\":8,\"close\":15,\"openingBuffer\":0,\"closingBuffer\":0,\"workingDay\":true,\"hours\":[{\"hour\":8,\"capacity\":2},{\"hour\":9,\"capacity\":2},{\"hour\":10,\"capacity\":2},{\"hour\":11,\"capacity\":2},{\"hour\":12,\"capacity\":2},{\"hour\":13,\"capacity\":2},{\"hour\":14,\"capacity\":2},{\"hour\":15,\"capacity\":2},{\"hour\":16,\"capacity\":2},{\"hour\":17,\"capacity\":3},{\"hour\":18,\"capacity\":3},{\"hour\":19,\"capacity\":3},{\"hour\":20,\"capacity\":1}]},\"wednesday\":{\"open\":8,\"close\":15,\"openingBuffer\":0,\"closingBuffer\":0,\"workingDay\":true,\"hours\":[{\"hour\":8,\"capacity\":2},{\"hour\":9,\"capacity\":2},{\"hour\":10,\"capacity\":2},{\"hour\":11,\"capacity\":2},{\"hour\":12,\"capacity\":2},{\"hour\":13,\"capacity\":2},{\"hour\":14,\"capacity\":2},{\"hour\":15,\"capacity\":2},{\"hour\":16,\"capacity\":2},{\"hour\":17,\"capacity\":3},{\"hour\":18,\"capacity\":3},{\"hour\":19,\"capacity\":3},{\"hour\":20,\"capacity\":1}]},\"thursday\":{\"open\":8,\"close\":15,\"openingBuffer\":0,\"closingBuffer\":0,\"workingDay\":true,\"hours\":[{\"hour\":8,\"capacity\":2},{\"hour\":9,\"capacity\":2},{\"hour\":10,\"capacity\":2},{\"hour\":11,\"capacity\":2},{\"hour\":12,\"capacity\":2},{\"hour\":13,\"capacity\":2},{\"hour\":14,\"capacity\":2},{\"hour\":15,\"capacity\":2},{\"hour\":16,\"capacity\":2},{\"hour\":17,\"capacity\":3},{\"hour\":18,\"capacity\":3},{\"hour\":19,\"capacity\":3},{\"hour\":20,\"capacity\":1}]},\"friday\":{\"open\":8,\"close\":15,\"openingBuffer\":0,\"closingBuffer\":0,\"workingDay\":true,\"hours\":[{\"hour\":8,\"capacity\":2},{\"hour\":9,\"capacity\":2},{\"hour\":10,\"capacity\":2},{\"hour\":11,\"capacity\":2},{\"hour\":12,\"capacity\":2},{\"hour\":13,\"capacity\":2},{\"hour\":14,\"capacity\":2},{\"hour\":15,\"capacity\":2},{\"hour\":16,\"capacity\":2},{\"hour\":17,\"capacity\":3},{\"hour\":18,\"capacity\":3},{\"hour\":19,\"capacity\":3},{\"hour\":20,\"capacity\":1}]},\"saturday\":{\"open\":8,\"close\":15,\"openingBuffer\":0,\"closingBuffer\":0,\"workingDay\":true,\"hours\":[{\"hour\":8,\"capacity\":2},{\"hour\":9,\"capacity\":2},{\"hour\":10,\"capacity\":2},{\"hour\":11,\"capacity\":2},{\"hour\":12,\"capacity\":2},{\"hour\":13,\"capacity\":2},{\"hour\":14,\"capacity\":2},{\"hour\":15,\"capacity\":2},{\"hour\":16,\"capacity\":2},{\"hour\":17,\"capacity\":3},{\"hour\":18,\"capacity\":3},{\"hour\":19,\"capacity\":3},{\"hour\":20,\"capacity\":1}]},\"sunday\":{\"open\":8,\"close\":15,\"openingBuffer\":0,\"closingBuffer\":0,\"workingDay\":true,\"hours\":[{\"hour\":8,\"capacity\":2},{\"hour\":9,\"capacity\":2},{\"hour\":10,\"capacity\":2},{\"hour\":11,\"capacity\":2},{\"hour\":12,\"capacity\":2},{\"hour\":13,\"capacity\":2},{\"hour\":14,\"capacity\":2},{\"hour\":15,\"capacity\":2},{\"hour\":16,\"capacity\":2},{\"hour\":17,\"capacity\":3},{\"hour\":18,\"capacity\":3},{\"hour\":19,\"capacity\":3},{\"hour\":20,\"capacity\":1}]}},\"scheduleOverrides\":{}}"
          },
          {
            "url": "http://hl7.org/fhir/StructureDefinition/timezone",
            "valueString": "America/New_York"
          }
        ],
        "actor": [
          {
            "reference": "#{ref/fhirResources/LOCATION_TELEMED_OH/type}/#{ref/fhirResources/LOCATION_TELEMED_OH/id}"
          }
        ]
      }
    },
    "LOCATION_PHYSICAL_NY": {
      "resource": {
        "resourceType": "Location",
        "status": "active",
        "name": "New York",
        "description": "Test description",
        "address": {
          "use": "work",
          "type": "physical",
          "line": ["12345 Test St"],
          "city": "New York",
          "state": "NY",
          "postalCode": "12345"
        },
        "identifier": [
          {
            "system": "https://fhir.ottehr.com/r4/slug",
            "value": "NewYork-NY"
          }
        ],
        "telecom": [
          {
            "system": "phone",
            "use": "work",
            "value": "1234567890"
          },
          {
            "system": "url",
            "use": "work",
            "value": "https://example.com"
          }
        ],
        "extension": [
          {
            "url": "http://hl7.org/fhir/StructureDefinition/timezone",
            "valueString": "America/New_York"
          },
          {
            "url": "http://hl7.org/fhir/StructureDefinition/room",
            "valueString": "1"
          },
          {
            "url": "http://hl7.org/fhir/StructureDefinition/room",
            "valueString": "2"
          },
          {
            "url": "http://hl7.org/fhir/StructureDefinition/room",
            "valueString": "3"
          },
          {
            "url": "http://hl7.org/fhir/StructureDefinition/room",
            "valueString": "4"
          },
          {
            "url": "http://hl7.org/fhir/StructureDefinition/room",
            "valueString": "5"
          },
          {
            "url": "http://hl7.org/fhir/StructureDefinition/room",
            "valueString": "6"
          },
          {
            "url": "http://hl7.org/fhir/StructureDefinition/room",
            "valueString": "7"
          },
          {
            "url": "http://hl7.org/fhir/StructureDefinition/room",
            "valueString": "8"
          },
          {
            "url": "http://hl7.org/fhir/StructureDefinition/room",
            "valueString": "9"
          },
          {
            "url": "http://hl7.org/fhir/StructureDefinition/room",
            "valueString": "10"
          },
          {
            "url": "http://hl7.org/fhir/StructureDefinition/room",
            "valueString": "11"
          }
        ],
        "hoursOfOperation": [
          {
            "openingTime": "04:00:00",
            "closingTime": "20:00:00",
            "daysOfWeek": ["mon"]
          },
          {
            "openingTime": "08:00:00",
            "closingTime": "21:00:00",
            "daysOfWeek": ["tue"]
          },
          {
            "openingTime": "08:00:00",
            "closingTime": "00:00:00",
            "daysOfWeek": ["wed"]
          },
          {
            "openingTime": "18:00:00",
            "daysOfWeek": ["thu"]
          },
          {
            "openingTime": "14:00:00",
            "closingTime": "21:00:00",
            "daysOfWeek": ["fri"]
          },
          {
            "openingTime": "04:00:00",
            "closingTime": "20:00:00",
            "daysOfWeek": ["sat"]
          },
          {
            "openingTime": "04:00:00",
            "closingTime": "20:00:00",
            "daysOfWeek": ["sun"]
          }
        ]
      }
    },
    "SCHEDULE_PHYSICAL_NY": {
      "resource": {
        "resourceType": "Schedule",
        "active": true,
        "extension": [
          {
            "url": "https://fhir.zapehr.com/r4/StructureDefinitions/schedule",
            "valueString": "{\"schedule\":{\"monday\":{\"open\":4,\"close\":20,\"openingBuffer\":90,\"closingBuffer\":60,\"workingDay\":true,\"hours\":[{\"hour\":4,\"capacity\":0},{\"hour\":5,\"capacity\":2},{\"hour\":6,\"capacity\":3},{\"hour\":7,\"capacity\":4},{\"hour\":8,\"capacity\":5},{\"hour\":9,\"capacity\":6},{\"hour\":10,\"capacity\":7},{\"hour\":11,\"capacity\":8},{\"hour\":12,\"capacity\":9},{\"hour\":13,\"capacity\":10},{\"hour\":14,\"capacity\":11},{\"hour\":15,\"capacity\":10},{\"hour\":16,\"capacity\":12},{\"hour\":17,\"capacity\":13},{\"hour\":18,\"capacity\":14},{\"hour\":19,\"capacity\":18}]},\"tuesday\":{\"open\":8,\"close\":21,\"openingBuffer\":0,\"closingBuffer\":30,\"workingDay\":true,\"hours\":[{\"hour\":8,\"capacity\":10},{\"hour\":9,\"capacity\":5},{\"hour\":10,\"capacity\":7},{\"hour\":11,\"capacity\":4},{\"hour\":12,\"capacity\":8},{\"hour\":13,\"capacity\":11},{\"hour\":14,\"capacity\":1},{\"hour\":15,\"capacity\":2},{\"hour\":16,\"capacity\":1},{\"hour\":17,\"capacity\":1},{\"hour\":18,\"capacity\":2},{\"hour\":19,\"capacity\":2},{\"hour\":20,\"capacity\":6}]},\"wednesday\":{\"open\":8,\"close\":0,\"openingBuffer\":30,\"closingBuffer\":30,\"workingDay\":true,\"hours\":[{\"hour\":8,\"capacity\":20},{\"hour\":9,\"capacity\":20},{\"hour\":10,\"capacity\":20},{\"hour\":11,\"capacity\":20},{\"hour\":12,\"capacity\":20},{\"hour\":13,\"capacity\":20},{\"hour\":14,\"capacity\":20},{\"hour\":15,\"capacity\":20},{\"hour\":16,\"capacity\":20},{\"hour\":17,\"capacity\":20},{\"hour\":18,\"capacity\":20},{\"hour\":19,\"capacity\":20},{\"hour\":20,\"capacity\":20},{\"hour\":21,\"capacity\":20},{\"hour\":22,\"capacity\":20},{\"hour\":23,\"capacity\":20}]},\"thursday\":{\"open\":18,\"close\":24,\"openingBuffer\":30,\"closingBuffer\":0,\"workingDay\":true,\"hours\":[{\"hour\":0,\"capacity\":0},{\"hour\":1,\"capacity\":0},{\"hour\":2,\"capacity\":0},{\"hour\":3,\"capacity\":0},{\"hour\":4,\"capacity\":0},{\"hour\":5,\"capacity\":0},{\"hour\":6,\"capacity\":0},{\"hour\":7,\"capacity\":0},{\"hour\":8,\"capacity\":0},{\"hour\":9,\"capacity\":6},{\"hour\":10,\"capacity\":7},{\"hour\":11,\"capacity\":8},{\"hour\":12,\"capacity\":9},{\"hour\":13,\"capacity\":10},{\"hour\":14,\"capacity\":11},{\"hour\":15,\"capacity\":0},{\"hour\":16,\"capacity\":12},{\"hour\":17,\"capacity\":12},{\"hour\":18,\"capacity\":10},{\"hour\":19,\"capacity\":10},{\"hour\":20,\"capacity\":10},{\"hour\":21,\"capacity\":0},{\"hour\":22,\"capacity\":10},{\"hour\":23,\"capacity\":10}]},\"friday\":{\"open\":14,\"close\":21,\"openingBuffer\":30,\"closingBuffer\":30,\"workingDay\":true,\"hours\":[{\"hour\":14,\"capacity\":5},{\"hour\":15,\"capacity\":6},{\"hour\":16,\"capacity\":6},{\"hour\":17,\"capacity\":5},{\"hour\":18,\"capacity\":5},{\"hour\":19,\"capacity\":5},{\"hour\":20,\"capacity\":5}]},\"saturday\":{\"open\":4,\"close\":20,\"openingBuffer\":90,\"closingBuffer\":60,\"workingDay\":true,\"hours\":[{\"hour\":4,\"capacity\":0},{\"hour\":5,\"capacity\":2},{\"hour\":6,\"capacity\":3},{\"hour\":7,\"capacity\":4},{\"hour\":8,\"capacity\":5},{\"hour\":9,\"capacity\":6},{\"hour\":10,\"capacity\":7},{\"hour\":11,\"capacity\":8},{\"hour\":12,\"capacity\":9},{\"hour\":13,\"capacity\":10},{\"hour\":14,\"capacity\":11},{\"hour\":15,\"capacity\":0},{\"hour\":16,\"capacity\":12},{\"hour\":17,\"capacity\":13},{\"hour\":18,\"capacity\":14},{\"hour\":19,\"capacity\":18}]},\"sunday\":{\"open\":4,\"close\":20,\"openingBuffer\":90,\"closingBuffer\":60,\"workingDay\":true,\"hours\":[{\"hour\":4,\"capacity\":0},{\"hour\":5,\"capacity\":2},{\"hour\":6,\"capacity\":3},{\"hour\":7,\"capacity\":4},{\"hour\":8,\"capacity\":5},{\"hour\":9,\"capacity\":6},{\"hour\":10,\"capacity\":7},{\"hour\":11,\"capacity\":8},{\"hour\":12,\"capacity\":9},{\"hour\":13,\"capacity\":10},{\"hour\":14,\"capacity\":11},{\"hour\":15,\"capacity\":0},{\"hour\":16,\"capacity\":12},{\"hour\":17,\"capacity\":13},{\"hour\":18,\"capacity\":14},{\"hour\":19,\"capacity\":18}]}},\"scheduleOverrides\":{\"12/21/2023\":{\"open\":8,\"close\":17,\"openingBuffer\":0,\"closingBuffer\":0,\"hours\":[]},\"12/9/2023\":{\"open\":8,\"close\":17,\"openingBuffer\":0,\"closingBuffer\":0,\"hours\":[]},\"05/01/2024\":{\"open\":8,\"close\":17,\"openingBuffer\":0,\"closingBuffer\":0,\"hours\":[]},\"1/19/2024\":{\"open\":7,\"close\":17,\"openingBuffer\":0,\"closingBuffer\":0,\"hours\":[]}}}"
          },
          {
            "url": "http://hl7.org/fhir/StructureDefinition/timezone",
            "valueString": "America/New_York"
          }
        ],
        "actor": [
          {
            "reference": "#{ref/fhirResources/LOCATION_PHYSICAL_NY/type}/#{ref/fhirResources/LOCATION_PHYSICAL_NY/id}"
          }
        ],
        "serviceCategory": [
          {
            "coding": [
              {
                "system": "https://fhir.ottehr.com/slot-service-category",
                "code": "in-person-service-mode"
              }
            ]
          }
        ]
      }
    },
    "LOCATION_PHYSICAL_CA": {
      "resource": {
        "resourceType": "Location",
        "status": "active",
        "name": "Los Angeles",
        "description": "Test description",
        "address": {
          "use": "work",
          "type": "physical",
          "line": ["12345 Test St"],
          "city": "Los Angeles",
          "state": "CA",
          "postalCode": "12345"
        },
        "identifier": [
          {
            "system": "https://fhir.ottehr.com/r4/slug",
            "value": "LosAngeles-CA"
          }
        ],
        "telecom": [
          {
            "system": "phone",
            "use": "work",
            "value": "1234567890"
          },
          {
            "system": "url",
            "use": "work",
            "value": "https://example.com"
          }
        ],
        "extension": [
          {
            "url": "http://hl7.org/fhir/StructureDefinition/timezone",
            "valueString": "America/New_York"
          },
          {
            "url": "http://hl7.org/fhir/StructureDefinition/room",
            "valueString": "1"
          },
          {
            "url": "http://hl7.org/fhir/StructureDefinition/room",
            "valueString": "2"
          },
          {
            "url": "http://hl7.org/fhir/StructureDefinition/room",
            "valueString": "3"
          },
          {
            "url": "http://hl7.org/fhir/StructureDefinition/room",
            "valueString": "4"
          },
          {
            "url": "http://hl7.org/fhir/StructureDefinition/room",
            "valueString": "5"
          },
          {
            "url": "http://hl7.org/fhir/StructureDefinition/room",
            "valueString": "6"
          },
          {
            "url": "http://hl7.org/fhir/StructureDefinition/room",
            "valueString": "7"
          },
          {
            "url": "http://hl7.org/fhir/StructureDefinition/room",
            "valueString": "8"
          },
          {
            "url": "http://hl7.org/fhir/StructureDefinition/room",
            "valueString": "9"
          },
          {
            "url": "http://hl7.org/fhir/StructureDefinition/room",
            "valueString": "10"
          },
          {
            "url": "http://hl7.org/fhir/StructureDefinition/room",
            "valueString": "11"
          }
        ],
        "hoursOfOperation": [
          {
            "openingTime": "04:00:00",
            "closingTime": "20:00:00",
            "daysOfWeek": ["mon"]
          },
          {
            "openingTime": "08:00:00",
            "closingTime": "21:00:00",
            "daysOfWeek": ["tue"]
          },
          {
            "openingTime": "08:00:00",
            "closingTime": "00:00:00",
            "daysOfWeek": ["wed"]
          },
          {
            "openingTime": "18:00:00",
            "daysOfWeek": ["thu"]
          },
          {
            "openingTime": "14:00:00",
            "closingTime": "21:00:00",
            "daysOfWeek": ["fri"]
          },
          {
            "openingTime": "04:00:00",
            "closingTime": "20:00:00",
            "daysOfWeek": ["sat"]
          },
          {
            "openingTime": "04:00:00",
            "closingTime": "20:00:00",
            "daysOfWeek": ["sun"]
          }
        ]
      }
    },
    "SCHEDULE_PHYSICAL_CA": {
      "resource": {
        "resourceType": "Schedule",
        "active": true,
        "extension": [
          {
            "url": "https://fhir.zapehr.com/r4/StructureDefinitions/schedule",
            "valueString": "{\"schedule\":{\"monday\":{\"open\":4,\"close\":20,\"openingBuffer\":90,\"closingBuffer\":60,\"workingDay\":true,\"hours\":[{\"hour\":4,\"capacity\":0},{\"hour\":5,\"capacity\":2},{\"hour\":6,\"capacity\":3},{\"hour\":7,\"capacity\":4},{\"hour\":8,\"capacity\":5},{\"hour\":9,\"capacity\":6},{\"hour\":10,\"capacity\":7},{\"hour\":11,\"capacity\":8},{\"hour\":12,\"capacity\":9},{\"hour\":13,\"capacity\":10},{\"hour\":14,\"capacity\":11},{\"hour\":15,\"capacity\":10},{\"hour\":16,\"capacity\":12},{\"hour\":17,\"capacity\":13},{\"hour\":18,\"capacity\":14},{\"hour\":19,\"capacity\":18}]},\"tuesday\":{\"open\":8,\"close\":21,\"openingBuffer\":0,\"closingBuffer\":30,\"workingDay\":true,\"hours\":[{\"hour\":8,\"capacity\":10},{\"hour\":9,\"capacity\":5},{\"hour\":10,\"capacity\":7},{\"hour\":11,\"capacity\":4},{\"hour\":12,\"capacity\":8},{\"hour\":13,\"capacity\":11},{\"hour\":14,\"capacity\":1},{\"hour\":15,\"capacity\":2},{\"hour\":16,\"capacity\":1},{\"hour\":17,\"capacity\":1},{\"hour\":18,\"capacity\":2},{\"hour\":19,\"capacity\":2},{\"hour\":20,\"capacity\":6}]},\"wednesday\":{\"open\":8,\"close\":0,\"openingBuffer\":30,\"closingBuffer\":30,\"workingDay\":true,\"hours\":[{\"hour\":8,\"capacity\":20},{\"hour\":9,\"capacity\":20},{\"hour\":10,\"capacity\":20},{\"hour\":11,\"capacity\":20},{\"hour\":12,\"capacity\":20},{\"hour\":13,\"capacity\":20},{\"hour\":14,\"capacity\":20},{\"hour\":15,\"capacity\":20},{\"hour\":16,\"capacity\":20},{\"hour\":17,\"capacity\":20},{\"hour\":18,\"capacity\":20},{\"hour\":19,\"capacity\":20},{\"hour\":20,\"capacity\":20},{\"hour\":21,\"capacity\":20},{\"hour\":22,\"capacity\":20},{\"hour\":23,\"capacity\":20}]},\"thursday\":{\"open\":18,\"close\":24,\"openingBuffer\":30,\"closingBuffer\":0,\"workingDay\":true,\"hours\":[{\"hour\":0,\"capacity\":0},{\"hour\":1,\"capacity\":0},{\"hour\":2,\"capacity\":0},{\"hour\":3,\"capacity\":0},{\"hour\":4,\"capacity\":0},{\"hour\":5,\"capacity\":0},{\"hour\":6,\"capacity\":0},{\"hour\":7,\"capacity\":0},{\"hour\":8,\"capacity\":0},{\"hour\":9,\"capacity\":6},{\"hour\":10,\"capacity\":7},{\"hour\":11,\"capacity\":8},{\"hour\":12,\"capacity\":9},{\"hour\":13,\"capacity\":10},{\"hour\":14,\"capacity\":11},{\"hour\":15,\"capacity\":0},{\"hour\":16,\"capacity\":12},{\"hour\":17,\"capacity\":12},{\"hour\":18,\"capacity\":10},{\"hour\":19,\"capacity\":10},{\"hour\":20,\"capacity\":10},{\"hour\":21,\"capacity\":0},{\"hour\":22,\"capacity\":10},{\"hour\":23,\"capacity\":10}]},\"friday\":{\"open\":14,\"close\":21,\"openingBuffer\":30,\"closingBuffer\":30,\"workingDay\":true,\"hours\":[{\"hour\":14,\"capacity\":5},{\"hour\":15,\"capacity\":6},{\"hour\":16,\"capacity\":6},{\"hour\":17,\"capacity\":5},{\"hour\":18,\"capacity\":5},{\"hour\":19,\"capacity\":5},{\"hour\":20,\"capacity\":5}]},\"saturday\":{\"open\":4,\"close\":20,\"openingBuffer\":90,\"closingBuffer\":60,\"workingDay\":true,\"hours\":[{\"hour\":4,\"capacity\":0},{\"hour\":5,\"capacity\":2},{\"hour\":6,\"capacity\":3},{\"hour\":7,\"capacity\":4},{\"hour\":8,\"capacity\":5},{\"hour\":9,\"capacity\":6},{\"hour\":10,\"capacity\":7},{\"hour\":11,\"capacity\":8},{\"hour\":12,\"capacity\":9},{\"hour\":13,\"capacity\":10},{\"hour\":14,\"capacity\":11},{\"hour\":15,\"capacity\":0},{\"hour\":16,\"capacity\":12},{\"hour\":17,\"capacity\":13},{\"hour\":18,\"capacity\":14},{\"hour\":19,\"capacity\":18}]},\"sunday\":{\"open\":4,\"close\":20,\"openingBuffer\":90,\"closingBuffer\":60,\"workingDay\":true,\"hours\":[{\"hour\":4,\"capacity\":0},{\"hour\":5,\"capacity\":2},{\"hour\":6,\"capacity\":3},{\"hour\":7,\"capacity\":4},{\"hour\":8,\"capacity\":5},{\"hour\":9,\"capacity\":6},{\"hour\":10,\"capacity\":7},{\"hour\":11,\"capacity\":8},{\"hour\":12,\"capacity\":9},{\"hour\":13,\"capacity\":10},{\"hour\":14,\"capacity\":11},{\"hour\":15,\"capacity\":0},{\"hour\":16,\"capacity\":12},{\"hour\":17,\"capacity\":13},{\"hour\":18,\"capacity\":14},{\"hour\":19,\"capacity\":18}]}},\"scheduleOverrides\":{\"12/21/2023\":{\"open\":8,\"close\":17,\"openingBuffer\":0,\"closingBuffer\":0,\"hours\":[]},\"12/9/2023\":{\"open\":8,\"close\":17,\"openingBuffer\":0,\"closingBuffer\":0,\"hours\":[]},\"05/01/2024\":{\"open\":8,\"close\":17,\"openingBuffer\":0,\"closingBuffer\":0,\"hours\":[]},\"1/19/2024\":{\"open\":7,\"close\":17,\"openingBuffer\":0,\"closingBuffer\":0,\"hours\":[]}}}"
          },
          {
            "url": "http://hl7.org/fhir/StructureDefinition/timezone",
            "valueString": "America/New_York"
          }
        ],
        "actor": [
          {
            "reference": "#{ref/fhirResources/LOCATION_PHYSICAL_CA/type}/#{ref/fhirResources/LOCATION_PHYSICAL_CA/id}"
          }
        ],
        "serviceCategory": [
          {
            "coding": [
              {
                "system": "https://fhir.ottehr.com/slot-service-category",
                "code": "in-person-service-mode"
              }
            ]
          }
        ]
      }
    },
    "HEALTHCARE_SERVICE_VISIT_FOLLOWUP_GROUP": {
      "resource": {
        "resourceType": "HealthcareService",
        "name": "Visit Followup Group",
        "active": true,
        "identifier": [
          {
            "system": "https://fhir.ottehr.com/r4/slug",
            "value": "visit-followup-group"
          }
        ],
        "characteristic": [
          {
            "coding": [
              {
                "system": "http://hl7.org/fhir/service-mode",
                "code": "in-person",
                "display": "In Person"
              }
            ]
          },
          {
            "coding": [
              {
                "system": "https://fhir.zapehr.com/r4/StructureDefinitions/healthcare-service-schedule-strategy",
                "code": "pools-all",
                "display": "Pools All"
              }
            ]
          }
        ]
      }
    },
    "PRACTITIONER_EXAMPLE_1": {
      "resource": {
        "resourceType": "Practitioner",
        "name": [
          {
            "family": "Doe",
            "given": ["Jane"]
          }
        ],
        "active": true,
        "identifier": [
          {
            "system": "http://hl7.org/fhir/sid/us-npi",
            "value": "1234567890",
            "use": "official"
          },
          {
            "system": "https://fhir.ottehr.com/r4/slug",
            "value": "practitioner1"
          }
        ],
        "telecom": [
          {
            "system": "sms",
            "use": "mobile",
            "value": "+12125551212"
          },
          {
            "system": "email",
            "value": "jane.doe@ottehr.com"
          }
        ],
        "qualification": [
          {
            "code": {
              "text": "Qualification code",
              "coding": [
                {
                  "code": "MD",
                  "system": "http://terminology.hl7.org/CodeSystem/v2-0360|2.7"
                }
              ]
            },
            "extension": [
              {
                "url": "http://hl7.org/fhir/us/davinci-pdex-plan-net/StructureDefinition/practitioner-qualification",
                "extension": [
                  {
                    "url": "status",
                    "valueCode": "active"
                  },
                  {
                    "url": "whereValid",
                    "valueCodeableConcept": {
                      "coding": [
                        {
                          "code": "AL",
                          "system": "http://hl7.org/fhir/us/core/ValueSet/us-core-usps-state"
                        }
                      ]
                    }
                  }
                ]
              }
            ]
          },
          {
            "code": {
              "text": "Qualification code",
              "coding": [
                {
                  "code": "MD",
                  "system": "http://terminology.hl7.org/CodeSystem/v2-0360|2.7"
                }
              ]
            },
            "extension": [
              {
                "url": "http://hl7.org/fhir/us/davinci-pdex-plan-net/StructureDefinition/practitioner-qualification",
                "extension": [
                  {
                    "url": "status",
                    "valueCode": "active"
                  },
                  {
                    "url": "whereValid",
                    "valueCodeableConcept": {
                      "coding": [
                        {
                          "code": "AK",
                          "system": "http://hl7.org/fhir/us/core/ValueSet/us-core-usps-state"
                        }
                      ]
                    }
                  }
                ]
              }
            ]
          },
          {
            "code": {
              "text": "Qualification code",
              "coding": [
                {
                  "code": "MD",
                  "system": "http://terminology.hl7.org/CodeSystem/v2-0360|2.7"
                }
              ]
            },
            "extension": [
              {
                "url": "http://hl7.org/fhir/us/davinci-pdex-plan-net/StructureDefinition/practitioner-qualification",
                "extension": [
                  {
                    "url": "status",
                    "valueCode": "active"
                  },
                  {
                    "url": "whereValid",
                    "valueCodeableConcept": {
                      "coding": [
                        {
                          "code": "AZ",
                          "system": "http://hl7.org/fhir/us/core/ValueSet/us-core-usps-state"
                        }
                      ]
                    }
                  }
                ]
              }
            ]
          },
          {
            "code": {
              "text": "Qualification code",
              "coding": [
                {
                  "code": "MD",
                  "system": "http://terminology.hl7.org/CodeSystem/v2-0360|2.7"
                }
              ]
            },
            "extension": [
              {
                "url": "http://hl7.org/fhir/us/davinci-pdex-plan-net/StructureDefinition/practitioner-qualification",
                "extension": [
                  {
                    "url": "status",
                    "valueCode": "active"
                  },
                  {
                    "url": "whereValid",
                    "valueCodeableConcept": {
                      "coding": [
                        {
                          "code": "AR",
                          "system": "http://hl7.org/fhir/us/core/ValueSet/us-core-usps-state"
                        }
                      ]
                    }
                  }
                ]
              }
            ]
          },
          {
            "code": {
              "text": "Qualification code",
              "coding": [
                {
                  "code": "MD",
                  "system": "http://terminology.hl7.org/CodeSystem/v2-0360|2.7"
                }
              ]
            },
            "extension": [
              {
                "url": "http://hl7.org/fhir/us/davinci-pdex-plan-net/StructureDefinition/practitioner-qualification",
                "extension": [
                  {
                    "url": "status",
                    "valueCode": "active"
                  },
                  {
                    "url": "whereValid",
                    "valueCodeableConcept": {
                      "coding": [
                        {
                          "code": "CA",
                          "system": "http://hl7.org/fhir/us/core/ValueSet/us-core-usps-state"
                        }
                      ]
                    }
                  }
                ]
              }
            ]
          },
          {
            "code": {
              "text": "Qualification code",
              "coding": [
                {
                  "code": "MD",
                  "system": "http://terminology.hl7.org/CodeSystem/v2-0360|2.7"
                }
              ]
            },
            "extension": [
              {
                "url": "http://hl7.org/fhir/us/davinci-pdex-plan-net/StructureDefinition/practitioner-qualification",
                "extension": [
                  {
                    "url": "status",
                    "valueCode": "active"
                  },
                  {
                    "url": "whereValid",
                    "valueCodeableConcept": {
                      "coding": [
                        {
                          "code": "CO",
                          "system": "http://hl7.org/fhir/us/core/ValueSet/us-core-usps-state"
                        }
                      ]
                    }
                  }
                ]
              }
            ]
          },
          {
            "code": {
              "text": "Qualification code",
              "coding": [
                {
                  "code": "MD",
                  "system": "http://terminology.hl7.org/CodeSystem/v2-0360|2.7"
                }
              ]
            },
            "extension": [
              {
                "url": "http://hl7.org/fhir/us/davinci-pdex-plan-net/StructureDefinition/practitioner-qualification",
                "extension": [
                  {
                    "url": "status",
                    "valueCode": "active"
                  },
                  {
                    "url": "whereValid",
                    "valueCodeableConcept": {
                      "coding": [
                        {
                          "code": "CT",
                          "system": "http://hl7.org/fhir/us/core/ValueSet/us-core-usps-state"
                        }
                      ]
                    }
                  }
                ]
              }
            ]
          },
          {
            "code": {
              "text": "Qualification code",
              "coding": [
                {
                  "code": "MD",
                  "system": "http://terminology.hl7.org/CodeSystem/v2-0360|2.7"
                }
              ]
            },
            "extension": [
              {
                "url": "http://hl7.org/fhir/us/davinci-pdex-plan-net/StructureDefinition/practitioner-qualification",
                "extension": [
                  {
                    "url": "status",
                    "valueCode": "active"
                  },
                  {
                    "url": "whereValid",
                    "valueCodeableConcept": {
                      "coding": [
                        {
                          "code": "DE",
                          "system": "http://hl7.org/fhir/us/core/ValueSet/us-core-usps-state"
                        }
                      ]
                    }
                  }
                ]
              }
            ]
          },
          {
            "code": {
              "text": "Qualification code",
              "coding": [
                {
                  "code": "MD",
                  "system": "http://terminology.hl7.org/CodeSystem/v2-0360|2.7"
                }
              ]
            },
            "extension": [
              {
                "url": "http://hl7.org/fhir/us/davinci-pdex-plan-net/StructureDefinition/practitioner-qualification",
                "extension": [
                  {
                    "url": "status",
                    "valueCode": "active"
                  },
                  {
                    "url": "whereValid",
                    "valueCodeableConcept": {
                      "coding": [
                        {
                          "code": "DC",
                          "system": "http://hl7.org/fhir/us/core/ValueSet/us-core-usps-state"
                        }
                      ]
                    }
                  }
                ]
              }
            ]
          },
          {
            "code": {
              "text": "Qualification code",
              "coding": [
                {
                  "code": "MD",
                  "system": "http://terminology.hl7.org/CodeSystem/v2-0360|2.7"
                }
              ]
            },
            "extension": [
              {
                "url": "http://hl7.org/fhir/us/davinci-pdex-plan-net/StructureDefinition/practitioner-qualification",
                "extension": [
                  {
                    "url": "status",
                    "valueCode": "active"
                  },
                  {
                    "url": "whereValid",
                    "valueCodeableConcept": {
                      "coding": [
                        {
                          "code": "FL",
                          "system": "http://hl7.org/fhir/us/core/ValueSet/us-core-usps-state"
                        }
                      ]
                    }
                  }
                ]
              }
            ]
          },
          {
            "code": {
              "text": "Qualification code",
              "coding": [
                {
                  "code": "MD",
                  "system": "http://terminology.hl7.org/CodeSystem/v2-0360|2.7"
                }
              ]
            },
            "extension": [
              {
                "url": "http://hl7.org/fhir/us/davinci-pdex-plan-net/StructureDefinition/practitioner-qualification",
                "extension": [
                  {
                    "url": "status",
                    "valueCode": "active"
                  },
                  {
                    "url": "whereValid",
                    "valueCodeableConcept": {
                      "coding": [
                        {
                          "code": "GA",
                          "system": "http://hl7.org/fhir/us/core/ValueSet/us-core-usps-state"
                        }
                      ]
                    }
                  }
                ]
              }
            ]
          },
          {
            "code": {
              "text": "Qualification code",
              "coding": [
                {
                  "code": "MD",
                  "system": "http://terminology.hl7.org/CodeSystem/v2-0360|2.7"
                }
              ]
            },
            "extension": [
              {
                "url": "http://hl7.org/fhir/us/davinci-pdex-plan-net/StructureDefinition/practitioner-qualification",
                "extension": [
                  {
                    "url": "status",
                    "valueCode": "active"
                  },
                  {
                    "url": "whereValid",
                    "valueCodeableConcept": {
                      "coding": [
                        {
                          "code": "HI",
                          "system": "http://hl7.org/fhir/us/core/ValueSet/us-core-usps-state"
                        }
                      ]
                    }
                  }
                ]
              }
            ]
          },
          {
            "code": {
              "text": "Qualification code",
              "coding": [
                {
                  "code": "MD",
                  "system": "http://terminology.hl7.org/CodeSystem/v2-0360|2.7"
                }
              ]
            },
            "extension": [
              {
                "url": "http://hl7.org/fhir/us/davinci-pdex-plan-net/StructureDefinition/practitioner-qualification",
                "extension": [
                  {
                    "url": "status",
                    "valueCode": "active"
                  },
                  {
                    "url": "whereValid",
                    "valueCodeableConcept": {
                      "coding": [
                        {
                          "code": "ID",
                          "system": "http://hl7.org/fhir/us/core/ValueSet/us-core-usps-state"
                        }
                      ]
                    }
                  }
                ]
              }
            ]
          },
          {
            "code": {
              "text": "Qualification code",
              "coding": [
                {
                  "code": "MD",
                  "system": "http://terminology.hl7.org/CodeSystem/v2-0360|2.7"
                }
              ]
            },
            "extension": [
              {
                "url": "http://hl7.org/fhir/us/davinci-pdex-plan-net/StructureDefinition/practitioner-qualification",
                "extension": [
                  {
                    "url": "status",
                    "valueCode": "active"
                  },
                  {
                    "url": "whereValid",
                    "valueCodeableConcept": {
                      "coding": [
                        {
                          "code": "IL",
                          "system": "http://hl7.org/fhir/us/core/ValueSet/us-core-usps-state"
                        }
                      ]
                    }
                  }
                ]
              }
            ]
          },
          {
            "code": {
              "text": "Qualification code",
              "coding": [
                {
                  "code": "MD",
                  "system": "http://terminology.hl7.org/CodeSystem/v2-0360|2.7"
                }
              ]
            },
            "extension": [
              {
                "url": "http://hl7.org/fhir/us/davinci-pdex-plan-net/StructureDefinition/practitioner-qualification",
                "extension": [
                  {
                    "url": "status",
                    "valueCode": "active"
                  },
                  {
                    "url": "whereValid",
                    "valueCodeableConcept": {
                      "coding": [
                        {
                          "code": "IN",
                          "system": "http://hl7.org/fhir/us/core/ValueSet/us-core-usps-state"
                        }
                      ]
                    }
                  }
                ]
              }
            ]
          },
          {
            "code": {
              "text": "Qualification code",
              "coding": [
                {
                  "code": "MD",
                  "system": "http://terminology.hl7.org/CodeSystem/v2-0360|2.7"
                }
              ]
            },
            "extension": [
              {
                "url": "http://hl7.org/fhir/us/davinci-pdex-plan-net/StructureDefinition/practitioner-qualification",
                "extension": [
                  {
                    "url": "status",
                    "valueCode": "active"
                  },
                  {
                    "url": "whereValid",
                    "valueCodeableConcept": {
                      "coding": [
                        {
                          "code": "IA",
                          "system": "http://hl7.org/fhir/us/core/ValueSet/us-core-usps-state"
                        }
                      ]
                    }
                  }
                ]
              }
            ]
          },
          {
            "code": {
              "text": "Qualification code",
              "coding": [
                {
                  "code": "MD",
                  "system": "http://terminology.hl7.org/CodeSystem/v2-0360|2.7"
                }
              ]
            },
            "extension": [
              {
                "url": "http://hl7.org/fhir/us/davinci-pdex-plan-net/StructureDefinition/practitioner-qualification",
                "extension": [
                  {
                    "url": "status",
                    "valueCode": "active"
                  },
                  {
                    "url": "whereValid",
                    "valueCodeableConcept": {
                      "coding": [
                        {
                          "code": "KS",
                          "system": "http://hl7.org/fhir/us/core/ValueSet/us-core-usps-state"
                        }
                      ]
                    }
                  }
                ]
              }
            ]
          },
          {
            "code": {
              "text": "Qualification code",
              "coding": [
                {
                  "code": "MD",
                  "system": "http://terminology.hl7.org/CodeSystem/v2-0360|2.7"
                }
              ]
            },
            "extension": [
              {
                "url": "http://hl7.org/fhir/us/davinci-pdex-plan-net/StructureDefinition/practitioner-qualification",
                "extension": [
                  {
                    "url": "status",
                    "valueCode": "active"
                  },
                  {
                    "url": "whereValid",
                    "valueCodeableConcept": {
                      "coding": [
                        {
                          "code": "KY",
                          "system": "http://hl7.org/fhir/us/core/ValueSet/us-core-usps-state"
                        }
                      ]
                    }
                  }
                ]
              }
            ]
          },
          {
            "code": {
              "text": "Qualification code",
              "coding": [
                {
                  "code": "MD",
                  "system": "http://terminology.hl7.org/CodeSystem/v2-0360|2.7"
                }
              ]
            },
            "extension": [
              {
                "url": "http://hl7.org/fhir/us/davinci-pdex-plan-net/StructureDefinition/practitioner-qualification",
                "extension": [
                  {
                    "url": "status",
                    "valueCode": "active"
                  },
                  {
                    "url": "whereValid",
                    "valueCodeableConcept": {
                      "coding": [
                        {
                          "code": "LA",
                          "system": "http://hl7.org/fhir/us/core/ValueSet/us-core-usps-state"
                        }
                      ]
                    }
                  }
                ]
              }
            ]
          },
          {
            "code": {
              "text": "Qualification code",
              "coding": [
                {
                  "code": "MD",
                  "system": "http://terminology.hl7.org/CodeSystem/v2-0360|2.7"
                }
              ]
            },
            "extension": [
              {
                "url": "http://hl7.org/fhir/us/davinci-pdex-plan-net/StructureDefinition/practitioner-qualification",
                "extension": [
                  {
                    "url": "status",
                    "valueCode": "active"
                  },
                  {
                    "url": "whereValid",
                    "valueCodeableConcept": {
                      "coding": [
                        {
                          "code": "ME",
                          "system": "http://hl7.org/fhir/us/core/ValueSet/us-core-usps-state"
                        }
                      ]
                    }
                  }
                ]
              }
            ]
          },
          {
            "code": {
              "text": "Qualification code",
              "coding": [
                {
                  "code": "MD",
                  "system": "http://terminology.hl7.org/CodeSystem/v2-0360|2.7"
                }
              ]
            },
            "extension": [
              {
                "url": "http://hl7.org/fhir/us/davinci-pdex-plan-net/StructureDefinition/practitioner-qualification",
                "extension": [
                  {
                    "url": "status",
                    "valueCode": "active"
                  },
                  {
                    "url": "whereValid",
                    "valueCodeableConcept": {
                      "coding": [
                        {
                          "code": "MD",
                          "system": "http://hl7.org/fhir/us/core/ValueSet/us-core-usps-state"
                        }
                      ]
                    }
                  }
                ]
              }
            ]
          },
          {
            "code": {
              "text": "Qualification code",
              "coding": [
                {
                  "code": "MD",
                  "system": "http://terminology.hl7.org/CodeSystem/v2-0360|2.7"
                }
              ]
            },
            "extension": [
              {
                "url": "http://hl7.org/fhir/us/davinci-pdex-plan-net/StructureDefinition/practitioner-qualification",
                "extension": [
                  {
                    "url": "status",
                    "valueCode": "active"
                  },
                  {
                    "url": "whereValid",
                    "valueCodeableConcept": {
                      "coding": [
                        {
                          "code": "MA",
                          "system": "http://hl7.org/fhir/us/core/ValueSet/us-core-usps-state"
                        }
                      ]
                    }
                  }
                ]
              }
            ]
          },
          {
            "code": {
              "text": "Qualification code",
              "coding": [
                {
                  "code": "MD",
                  "system": "http://terminology.hl7.org/CodeSystem/v2-0360|2.7"
                }
              ]
            },
            "extension": [
              {
                "url": "http://hl7.org/fhir/us/davinci-pdex-plan-net/StructureDefinition/practitioner-qualification",
                "extension": [
                  {
                    "url": "status",
                    "valueCode": "active"
                  },
                  {
                    "url": "whereValid",
                    "valueCodeableConcept": {
                      "coding": [
                        {
                          "code": "MI",
                          "system": "http://hl7.org/fhir/us/core/ValueSet/us-core-usps-state"
                        }
                      ]
                    }
                  }
                ]
              }
            ]
          },
          {
            "code": {
              "text": "Qualification code",
              "coding": [
                {
                  "code": "MD",
                  "system": "http://terminology.hl7.org/CodeSystem/v2-0360|2.7"
                }
              ]
            },
            "extension": [
              {
                "url": "http://hl7.org/fhir/us/davinci-pdex-plan-net/StructureDefinition/practitioner-qualification",
                "extension": [
                  {
                    "url": "status",
                    "valueCode": "active"
                  },
                  {
                    "url": "whereValid",
                    "valueCodeableConcept": {
                      "coding": [
                        {
                          "code": "MN",
                          "system": "http://hl7.org/fhir/us/core/ValueSet/us-core-usps-state"
                        }
                      ]
                    }
                  }
                ]
              }
            ]
          },
          {
            "code": {
              "text": "Qualification code",
              "coding": [
                {
                  "code": "MD",
                  "system": "http://terminology.hl7.org/CodeSystem/v2-0360|2.7"
                }
              ]
            },
            "extension": [
              {
                "url": "http://hl7.org/fhir/us/davinci-pdex-plan-net/StructureDefinition/practitioner-qualification",
                "extension": [
                  {
                    "url": "status",
                    "valueCode": "active"
                  },
                  {
                    "url": "whereValid",
                    "valueCodeableConcept": {
                      "coding": [
                        {
                          "code": "MS",
                          "system": "http://hl7.org/fhir/us/core/ValueSet/us-core-usps-state"
                        }
                      ]
                    }
                  }
                ]
              }
            ]
          },
          {
            "code": {
              "text": "Qualification code",
              "coding": [
                {
                  "code": "MD",
                  "system": "http://terminology.hl7.org/CodeSystem/v2-0360|2.7"
                }
              ]
            },
            "extension": [
              {
                "url": "http://hl7.org/fhir/us/davinci-pdex-plan-net/StructureDefinition/practitioner-qualification",
                "extension": [
                  {
                    "url": "status",
                    "valueCode": "active"
                  },
                  {
                    "url": "whereValid",
                    "valueCodeableConcept": {
                      "coding": [
                        {
                          "code": "MO",
                          "system": "http://hl7.org/fhir/us/core/ValueSet/us-core-usps-state"
                        }
                      ]
                    }
                  }
                ]
              }
            ]
          },
          {
            "code": {
              "text": "Qualification code",
              "coding": [
                {
                  "code": "MD",
                  "system": "http://terminology.hl7.org/CodeSystem/v2-0360|2.7"
                }
              ]
            },
            "extension": [
              {
                "url": "http://hl7.org/fhir/us/davinci-pdex-plan-net/StructureDefinition/practitioner-qualification",
                "extension": [
                  {
                    "url": "status",
                    "valueCode": "active"
                  },
                  {
                    "url": "whereValid",
                    "valueCodeableConcept": {
                      "coding": [
                        {
                          "code": "MT",
                          "system": "http://hl7.org/fhir/us/core/ValueSet/us-core-usps-state"
                        }
                      ]
                    }
                  }
                ]
              }
            ]
          },
          {
            "code": {
              "text": "Qualification code",
              "coding": [
                {
                  "code": "MD",
                  "system": "http://terminology.hl7.org/CodeSystem/v2-0360|2.7"
                }
              ]
            },
            "extension": [
              {
                "url": "http://hl7.org/fhir/us/davinci-pdex-plan-net/StructureDefinition/practitioner-qualification",
                "extension": [
                  {
                    "url": "status",
                    "valueCode": "active"
                  },
                  {
                    "url": "whereValid",
                    "valueCodeableConcept": {
                      "coding": [
                        {
                          "code": "NE",
                          "system": "http://hl7.org/fhir/us/core/ValueSet/us-core-usps-state"
                        }
                      ]
                    }
                  }
                ]
              }
            ]
          },
          {
            "code": {
              "text": "Qualification code",
              "coding": [
                {
                  "code": "MD",
                  "system": "http://terminology.hl7.org/CodeSystem/v2-0360|2.7"
                }
              ]
            },
            "extension": [
              {
                "url": "http://hl7.org/fhir/us/davinci-pdex-plan-net/StructureDefinition/practitioner-qualification",
                "extension": [
                  {
                    "url": "status",
                    "valueCode": "active"
                  },
                  {
                    "url": "whereValid",
                    "valueCodeableConcept": {
                      "coding": [
                        {
                          "code": "NV",
                          "system": "http://hl7.org/fhir/us/core/ValueSet/us-core-usps-state"
                        }
                      ]
                    }
                  }
                ]
              }
            ]
          },
          {
            "code": {
              "text": "Qualification code",
              "coding": [
                {
                  "code": "MD",
                  "system": "http://terminology.hl7.org/CodeSystem/v2-0360|2.7"
                }
              ]
            },
            "extension": [
              {
                "url": "http://hl7.org/fhir/us/davinci-pdex-plan-net/StructureDefinition/practitioner-qualification",
                "extension": [
                  {
                    "url": "status",
                    "valueCode": "active"
                  },
                  {
                    "url": "whereValid",
                    "valueCodeableConcept": {
                      "coding": [
                        {
                          "code": "NH",
                          "system": "http://hl7.org/fhir/us/core/ValueSet/us-core-usps-state"
                        }
                      ]
                    }
                  }
                ]
              }
            ]
          },
          {
            "code": {
              "text": "Qualification code",
              "coding": [
                {
                  "code": "MD",
                  "system": "http://terminology.hl7.org/CodeSystem/v2-0360|2.7"
                }
              ]
            },
            "extension": [
              {
                "url": "http://hl7.org/fhir/us/davinci-pdex-plan-net/StructureDefinition/practitioner-qualification",
                "extension": [
                  {
                    "url": "status",
                    "valueCode": "active"
                  },
                  {
                    "url": "whereValid",
                    "valueCodeableConcept": {
                      "coding": [
                        {
                          "code": "NJ",
                          "system": "http://hl7.org/fhir/us/core/ValueSet/us-core-usps-state"
                        }
                      ]
                    }
                  }
                ]
              }
            ]
          },
          {
            "code": {
              "text": "Qualification code",
              "coding": [
                {
                  "code": "MD",
                  "system": "http://terminology.hl7.org/CodeSystem/v2-0360|2.7"
                }
              ]
            },
            "extension": [
              {
                "url": "http://hl7.org/fhir/us/davinci-pdex-plan-net/StructureDefinition/practitioner-qualification",
                "extension": [
                  {
                    "url": "status",
                    "valueCode": "active"
                  },
                  {
                    "url": "whereValid",
                    "valueCodeableConcept": {
                      "coding": [
                        {
                          "code": "NM",
                          "system": "http://hl7.org/fhir/us/core/ValueSet/us-core-usps-state"
                        }
                      ]
                    }
                  }
                ]
              }
            ]
          },
          {
            "code": {
              "text": "Qualification code",
              "coding": [
                {
                  "code": "MD",
                  "system": "http://terminology.hl7.org/CodeSystem/v2-0360|2.7"
                }
              ]
            },
            "extension": [
              {
                "url": "http://hl7.org/fhir/us/davinci-pdex-plan-net/StructureDefinition/practitioner-qualification",
                "extension": [
                  {
                    "url": "status",
                    "valueCode": "active"
                  },
                  {
                    "url": "whereValid",
                    "valueCodeableConcept": {
                      "coding": [
                        {
                          "code": "NY",
                          "system": "http://hl7.org/fhir/us/core/ValueSet/us-core-usps-state"
                        }
                      ]
                    }
                  }
                ]
              }
            ]
          },
          {
            "code": {
              "text": "Qualification code",
              "coding": [
                {
                  "code": "MD",
                  "system": "http://terminology.hl7.org/CodeSystem/v2-0360|2.7"
                }
              ]
            },
            "extension": [
              {
                "url": "http://hl7.org/fhir/us/davinci-pdex-plan-net/StructureDefinition/practitioner-qualification",
                "extension": [
                  {
                    "url": "status",
                    "valueCode": "active"
                  },
                  {
                    "url": "whereValid",
                    "valueCodeableConcept": {
                      "coding": [
                        {
                          "code": "NC",
                          "system": "http://hl7.org/fhir/us/core/ValueSet/us-core-usps-state"
                        }
                      ]
                    }
                  }
                ]
              }
            ]
          },
          {
            "code": {
              "text": "Qualification code",
              "coding": [
                {
                  "code": "MD",
                  "system": "http://terminology.hl7.org/CodeSystem/v2-0360|2.7"
                }
              ]
            },
            "extension": [
              {
                "url": "http://hl7.org/fhir/us/davinci-pdex-plan-net/StructureDefinition/practitioner-qualification",
                "extension": [
                  {
                    "url": "status",
                    "valueCode": "active"
                  },
                  {
                    "url": "whereValid",
                    "valueCodeableConcept": {
                      "coding": [
                        {
                          "code": "ND",
                          "system": "http://hl7.org/fhir/us/core/ValueSet/us-core-usps-state"
                        }
                      ]
                    }
                  }
                ]
              }
            ]
          },
          {
            "code": {
              "text": "Qualification code",
              "coding": [
                {
                  "code": "MD",
                  "system": "http://terminology.hl7.org/CodeSystem/v2-0360|2.7"
                }
              ]
            },
            "extension": [
              {
                "url": "http://hl7.org/fhir/us/davinci-pdex-plan-net/StructureDefinition/practitioner-qualification",
                "extension": [
                  {
                    "url": "status",
                    "valueCode": "active"
                  },
                  {
                    "url": "whereValid",
                    "valueCodeableConcept": {
                      "coding": [
                        {
                          "code": "OH",
                          "system": "http://hl7.org/fhir/us/core/ValueSet/us-core-usps-state"
                        }
                      ]
                    }
                  }
                ]
              }
            ]
          },
          {
            "code": {
              "text": "Qualification code",
              "coding": [
                {
                  "code": "MD",
                  "system": "http://terminology.hl7.org/CodeSystem/v2-0360|2.7"
                }
              ]
            },
            "extension": [
              {
                "url": "http://hl7.org/fhir/us/davinci-pdex-plan-net/StructureDefinition/practitioner-qualification",
                "extension": [
                  {
                    "url": "status",
                    "valueCode": "active"
                  },
                  {
                    "url": "whereValid",
                    "valueCodeableConcept": {
                      "coding": [
                        {
                          "code": "OK",
                          "system": "http://hl7.org/fhir/us/core/ValueSet/us-core-usps-state"
                        }
                      ]
                    }
                  }
                ]
              }
            ]
          },
          {
            "code": {
              "text": "Qualification code",
              "coding": [
                {
                  "code": "MD",
                  "system": "http://terminology.hl7.org/CodeSystem/v2-0360|2.7"
                }
              ]
            },
            "extension": [
              {
                "url": "http://hl7.org/fhir/us/davinci-pdex-plan-net/StructureDefinition/practitioner-qualification",
                "extension": [
                  {
                    "url": "status",
                    "valueCode": "active"
                  },
                  {
                    "url": "whereValid",
                    "valueCodeableConcept": {
                      "coding": [
                        {
                          "code": "OR",
                          "system": "http://hl7.org/fhir/us/core/ValueSet/us-core-usps-state"
                        }
                      ]
                    }
                  }
                ]
              }
            ]
          },
          {
            "code": {
              "text": "Qualification code",
              "coding": [
                {
                  "code": "MD",
                  "system": "http://terminology.hl7.org/CodeSystem/v2-0360|2.7"
                }
              ]
            },
            "extension": [
              {
                "url": "http://hl7.org/fhir/us/davinci-pdex-plan-net/StructureDefinition/practitioner-qualification",
                "extension": [
                  {
                    "url": "status",
                    "valueCode": "active"
                  },
                  {
                    "url": "whereValid",
                    "valueCodeableConcept": {
                      "coding": [
                        {
                          "code": "PA",
                          "system": "http://hl7.org/fhir/us/core/ValueSet/us-core-usps-state"
                        }
                      ]
                    }
                  }
                ]
              }
            ]
          },
          {
            "code": {
              "text": "Qualification code",
              "coding": [
                {
                  "code": "MD",
                  "system": "http://terminology.hl7.org/CodeSystem/v2-0360|2.7"
                }
              ]
            },
            "extension": [
              {
                "url": "http://hl7.org/fhir/us/davinci-pdex-plan-net/StructureDefinition/practitioner-qualification",
                "extension": [
                  {
                    "url": "status",
                    "valueCode": "active"
                  },
                  {
                    "url": "whereValid",
                    "valueCodeableConcept": {
                      "coding": [
                        {
                          "code": "RI",
                          "system": "http://hl7.org/fhir/us/core/ValueSet/us-core-usps-state"
                        }
                      ]
                    }
                  }
                ]
              }
            ]
          },
          {
            "code": {
              "text": "Qualification code",
              "coding": [
                {
                  "code": "MD",
                  "system": "http://terminology.hl7.org/CodeSystem/v2-0360|2.7"
                }
              ]
            },
            "extension": [
              {
                "url": "http://hl7.org/fhir/us/davinci-pdex-plan-net/StructureDefinition/practitioner-qualification",
                "extension": [
                  {
                    "url": "status",
                    "valueCode": "active"
                  },
                  {
                    "url": "whereValid",
                    "valueCodeableConcept": {
                      "coding": [
                        {
                          "code": "SC",
                          "system": "http://hl7.org/fhir/us/core/ValueSet/us-core-usps-state"
                        }
                      ]
                    }
                  }
                ]
              }
            ]
          },
          {
            "code": {
              "text": "Qualification code",
              "coding": [
                {
                  "code": "MD",
                  "system": "http://terminology.hl7.org/CodeSystem/v2-0360|2.7"
                }
              ]
            },
            "extension": [
              {
                "url": "http://hl7.org/fhir/us/davinci-pdex-plan-net/StructureDefinition/practitioner-qualification",
                "extension": [
                  {
                    "url": "status",
                    "valueCode": "active"
                  },
                  {
                    "url": "whereValid",
                    "valueCodeableConcept": {
                      "coding": [
                        {
                          "code": "SD",
                          "system": "http://hl7.org/fhir/us/core/ValueSet/us-core-usps-state"
                        }
                      ]
                    }
                  }
                ]
              }
            ]
          },
          {
            "code": {
              "text": "Qualification code",
              "coding": [
                {
                  "code": "MD",
                  "system": "http://terminology.hl7.org/CodeSystem/v2-0360|2.7"
                }
              ]
            },
            "extension": [
              {
                "url": "http://hl7.org/fhir/us/davinci-pdex-plan-net/StructureDefinition/practitioner-qualification",
                "extension": [
                  {
                    "url": "status",
                    "valueCode": "active"
                  },
                  {
                    "url": "whereValid",
                    "valueCodeableConcept": {
                      "coding": [
                        {
                          "code": "TN",
                          "system": "http://hl7.org/fhir/us/core/ValueSet/us-core-usps-state"
                        }
                      ]
                    }
                  }
                ]
              }
            ]
          },
          {
            "code": {
              "text": "Qualification code",
              "coding": [
                {
                  "code": "MD",
                  "system": "http://terminology.hl7.org/CodeSystem/v2-0360|2.7"
                }
              ]
            },
            "extension": [
              {
                "url": "http://hl7.org/fhir/us/davinci-pdex-plan-net/StructureDefinition/practitioner-qualification",
                "extension": [
                  {
                    "url": "status",
                    "valueCode": "active"
                  },
                  {
                    "url": "whereValid",
                    "valueCodeableConcept": {
                      "coding": [
                        {
                          "code": "TX",
                          "system": "http://hl7.org/fhir/us/core/ValueSet/us-core-usps-state"
                        }
                      ]
                    }
                  }
                ]
              }
            ]
          },
          {
            "code": {
              "text": "Qualification code",
              "coding": [
                {
                  "code": "MD",
                  "system": "http://terminology.hl7.org/CodeSystem/v2-0360|2.7"
                }
              ]
            },
            "extension": [
              {
                "url": "http://hl7.org/fhir/us/davinci-pdex-plan-net/StructureDefinition/practitioner-qualification",
                "extension": [
                  {
                    "url": "status",
                    "valueCode": "active"
                  },
                  {
                    "url": "whereValid",
                    "valueCodeableConcept": {
                      "coding": [
                        {
                          "code": "UT",
                          "system": "http://hl7.org/fhir/us/core/ValueSet/us-core-usps-state"
                        }
                      ]
                    }
                  }
                ]
              }
            ]
          },
          {
            "code": {
              "text": "Qualification code",
              "coding": [
                {
                  "code": "MD",
                  "system": "http://terminology.hl7.org/CodeSystem/v2-0360|2.7"
                }
              ]
            },
            "extension": [
              {
                "url": "http://hl7.org/fhir/us/davinci-pdex-plan-net/StructureDefinition/practitioner-qualification",
                "extension": [
                  {
                    "url": "status",
                    "valueCode": "active"
                  },
                  {
                    "url": "whereValid",
                    "valueCodeableConcept": {
                      "coding": [
                        {
                          "code": "VT",
                          "system": "http://hl7.org/fhir/us/core/ValueSet/us-core-usps-state"
                        }
                      ]
                    }
                  }
                ]
              }
            ]
          },
          {
            "code": {
              "text": "Qualification code",
              "coding": [
                {
                  "code": "MD",
                  "system": "http://terminology.hl7.org/CodeSystem/v2-0360|2.7"
                }
              ]
            },
            "extension": [
              {
                "url": "http://hl7.org/fhir/us/davinci-pdex-plan-net/StructureDefinition/practitioner-qualification",
                "extension": [
                  {
                    "url": "status",
                    "valueCode": "active"
                  },
                  {
                    "url": "whereValid",
                    "valueCodeableConcept": {
                      "coding": [
                        {
                          "code": "VA",
                          "system": "http://hl7.org/fhir/us/core/ValueSet/us-core-usps-state"
                        }
                      ]
                    }
                  }
                ]
              }
            ]
          },
          {
            "code": {
              "text": "Qualification code",
              "coding": [
                {
                  "code": "MD",
                  "system": "http://terminology.hl7.org/CodeSystem/v2-0360|2.7"
                }
              ]
            },
            "extension": [
              {
                "url": "http://hl7.org/fhir/us/davinci-pdex-plan-net/StructureDefinition/practitioner-qualification",
                "extension": [
                  {
                    "url": "status",
                    "valueCode": "active"
                  },
                  {
                    "url": "whereValid",
                    "valueCodeableConcept": {
                      "coding": [
                        {
                          "code": "VI",
                          "system": "http://hl7.org/fhir/us/core/ValueSet/us-core-usps-state"
                        }
                      ]
                    }
                  }
                ]
              }
            ]
          },
          {
            "code": {
              "text": "Qualification code",
              "coding": [
                {
                  "code": "MD",
                  "system": "http://terminology.hl7.org/CodeSystem/v2-0360|2.7"
                }
              ]
            },
            "extension": [
              {
                "url": "http://hl7.org/fhir/us/davinci-pdex-plan-net/StructureDefinition/practitioner-qualification",
                "extension": [
                  {
                    "url": "status",
                    "valueCode": "active"
                  },
                  {
                    "url": "whereValid",
                    "valueCodeableConcept": {
                      "coding": [
                        {
                          "code": "WA",
                          "system": "http://hl7.org/fhir/us/core/ValueSet/us-core-usps-state"
                        }
                      ]
                    }
                  }
                ]
              }
            ]
          },
          {
            "code": {
              "text": "Qualification code",
              "coding": [
                {
                  "code": "MD",
                  "system": "http://terminology.hl7.org/CodeSystem/v2-0360|2.7"
                }
              ]
            },
            "extension": [
              {
                "url": "http://hl7.org/fhir/us/davinci-pdex-plan-net/StructureDefinition/practitioner-qualification",
                "extension": [
                  {
                    "url": "status",
                    "valueCode": "active"
                  },
                  {
                    "url": "whereValid",
                    "valueCodeableConcept": {
                      "coding": [
                        {
                          "code": "WV",
                          "system": "http://hl7.org/fhir/us/core/ValueSet/us-core-usps-state"
                        }
                      ]
                    }
                  }
                ]
              }
            ]
          },
          {
            "code": {
              "text": "Qualification code",
              "coding": [
                {
                  "code": "MD",
                  "system": "http://terminology.hl7.org/CodeSystem/v2-0360|2.7"
                }
              ]
            },
            "extension": [
              {
                "url": "http://hl7.org/fhir/us/davinci-pdex-plan-net/StructureDefinition/practitioner-qualification",
                "extension": [
                  {
                    "url": "status",
                    "valueCode": "active"
                  },
                  {
                    "url": "whereValid",
                    "valueCodeableConcept": {
                      "coding": [
                        {
                          "code": "WI",
                          "system": "http://hl7.org/fhir/us/core/ValueSet/us-core-usps-state"
                        }
                      ]
                    }
                  }
                ]
              }
            ]
          },
          {
            "code": {
              "text": "Qualification code",
              "coding": [
                {
                  "code": "MD",
                  "system": "http://terminology.hl7.org/CodeSystem/v2-0360|2.7"
                }
              ]
            },
            "extension": [
              {
                "url": "http://hl7.org/fhir/us/davinci-pdex-plan-net/StructureDefinition/practitioner-qualification",
                "extension": [
                  {
                    "url": "status",
                    "valueCode": "active"
                  },
                  {
                    "url": "whereValid",
                    "valueCodeableConcept": {
                      "coding": [
                        {
                          "code": "WY",
                          "system": "http://hl7.org/fhir/us/core/ValueSet/us-core-usps-state"
                        }
                      ]
                    }
                  }
                ]
              }
            ]
          }
        ]
      }
    },
    "PRACTITIONER_EXAMPLE_2": {
      "resource": {
        "resourceType": "Practitioner",
        "name": [
          {
            "family": "Brown",
            "given": ["Kevin"]
          }
        ],
        "active": true,
        "identifier": [
          {
            "system": "http://hl7.org/fhir/sid/us-npi",
            "value": "1234567890",
            "use": "official"
          },
          {
            "system": "https://fhir.ottehr.com/r4/slug",
            "value": "practitioner2"
          }
        ],
        "telecom": [
          {
            "system": "sms",
            "use": "mobile",
            "value": "+12125551212"
          },
          {
            "system": "email",
            "value": "kevin.brown@ottehr.com"
          }
        ],
        "qualification": [
          {
            "code": {
              "text": "Qualification code",
              "coding": [
                {
                  "code": "MD",
                  "system": "http://terminology.hl7.org/CodeSystem/v2-0360|2.7"
                }
              ]
            },
            "extension": [
              {
                "url": "http://hl7.org/fhir/us/davinci-pdex-plan-net/StructureDefinition/practitioner-qualification",
                "extension": [
                  {
                    "url": "status",
                    "valueCode": "active"
                  },
                  {
                    "url": "whereValid",
                    "valueCodeableConcept": {
                      "coding": [
                        {
                          "code": "AL",
                          "system": "http://hl7.org/fhir/us/core/ValueSet/us-core-usps-state"
                        }
                      ]
                    }
                  }
                ]
              }
            ]
          },
          {
            "code": {
              "text": "Qualification code",
              "coding": [
                {
                  "code": "MD",
                  "system": "http://terminology.hl7.org/CodeSystem/v2-0360|2.7"
                }
              ]
            },
            "extension": [
              {
                "url": "http://hl7.org/fhir/us/davinci-pdex-plan-net/StructureDefinition/practitioner-qualification",
                "extension": [
                  {
                    "url": "status",
                    "valueCode": "active"
                  },
                  {
                    "url": "whereValid",
                    "valueCodeableConcept": {
                      "coding": [
                        {
                          "code": "AK",
                          "system": "http://hl7.org/fhir/us/core/ValueSet/us-core-usps-state"
                        }
                      ]
                    }
                  }
                ]
              }
            ]
          },
          {
            "code": {
              "text": "Qualification code",
              "coding": [
                {
                  "code": "MD",
                  "system": "http://terminology.hl7.org/CodeSystem/v2-0360|2.7"
                }
              ]
            },
            "extension": [
              {
                "url": "http://hl7.org/fhir/us/davinci-pdex-plan-net/StructureDefinition/practitioner-qualification",
                "extension": [
                  {
                    "url": "status",
                    "valueCode": "active"
                  },
                  {
                    "url": "whereValid",
                    "valueCodeableConcept": {
                      "coding": [
                        {
                          "code": "AZ",
                          "system": "http://hl7.org/fhir/us/core/ValueSet/us-core-usps-state"
                        }
                      ]
                    }
                  }
                ]
              }
            ]
          },
          {
            "code": {
              "text": "Qualification code",
              "coding": [
                {
                  "code": "MD",
                  "system": "http://terminology.hl7.org/CodeSystem/v2-0360|2.7"
                }
              ]
            },
            "extension": [
              {
                "url": "http://hl7.org/fhir/us/davinci-pdex-plan-net/StructureDefinition/practitioner-qualification",
                "extension": [
                  {
                    "url": "status",
                    "valueCode": "active"
                  },
                  {
                    "url": "whereValid",
                    "valueCodeableConcept": {
                      "coding": [
                        {
                          "code": "AR",
                          "system": "http://hl7.org/fhir/us/core/ValueSet/us-core-usps-state"
                        }
                      ]
                    }
                  }
                ]
              }
            ]
          },
          {
            "code": {
              "text": "Qualification code",
              "coding": [
                {
                  "code": "MD",
                  "system": "http://terminology.hl7.org/CodeSystem/v2-0360|2.7"
                }
              ]
            },
            "extension": [
              {
                "url": "http://hl7.org/fhir/us/davinci-pdex-plan-net/StructureDefinition/practitioner-qualification",
                "extension": [
                  {
                    "url": "status",
                    "valueCode": "active"
                  },
                  {
                    "url": "whereValid",
                    "valueCodeableConcept": {
                      "coding": [
                        {
                          "code": "CA",
                          "system": "http://hl7.org/fhir/us/core/ValueSet/us-core-usps-state"
                        }
                      ]
                    }
                  }
                ]
              }
            ]
          },
          {
            "code": {
              "text": "Qualification code",
              "coding": [
                {
                  "code": "MD",
                  "system": "http://terminology.hl7.org/CodeSystem/v2-0360|2.7"
                }
              ]
            },
            "extension": [
              {
                "url": "http://hl7.org/fhir/us/davinci-pdex-plan-net/StructureDefinition/practitioner-qualification",
                "extension": [
                  {
                    "url": "status",
                    "valueCode": "active"
                  },
                  {
                    "url": "whereValid",
                    "valueCodeableConcept": {
                      "coding": [
                        {
                          "code": "CO",
                          "system": "http://hl7.org/fhir/us/core/ValueSet/us-core-usps-state"
                        }
                      ]
                    }
                  }
                ]
              }
            ]
          },
          {
            "code": {
              "text": "Qualification code",
              "coding": [
                {
                  "code": "MD",
                  "system": "http://terminology.hl7.org/CodeSystem/v2-0360|2.7"
                }
              ]
            },
            "extension": [
              {
                "url": "http://hl7.org/fhir/us/davinci-pdex-plan-net/StructureDefinition/practitioner-qualification",
                "extension": [
                  {
                    "url": "status",
                    "valueCode": "active"
                  },
                  {
                    "url": "whereValid",
                    "valueCodeableConcept": {
                      "coding": [
                        {
                          "code": "CT",
                          "system": "http://hl7.org/fhir/us/core/ValueSet/us-core-usps-state"
                        }
                      ]
                    }
                  }
                ]
              }
            ]
          },
          {
            "code": {
              "text": "Qualification code",
              "coding": [
                {
                  "code": "MD",
                  "system": "http://terminology.hl7.org/CodeSystem/v2-0360|2.7"
                }
              ]
            },
            "extension": [
              {
                "url": "http://hl7.org/fhir/us/davinci-pdex-plan-net/StructureDefinition/practitioner-qualification",
                "extension": [
                  {
                    "url": "status",
                    "valueCode": "active"
                  },
                  {
                    "url": "whereValid",
                    "valueCodeableConcept": {
                      "coding": [
                        {
                          "code": "DE",
                          "system": "http://hl7.org/fhir/us/core/ValueSet/us-core-usps-state"
                        }
                      ]
                    }
                  }
                ]
              }
            ]
          },
          {
            "code": {
              "text": "Qualification code",
              "coding": [
                {
                  "code": "MD",
                  "system": "http://terminology.hl7.org/CodeSystem/v2-0360|2.7"
                }
              ]
            },
            "extension": [
              {
                "url": "http://hl7.org/fhir/us/davinci-pdex-plan-net/StructureDefinition/practitioner-qualification",
                "extension": [
                  {
                    "url": "status",
                    "valueCode": "active"
                  },
                  {
                    "url": "whereValid",
                    "valueCodeableConcept": {
                      "coding": [
                        {
                          "code": "DC",
                          "system": "http://hl7.org/fhir/us/core/ValueSet/us-core-usps-state"
                        }
                      ]
                    }
                  }
                ]
              }
            ]
          },
          {
            "code": {
              "text": "Qualification code",
              "coding": [
                {
                  "code": "MD",
                  "system": "http://terminology.hl7.org/CodeSystem/v2-0360|2.7"
                }
              ]
            },
            "extension": [
              {
                "url": "http://hl7.org/fhir/us/davinci-pdex-plan-net/StructureDefinition/practitioner-qualification",
                "extension": [
                  {
                    "url": "status",
                    "valueCode": "active"
                  },
                  {
                    "url": "whereValid",
                    "valueCodeableConcept": {
                      "coding": [
                        {
                          "code": "FL",
                          "system": "http://hl7.org/fhir/us/core/ValueSet/us-core-usps-state"
                        }
                      ]
                    }
                  }
                ]
              }
            ]
          },
          {
            "code": {
              "text": "Qualification code",
              "coding": [
                {
                  "code": "MD",
                  "system": "http://terminology.hl7.org/CodeSystem/v2-0360|2.7"
                }
              ]
            },
            "extension": [
              {
                "url": "http://hl7.org/fhir/us/davinci-pdex-plan-net/StructureDefinition/practitioner-qualification",
                "extension": [
                  {
                    "url": "status",
                    "valueCode": "active"
                  },
                  {
                    "url": "whereValid",
                    "valueCodeableConcept": {
                      "coding": [
                        {
                          "code": "GA",
                          "system": "http://hl7.org/fhir/us/core/ValueSet/us-core-usps-state"
                        }
                      ]
                    }
                  }
                ]
              }
            ]
          },
          {
            "code": {
              "text": "Qualification code",
              "coding": [
                {
                  "code": "MD",
                  "system": "http://terminology.hl7.org/CodeSystem/v2-0360|2.7"
                }
              ]
            },
            "extension": [
              {
                "url": "http://hl7.org/fhir/us/davinci-pdex-plan-net/StructureDefinition/practitioner-qualification",
                "extension": [
                  {
                    "url": "status",
                    "valueCode": "active"
                  },
                  {
                    "url": "whereValid",
                    "valueCodeableConcept": {
                      "coding": [
                        {
                          "code": "HI",
                          "system": "http://hl7.org/fhir/us/core/ValueSet/us-core-usps-state"
                        }
                      ]
                    }
                  }
                ]
              }
            ]
          },
          {
            "code": {
              "text": "Qualification code",
              "coding": [
                {
                  "code": "MD",
                  "system": "http://terminology.hl7.org/CodeSystem/v2-0360|2.7"
                }
              ]
            },
            "extension": [
              {
                "url": "http://hl7.org/fhir/us/davinci-pdex-plan-net/StructureDefinition/practitioner-qualification",
                "extension": [
                  {
                    "url": "status",
                    "valueCode": "active"
                  },
                  {
                    "url": "whereValid",
                    "valueCodeableConcept": {
                      "coding": [
                        {
                          "code": "ID",
                          "system": "http://hl7.org/fhir/us/core/ValueSet/us-core-usps-state"
                        }
                      ]
                    }
                  }
                ]
              }
            ]
          },
          {
            "code": {
              "text": "Qualification code",
              "coding": [
                {
                  "code": "MD",
                  "system": "http://terminology.hl7.org/CodeSystem/v2-0360|2.7"
                }
              ]
            },
            "extension": [
              {
                "url": "http://hl7.org/fhir/us/davinci-pdex-plan-net/StructureDefinition/practitioner-qualification",
                "extension": [
                  {
                    "url": "status",
                    "valueCode": "active"
                  },
                  {
                    "url": "whereValid",
                    "valueCodeableConcept": {
                      "coding": [
                        {
                          "code": "IL",
                          "system": "http://hl7.org/fhir/us/core/ValueSet/us-core-usps-state"
                        }
                      ]
                    }
                  }
                ]
              }
            ]
          },
          {
            "code": {
              "text": "Qualification code",
              "coding": [
                {
                  "code": "MD",
                  "system": "http://terminology.hl7.org/CodeSystem/v2-0360|2.7"
                }
              ]
            },
            "extension": [
              {
                "url": "http://hl7.org/fhir/us/davinci-pdex-plan-net/StructureDefinition/practitioner-qualification",
                "extension": [
                  {
                    "url": "status",
                    "valueCode": "active"
                  },
                  {
                    "url": "whereValid",
                    "valueCodeableConcept": {
                      "coding": [
                        {
                          "code": "IN",
                          "system": "http://hl7.org/fhir/us/core/ValueSet/us-core-usps-state"
                        }
                      ]
                    }
                  }
                ]
              }
            ]
          },
          {
            "code": {
              "text": "Qualification code",
              "coding": [
                {
                  "code": "MD",
                  "system": "http://terminology.hl7.org/CodeSystem/v2-0360|2.7"
                }
              ]
            },
            "extension": [
              {
                "url": "http://hl7.org/fhir/us/davinci-pdex-plan-net/StructureDefinition/practitioner-qualification",
                "extension": [
                  {
                    "url": "status",
                    "valueCode": "active"
                  },
                  {
                    "url": "whereValid",
                    "valueCodeableConcept": {
                      "coding": [
                        {
                          "code": "IA",
                          "system": "http://hl7.org/fhir/us/core/ValueSet/us-core-usps-state"
                        }
                      ]
                    }
                  }
                ]
              }
            ]
          },
          {
            "code": {
              "text": "Qualification code",
              "coding": [
                {
                  "code": "MD",
                  "system": "http://terminology.hl7.org/CodeSystem/v2-0360|2.7"
                }
              ]
            },
            "extension": [
              {
                "url": "http://hl7.org/fhir/us/davinci-pdex-plan-net/StructureDefinition/practitioner-qualification",
                "extension": [
                  {
                    "url": "status",
                    "valueCode": "active"
                  },
                  {
                    "url": "whereValid",
                    "valueCodeableConcept": {
                      "coding": [
                        {
                          "code": "KS",
                          "system": "http://hl7.org/fhir/us/core/ValueSet/us-core-usps-state"
                        }
                      ]
                    }
                  }
                ]
              }
            ]
          },
          {
            "code": {
              "text": "Qualification code",
              "coding": [
                {
                  "code": "MD",
                  "system": "http://terminology.hl7.org/CodeSystem/v2-0360|2.7"
                }
              ]
            },
            "extension": [
              {
                "url": "http://hl7.org/fhir/us/davinci-pdex-plan-net/StructureDefinition/practitioner-qualification",
                "extension": [
                  {
                    "url": "status",
                    "valueCode": "active"
                  },
                  {
                    "url": "whereValid",
                    "valueCodeableConcept": {
                      "coding": [
                        {
                          "code": "KY",
                          "system": "http://hl7.org/fhir/us/core/ValueSet/us-core-usps-state"
                        }
                      ]
                    }
                  }
                ]
              }
            ]
          },
          {
            "code": {
              "text": "Qualification code",
              "coding": [
                {
                  "code": "MD",
                  "system": "http://terminology.hl7.org/CodeSystem/v2-0360|2.7"
                }
              ]
            },
            "extension": [
              {
                "url": "http://hl7.org/fhir/us/davinci-pdex-plan-net/StructureDefinition/practitioner-qualification",
                "extension": [
                  {
                    "url": "status",
                    "valueCode": "active"
                  },
                  {
                    "url": "whereValid",
                    "valueCodeableConcept": {
                      "coding": [
                        {
                          "code": "LA",
                          "system": "http://hl7.org/fhir/us/core/ValueSet/us-core-usps-state"
                        }
                      ]
                    }
                  }
                ]
              }
            ]
          },
          {
            "code": {
              "text": "Qualification code",
              "coding": [
                {
                  "code": "MD",
                  "system": "http://terminology.hl7.org/CodeSystem/v2-0360|2.7"
                }
              ]
            },
            "extension": [
              {
                "url": "http://hl7.org/fhir/us/davinci-pdex-plan-net/StructureDefinition/practitioner-qualification",
                "extension": [
                  {
                    "url": "status",
                    "valueCode": "active"
                  },
                  {
                    "url": "whereValid",
                    "valueCodeableConcept": {
                      "coding": [
                        {
                          "code": "ME",
                          "system": "http://hl7.org/fhir/us/core/ValueSet/us-core-usps-state"
                        }
                      ]
                    }
                  }
                ]
              }
            ]
          },
          {
            "code": {
              "text": "Qualification code",
              "coding": [
                {
                  "code": "MD",
                  "system": "http://terminology.hl7.org/CodeSystem/v2-0360|2.7"
                }
              ]
            },
            "extension": [
              {
                "url": "http://hl7.org/fhir/us/davinci-pdex-plan-net/StructureDefinition/practitioner-qualification",
                "extension": [
                  {
                    "url": "status",
                    "valueCode": "active"
                  },
                  {
                    "url": "whereValid",
                    "valueCodeableConcept": {
                      "coding": [
                        {
                          "code": "MD",
                          "system": "http://hl7.org/fhir/us/core/ValueSet/us-core-usps-state"
                        }
                      ]
                    }
                  }
                ]
              }
            ]
          },
          {
            "code": {
              "text": "Qualification code",
              "coding": [
                {
                  "code": "MD",
                  "system": "http://terminology.hl7.org/CodeSystem/v2-0360|2.7"
                }
              ]
            },
            "extension": [
              {
                "url": "http://hl7.org/fhir/us/davinci-pdex-plan-net/StructureDefinition/practitioner-qualification",
                "extension": [
                  {
                    "url": "status",
                    "valueCode": "active"
                  },
                  {
                    "url": "whereValid",
                    "valueCodeableConcept": {
                      "coding": [
                        {
                          "code": "MA",
                          "system": "http://hl7.org/fhir/us/core/ValueSet/us-core-usps-state"
                        }
                      ]
                    }
                  }
                ]
              }
            ]
          },
          {
            "code": {
              "text": "Qualification code",
              "coding": [
                {
                  "code": "MD",
                  "system": "http://terminology.hl7.org/CodeSystem/v2-0360|2.7"
                }
              ]
            },
            "extension": [
              {
                "url": "http://hl7.org/fhir/us/davinci-pdex-plan-net/StructureDefinition/practitioner-qualification",
                "extension": [
                  {
                    "url": "status",
                    "valueCode": "active"
                  },
                  {
                    "url": "whereValid",
                    "valueCodeableConcept": {
                      "coding": [
                        {
                          "code": "MI",
                          "system": "http://hl7.org/fhir/us/core/ValueSet/us-core-usps-state"
                        }
                      ]
                    }
                  }
                ]
              }
            ]
          },
          {
            "code": {
              "text": "Qualification code",
              "coding": [
                {
                  "code": "MD",
                  "system": "http://terminology.hl7.org/CodeSystem/v2-0360|2.7"
                }
              ]
            },
            "extension": [
              {
                "url": "http://hl7.org/fhir/us/davinci-pdex-plan-net/StructureDefinition/practitioner-qualification",
                "extension": [
                  {
                    "url": "status",
                    "valueCode": "active"
                  },
                  {
                    "url": "whereValid",
                    "valueCodeableConcept": {
                      "coding": [
                        {
                          "code": "MN",
                          "system": "http://hl7.org/fhir/us/core/ValueSet/us-core-usps-state"
                        }
                      ]
                    }
                  }
                ]
              }
            ]
          },
          {
            "code": {
              "text": "Qualification code",
              "coding": [
                {
                  "code": "MD",
                  "system": "http://terminology.hl7.org/CodeSystem/v2-0360|2.7"
                }
              ]
            },
            "extension": [
              {
                "url": "http://hl7.org/fhir/us/davinci-pdex-plan-net/StructureDefinition/practitioner-qualification",
                "extension": [
                  {
                    "url": "status",
                    "valueCode": "active"
                  },
                  {
                    "url": "whereValid",
                    "valueCodeableConcept": {
                      "coding": [
                        {
                          "code": "MS",
                          "system": "http://hl7.org/fhir/us/core/ValueSet/us-core-usps-state"
                        }
                      ]
                    }
                  }
                ]
              }
            ]
          },
          {
            "code": {
              "text": "Qualification code",
              "coding": [
                {
                  "code": "MD",
                  "system": "http://terminology.hl7.org/CodeSystem/v2-0360|2.7"
                }
              ]
            },
            "extension": [
              {
                "url": "http://hl7.org/fhir/us/davinci-pdex-plan-net/StructureDefinition/practitioner-qualification",
                "extension": [
                  {
                    "url": "status",
                    "valueCode": "active"
                  },
                  {
                    "url": "whereValid",
                    "valueCodeableConcept": {
                      "coding": [
                        {
                          "code": "MO",
                          "system": "http://hl7.org/fhir/us/core/ValueSet/us-core-usps-state"
                        }
                      ]
                    }
                  }
                ]
              }
            ]
          },
          {
            "code": {
              "text": "Qualification code",
              "coding": [
                {
                  "code": "MD",
                  "system": "http://terminology.hl7.org/CodeSystem/v2-0360|2.7"
                }
              ]
            },
            "extension": [
              {
                "url": "http://hl7.org/fhir/us/davinci-pdex-plan-net/StructureDefinition/practitioner-qualification",
                "extension": [
                  {
                    "url": "status",
                    "valueCode": "active"
                  },
                  {
                    "url": "whereValid",
                    "valueCodeableConcept": {
                      "coding": [
                        {
                          "code": "MT",
                          "system": "http://hl7.org/fhir/us/core/ValueSet/us-core-usps-state"
                        }
                      ]
                    }
                  }
                ]
              }
            ]
          },
          {
            "code": {
              "text": "Qualification code",
              "coding": [
                {
                  "code": "MD",
                  "system": "http://terminology.hl7.org/CodeSystem/v2-0360|2.7"
                }
              ]
            },
            "extension": [
              {
                "url": "http://hl7.org/fhir/us/davinci-pdex-plan-net/StructureDefinition/practitioner-qualification",
                "extension": [
                  {
                    "url": "status",
                    "valueCode": "active"
                  },
                  {
                    "url": "whereValid",
                    "valueCodeableConcept": {
                      "coding": [
                        {
                          "code": "NE",
                          "system": "http://hl7.org/fhir/us/core/ValueSet/us-core-usps-state"
                        }
                      ]
                    }
                  }
                ]
              }
            ]
          },
          {
            "code": {
              "text": "Qualification code",
              "coding": [
                {
                  "code": "MD",
                  "system": "http://terminology.hl7.org/CodeSystem/v2-0360|2.7"
                }
              ]
            },
            "extension": [
              {
                "url": "http://hl7.org/fhir/us/davinci-pdex-plan-net/StructureDefinition/practitioner-qualification",
                "extension": [
                  {
                    "url": "status",
                    "valueCode": "active"
                  },
                  {
                    "url": "whereValid",
                    "valueCodeableConcept": {
                      "coding": [
                        {
                          "code": "NV",
                          "system": "http://hl7.org/fhir/us/core/ValueSet/us-core-usps-state"
                        }
                      ]
                    }
                  }
                ]
              }
            ]
          },
          {
            "code": {
              "text": "Qualification code",
              "coding": [
                {
                  "code": "MD",
                  "system": "http://terminology.hl7.org/CodeSystem/v2-0360|2.7"
                }
              ]
            },
            "extension": [
              {
                "url": "http://hl7.org/fhir/us/davinci-pdex-plan-net/StructureDefinition/practitioner-qualification",
                "extension": [
                  {
                    "url": "status",
                    "valueCode": "active"
                  },
                  {
                    "url": "whereValid",
                    "valueCodeableConcept": {
                      "coding": [
                        {
                          "code": "NH",
                          "system": "http://hl7.org/fhir/us/core/ValueSet/us-core-usps-state"
                        }
                      ]
                    }
                  }
                ]
              }
            ]
          },
          {
            "code": {
              "text": "Qualification code",
              "coding": [
                {
                  "code": "MD",
                  "system": "http://terminology.hl7.org/CodeSystem/v2-0360|2.7"
                }
              ]
            },
            "extension": [
              {
                "url": "http://hl7.org/fhir/us/davinci-pdex-plan-net/StructureDefinition/practitioner-qualification",
                "extension": [
                  {
                    "url": "status",
                    "valueCode": "active"
                  },
                  {
                    "url": "whereValid",
                    "valueCodeableConcept": {
                      "coding": [
                        {
                          "code": "NJ",
                          "system": "http://hl7.org/fhir/us/core/ValueSet/us-core-usps-state"
                        }
                      ]
                    }
                  }
                ]
              }
            ]
          },
          {
            "code": {
              "text": "Qualification code",
              "coding": [
                {
                  "code": "MD",
                  "system": "http://terminology.hl7.org/CodeSystem/v2-0360|2.7"
                }
              ]
            },
            "extension": [
              {
                "url": "http://hl7.org/fhir/us/davinci-pdex-plan-net/StructureDefinition/practitioner-qualification",
                "extension": [
                  {
                    "url": "status",
                    "valueCode": "active"
                  },
                  {
                    "url": "whereValid",
                    "valueCodeableConcept": {
                      "coding": [
                        {
                          "code": "NM",
                          "system": "http://hl7.org/fhir/us/core/ValueSet/us-core-usps-state"
                        }
                      ]
                    }
                  }
                ]
              }
            ]
          },
          {
            "code": {
              "text": "Qualification code",
              "coding": [
                {
                  "code": "MD",
                  "system": "http://terminology.hl7.org/CodeSystem/v2-0360|2.7"
                }
              ]
            },
            "extension": [
              {
                "url": "http://hl7.org/fhir/us/davinci-pdex-plan-net/StructureDefinition/practitioner-qualification",
                "extension": [
                  {
                    "url": "status",
                    "valueCode": "active"
                  },
                  {
                    "url": "whereValid",
                    "valueCodeableConcept": {
                      "coding": [
                        {
                          "code": "NY",
                          "system": "http://hl7.org/fhir/us/core/ValueSet/us-core-usps-state"
                        }
                      ]
                    }
                  }
                ]
              }
            ]
          },
          {
            "code": {
              "text": "Qualification code",
              "coding": [
                {
                  "code": "MD",
                  "system": "http://terminology.hl7.org/CodeSystem/v2-0360|2.7"
                }
              ]
            },
            "extension": [
              {
                "url": "http://hl7.org/fhir/us/davinci-pdex-plan-net/StructureDefinition/practitioner-qualification",
                "extension": [
                  {
                    "url": "status",
                    "valueCode": "active"
                  },
                  {
                    "url": "whereValid",
                    "valueCodeableConcept": {
                      "coding": [
                        {
                          "code": "NC",
                          "system": "http://hl7.org/fhir/us/core/ValueSet/us-core-usps-state"
                        }
                      ]
                    }
                  }
                ]
              }
            ]
          },
          {
            "code": {
              "text": "Qualification code",
              "coding": [
                {
                  "code": "MD",
                  "system": "http://terminology.hl7.org/CodeSystem/v2-0360|2.7"
                }
              ]
            },
            "extension": [
              {
                "url": "http://hl7.org/fhir/us/davinci-pdex-plan-net/StructureDefinition/practitioner-qualification",
                "extension": [
                  {
                    "url": "status",
                    "valueCode": "active"
                  },
                  {
                    "url": "whereValid",
                    "valueCodeableConcept": {
                      "coding": [
                        {
                          "code": "ND",
                          "system": "http://hl7.org/fhir/us/core/ValueSet/us-core-usps-state"
                        }
                      ]
                    }
                  }
                ]
              }
            ]
          },
          {
            "code": {
              "text": "Qualification code",
              "coding": [
                {
                  "code": "MD",
                  "system": "http://terminology.hl7.org/CodeSystem/v2-0360|2.7"
                }
              ]
            },
            "extension": [
              {
                "url": "http://hl7.org/fhir/us/davinci-pdex-plan-net/StructureDefinition/practitioner-qualification",
                "extension": [
                  {
                    "url": "status",
                    "valueCode": "active"
                  },
                  {
                    "url": "whereValid",
                    "valueCodeableConcept": {
                      "coding": [
                        {
                          "code": "OH",
                          "system": "http://hl7.org/fhir/us/core/ValueSet/us-core-usps-state"
                        }
                      ]
                    }
                  }
                ]
              }
            ]
          },
          {
            "code": {
              "text": "Qualification code",
              "coding": [
                {
                  "code": "MD",
                  "system": "http://terminology.hl7.org/CodeSystem/v2-0360|2.7"
                }
              ]
            },
            "extension": [
              {
                "url": "http://hl7.org/fhir/us/davinci-pdex-plan-net/StructureDefinition/practitioner-qualification",
                "extension": [
                  {
                    "url": "status",
                    "valueCode": "active"
                  },
                  {
                    "url": "whereValid",
                    "valueCodeableConcept": {
                      "coding": [
                        {
                          "code": "OK",
                          "system": "http://hl7.org/fhir/us/core/ValueSet/us-core-usps-state"
                        }
                      ]
                    }
                  }
                ]
              }
            ]
          },
          {
            "code": {
              "text": "Qualification code",
              "coding": [
                {
                  "code": "MD",
                  "system": "http://terminology.hl7.org/CodeSystem/v2-0360|2.7"
                }
              ]
            },
            "extension": [
              {
                "url": "http://hl7.org/fhir/us/davinci-pdex-plan-net/StructureDefinition/practitioner-qualification",
                "extension": [
                  {
                    "url": "status",
                    "valueCode": "active"
                  },
                  {
                    "url": "whereValid",
                    "valueCodeableConcept": {
                      "coding": [
                        {
                          "code": "OR",
                          "system": "http://hl7.org/fhir/us/core/ValueSet/us-core-usps-state"
                        }
                      ]
                    }
                  }
                ]
              }
            ]
          },
          {
            "code": {
              "text": "Qualification code",
              "coding": [
                {
                  "code": "MD",
                  "system": "http://terminology.hl7.org/CodeSystem/v2-0360|2.7"
                }
              ]
            },
            "extension": [
              {
                "url": "http://hl7.org/fhir/us/davinci-pdex-plan-net/StructureDefinition/practitioner-qualification",
                "extension": [
                  {
                    "url": "status",
                    "valueCode": "active"
                  },
                  {
                    "url": "whereValid",
                    "valueCodeableConcept": {
                      "coding": [
                        {
                          "code": "PA",
                          "system": "http://hl7.org/fhir/us/core/ValueSet/us-core-usps-state"
                        }
                      ]
                    }
                  }
                ]
              }
            ]
          },
          {
            "code": {
              "text": "Qualification code",
              "coding": [
                {
                  "code": "MD",
                  "system": "http://terminology.hl7.org/CodeSystem/v2-0360|2.7"
                }
              ]
            },
            "extension": [
              {
                "url": "http://hl7.org/fhir/us/davinci-pdex-plan-net/StructureDefinition/practitioner-qualification",
                "extension": [
                  {
                    "url": "status",
                    "valueCode": "active"
                  },
                  {
                    "url": "whereValid",
                    "valueCodeableConcept": {
                      "coding": [
                        {
                          "code": "RI",
                          "system": "http://hl7.org/fhir/us/core/ValueSet/us-core-usps-state"
                        }
                      ]
                    }
                  }
                ]
              }
            ]
          },
          {
            "code": {
              "text": "Qualification code",
              "coding": [
                {
                  "code": "MD",
                  "system": "http://terminology.hl7.org/CodeSystem/v2-0360|2.7"
                }
              ]
            },
            "extension": [
              {
                "url": "http://hl7.org/fhir/us/davinci-pdex-plan-net/StructureDefinition/practitioner-qualification",
                "extension": [
                  {
                    "url": "status",
                    "valueCode": "active"
                  },
                  {
                    "url": "whereValid",
                    "valueCodeableConcept": {
                      "coding": [
                        {
                          "code": "SC",
                          "system": "http://hl7.org/fhir/us/core/ValueSet/us-core-usps-state"
                        }
                      ]
                    }
                  }
                ]
              }
            ]
          },
          {
            "code": {
              "text": "Qualification code",
              "coding": [
                {
                  "code": "MD",
                  "system": "http://terminology.hl7.org/CodeSystem/v2-0360|2.7"
                }
              ]
            },
            "extension": [
              {
                "url": "http://hl7.org/fhir/us/davinci-pdex-plan-net/StructureDefinition/practitioner-qualification",
                "extension": [
                  {
                    "url": "status",
                    "valueCode": "active"
                  },
                  {
                    "url": "whereValid",
                    "valueCodeableConcept": {
                      "coding": [
                        {
                          "code": "SD",
                          "system": "http://hl7.org/fhir/us/core/ValueSet/us-core-usps-state"
                        }
                      ]
                    }
                  }
                ]
              }
            ]
          },
          {
            "code": {
              "text": "Qualification code",
              "coding": [
                {
                  "code": "MD",
                  "system": "http://terminology.hl7.org/CodeSystem/v2-0360|2.7"
                }
              ]
            },
            "extension": [
              {
                "url": "http://hl7.org/fhir/us/davinci-pdex-plan-net/StructureDefinition/practitioner-qualification",
                "extension": [
                  {
                    "url": "status",
                    "valueCode": "active"
                  },
                  {
                    "url": "whereValid",
                    "valueCodeableConcept": {
                      "coding": [
                        {
                          "code": "TN",
                          "system": "http://hl7.org/fhir/us/core/ValueSet/us-core-usps-state"
                        }
                      ]
                    }
                  }
                ]
              }
            ]
          },
          {
            "code": {
              "text": "Qualification code",
              "coding": [
                {
                  "code": "MD",
                  "system": "http://terminology.hl7.org/CodeSystem/v2-0360|2.7"
                }
              ]
            },
            "extension": [
              {
                "url": "http://hl7.org/fhir/us/davinci-pdex-plan-net/StructureDefinition/practitioner-qualification",
                "extension": [
                  {
                    "url": "status",
                    "valueCode": "active"
                  },
                  {
                    "url": "whereValid",
                    "valueCodeableConcept": {
                      "coding": [
                        {
                          "code": "TX",
                          "system": "http://hl7.org/fhir/us/core/ValueSet/us-core-usps-state"
                        }
                      ]
                    }
                  }
                ]
              }
            ]
          },
          {
            "code": {
              "text": "Qualification code",
              "coding": [
                {
                  "code": "MD",
                  "system": "http://terminology.hl7.org/CodeSystem/v2-0360|2.7"
                }
              ]
            },
            "extension": [
              {
                "url": "http://hl7.org/fhir/us/davinci-pdex-plan-net/StructureDefinition/practitioner-qualification",
                "extension": [
                  {
                    "url": "status",
                    "valueCode": "active"
                  },
                  {
                    "url": "whereValid",
                    "valueCodeableConcept": {
                      "coding": [
                        {
                          "code": "UT",
                          "system": "http://hl7.org/fhir/us/core/ValueSet/us-core-usps-state"
                        }
                      ]
                    }
                  }
                ]
              }
            ]
          },
          {
            "code": {
              "text": "Qualification code",
              "coding": [
                {
                  "code": "MD",
                  "system": "http://terminology.hl7.org/CodeSystem/v2-0360|2.7"
                }
              ]
            },
            "extension": [
              {
                "url": "http://hl7.org/fhir/us/davinci-pdex-plan-net/StructureDefinition/practitioner-qualification",
                "extension": [
                  {
                    "url": "status",
                    "valueCode": "active"
                  },
                  {
                    "url": "whereValid",
                    "valueCodeableConcept": {
                      "coding": [
                        {
                          "code": "VT",
                          "system": "http://hl7.org/fhir/us/core/ValueSet/us-core-usps-state"
                        }
                      ]
                    }
                  }
                ]
              }
            ]
          },
          {
            "code": {
              "text": "Qualification code",
              "coding": [
                {
                  "code": "MD",
                  "system": "http://terminology.hl7.org/CodeSystem/v2-0360|2.7"
                }
              ]
            },
            "extension": [
              {
                "url": "http://hl7.org/fhir/us/davinci-pdex-plan-net/StructureDefinition/practitioner-qualification",
                "extension": [
                  {
                    "url": "status",
                    "valueCode": "active"
                  },
                  {
                    "url": "whereValid",
                    "valueCodeableConcept": {
                      "coding": [
                        {
                          "code": "VA",
                          "system": "http://hl7.org/fhir/us/core/ValueSet/us-core-usps-state"
                        }
                      ]
                    }
                  }
                ]
              }
            ]
          },
          {
            "code": {
              "text": "Qualification code",
              "coding": [
                {
                  "code": "MD",
                  "system": "http://terminology.hl7.org/CodeSystem/v2-0360|2.7"
                }
              ]
            },
            "extension": [
              {
                "url": "http://hl7.org/fhir/us/davinci-pdex-plan-net/StructureDefinition/practitioner-qualification",
                "extension": [
                  {
                    "url": "status",
                    "valueCode": "active"
                  },
                  {
                    "url": "whereValid",
                    "valueCodeableConcept": {
                      "coding": [
                        {
                          "code": "VI",
                          "system": "http://hl7.org/fhir/us/core/ValueSet/us-core-usps-state"
                        }
                      ]
                    }
                  }
                ]
              }
            ]
          },
          {
            "code": {
              "text": "Qualification code",
              "coding": [
                {
                  "code": "MD",
                  "system": "http://terminology.hl7.org/CodeSystem/v2-0360|2.7"
                }
              ]
            },
            "extension": [
              {
                "url": "http://hl7.org/fhir/us/davinci-pdex-plan-net/StructureDefinition/practitioner-qualification",
                "extension": [
                  {
                    "url": "status",
                    "valueCode": "active"
                  },
                  {
                    "url": "whereValid",
                    "valueCodeableConcept": {
                      "coding": [
                        {
                          "code": "WA",
                          "system": "http://hl7.org/fhir/us/core/ValueSet/us-core-usps-state"
                        }
                      ]
                    }
                  }
                ]
              }
            ]
          },
          {
            "code": {
              "text": "Qualification code",
              "coding": [
                {
                  "code": "MD",
                  "system": "http://terminology.hl7.org/CodeSystem/v2-0360|2.7"
                }
              ]
            },
            "extension": [
              {
                "url": "http://hl7.org/fhir/us/davinci-pdex-plan-net/StructureDefinition/practitioner-qualification",
                "extension": [
                  {
                    "url": "status",
                    "valueCode": "active"
                  },
                  {
                    "url": "whereValid",
                    "valueCodeableConcept": {
                      "coding": [
                        {
                          "code": "WV",
                          "system": "http://hl7.org/fhir/us/core/ValueSet/us-core-usps-state"
                        }
                      ]
                    }
                  }
                ]
              }
            ]
          },
          {
            "code": {
              "text": "Qualification code",
              "coding": [
                {
                  "code": "MD",
                  "system": "http://terminology.hl7.org/CodeSystem/v2-0360|2.7"
                }
              ]
            },
            "extension": [
              {
                "url": "http://hl7.org/fhir/us/davinci-pdex-plan-net/StructureDefinition/practitioner-qualification",
                "extension": [
                  {
                    "url": "status",
                    "valueCode": "active"
                  },
                  {
                    "url": "whereValid",
                    "valueCodeableConcept": {
                      "coding": [
                        {
                          "code": "WI",
                          "system": "http://hl7.org/fhir/us/core/ValueSet/us-core-usps-state"
                        }
                      ]
                    }
                  }
                ]
              }
            ]
          },
          {
            "code": {
              "text": "Qualification code",
              "coding": [
                {
                  "code": "MD",
                  "system": "http://terminology.hl7.org/CodeSystem/v2-0360|2.7"
                }
              ]
            },
            "extension": [
              {
                "url": "http://hl7.org/fhir/us/davinci-pdex-plan-net/StructureDefinition/practitioner-qualification",
                "extension": [
                  {
                    "url": "status",
                    "valueCode": "active"
                  },
                  {
                    "url": "whereValid",
                    "valueCodeableConcept": {
                      "coding": [
                        {
                          "code": "WY",
                          "system": "http://hl7.org/fhir/us/core/ValueSet/us-core-usps-state"
                        }
                      ]
                    }
                  }
                ]
              }
            ]
          }
        ]
      }
    },
    "PRACTITIONER_ROLE_VISIT_FOLLOWUP_GROUP_1": {
      "resource": {
        "resourceType": "PractitionerRole",
        "practitioner": {
          "reference": "Practitioner/#{ref/fhirResources/PRACTITIONER_EXAMPLE_1/id}"
        },
        "healthcareService": [
          {
            "reference": "#{ref/fhirResources/HEALTHCARE_SERVICE_VISIT_FOLLOWUP_GROUP/type}/#{ref/fhirResources/HEALTHCARE_SERVICE_VISIT_FOLLOWUP_GROUP/id}"
          }
        ]
      }
    },
    "PRACTITIONER_ROLE_VISIT_FOLLOWUP_GROUP_2": {
      "resource": {
        "resourceType": "PractitionerRole",
        "practitioner": {
          "reference": "Practitioner/#{ref/fhirResources/PRACTITIONER_EXAMPLE_2/id}"
        },
        "healthcareService": [
          {
            "reference": "#{ref/fhirResources/HEALTHCARE_SERVICE_VISIT_FOLLOWUP_GROUP/type}/#{ref/fhirResources/HEALTHCARE_SERVICE_VISIT_FOLLOWUP_GROUP/id}"
          }
        ]
      }
    },
    "SCHEDULE_VISIT_FOLLOWUP_GROUP_PRACTITIONER_1": {
      "resource": {
        "resourceType": "Schedule",
        "active": true,
        "extension": [
          {
            "url": "https://fhir.zapehr.com/r4/StructureDefinitions/schedule",
            "valueString": "{\"schedule\":{\"monday\":{\"open\":8,\"close\":15,\"openingBuffer\":0,\"closingBuffer\":0,\"workingDay\":true,\"hours\":[{\"hour\":8,\"capacity\":2},{\"hour\":9,\"capacity\":2},{\"hour\":10,\"capacity\":2},{\"hour\":11,\"capacity\":2},{\"hour\":12,\"capacity\":2},{\"hour\":13,\"capacity\":2},{\"hour\":14,\"capacity\":2},{\"hour\":15,\"capacity\":2},{\"hour\":16,\"capacity\":2},{\"hour\":17,\"capacity\":3},{\"hour\":18,\"capacity\":3},{\"hour\":19,\"capacity\":3},{\"hour\":20,\"capacity\":1}]},\"tuesday\":{\"open\":8,\"close\":15,\"openingBuffer\":0,\"closingBuffer\":0,\"workingDay\":true,\"hours\":[{\"hour\":8,\"capacity\":2},{\"hour\":9,\"capacity\":2},{\"hour\":10,\"capacity\":2},{\"hour\":11,\"capacity\":2},{\"hour\":12,\"capacity\":2},{\"hour\":13,\"capacity\":2},{\"hour\":14,\"capacity\":2},{\"hour\":15,\"capacity\":2},{\"hour\":16,\"capacity\":2},{\"hour\":17,\"capacity\":3},{\"hour\":18,\"capacity\":3},{\"hour\":19,\"capacity\":3},{\"hour\":20,\"capacity\":1}]},\"wednesday\":{\"open\":8,\"close\":15,\"openingBuffer\":0,\"closingBuffer\":0,\"workingDay\":true,\"hours\":[{\"hour\":8,\"capacity\":2},{\"hour\":9,\"capacity\":2},{\"hour\":10,\"capacity\":2},{\"hour\":11,\"capacity\":2},{\"hour\":12,\"capacity\":2},{\"hour\":13,\"capacity\":2},{\"hour\":14,\"capacity\":2},{\"hour\":15,\"capacity\":2},{\"hour\":16,\"capacity\":2},{\"hour\":17,\"capacity\":3},{\"hour\":18,\"capacity\":3},{\"hour\":19,\"capacity\":3},{\"hour\":20,\"capacity\":1}]},\"thursday\":{\"open\":8,\"close\":15,\"openingBuffer\":0,\"closingBuffer\":0,\"workingDay\":true,\"hours\":[{\"hour\":8,\"capacity\":2},{\"hour\":9,\"capacity\":2},{\"hour\":10,\"capacity\":2},{\"hour\":11,\"capacity\":2},{\"hour\":12,\"capacity\":2},{\"hour\":13,\"capacity\":2},{\"hour\":14,\"capacity\":2},{\"hour\":15,\"capacity\":2},{\"hour\":16,\"capacity\":2},{\"hour\":17,\"capacity\":3},{\"hour\":18,\"capacity\":3},{\"hour\":19,\"capacity\":3},{\"hour\":20,\"capacity\":1}]},\"friday\":{\"open\":8,\"close\":15,\"openingBuffer\":0,\"closingBuffer\":0,\"workingDay\":true,\"hours\":[{\"hour\":8,\"capacity\":2},{\"hour\":9,\"capacity\":2},{\"hour\":10,\"capacity\":2},{\"hour\":11,\"capacity\":2},{\"hour\":12,\"capacity\":2},{\"hour\":13,\"capacity\":2},{\"hour\":14,\"capacity\":2},{\"hour\":15,\"capacity\":2},{\"hour\":16,\"capacity\":2},{\"hour\":17,\"capacity\":3},{\"hour\":18,\"capacity\":3},{\"hour\":19,\"capacity\":3},{\"hour\":20,\"capacity\":1}]},\"saturday\":{\"open\":8,\"close\":15,\"openingBuffer\":0,\"closingBuffer\":0,\"workingDay\":true,\"hours\":[{\"hour\":8,\"capacity\":2},{\"hour\":9,\"capacity\":2},{\"hour\":10,\"capacity\":2},{\"hour\":11,\"capacity\":2},{\"hour\":12,\"capacity\":2},{\"hour\":13,\"capacity\":2},{\"hour\":14,\"capacity\":2},{\"hour\":15,\"capacity\":2},{\"hour\":16,\"capacity\":2},{\"hour\":17,\"capacity\":3},{\"hour\":18,\"capacity\":3},{\"hour\":19,\"capacity\":3},{\"hour\":20,\"capacity\":1}]},\"sunday\":{\"open\":8,\"close\":15,\"openingBuffer\":0,\"closingBuffer\":0,\"workingDay\":true,\"hours\":[{\"hour\":8,\"capacity\":2},{\"hour\":9,\"capacity\":2},{\"hour\":10,\"capacity\":2},{\"hour\":11,\"capacity\":2},{\"hour\":12,\"capacity\":2},{\"hour\":13,\"capacity\":2},{\"hour\":14,\"capacity\":2},{\"hour\":15,\"capacity\":2},{\"hour\":16,\"capacity\":2},{\"hour\":17,\"capacity\":3},{\"hour\":18,\"capacity\":3},{\"hour\":19,\"capacity\":3},{\"hour\":20,\"capacity\":1}]}},\"scheduleOverrides\":{}}"
          },
          {
            "url": "http://hl7.org/fhir/StructureDefinition/timezone",
            "valueString": "America/New_York"
          }
        ],
        "actor": [
          {
            "reference": "Practitioner/#{ref/fhirResources/PRACTITIONER_EXAMPLE_1/id}"
          }
        ]
      }
    },
    "SCHEDULE_VISIT_FOLLOWUP_GROUP_PRACTITIONER_2": {
      "resource": {
        "resourceType": "Schedule",
        "active": true,
        "extension": [
          {
            "url": "https://fhir.zapehr.com/r4/StructureDefinitions/schedule",
            "valueString": "{\"schedule\":{\"monday\":{\"open\":8,\"close\":15,\"openingBuffer\":0,\"closingBuffer\":0,\"workingDay\":true,\"hours\":[{\"hour\":8,\"capacity\":2},{\"hour\":9,\"capacity\":2},{\"hour\":10,\"capacity\":2},{\"hour\":11,\"capacity\":2},{\"hour\":12,\"capacity\":2},{\"hour\":13,\"capacity\":2},{\"hour\":14,\"capacity\":2},{\"hour\":15,\"capacity\":2},{\"hour\":16,\"capacity\":2},{\"hour\":17,\"capacity\":3},{\"hour\":18,\"capacity\":3},{\"hour\":19,\"capacity\":3},{\"hour\":20,\"capacity\":1}]},\"tuesday\":{\"open\":8,\"close\":15,\"openingBuffer\":0,\"closingBuffer\":0,\"workingDay\":true,\"hours\":[{\"hour\":8,\"capacity\":2},{\"hour\":9,\"capacity\":2},{\"hour\":10,\"capacity\":2},{\"hour\":11,\"capacity\":2},{\"hour\":12,\"capacity\":2},{\"hour\":13,\"capacity\":2},{\"hour\":14,\"capacity\":2},{\"hour\":15,\"capacity\":2},{\"hour\":16,\"capacity\":2},{\"hour\":17,\"capacity\":3},{\"hour\":18,\"capacity\":3},{\"hour\":19,\"capacity\":3},{\"hour\":20,\"capacity\":1}]},\"wednesday\":{\"open\":8,\"close\":15,\"openingBuffer\":0,\"closingBuffer\":0,\"workingDay\":true,\"hours\":[{\"hour\":8,\"capacity\":2},{\"hour\":9,\"capacity\":2},{\"hour\":10,\"capacity\":2},{\"hour\":11,\"capacity\":2},{\"hour\":12,\"capacity\":2},{\"hour\":13,\"capacity\":2},{\"hour\":14,\"capacity\":2},{\"hour\":15,\"capacity\":2},{\"hour\":16,\"capacity\":2},{\"hour\":17,\"capacity\":3},{\"hour\":18,\"capacity\":3},{\"hour\":19,\"capacity\":3},{\"hour\":20,\"capacity\":1}]},\"thursday\":{\"open\":8,\"close\":15,\"openingBuffer\":0,\"closingBuffer\":0,\"workingDay\":true,\"hours\":[{\"hour\":8,\"capacity\":2},{\"hour\":9,\"capacity\":2},{\"hour\":10,\"capacity\":2},{\"hour\":11,\"capacity\":2},{\"hour\":12,\"capacity\":2},{\"hour\":13,\"capacity\":2},{\"hour\":14,\"capacity\":2},{\"hour\":15,\"capacity\":2},{\"hour\":16,\"capacity\":2},{\"hour\":17,\"capacity\":3},{\"hour\":18,\"capacity\":3},{\"hour\":19,\"capacity\":3},{\"hour\":20,\"capacity\":1}]},\"friday\":{\"open\":8,\"close\":15,\"openingBuffer\":0,\"closingBuffer\":0,\"workingDay\":true,\"hours\":[{\"hour\":8,\"capacity\":2},{\"hour\":9,\"capacity\":2},{\"hour\":10,\"capacity\":2},{\"hour\":11,\"capacity\":2},{\"hour\":12,\"capacity\":2},{\"hour\":13,\"capacity\":2},{\"hour\":14,\"capacity\":2},{\"hour\":15,\"capacity\":2},{\"hour\":16,\"capacity\":2},{\"hour\":17,\"capacity\":3},{\"hour\":18,\"capacity\":3},{\"hour\":19,\"capacity\":3},{\"hour\":20,\"capacity\":1}]},\"saturday\":{\"open\":8,\"close\":15,\"openingBuffer\":0,\"closingBuffer\":0,\"workingDay\":true,\"hours\":[{\"hour\":8,\"capacity\":2},{\"hour\":9,\"capacity\":2},{\"hour\":10,\"capacity\":2},{\"hour\":11,\"capacity\":2},{\"hour\":12,\"capacity\":2},{\"hour\":13,\"capacity\":2},{\"hour\":14,\"capacity\":2},{\"hour\":15,\"capacity\":2},{\"hour\":16,\"capacity\":2},{\"hour\":17,\"capacity\":3},{\"hour\":18,\"capacity\":3},{\"hour\":19,\"capacity\":3},{\"hour\":20,\"capacity\":1}]},\"sunday\":{\"open\":8,\"close\":15,\"openingBuffer\":0,\"closingBuffer\":0,\"workingDay\":true,\"hours\":[{\"hour\":8,\"capacity\":2},{\"hour\":9,\"capacity\":2},{\"hour\":10,\"capacity\":2},{\"hour\":11,\"capacity\":2},{\"hour\":12,\"capacity\":2},{\"hour\":13,\"capacity\":2},{\"hour\":14,\"capacity\":2},{\"hour\":15,\"capacity\":2},{\"hour\":16,\"capacity\":2},{\"hour\":17,\"capacity\":3},{\"hour\":18,\"capacity\":3},{\"hour\":19,\"capacity\":3},{\"hour\":20,\"capacity\":1}]}},\"scheduleOverrides\":{}}"
          },
          {
            "url": "http://hl7.org/fhir/StructureDefinition/timezone",
            "valueString": "America/New_York"
          }
        ],
        "actor": [
          {
            "reference": "Practitioner/#{ref/fhirResources/PRACTITIONER_EXAMPLE_2/id}"
          }
        ]
      }
    },
    "ISSUE_REPORT_GROUP": {
      "resource": {
        "resourceType": "Group",
        "identifier": [
          {
            "system": "ottehr-internal",
            "value": "intake-issue-reports"
          }
        ],
        "active": true,
        "type": "practitioner",
        "code": {
          "text": "ottehr-admins"
        },
        "name": "Issue Report Recipients",
        "member": [],
        "actual": true
      }
    },
    "DEFAULT_BILLING_RESOURCE": {
      "resource": {
        "resourceType": "Organization",
        "name": "Default Billing Provider",
        "identifier": [
          {
            "system": "http://hl7.org/fhir/sid/us-npi",
            "type": {
              "coding": [
                {
                  "system": "http://terminology.hl7.org/CodeSystem/v2-0203",
                  "code": "NPI"
                }
              ]
            },
            "value": "1275837114"
          },
          {
            "type": {
              "coding": [
                {
                  "system": "http://terminology.hl7.org/CodeSystem/v2-0203",
                  "code": "NE"
                }
              ]
            },
            "value": "99-9999999"
          }
        ],
        "address": [
          {
            "use": "billing",
            "city": "Seattle",
            "state": "WA",
            "postalCode": "98105",
            "country": "United States",
            "type": "physical",
            "line": ["371 Pine St"]
          }
        ]
      }
    }
  },
  "apps": {
    "PATIENT_PORTAL": {
      "name": "#{var/PATIENT_APP_NAME}",
      "description": "Patient Portal application with sms authentication",
      "loginRedirectUri": "https://intake-local.ottehr.com/patients",
      "allowedCallbackUrls": [
        "#{var/PATIENT_ALLOWED_URL_1}",
        "#{var/PATIENT_ALLOWED_URL_2}",
        "#{var/PATIENT_ALLOWED_URL_3}",
        "#{var/PATIENT_ALLOWED_URL_4}",
        "#{var/PATIENT_ALLOWED_URL_5}",
        "#{var/PATIENT_ALLOWED_URL_6}"
      ],
      "allowedLogoutUrls": ["#{var/PATIENT_ALLOWED_URL_1}", "#{var/PATIENT_ALLOWED_URL_4}"],
      "allowedWebOriginsUrls": ["#{var/PATIENT_ALLOWED_URL_1}", "#{var/PATIENT_ALLOWED_URL_4}"],
      "allowedCORSOriginsUrls": ["#{var/PATIENT_ALLOWED_URL_1}", "#{var/PATIENT_ALLOWED_URL_4}"],
      "loginWithEmailEnabled": true,
      "passwordlessSMS": true,
      "mfaEnabled": false,
      "shouldSendInviteEmail": false,
      "refreshTokenEnabled": true,
      "logoUri": "#{var/PATIENT_APP_LOGO_URI}"
    },
    "OTTEHR_EHR": {
      "name": "#{var/EHR_APP_NAME}",
      "description": "EHR application with email authentication",
      "loginRedirectUri": "https://ehr-local.ottehr.com/dashboard",
      "allowedCallbackUrls": [
        "#{var/PROVIDER_ALLOWED_URL_1}",
        "#{var/PROVIDER_ALLOWED_URL_2}",
        "#{var/PROVIDER_ALLOWED_URL_3}",
        "#{var/PROVIDER_ALLOWED_URL_4}"
      ],
      "allowedLogoutUrls": ["#{var/PROVIDER_ALLOWED_URL_1}", "#{var/PROVIDER_ALLOWED_URL_3}"],
      "allowedWebOriginsUrls": ["#{var/PROVIDER_ALLOWED_URL_1}", "#{var/PROVIDER_ALLOWED_URL_3}"],
      "allowedCORSOriginsUrls": ["#{var/PROVIDER_ALLOWED_URL_1}", "#{var/PROVIDER_ALLOWED_URL_3}"],
      "shouldSendInviteEmail": true
    }
  },
  "m2ms": {
    "ZAMBDAS_ADMIN": {
      "name": "Zambdas Admin",
      "description": "This M2M Client is used inside Ottehr Zambdas",
      "accessPolicy": [
        {
          "resource": ["FHIR:*"],
          "action": ["FHIR:*"],
          "effect": "Allow"
        },
        {
          "resource": ["Telemed:*"],
          "action": ["Telemed:*"],
          "effect": "Allow"
        },
        {
          "resource": ["App:User"],
          "action": ["App:CreateUser", "App:GetUser", "App:UpdateUser", "App:ListAllUsers"],
          "effect": "Allow"
        },
        {
          "resource": ["Zambda:*"],
          "action": ["Zambda:*"],
          "effect": "Allow"
        },
        {
          "resource": ["Fax:Fax:*"],
          "action": ["Fax:Send"],
          "effect": "Allow"
        },
        {
          "resource": ["IAM:M2MClient:*"],
          "action": ["IAM:ListAllM2MClients", "IAM:GetM2MClient"],
          "effect": "Allow"
        },
        {
          "resource": ["IAM:Role"],
          "action": ["IAM:GetRole", "IAM:ListAllRoles", "IAM:CreateRole", "IAM:UpdateRole"],
          "effect": "Allow"
        },
        {
          "resource": ["Lab:*"],
          "action": ["Lab:*"],
          "effect": "Allow"
        },
        {
          "resource": [
            "Z3:#{ref/project/PROJECT/id}-photo-id-cards/*",
            "Z3:#{ref/project/PROJECT/id}-insurance-cards/*",
            "Z3:#{ref/project/PROJECT/id}-school-work-note-templates/*",
            "Z3:#{ref/project/PROJECT/id}-patient-photos/*",
            "Z3:#{ref/project/PROJECT/id}-consent-forms/*",
            "Z3:#{ref/project/PROJECT/id}-visit-notes/*",
            "Z3:#{ref/project/PROJECT/id}-receipts/*",
            "Z3:#{ref/project/PROJECT/id}-school-work-notes/*",
            "Z3:#{ref/project/PROJECT/id}-privacy-policy/*",
            "Z3:#{ref/project/PROJECT/id}-audio-recordings/*",
            "Z3:#{ref/project/PROJECT/id}-exported-questionnaires/*",
            "Z3:#{ref/project/PROJECT/id}-discharge-summaries/*"
          ],
          "action": ["Z3:PutObject", "Z3:GetObject"],
          "effect": "Allow"
        },
        {
          "action": ["Messaging:SendTransactionalSMS"],
          "effect": "Allow",
          "resource": ["*"]
        },
        {
          "action": ["RCM:CheckInsuranceEligibility"],
          "effect": "Allow",
          "resource": ["RCM:InsuranceEligibility"]
        }
      ]
    },
    "E2E_M2M_CLIENT": {
      "name": "E2E Tests M2M Client",
      "description": "This M2M Client is used to drive and clean up E2E tests",
      "accessPolicy": [
        {
          "resource": ["*"],
          "action": ["*"],
          "effect": "Allow"
        }
      ]
    }
  },
  "roles": {
    "PATIENT": {
      "name": "Patient",
      "description": "Patient Role",
      "accessPolicy": [
        {
          "resource": [
            "Zambda:Function:telemed-get-patients",
            "Zambda:Function:telemed-get-appointments",
            "Zambda:Function:telemed-get-paperwork",
            "Zambda:Function:telemed-create-paperwork",
            "Zambda:Function:telemed-cancel-telemed-appointment",
            "Zambda:Function:check-in",
            "Zambda:Function:create-appointment",
            "Zambda:Function:cancel-appointment",
            "Zambda:Function:get-patients",
            "Zambda:Function:update-appointment",
            "Zambda:Function:get-schedule",
            "Zambda:Function:intake-get-appointments",
            "Zambda:Function:get-paperwork",
            "Zambda:Function:update-paperwork-in-progress",
            "Zambda:Function:get-presigned-file-url",
            "Zambda:Function:get-appointment-details",
            "Zambda:Function:patch-paperwork",
            "Zambda:Function:submit-paperwork",
            "Zambda:Function:payment-methods-list",
            "Zambda:Function:payment-methods-delete",
            "Zambda:Function:payment-methods-setup",
            "Zambda:Function:payment-methods-set-default",
            "Zambda:Function:video-chat-invites-cancel",
            "Zambda:Function:video-chat-invites-create",
            "Zambda:Function:video-chat-invites-list",
            "Zambda:Function:get-eligibility",
            "Zambda:Function:get-answer-options",
            "Zambda:Function:get-telemed-locations",
            "Zambda:Function:get-wait-status",
            "Zambda:Function:get-past-visits",
            "Zambda:Function:join-call",
            "Zambda:Function:telemed-cancel-appointment",
            "Zambda:Function:telemed-update-appointment",
            "Zambda:Function:get-visit-details",
            "Zambda:Function:list-bookables",
            "Zambda:Function:version",
            "Zambda:Function:ai-interview-start",
            "Zambda:Function:ai-interview-handle-answer",
            "Zambda:Function:ai-interview-persist-consent"
          ],
          "action": ["Zambda:InvokeFunction"],
          "effect": "Allow"
        },
        {
          "action": ["Telemed:JoinMeeting"],
          "effect": "Allow",
          "resource": ["Telemed:Meeting"]
        },
        {
          "action": ["FHIR:Read"],
          "effect": "Allow",
          "resource": ["FHIR:Encounter"]
        }
      ]
    },
    "INACTIVE": {
      "name": "Inactive",
      "accessPolicy": [
        {
          "resource": ["*"],
          "action": ["*"],
          "effect": "Deny"
        }
      ]
    },
    "ADMINISTRATOR": {
      "name": "Administrator",
      "accessPolicy": [
        {
          "action": ["FHIR:Search", "FHIR:Read"],
<<<<<<< HEAD
=======
          "effect": "Allow",
          "resource": [
            "FHIR:Consent",
            "FHIR:Coverage",
            "FHIR:RelatedPerson",
            "FHIR:Organization",
            "FHIR:QuestionnaireResponse",
            "FHIR:Questionnaire",
            "FHIR:DocumentReference",
            "FHIR:Person",
            "FHIR:Medication",
            "FHIR:List",
            "FHIR:Schedule"
          ]
        },
        {
          "action": ["App:ListAllUsers", "App:GetUser"],
          "effect": "Allow",
          "resource": ["App:User"]
        },
        {
          "action": ["FHIR:Search", "FHIR:Read", "FHIR:Update"],
          "effect": "Allow",
          "resource": [
            "FHIR:Patient",
            "FHIR:Appointment",
            "FHIR:Encounter",
            "FHIR:Location",
            "FHIR:HealthcareService",
            "FHIR:Communication",
            "FHIR:Flag",
            "FHIR:QuestionnaireResponse"
          ]
        },
        {
          "action": ["Z3:GetObject"],
          "effect": "Allow",
          "resource": ["Z3:*"]
        },
        {
          "action": ["Zambda:InvokeFunction"],
          "effect": "Allow",
          "resource": ["Zambda:Function:*"]
        },
        {
          "action": ["FHIR:Create"],
          "effect": "Allow",
          "resource": ["FHIR:Location", "FHIR:Practitioner", "FHIR:HealthcareService"]
        },
        {
          "action": ["FHIR:Read", "FHIR:Update", "FHIR:Search"],
          "effect": "Allow",
          "resource": ["FHIR:Practitioner"]
        },
        {
          "action": ["FHIR:Search", "FHIR:Read", "FHIR:Create"],
          "effect": "Allow",
          "resource": ["FHIR:Communication"]
        },
        {
          "action": ["Messaging:SendTransactionalSMS"],
          "effect": "Allow",
          "resource": ["*"]
        },
        {
          "action": ["Messaging:GetConfiguration"],
          "effect": "Allow",
          "resource": ["Messaging:Messaging:*"]
        },
        {
          "action": ["FHIR:Search", "FHIR:Read", "FHIR:Update", "FHIR:Create"],
          "resource": ["FHIR:Organization:*", "FHIR:PractitionerRole"],
          "effect": "Allow"
        },
        {
          "action": ["FHIR:History"],
          "effect": "Allow",
          "resource": ["FHIR:Patient", "FHIR:Appointment"]
        },
        {
          "resource": ["Zambda:Function:*"],
          "action": ["Zambda:InvokeFunction"],
          "effect": "Allow"
        }
      ]
    },
    "CUSTOMER_SUPPORT": {
      "name": "CustomerSupport",
      "accessPolicy": [
        {
          "action": [
            "FHIR:Search",
            "FHIR:Read"
          ],
>>>>>>> 7e1e8f84
          "effect": "Allow",
          "resource": [
            "FHIR:Consent",
            "FHIR:Coverage",
            "FHIR:RelatedPerson",
            "FHIR:Organization",
            "FHIR:QuestionnaireResponse",
            "FHIR:Questionnaire",
            "FHIR:DocumentReference",
            "FHIR:Person",
            "FHIR:Medication",
            "FHIR:List",
            "FHIR:Schedule"
          ]
        },
        {
          "action": ["App:ListAllUsers", "App:GetUser"],
          "effect": "Allow",
          "resource": ["App:User"]
        },
        {
          "action": ["FHIR:Search", "FHIR:Read", "FHIR:Update"],
          "effect": "Allow",
          "resource": [
            "FHIR:Patient",
            "FHIR:Appointment",
            "FHIR:Encounter",
            "FHIR:Location",
            "FHIR:HealthcareService",
            "FHIR:Communication",
            "FHIR:Flag",
            "FHIR:QuestionnaireResponse"
          ]
        },
        {
          "action": ["Z3:GetObject"],
          "effect": "Allow",
          "resource": ["Z3:*"]
        },
        {
          "action": ["Zambda:InvokeFunction"],
          "effect": "Allow",
          "resource": ["Zambda:Function:*"]
        },
        {
          "action": ["FHIR:Create"],
          "effect": "Allow",
          "resource": ["FHIR:Location", "FHIR:Practitioner", "FHIR:HealthcareService"]
        },
        {
          "action": ["FHIR:Read", "FHIR:Update", "FHIR:Search"],
          "effect": "Allow",
          "resource": ["FHIR:Practitioner"]
        },
        {
          "action": ["FHIR:Search", "FHIR:Read", "FHIR:Create"],
          "effect": "Allow",
          "resource": ["FHIR:Communication"]
        },
        {
          "action": ["Messaging:SendTransactionalSMS"],
          "effect": "Allow",
          "resource": ["*"]
        },
        {
          "action": ["Messaging:GetConfiguration"],
          "effect": "Allow",
          "resource": ["Messaging:Messaging:*"]
        },
        {
          "action": ["FHIR:Search", "FHIR:Read", "FHIR:Update", "FHIR:Create"],
          "resource": ["FHIR:Organization:*", "FHIR:PractitionerRole"],
          "effect": "Allow"
        },
        {
          "action": ["FHIR:History"],
          "effect": "Allow",
          "resource": ["FHIR:Patient", "FHIR:Appointment"]
        },
        {
          "resource": ["Zambda:Function:*"],
          "action": ["Zambda:InvokeFunction"],
          "effect": "Allow"
        },
        {
<<<<<<< HEAD
          "action": ["FHIR:Search", "FHIR:Read"],
          "effect": "Allow",
=======
>>>>>>> 7e1e8f84
          "resource": [
            "FHIR:Consent",
            "FHIR:Coverage",
            "FHIR:RelatedPerson",
            "FHIR:Organization",
            "FHIR:Location",
            "FHIR:HealthcareService",
            "FHIR:PractitionerRole",
            "FHIR:Questionnaire",
            "FHIR:QuestionnaireResponse",
            "FHIR:DocumentReference",
            "FHIR:Person",
            "FHIR:Task",
            "FHIR:List",
<<<<<<< HEAD
            "FHIR:Schedule"
          ]
        },
        {
          "action": ["App:ListAllUsers", "App:GetUser"],
          "effect": "Allow",
          "resource": ["App:User"]
        },
        {
          "action": ["Telemed:GetRoomToken"],
          "effect": "Allow",
          "resource": ["Telemed:Room"]
=======
            "FHIR:Schedule",
            "FHIR:ValueSet",
            "FHIR:Medication",
            "FHIR:MedicationRequest"
          ],
          "action": [
            "FHIR:Search",
            "FHIR:Read"
          ],
          "effect": "Allow"
        },
        {
          "resource": [
            "FHIR:Appointment",
            "FHIR:Encounter",
            "FHIR:Patient",
            "FHIR:Flag",
            "FHIR:QuestionnaireResponse"
          ],
          "action": [
            "FHIR:Search",
            "FHIR:Read",
            "FHIR:Update"
          ],
          "effect": "Allow"
>>>>>>> 7e1e8f84
        },
        {
          "action": ["Telemed:JoinMeeting"],
          "effect": "Allow",
          "resource": ["Telemed:Meeting:*"]
        },
        {
<<<<<<< HEAD
          "action": ["FHIR:Search", "FHIR:Read", "FHIR:Update"],
          "effect": "Allow",
          "resource": [
            "FHIR:Patient",
            "FHIR:Appointment",
            "FHIR:Encounter",
            "FHIR:Location",
            "FHIR:HealthcareService",
            "FHIR:Questionnaire",
            "FHIR:QuestionnaireResponse",
            "FHIR:Flag"
          ]
        },
        {
          "action": ["Z3:GetObject"],
          "effect": "Allow",
          "resource": ["Z3:*"]
=======
          "resource": [
            "Z3:*"
          ],
          "action": [
            "Z3:GetObject"
          ],
          "effect": "Allow"
>>>>>>> 7e1e8f84
        },
        {
          "action": ["Zambda:InvokeFunction"],
          "effect": "Allow",
          "resource": ["Zambda:Function:*"]
        },
        {
          "action": ["FHIR:Read", "FHIR:Update"],
          "effect": "Allow",
          "resource": ["FHIR:Practitioner"]
        },
        {
          "action": ["FHIR:Search", "FHIR:Read", "FHIR:Update", "FHIR:Create"],
          "effect": "Allow",
          "resource": ["FHIR:Communication"]
        },
        {
          "action": ["Messaging:SendTransactionalSMS"],
          "effect": "Allow",
          "resource": ["*"]
        },
        {
          "action": ["Messaging:GetConfiguration"],
          "effect": "Allow",
          "resource": ["Messaging:Messaging:*"]
        },
        {
<<<<<<< HEAD
          "action": ["FHIR:Search", "FHIR:Read", "FHIR:Update", "FHIR:Create"],
          "resource": ["FHIR:Organization:*"],
=======
          "action": [
            "*"
          ],
          "effect": "Allow",
          "resource": [
            "eRx:*"
          ]
        },
        {
          "resource": [
            "FHIR:AllergyIntolerance:*",
            "FHIR:MedicationStatement:*"
          ],
          "action": [
            "FHIR:Read",
            "FHIR:Search"
          ],
>>>>>>> 7e1e8f84
          "effect": "Allow"
        },
        {
          "action": ["FHIR:History"],
          "effect": "Allow",
          "resource": ["FHIR:Patient", "FHIR:Appointment"]
        },
        {
<<<<<<< HEAD
          "action": ["FHIR:Search", "FHIR:Read"],
          "effect": "Allow",
          "resource": ["FHIR:List"]
=======
          "action": [
            "FHIR:Search",
            "FHIR:Read",
            "FHIR:Update",
            "FHIR:Create"
          ],
          "effect": "Allow",
          "resource": [
            "FHIR:Claim",
            "FHIR:Appointment",
            "FHIR:Location",
            "FHIR:HealthcareService",
            "FHIR:Coverage",
            "FHIR:Practitioner",
            "FHIR:Patient",
            "FHIR:RelatedPerson"
          ]
>>>>>>> 7e1e8f84
        },
        {
          "resource": ["Zambda:Function:*"],
          "action": ["Zambda:InvokeFunction"],
          "effect": "Allow"
        }
      ]
    },
    "MANAGER": {
      "name": "Manager",
      "accessPolicy": [
        {
          "action": ["FHIR:Search", "FHIR:Read"],
          "effect": "Allow",
          "resource": [
            "FHIR:Consent",
            "FHIR:Coverage",
            "FHIR:RelatedPerson",
            "FHIR:Questionnaire",
            "FHIR:Organization",
            "FHIR:QuestionnaireResponse",
            "FHIR:DocumentReference",
            "FHIR:Person",
            "FHIR:Medication",
            "FHIR:List",
            "FHIR:Schedule"
          ]
        },
        {
<<<<<<< HEAD
          "action": ["eRx:SearchAllergen"],
          "resource": ["eRx:Allergen"],
          "effect": "Allow"
        },
        {
=======
          "action": ["App:ListAllUsers", "App:GetUser"],
          "effect": "Allow",
          "resource": ["App:User"]
        },
        {
          "action": ["Telemed:GetRoomToken"],
          "effect": "Allow",
          "resource": ["Telemed:Room"]
        },
        {
          "action": ["Telemed:JoinMeeting"],
          "effect": "Allow",
          "resource": ["Telemed:Meeting:*"]
        },
        {
          "action": ["FHIR:Search", "FHIR:Read", "FHIR:Update"],
          "effect": "Allow",
          "resource": [
            "FHIR:Patient",
            "FHIR:Appointment",
            "FHIR:Encounter",
            "FHIR:Location",
            "FHIR:HealthcareService",
            "FHIR:Questionnaire",
            "FHIR:QuestionnaireResponse",
            "FHIR:Flag"
          ]
        },
        {
          "action": ["Z3:GetObject"],
          "effect": "Allow",
          "resource": ["Z3:*"]
        },
        {
          "action": ["Zambda:InvokeFunction"],
          "effect": "Allow",
          "resource": ["Zambda:Function:*"]
        },
        {
          "action": ["FHIR:Read", "FHIR:Update"],
          "effect": "Allow",
          "resource": ["FHIR:Practitioner"]
        },
        {
          "action": ["FHIR:Search", "FHIR:Read", "FHIR:Update", "FHIR:Create"],
          "effect": "Allow",
          "resource": ["FHIR:Communication"]
        },
        {
          "action": ["Messaging:SendTransactionalSMS"],
          "effect": "Allow",
          "resource": ["*"]
        },
        {
          "action": ["Messaging:GetConfiguration"],
          "effect": "Allow",
          "resource": ["Messaging:Messaging:*"]
        },
        {
          "action": ["FHIR:Search", "FHIR:Read", "FHIR:Update", "FHIR:Create"],
          "resource": ["FHIR:Organization:*"],
          "effect": "Allow"
        },
        {
          "action": ["FHIR:History"],
          "effect": "Allow",
          "resource": ["FHIR:Patient", "FHIR:Appointment"]
        },
        {
          "action": ["FHIR:Search", "FHIR:Read"],
          "effect": "Allow",
          "resource": ["FHIR:List"]
        },
        {
          "resource": ["Zambda:Function:*"],
          "action": ["Zambda:InvokeFunction"],
          "effect": "Allow"
        },
        {
          "action": ["eRx:SearchAllergen"],
          "resource": ["eRx:Allergen"],
          "effect": "Allow"
        },
        {
>>>>>>> 7e1e8f84
          "action": ["eRx:SearchMedication"],
          "resource": ["eRx:Medication"],
          "effect": "Allow"
        }
      ]
    },
    "STAFF": {
      "name": "Staff",
      "accessPolicy": [
        {
          "resource": [
            "FHIR:Consent",
            "FHIR:Coverage",
            "FHIR:RelatedPerson",
            "FHIR:Organization",
            "FHIR:Location",
            "FHIR:HealthcareService",
            "FHIR:Questionnaire",
            "FHIR:QuestionnaireResponse",
            "FHIR:DocumentReference",
            "FHIR:Person",
            "FHIR:Schedule",
            "FHIR:ValueSet",
            "FHIR:List"
          ],
          "action": ["FHIR:Search", "FHIR:Read"],
          "effect": "Allow"
        },
        {
          "resource": ["FHIR:Appointment", "FHIR:Encounter", "FHIR:Patient", "FHIR:Flag"],
          "action": ["FHIR:Search", "FHIR:Read", "FHIR:Update"],
          "effect": "Allow"
        },
        {
          "resource": ["Z3:*"],
          "action": ["Z3:GetObject"],
          "effect": "Allow"
        },
        {
          "action": ["Zambda:InvokeFunction"],
          "effect": "Allow",
          "resource": ["Zambda:Function:*"]
        },
        {
          "action": ["FHIR:Read", "FHIR:Update"],
          "effect": "Allow",
          "resource": ["FHIR:Practitioner"]
        },
        {
          "action": ["FHIR:Search", "FHIR:Read", "FHIR:Update", "FHIR:Create"],
          "effect": "Allow",
          "resource": ["FHIR:Communication"]
        },
        {
          "action": ["Messaging:SendTransactionalSMS"],
          "effect": "Allow",
          "resource": ["*"]
        },
        {
          "action": ["Messaging:GetConfiguration"],
          "effect": "Allow",
          "resource": ["Messaging:Messaging:*"]
        },
        {
          "action": ["FHIR:History"],
          "effect": "Allow",
          "resource": ["FHIR:Patient", "FHIR:Appointment"]
        },
        {
          "resource": ["Zambda:Function:*"],
          "action": ["Zambda:InvokeFunction"],
          "effect": "Allow"
        }
      ]
    },
    "PROVIDER": {
      "name": "Provider",
      "accessPolicy": [
        {
          "resource": [
            "FHIR:Consent",
            "FHIR:Coverage",
            "FHIR:RelatedPerson",
            "FHIR:Organization",
            "FHIR:Location",
            "FHIR:HealthcareService",
            "FHIR:PractitionerRole",
            "FHIR:Questionnaire",
            "FHIR:QuestionnaireResponse",
            "FHIR:DocumentReference",
            "FHIR:Person",
            "FHIR:Task",
            "FHIR:List",
            "FHIR:Schedule",
            "FHIR:ValueSet",
            "FHIR:Medication",
            "FHIR:MedicationRequest"
          ],
          "action": ["FHIR:Search", "FHIR:Read"],
          "effect": "Allow"
        },
        {
          "resource": ["FHIR:Appointment", "FHIR:Encounter", "FHIR:Patient", "FHIR:Flag", "FHIR:QuestionnaireResponse"],
          "action": ["FHIR:Search", "FHIR:Read", "FHIR:Update"],
          "effect": "Allow"
        },
        {
          "action": ["Telemed:JoinMeeting"],
          "effect": "Allow",
          "resource": ["Telemed:Meeting:*"]
        },
        {
          "resource": ["Z3:*"],
          "action": ["Z3:GetObject"],
          "effect": "Allow"
        },
        {
          "action": ["Zambda:InvokeFunction"],
          "effect": "Allow",
          "resource": ["Zambda:Function:*"]
        },
        {
          "action": ["FHIR:Read", "FHIR:Update"],
          "effect": "Allow",
          "resource": ["FHIR:Practitioner"]
        },
        {
          "action": ["FHIR:Search", "FHIR:Read", "FHIR:Update", "FHIR:Create"],
          "effect": "Allow",
          "resource": ["FHIR:Communication"]
        },
        {
          "action": ["Messaging:SendTransactionalSMS"],
          "effect": "Allow",
          "resource": ["*"]
        },
        {
          "action": ["Messaging:GetConfiguration"],
          "effect": "Allow",
          "resource": ["Messaging:Messaging:*"]
        },
        {
          "action": ["*"],
          "effect": "Allow",
          "resource": ["eRx:*"]
        },
        {
          "resource": ["FHIR:AllergyIntolerance:*", "FHIR:MedicationStatement:*"],
          "action": ["FHIR:Read", "FHIR:Search"],
          "effect": "Allow"
        },
        {
          "action": ["FHIR:History"],
          "effect": "Allow",
          "resource": ["FHIR:Patient", "FHIR:Appointment"]
        },
        {
          "action": ["FHIR:Search", "FHIR:Read", "FHIR:Update", "FHIR:Create"],
          "effect": "Allow",
          "resource": [
            "FHIR:Claim",
            "FHIR:Appointment",
            "FHIR:Location",
            "FHIR:HealthcareService",
            "FHIR:Coverage",
            "FHIR:Practitioner",
            "FHIR:Patient",
            "FHIR:RelatedPerson"
          ]
        },
        {
          "resource": ["Zambda:Function:*"],
          "action": ["Zambda:InvokeFunction"],
          "effect": "Allow"
        }
      ]
    },
    "PRESCRIBER": {
      "name": "Prescriber",
      "accessPolicy": [
        {
          "action": ["FHIR:Search", "FHIR:Read"],
          "effect": "Allow",
          "resource": ["FHIR:AllergyIntolerance", "FHIR:MedicationStatement"]
        },
        {
          "action": ["eRx:SearchMedication"],
          "effect": "Allow",
          "resource": ["eRx:Medication"]
        },
        {
          "action": ["eRx:SearchAllergy"],
          "effect": "Allow",
          "resource": ["eRx:Allergy"]
        },
        {
          "action": ["eRx:SyncPatient"],
          "effect": "Allow",
          "resource": ["eRx:Patient"]
        },
        {
          "action": ["eRx:Create", "eRx:Read"],
          "effect": "Allow",
          "resource": ["eRx:Enrollment"]
        },
        {
          "resource": ["Zambda:Function:*"],
          "action": ["Zambda:InvokeFunction"],
          "effect": "Allow"
        }
      ]
    }
  },
  "buckets": {
    "VISIT_NOTES": {
      "name": "#{ref/project/PROJECT/id}-visit-notes"
    },
    "CONSENT_FORMS": {
      "name": "#{ref/project/PROJECT/id}-consent-forms"
    },
    "PRIVACY_POLICY": {
      "name": "#{ref/project/PROJECT/id}-privacy-policy"
    },
    "INSURANCE_CARDS": {
      "name": "#{ref/project/PROJECT/id}-insurance-cards"
    },
    "PHOTO_ID_CARDS": {
      "name": "#{ref/project/PROJECT/id}-photo-id-cards"
    },
    "PATIENT_PHOTOS": {
      "name": "#{ref/project/PROJECT/id}-patient-photos"
    },
    "SCHOOL_WORK_NOTES": {
      "name": "#{ref/project/PROJECT/id}-school-work-notes"
    },
    "SCHOOL_WORK_NOTE_TEMPLATES": {
      "name": "#{ref/project/PROJECT/id}-school-work-note-templates"
    },
    "AUDIO-RECORDINGS": {
      "name": "#{ref/project/PROJECT/id}-audio-recordings"
    },
    "LABS": {
      "name": "#{ref/project/PROJECT/id}-labs"
    },
    "RECEIPTS": {
      "name": "#{ref/project/PROJECT/id}-receipts"
    },
    "PAPERWORK": {
      "name": "#{ref/project/PROJECT/id}-exported-questionnaires"
    },
    "DISCHARGE_SUMMARIES": {
      "name": "#{ref/project/PROJECT/id}-discharge-summaries"
    }
  },
  "labRoutes": {
    "AUTOLAB": {
      "accountNumber": "#{var/lab-autolab-account-number}",
      "labId": "#{var/lab-autolab-lab-id}"
    }
  }
}<|MERGE_RESOLUTION|>--- conflicted
+++ resolved
@@ -5733,8 +5733,6 @@
       "accessPolicy": [
         {
           "action": ["FHIR:Search", "FHIR:Read"],
-<<<<<<< HEAD
-=======
           "effect": "Allow",
           "resource": [
             "FHIR:Consent",
@@ -5825,11 +5823,7 @@
       "name": "CustomerSupport",
       "accessPolicy": [
         {
-          "action": [
-            "FHIR:Search",
-            "FHIR:Read"
-          ],
->>>>>>> 7e1e8f84
+          "action": ["FHIR:Search", "FHIR:Read"],
           "effect": "Allow",
           "resource": [
             "FHIR:Consent",
@@ -5914,379 +5908,6 @@
           "action": ["Zambda:InvokeFunction"],
           "effect": "Allow"
         },
-        {
-<<<<<<< HEAD
-          "action": ["FHIR:Search", "FHIR:Read"],
-          "effect": "Allow",
-=======
->>>>>>> 7e1e8f84
-          "resource": [
-            "FHIR:Consent",
-            "FHIR:Coverage",
-            "FHIR:RelatedPerson",
-            "FHIR:Organization",
-            "FHIR:Location",
-            "FHIR:HealthcareService",
-            "FHIR:PractitionerRole",
-            "FHIR:Questionnaire",
-            "FHIR:QuestionnaireResponse",
-            "FHIR:DocumentReference",
-            "FHIR:Person",
-            "FHIR:Task",
-            "FHIR:List",
-<<<<<<< HEAD
-            "FHIR:Schedule"
-          ]
-        },
-        {
-          "action": ["App:ListAllUsers", "App:GetUser"],
-          "effect": "Allow",
-          "resource": ["App:User"]
-        },
-        {
-          "action": ["Telemed:GetRoomToken"],
-          "effect": "Allow",
-          "resource": ["Telemed:Room"]
-=======
-            "FHIR:Schedule",
-            "FHIR:ValueSet",
-            "FHIR:Medication",
-            "FHIR:MedicationRequest"
-          ],
-          "action": [
-            "FHIR:Search",
-            "FHIR:Read"
-          ],
-          "effect": "Allow"
-        },
-        {
-          "resource": [
-            "FHIR:Appointment",
-            "FHIR:Encounter",
-            "FHIR:Patient",
-            "FHIR:Flag",
-            "FHIR:QuestionnaireResponse"
-          ],
-          "action": [
-            "FHIR:Search",
-            "FHIR:Read",
-            "FHIR:Update"
-          ],
-          "effect": "Allow"
->>>>>>> 7e1e8f84
-        },
-        {
-          "action": ["Telemed:JoinMeeting"],
-          "effect": "Allow",
-          "resource": ["Telemed:Meeting:*"]
-        },
-        {
-<<<<<<< HEAD
-          "action": ["FHIR:Search", "FHIR:Read", "FHIR:Update"],
-          "effect": "Allow",
-          "resource": [
-            "FHIR:Patient",
-            "FHIR:Appointment",
-            "FHIR:Encounter",
-            "FHIR:Location",
-            "FHIR:HealthcareService",
-            "FHIR:Questionnaire",
-            "FHIR:QuestionnaireResponse",
-            "FHIR:Flag"
-          ]
-        },
-        {
-          "action": ["Z3:GetObject"],
-          "effect": "Allow",
-          "resource": ["Z3:*"]
-=======
-          "resource": [
-            "Z3:*"
-          ],
-          "action": [
-            "Z3:GetObject"
-          ],
-          "effect": "Allow"
->>>>>>> 7e1e8f84
-        },
-        {
-          "action": ["Zambda:InvokeFunction"],
-          "effect": "Allow",
-          "resource": ["Zambda:Function:*"]
-        },
-        {
-          "action": ["FHIR:Read", "FHIR:Update"],
-          "effect": "Allow",
-          "resource": ["FHIR:Practitioner"]
-        },
-        {
-          "action": ["FHIR:Search", "FHIR:Read", "FHIR:Update", "FHIR:Create"],
-          "effect": "Allow",
-          "resource": ["FHIR:Communication"]
-        },
-        {
-          "action": ["Messaging:SendTransactionalSMS"],
-          "effect": "Allow",
-          "resource": ["*"]
-        },
-        {
-          "action": ["Messaging:GetConfiguration"],
-          "effect": "Allow",
-          "resource": ["Messaging:Messaging:*"]
-        },
-        {
-<<<<<<< HEAD
-          "action": ["FHIR:Search", "FHIR:Read", "FHIR:Update", "FHIR:Create"],
-          "resource": ["FHIR:Organization:*"],
-=======
-          "action": [
-            "*"
-          ],
-          "effect": "Allow",
-          "resource": [
-            "eRx:*"
-          ]
-        },
-        {
-          "resource": [
-            "FHIR:AllergyIntolerance:*",
-            "FHIR:MedicationStatement:*"
-          ],
-          "action": [
-            "FHIR:Read",
-            "FHIR:Search"
-          ],
->>>>>>> 7e1e8f84
-          "effect": "Allow"
-        },
-        {
-          "action": ["FHIR:History"],
-          "effect": "Allow",
-          "resource": ["FHIR:Patient", "FHIR:Appointment"]
-        },
-        {
-<<<<<<< HEAD
-          "action": ["FHIR:Search", "FHIR:Read"],
-          "effect": "Allow",
-          "resource": ["FHIR:List"]
-=======
-          "action": [
-            "FHIR:Search",
-            "FHIR:Read",
-            "FHIR:Update",
-            "FHIR:Create"
-          ],
-          "effect": "Allow",
-          "resource": [
-            "FHIR:Claim",
-            "FHIR:Appointment",
-            "FHIR:Location",
-            "FHIR:HealthcareService",
-            "FHIR:Coverage",
-            "FHIR:Practitioner",
-            "FHIR:Patient",
-            "FHIR:RelatedPerson"
-          ]
->>>>>>> 7e1e8f84
-        },
-        {
-          "resource": ["Zambda:Function:*"],
-          "action": ["Zambda:InvokeFunction"],
-          "effect": "Allow"
-        }
-      ]
-    },
-    "MANAGER": {
-      "name": "Manager",
-      "accessPolicy": [
-        {
-          "action": ["FHIR:Search", "FHIR:Read"],
-          "effect": "Allow",
-          "resource": [
-            "FHIR:Consent",
-            "FHIR:Coverage",
-            "FHIR:RelatedPerson",
-            "FHIR:Questionnaire",
-            "FHIR:Organization",
-            "FHIR:QuestionnaireResponse",
-            "FHIR:DocumentReference",
-            "FHIR:Person",
-            "FHIR:Medication",
-            "FHIR:List",
-            "FHIR:Schedule"
-          ]
-        },
-        {
-<<<<<<< HEAD
-          "action": ["eRx:SearchAllergen"],
-          "resource": ["eRx:Allergen"],
-          "effect": "Allow"
-        },
-        {
-=======
-          "action": ["App:ListAllUsers", "App:GetUser"],
-          "effect": "Allow",
-          "resource": ["App:User"]
-        },
-        {
-          "action": ["Telemed:GetRoomToken"],
-          "effect": "Allow",
-          "resource": ["Telemed:Room"]
-        },
-        {
-          "action": ["Telemed:JoinMeeting"],
-          "effect": "Allow",
-          "resource": ["Telemed:Meeting:*"]
-        },
-        {
-          "action": ["FHIR:Search", "FHIR:Read", "FHIR:Update"],
-          "effect": "Allow",
-          "resource": [
-            "FHIR:Patient",
-            "FHIR:Appointment",
-            "FHIR:Encounter",
-            "FHIR:Location",
-            "FHIR:HealthcareService",
-            "FHIR:Questionnaire",
-            "FHIR:QuestionnaireResponse",
-            "FHIR:Flag"
-          ]
-        },
-        {
-          "action": ["Z3:GetObject"],
-          "effect": "Allow",
-          "resource": ["Z3:*"]
-        },
-        {
-          "action": ["Zambda:InvokeFunction"],
-          "effect": "Allow",
-          "resource": ["Zambda:Function:*"]
-        },
-        {
-          "action": ["FHIR:Read", "FHIR:Update"],
-          "effect": "Allow",
-          "resource": ["FHIR:Practitioner"]
-        },
-        {
-          "action": ["FHIR:Search", "FHIR:Read", "FHIR:Update", "FHIR:Create"],
-          "effect": "Allow",
-          "resource": ["FHIR:Communication"]
-        },
-        {
-          "action": ["Messaging:SendTransactionalSMS"],
-          "effect": "Allow",
-          "resource": ["*"]
-        },
-        {
-          "action": ["Messaging:GetConfiguration"],
-          "effect": "Allow",
-          "resource": ["Messaging:Messaging:*"]
-        },
-        {
-          "action": ["FHIR:Search", "FHIR:Read", "FHIR:Update", "FHIR:Create"],
-          "resource": ["FHIR:Organization:*"],
-          "effect": "Allow"
-        },
-        {
-          "action": ["FHIR:History"],
-          "effect": "Allow",
-          "resource": ["FHIR:Patient", "FHIR:Appointment"]
-        },
-        {
-          "action": ["FHIR:Search", "FHIR:Read"],
-          "effect": "Allow",
-          "resource": ["FHIR:List"]
-        },
-        {
-          "resource": ["Zambda:Function:*"],
-          "action": ["Zambda:InvokeFunction"],
-          "effect": "Allow"
-        },
-        {
-          "action": ["eRx:SearchAllergen"],
-          "resource": ["eRx:Allergen"],
-          "effect": "Allow"
-        },
-        {
->>>>>>> 7e1e8f84
-          "action": ["eRx:SearchMedication"],
-          "resource": ["eRx:Medication"],
-          "effect": "Allow"
-        }
-      ]
-    },
-    "STAFF": {
-      "name": "Staff",
-      "accessPolicy": [
-        {
-          "resource": [
-            "FHIR:Consent",
-            "FHIR:Coverage",
-            "FHIR:RelatedPerson",
-            "FHIR:Organization",
-            "FHIR:Location",
-            "FHIR:HealthcareService",
-            "FHIR:Questionnaire",
-            "FHIR:QuestionnaireResponse",
-            "FHIR:DocumentReference",
-            "FHIR:Person",
-            "FHIR:Schedule",
-            "FHIR:ValueSet",
-            "FHIR:List"
-          ],
-          "action": ["FHIR:Search", "FHIR:Read"],
-          "effect": "Allow"
-        },
-        {
-          "resource": ["FHIR:Appointment", "FHIR:Encounter", "FHIR:Patient", "FHIR:Flag"],
-          "action": ["FHIR:Search", "FHIR:Read", "FHIR:Update"],
-          "effect": "Allow"
-        },
-        {
-          "resource": ["Z3:*"],
-          "action": ["Z3:GetObject"],
-          "effect": "Allow"
-        },
-        {
-          "action": ["Zambda:InvokeFunction"],
-          "effect": "Allow",
-          "resource": ["Zambda:Function:*"]
-        },
-        {
-          "action": ["FHIR:Read", "FHIR:Update"],
-          "effect": "Allow",
-          "resource": ["FHIR:Practitioner"]
-        },
-        {
-          "action": ["FHIR:Search", "FHIR:Read", "FHIR:Update", "FHIR:Create"],
-          "effect": "Allow",
-          "resource": ["FHIR:Communication"]
-        },
-        {
-          "action": ["Messaging:SendTransactionalSMS"],
-          "effect": "Allow",
-          "resource": ["*"]
-        },
-        {
-          "action": ["Messaging:GetConfiguration"],
-          "effect": "Allow",
-          "resource": ["Messaging:Messaging:*"]
-        },
-        {
-          "action": ["FHIR:History"],
-          "effect": "Allow",
-          "resource": ["FHIR:Patient", "FHIR:Appointment"]
-        },
-        {
-          "resource": ["Zambda:Function:*"],
-          "action": ["Zambda:InvokeFunction"],
-          "effect": "Allow"
-        }
-      ]
-    },
-    "PROVIDER": {
-      "name": "Provider",
-      "accessPolicy": [
         {
           "resource": [
             "FHIR:Consent",
@@ -6386,6 +6007,288 @@
         }
       ]
     },
+    "MANAGER": {
+      "name": "Manager",
+      "accessPolicy": [
+        {
+          "action": ["FHIR:Search", "FHIR:Read"],
+          "effect": "Allow",
+          "resource": [
+            "FHIR:Consent",
+            "FHIR:Coverage",
+            "FHIR:RelatedPerson",
+            "FHIR:Questionnaire",
+            "FHIR:Organization",
+            "FHIR:QuestionnaireResponse",
+            "FHIR:DocumentReference",
+            "FHIR:Person",
+            "FHIR:Medication",
+            "FHIR:List",
+            "FHIR:Schedule"
+          ]
+        },
+        {
+          "action": ["App:ListAllUsers", "App:GetUser"],
+          "effect": "Allow",
+          "resource": ["App:User"]
+        },
+        {
+          "action": ["Telemed:GetRoomToken"],
+          "effect": "Allow",
+          "resource": ["Telemed:Room"]
+        },
+        {
+          "action": ["Telemed:JoinMeeting"],
+          "effect": "Allow",
+          "resource": ["Telemed:Meeting:*"]
+        },
+        {
+          "action": ["FHIR:Search", "FHIR:Read", "FHIR:Update"],
+          "effect": "Allow",
+          "resource": [
+            "FHIR:Patient",
+            "FHIR:Appointment",
+            "FHIR:Encounter",
+            "FHIR:Location",
+            "FHIR:HealthcareService",
+            "FHIR:Questionnaire",
+            "FHIR:QuestionnaireResponse",
+            "FHIR:Flag"
+          ]
+        },
+        {
+          "action": ["Z3:GetObject"],
+          "effect": "Allow",
+          "resource": ["Z3:*"]
+        },
+        {
+          "action": ["Zambda:InvokeFunction"],
+          "effect": "Allow",
+          "resource": ["Zambda:Function:*"]
+        },
+        {
+          "action": ["FHIR:Read", "FHIR:Update"],
+          "effect": "Allow",
+          "resource": ["FHIR:Practitioner"]
+        },
+        {
+          "action": ["FHIR:Search", "FHIR:Read", "FHIR:Update", "FHIR:Create"],
+          "effect": "Allow",
+          "resource": ["FHIR:Communication"]
+        },
+        {
+          "action": ["Messaging:SendTransactionalSMS"],
+          "effect": "Allow",
+          "resource": ["*"]
+        },
+        {
+          "action": ["Messaging:GetConfiguration"],
+          "effect": "Allow",
+          "resource": ["Messaging:Messaging:*"]
+        },
+        {
+          "action": ["FHIR:Search", "FHIR:Read", "FHIR:Update", "FHIR:Create"],
+          "resource": ["FHIR:Organization:*"],
+          "effect": "Allow"
+        },
+        {
+          "action": ["FHIR:History"],
+          "effect": "Allow",
+          "resource": ["FHIR:Patient", "FHIR:Appointment"]
+        },
+        {
+          "action": ["FHIR:Search", "FHIR:Read"],
+          "effect": "Allow",
+          "resource": ["FHIR:List"]
+        },
+        {
+          "resource": ["Zambda:Function:*"],
+          "action": ["Zambda:InvokeFunction"],
+          "effect": "Allow"
+        },
+        {
+          "action": ["eRx:SearchAllergen"],
+          "resource": ["eRx:Allergen"],
+          "effect": "Allow"
+        },
+        {
+          "action": ["eRx:SearchMedication"],
+          "resource": ["eRx:Medication"],
+          "effect": "Allow"
+        }
+      ]
+    },
+    "STAFF": {
+      "name": "Staff",
+      "accessPolicy": [
+        {
+          "resource": [
+            "FHIR:Consent",
+            "FHIR:Coverage",
+            "FHIR:RelatedPerson",
+            "FHIR:Organization",
+            "FHIR:Location",
+            "FHIR:HealthcareService",
+            "FHIR:Questionnaire",
+            "FHIR:QuestionnaireResponse",
+            "FHIR:DocumentReference",
+            "FHIR:Person",
+            "FHIR:Schedule",
+            "FHIR:ValueSet",
+            "FHIR:List"
+          ],
+          "action": ["FHIR:Search", "FHIR:Read"],
+          "effect": "Allow"
+        },
+        {
+          "resource": ["FHIR:Appointment", "FHIR:Encounter", "FHIR:Patient", "FHIR:Flag"],
+          "action": ["FHIR:Search", "FHIR:Read", "FHIR:Update"],
+          "effect": "Allow"
+        },
+        {
+          "resource": ["Z3:*"],
+          "action": ["Z3:GetObject"],
+          "effect": "Allow"
+        },
+        {
+          "action": ["Zambda:InvokeFunction"],
+          "effect": "Allow",
+          "resource": ["Zambda:Function:*"]
+        },
+        {
+          "action": ["FHIR:Read", "FHIR:Update"],
+          "effect": "Allow",
+          "resource": ["FHIR:Practitioner"]
+        },
+        {
+          "action": ["FHIR:Search", "FHIR:Read", "FHIR:Update", "FHIR:Create"],
+          "effect": "Allow",
+          "resource": ["FHIR:Communication"]
+        },
+        {
+          "action": ["Messaging:SendTransactionalSMS"],
+          "effect": "Allow",
+          "resource": ["*"]
+        },
+        {
+          "action": ["Messaging:GetConfiguration"],
+          "effect": "Allow",
+          "resource": ["Messaging:Messaging:*"]
+        },
+        {
+          "action": ["FHIR:History"],
+          "effect": "Allow",
+          "resource": ["FHIR:Patient", "FHIR:Appointment"]
+        },
+        {
+          "resource": ["Zambda:Function:*"],
+          "action": ["Zambda:InvokeFunction"],
+          "effect": "Allow"
+        }
+      ]
+    },
+    "PROVIDER": {
+      "name": "Provider",
+      "accessPolicy": [
+        {
+          "resource": [
+            "FHIR:Consent",
+            "FHIR:Coverage",
+            "FHIR:RelatedPerson",
+            "FHIR:Organization",
+            "FHIR:Location",
+            "FHIR:HealthcareService",
+            "FHIR:PractitionerRole",
+            "FHIR:Questionnaire",
+            "FHIR:QuestionnaireResponse",
+            "FHIR:DocumentReference",
+            "FHIR:Person",
+            "FHIR:Task",
+            "FHIR:List",
+            "FHIR:Schedule",
+            "FHIR:ValueSet",
+            "FHIR:Medication",
+            "FHIR:MedicationRequest"
+          ],
+          "action": ["FHIR:Search", "FHIR:Read"],
+          "effect": "Allow"
+        },
+        {
+          "resource": ["FHIR:Appointment", "FHIR:Encounter", "FHIR:Patient", "FHIR:Flag", "FHIR:QuestionnaireResponse"],
+          "action": ["FHIR:Search", "FHIR:Read", "FHIR:Update"],
+          "effect": "Allow"
+        },
+        {
+          "action": ["Telemed:JoinMeeting"],
+          "effect": "Allow",
+          "resource": ["Telemed:Meeting:*"]
+        },
+        {
+          "resource": ["Z3:*"],
+          "action": ["Z3:GetObject"],
+          "effect": "Allow"
+        },
+        {
+          "action": ["Zambda:InvokeFunction"],
+          "effect": "Allow",
+          "resource": ["Zambda:Function:*"]
+        },
+        {
+          "action": ["FHIR:Read", "FHIR:Update"],
+          "effect": "Allow",
+          "resource": ["FHIR:Practitioner"]
+        },
+        {
+          "action": ["FHIR:Search", "FHIR:Read", "FHIR:Update", "FHIR:Create"],
+          "effect": "Allow",
+          "resource": ["FHIR:Communication"]
+        },
+        {
+          "action": ["Messaging:SendTransactionalSMS"],
+          "effect": "Allow",
+          "resource": ["*"]
+        },
+        {
+          "action": ["Messaging:GetConfiguration"],
+          "effect": "Allow",
+          "resource": ["Messaging:Messaging:*"]
+        },
+        {
+          "action": ["*"],
+          "effect": "Allow",
+          "resource": ["eRx:*"]
+        },
+        {
+          "resource": ["FHIR:AllergyIntolerance:*", "FHIR:MedicationStatement:*"],
+          "action": ["FHIR:Read", "FHIR:Search"],
+          "effect": "Allow"
+        },
+        {
+          "action": ["FHIR:History"],
+          "effect": "Allow",
+          "resource": ["FHIR:Patient", "FHIR:Appointment"]
+        },
+        {
+          "action": ["FHIR:Search", "FHIR:Read", "FHIR:Update", "FHIR:Create"],
+          "effect": "Allow",
+          "resource": [
+            "FHIR:Claim",
+            "FHIR:Appointment",
+            "FHIR:Location",
+            "FHIR:HealthcareService",
+            "FHIR:Coverage",
+            "FHIR:Practitioner",
+            "FHIR:Patient",
+            "FHIR:RelatedPerson"
+          ]
+        },
+        {
+          "resource": ["Zambda:Function:*"],
+          "action": ["Zambda:InvokeFunction"],
+          "effect": "Allow"
+        }
+      ]
+    },
     "PRESCRIBER": {
       "name": "Prescriber",
       "accessPolicy": [
