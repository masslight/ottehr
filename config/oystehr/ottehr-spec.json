--- conflicted
+++ resolved
@@ -1390,27 +1390,6 @@
         ]
       }
     },
-<<<<<<< HEAD
-=======
-    "SUB_VISIT_NOTE_PDF_AND_EMAIL_SUBSCRIPTION": {
-      "resource": {
-        "resourceType": "Subscription",
-        "status": "active",
-        "reason": "send visit note PDF and email",
-        "criteria": "Task?code=https://fhir.ottehr.com/CodeSystem/visit-note-pdf-and-email|visit-note-pdf-and-email&status=requested",
-        "channel": {
-          "type": "rest-hook",
-          "endpoint": "zapehr-lambda:#{ref/zambdas/SUB-VISIT-NOTE-PDF-AND-EMAIL/id}"
-        },
-        "extension": [
-          {
-            "url": "http://zapehr.com/fhir/extension/SubscriptionTriggerEvent",
-            "valueString": "create"
-          }
-        ]
-      }
-    },
->>>>>>> 7197b1d2
     "SUB_CHECK_IN_TEXT_SUBSCRIPTION": {
       "resource": {
         "resourceType": "Subscription",
@@ -5662,8 +5641,6 @@
         "#{var/PATIENT_ALLOWED_URL_2}",
         "#{var/PATIENT_ALLOWED_URL_3}",
         "#{var/PATIENT_ALLOWED_URL_4}"
-<<<<<<< HEAD
-=======
       ],
       "allowedLogoutUrls": [
         "#{var/PATIENT_ALLOWED_URL_1}",
@@ -5676,7 +5653,6 @@
       "allowedCORSOriginsUrls": [
         "#{var/PATIENT_ALLOWED_URL_1}",
         "#{var/PATIENT_ALLOWED_URL_4}"
->>>>>>> 7197b1d2
       ],
       "loginWithEmailEnabled": true,
       "passwordlessSMS": true,
@@ -5799,13 +5775,10 @@
             "Z3:#{var/PROJECT_ID}-exported-questionnaires/*",
             "Z3:#{var/PROJECT_ID}-discharge-summaries/*",
             "Z3:#{var/PROJECT_ID}-labs/*"
-<<<<<<< HEAD
-=======
           ],
           "action": [
             "Z3:PutObject",
             "Z3:GetObject"
->>>>>>> 7197b1d2
           ],
           "effect": "Allow"
         },
@@ -5899,18 +5872,12 @@
           "effect": "Allow"
         },
         {
-<<<<<<< HEAD
           "resource": ["Zambda:Function:invoiceable-patients-report"],
           "action": ["Zambda:InvokeFunction"],
           "effect": "Deny"
         },
         {
           "action": ["Telemed:JoinMeeting"],
-=======
-          "action": [
-            "Telemed:JoinMeeting"
-          ],
->>>>>>> 7197b1d2
           "effect": "Allow",
           "resource": [
             "Telemed:Meeting"
@@ -6349,19 +6316,12 @@
           ]
         },
         {
-<<<<<<< HEAD
           "resource": ["Zambda:Function:invoiceable-patients-report"],
           "action": ["Zambda:InvokeFunction"],
           "effect": "Deny"
         },
         {
           "action": ["FHIR:Read", "FHIR:Update"],
-=======
-          "action": [
-            "FHIR:Read",
-            "FHIR:Update"
-          ],
->>>>>>> 7197b1d2
           "effect": "Allow",
           "resource": [
             "FHIR:Practitioner"
@@ -6430,26 +6390,8 @@
           ]
         },
         {
-<<<<<<< HEAD
           "action": ["eRx:SearchAllergen"],
           "resource": ["eRx:Allergen"],
-=======
-          "resource": [
-            "Zambda:Function:*"
-          ],
-          "action": [
-            "Zambda:InvokeFunction"
-          ],
-          "effect": "Allow"
-        },
-        {
-          "action": [
-            "eRx:SearchAllergen"
-          ],
-          "resource": [
-            "eRx:Allergen"
-          ],
->>>>>>> 7197b1d2
           "effect": "Allow"
         },
         {
@@ -6489,22 +6431,8 @@
           "effect": "Allow"
         },
         {
-<<<<<<< HEAD
           "resource": ["FHIR:Appointment", "FHIR:Encounter", "FHIR:Patient", "FHIR:Flag", "FHIR:Task"],
           "action": ["FHIR:Search", "FHIR:Read", "FHIR:Update"],
-=======
-          "resource": [
-            "FHIR:Appointment",
-            "FHIR:Encounter",
-            "FHIR:Patient",
-            "FHIR:Flag"
-          ],
-          "action": [
-            "FHIR:Search",
-            "FHIR:Read",
-            "FHIR:Update"
-          ],
->>>>>>> 7197b1d2
           "effect": "Allow"
         },
         {
@@ -6526,19 +6454,12 @@
           ]
         },
         {
-<<<<<<< HEAD
           "resource": ["Zambda:Function:invoiceable-patients-report"],
           "action": ["Zambda:InvokeFunction"],
           "effect": "Deny"
         },
         {
           "action": ["FHIR:Read", "FHIR:Update"],
-=======
-          "action": [
-            "FHIR:Read",
-            "FHIR:Update"
-          ],
->>>>>>> 7197b1d2
           "effect": "Allow",
           "resource": [
             "FHIR:Practitioner"
@@ -6579,23 +6500,7 @@
             "FHIR:History"
           ],
           "effect": "Allow",
-<<<<<<< HEAD
           "resource": ["FHIR:Patient", "FHIR:Appointment"]
-=======
-          "resource": [
-            "FHIR:Patient",
-            "FHIR:Appointment"
-          ]
-        },
-        {
-          "resource": [
-            "Zambda:Function:*"
-          ],
-          "action": [
-            "Zambda:InvokeFunction"
-          ],
-          "effect": "Allow"
->>>>>>> 7197b1d2
         }
       ]
     },
@@ -6634,20 +6539,10 @@
             "FHIR:Encounter",
             "FHIR:Patient",
             "FHIR:Flag",
-<<<<<<< HEAD
             "FHIR:QuestionnaireResponse",
             "FHIR:Task"
           ],
           "action": ["FHIR:Search", "FHIR:Read", "FHIR:Update"],
-=======
-            "FHIR:QuestionnaireResponse"
-          ],
-          "action": [
-            "FHIR:Search",
-            "FHIR:Read",
-            "FHIR:Update"
-          ],
->>>>>>> 7197b1d2
           "effect": "Allow"
         },
         {
@@ -6678,19 +6573,12 @@
           ]
         },
         {
-<<<<<<< HEAD
           "resource": ["Zambda:Function:invoiceable-patients-report"],
           "action": ["Zambda:InvokeFunction"],
           "effect": "Deny"
         },
         {
           "action": ["FHIR:Read", "FHIR:Update"],
-=======
-          "action": [
-            "FHIR:Read",
-            "FHIR:Update"
-          ],
->>>>>>> 7197b1d2
           "effect": "Allow",
           "resource": [
             "FHIR:Practitioner"
@@ -6774,18 +6662,6 @@
             "FHIR:Patient",
             "FHIR:RelatedPerson"
           ]
-<<<<<<< HEAD
-=======
-        },
-        {
-          "resource": [
-            "Zambda:Function:*"
-          ],
-          "action": [
-            "Zambda:InvokeFunction"
-          ],
-          "effect": "Allow"
->>>>>>> 7197b1d2
         }
       ]
     },
