{
  "schema-version": "2025-09-25",
  "project": {
    "PROJECT": {
      "signupEnabled": true,
      "defaultPatientRoleId": "#{ref/roles/PATIENT/id}"
    }
  },
  "secrets": {
    "WEBSITE_URL": {
      "name": "WEBSITE_URL",
      "value": "#{var/WEBSITE_URL}"
    },
    "AUTH0_ENDPOINT": {
      "name": "AUTH0_ENDPOINT",
      "value": "#{var/AUTH0_ENDPOINT}"
    },
    "AUTH0_AUDIENCE": {
      "name": "AUTH0_AUDIENCE",
      "value": "#{var/AUTH0_AUDIENCE}"
    },
    "AUTH0_CLIENT": {
      "name": "AUTH0_CLIENT",
      "value": "#{ref/m2ms/ZAMBDAS_ADMIN/client_id}",
      "legacyValue": "#{var/AUTH0_CLIENT}"
    },
    "AUTH0_SECRET": {
      "name": "AUTH0_SECRET",
      "value": "#{ref/m2ms/ZAMBDAS_ADMIN/client_secret}",
      "legacyValue": "#{var/AUTH0_SECRET}"
    },
    "DEFAULT_BILLING_RESOURCE": {
      "name": "DEFAULT_BILLING_RESOURCE",
      "value": "#{ref/fhirResources/DEFAULT_BILLING_RESOURCE/type}/#{ref/fhirResources/DEFAULT_BILLING_RESOURCE/id}",
      "legacyValue": "#{var/DEFAULT_BILLING_RESOURCE}"
    },
    "FHIR_API": {
      "name": "FHIR_API",
      "value": "#{var/FHIR_API}"
    },
    "PROJECT_API": {
      "name": "PROJECT_API",
      "value": "#{var/PROJECT_API}"
    },
    "ENVIRONMENT": {
      "name": "ENVIRONMENT",
      "value": "#{var/ENVIRONMENT}"
    },
    "ORGANIZATION_ID": {
      "name": "ORGANIZATION_ID",
      "value": "#{ref/fhirResources/OTTEHR_ORGANIZATION/id}",
      "legacyValue": "#{var/ORGANIZATION_ID}"
    },
    "NLM_API_KEY": {
      "name": "NLM_API_KEY",
      "value": "#{var/NLM_API_KEY}"
    },
    "SENDGRID_EMAIL_BCC": {
      "name": "SENDGRID_EMAIL_BCC",
      "value": "#{var/SENDGRID_EMAIL_BCC}"
    },
    "IN_PERSON_PREBOOK_DISPLAY_TOMORROW_SLOTS_AT_HOUR": {
      "name": "IN_PERSON_PREBOOK_DISPLAY_TOMORROW_SLOTS_AT_HOUR",
      "value": "#{var/IN_PERSON_PREBOOK_DISPLAY_TOMORROW_SLOTS_AT_HOUR}"
    },
    "INTAKE_ISSUE_REPORT_EMAIL_GROUP_ID": {
      "name": "INTAKE_ISSUE_REPORT_EMAIL_GROUP_ID",
      "value": "#{var/INTAKE_ISSUE_REPORT_EMAIL_GROUP_ID}"
    },
    "SENTRY_INTAKE_API_AUTH_TOKEN": {
      "name": "SENTRY_INTAKE_API_AUTH_TOKEN",
      "value": "#{var/SENTRY_INTAKE_API_AUTH_TOKEN}"
    },
    "PROJECT_ID": {
      "name": "PROJECT_ID",
      "value": "#{var/PROJECT_ID}",
      "legacyValue": "#{var/PROJECT_ID}"
    },
    "SENTRY_AUTH_TOKEN": {
      "name": "SENTRY_AUTH_TOKEN",
      "value": "#{var/SENTRY_AUTH_TOKEN}"
    },
    "SENTRY_ORG": {
      "name": "SENTRY_ORG",
      "value": "#{var/SENTRY_ORG}"
    },
    "SENTRY_PROJECT": {
      "name": "SENTRY_PROJECT",
      "value": "#{var/SENTRY_PROJECT}"
    },
    "SENTRY_DSN": {
      "name": "SENTRY_DSN",
      "value": "#{var/SENTRY_DSN}"
    },
    "CANDID_CLIENT_ID": {
      "name": "CANDID_CLIENT_ID",
      "value": "#{var/CANDID_CLIENT_ID}"
    },
    "CANDID_CLIENT_SECRET": {
      "name": "CANDID_CLIENT_SECRET",
      "value": "#{var/CANDID_CLIENT_SECRET}"
    },
    "CANDID_ENV": {
      "name": "CANDID_ENV",
      "value": "#{var/CANDID_ENV}"
    },
    "STRIPE_PUBLIC_KEY": {
      "name": "STRIPE_PUBLIC_KEY",
      "value": "#{var/STRIPE_PUBLIC_KEY}"
    },
    "STRIPE_SECRET_KEY": {
      "name": "STRIPE_SECRET_KEY",
      "value": "#{var/STRIPE_SECRET_KEY}"
    },
    "ANTHROPIC_API_KEY": {
      "name": "ANTHROPIC_API_KEY",
      "value": "#{var/ANTHROPIC_API_KEY}"
    },
    "GOOGLE_CLOUD_PROJECT_ID": {
      "name": "GOOGLE_CLOUD_PROJECT_ID",
      "value": "#{var/GOOGLE_CLOUD_PROJECT_ID}"
    },
    "GOOGLE_CLOUD_API_KEY": {
      "name": "GOOGLE_CLOUD_API_KEY",
      "value": "#{var/GOOGLE_CLOUD_API_KEY}"
    },
    "ADVAPACS_CLIENT_ID": {
      "name": "ADVAPACS_CLIENT_ID",
      "value": "#{var/ADVAPACS_CLIENT_ID}"
    },
    "ADVAPACS_CLIENT_SECRET": {
      "name": "ADVAPACS_CLIENT_SECRET",
      "value": "#{var/ADVAPACS_CLIENT_SECRET}"
    },
    "ADVAPACS_WEBHOOK_SECRET": {
      "name": "ADVAPACS_WEBHOOK_SECRET",
      "value": "#{var/ADVAPACS_WEBHOOK_SECRET}"
    },
    "ADVAPACS_VIEWER_USERNAME": {
      "name": "ADVAPACS_VIEWER_USERNAME",
      "value": "#{var/ADVAPACS_VIEWER_USERNAME}"
    }
  },
  "outputs": {
    "MUI_X_LICENSE_KEY": {
      "value": "#{var/MUI_X_LICENSE_KEY}"
    },
    "GTM_ID": {
      "value": "#{var/GTM_ID}"
    },
    "MIXPANEL_TOKEN": {
      "value": "#{var/MIXPANEL_TOKEN}"
    },
    "DEFAULT_WALKIN_LOCATION_NAME": {
      "value": "${replace(\"#{ref/fhirResources/LOCATION_PHYSICAL_NY/data.name}\", \" \", \"_\")}"
    }
  },
  "zambdas": {
    "VERSION": {
      "name": "version",
      "type": "http_auth",
      "runtime": "nodejs20.x",
      "src": "src/patient/version/index",
      "zip": ".dist/zips/version.zip"
    },
    "CREATE-USER": {
      "name": "create-user",
      "type": "http_auth",
      "runtime": "nodejs20.x",
      "src": "src/ehr/create-user/index",
      "zip": ".dist/zips/create-user.zip"
    },
    "USER-ACTIVATION": {
      "name": "user-activation",
      "type": "http_auth",
      "runtime": "nodejs20.x",
      "src": "src/ehr/user-activation/index",
      "zip": ".dist/zips/user-activation.zip"
    },
    "GET-APPOINTMENTS": {
      "name": "get-appointments",
      "type": "http_auth",
      "runtime": "nodejs20.x",
      "src": "src/ehr/get-appointments/index",
      "zip": ".dist/zips/get-appointments.zip"
    },
    "INCOMPLETE-ENCOUNTERS-REPORT": {
      "name": "incomplete-encounters-report",
      "type": "http_auth",
      "runtime": "nodejs20.x",
      "src": "src/ehr/incomplete-encounters-report/index",
      "zip": ".dist/zips/incomplete-encounters-report.zip"
    },
    "DAILY-PAYMENTS-REPORT": {
      "name": "daily-payments-report",
      "type": "http_auth",
      "runtime": "nodejs20.x",
      "src": "src/ehr/daily-payments-report/index",
      "zip": ".dist/zips/daily-payments-report.zip"
    },
    "VISITS-OVERVIEW-REPORT": {
      "name": "visits-overview-report",
      "type": "http_auth",
      "runtime": "nodejs20.x",
      "src": "src/ehr/visits-overview-report/index",
      "zip": ".dist/zips/visits-overview-report.zip"
    },
    "GET-TELEMED-APPOINTMENTS": {
      "name": "get-telemed-appointments",
      "type": "http_auth",
      "runtime": "nodejs20.x",
      "src": "src/ehr/get-telemed-appointments/index",
      "zip": ".dist/zips/get-telemed-appointments.zip"
    },
    "CHANGE-TELEMED-APPOINTMENT-STATUS": {
      "name": "change-telemed-appointment-status",
      "type": "http_auth",
      "runtime": "nodejs20.x",
      "src": "src/ehr/change-telemed-appointment-status/index",
      "zip": ".dist/zips/change-telemed-appointment-status.zip"
    },
    "ASSIGN-PRACTITIONER": {
      "name": "assign-practitioner",
      "type": "http_auth",
      "runtime": "nodejs20.x",
      "src": "src/ehr/assign-practitioner/index",
      "zip": ".dist/zips/assign-practitioner.zip"
    },
    "UNASSIGN-PRACTITIONER": {
      "name": "unassign-practitioner",
      "type": "http_auth",
      "runtime": "nodejs20.x",
      "src": "src/ehr/unassign-practitioner/index",
      "zip": ".dist/zips/unassign-practitioner.zip"
    },
    "CHANGE-IN-PERSON-VISIT-STATUS": {
      "name": "change-in-person-visit-status",
      "type": "http_auth",
      "runtime": "nodejs20.x",
      "src": "src/ehr/change-in-person-visit-status/index",
      "zip": ".dist/zips/change-in-person-visit-status.zip"
    },
    "SIGN-APPOINTMENT": {
      "name": "sign-appointment",
      "type": "http_auth",
      "runtime": "nodejs20.x",
      "src": "src/ehr/sign-appointment/index",
      "zip": ".dist/zips/sign-appointment.zip"
    },
    "UNLOCK-APPOINTMENT": {
      "name": "unlock-appointment",
      "type": "http_auth",
      "runtime": "nodejs20.x",
      "src": "src/ehr/unlock-appointment/index",
      "zip": ".dist/zips/unlock-appointment.zip"
    },
    "PENDING-SUPERVISOR-APPROVAL": {
      "name": "pending-supervisor-approval",
      "type": "http_auth",
      "runtime": "nodejs20.x",
      "src": "src/ehr/pending-supervisor-approval/index",
      "zip": ".dist/zips/pending-supervisor-approval.zip"
    },
    "GET-CHART-DATA": {
      "name": "get-chart-data",
      "type": "http_auth",
      "runtime": "nodejs20.x",
      "src": "src/ehr/get-chart-data/index",
      "zip": ".dist/zips/get-chart-data.zip"
    },
    "SAVE-CHART-DATA": {
      "name": "save-chart-data",
      "type": "http_auth",
      "runtime": "nodejs20.x",
      "src": "src/ehr/save-chart-data/index",
      "zip": ".dist/zips/save-chart-data.zip"
    },
    "DELETE-CHART-DATA": {
      "name": "delete-chart-data",
      "type": "http_auth",
      "runtime": "nodejs20.x",
      "src": "src/ehr/delete-chart-data/index",
      "zip": ".dist/zips/delete-chart-data.zip"
    },
    "UPDATE-USER": {
      "name": "update-user",
      "type": "http_auth",
      "runtime": "nodejs20.x",
      "src": "src/ehr/update-user/index",
      "zip": ".dist/zips/update-user.zip"
    },
    "INIT-TELEMED-SESSION": {
      "name": "init-telemed-session",
      "type": "http_auth",
      "runtime": "nodejs20.x",
      "src": "src/ehr/init-telemed-session/index",
      "zip": ".dist/zips/init-telemed-session.zip"
    },
    "GET-USER": {
      "name": "get-user",
      "type": "http_auth",
      "runtime": "nodejs20.x",
      "src": "src/ehr/get-user/index",
      "zip": ".dist/zips/get-user.zip"
    },
    "SAVE-PATIENT-INSTRUCTION": {
      "name": "save-patient-instruction",
      "type": "http_auth",
      "runtime": "nodejs20.x",
      "src": "src/ehr/save-patient-instruction/index",
      "zip": ".dist/zips/save-patient-instruction.zip"
    },
    "GET-PATIENT-INSTRUCTIONS": {
      "name": "get-patient-instructions",
      "type": "http_auth",
      "runtime": "nodejs20.x",
      "src": "src/ehr/get-patient-instructions/index",
      "zip": ".dist/zips/get-patient-instructions.zip"
    },
    "DELETE-PATIENT-INSTRUCTION": {
      "name": "delete-patient-instruction",
      "type": "http_auth",
      "runtime": "nodejs20.x",
      "src": "src/ehr/delete-patient-instruction/index",
      "zip": ".dist/zips/delete-patient-instruction.zip"
    },
    "SAVE-FOLLOWUP-ENCOUNTER": {
      "name": "save-followup-encounter",
      "type": "http_auth",
      "runtime": "nodejs20.x",
      "src": "src/ehr/save-followup-encounter/index",
      "zip": ".dist/zips/save-followup-encounter.zip"
    },
    "GET-CONVERSATION": {
      "name": "get-conversation",
      "type": "http_auth",
      "runtime": "nodejs20.x",
      "src": "src/ehr/get-conversation/index",
      "zip": ".dist/zips/get-conversation.zip"
    },
    "GET-EMPLOYEES": {
      "name": "get-employees",
      "type": "http_auth",
      "runtime": "nodejs20.x",
      "src": "src/ehr/get-employees/index",
      "zip": ".dist/zips/get-employees.zip"
    },
    "SYNC-USER": {
      "name": "sync-user",
      "type": "http_auth",
      "runtime": "nodejs20.x",
      "src": "src/ehr/sync-user/index",
      "zip": ".dist/zips/sync-user.zip"
    },
    "ICD-SEARCH": {
      "name": "icd-search",
      "type": "http_auth",
      "runtime": "nodejs20.x",
      "src": "src/ehr/icd-search/index",
      "zip": ".dist/zips/icd-search.zip"
    },
    "ICD-10-SEARCH": {
      "name": "icd-10-search",
      "type": "http_auth",
      "runtime": "nodejs20.x",
      "src": "src/ehr/icd-10-search/index",
      "zip": ".dist/zips/icd-10-search.zip"
    },
    "GET-PATIENT-PROFILE-PHOTO-URL": {
      "name": "get-patient-profile-photo-url",
      "type": "http_auth",
      "runtime": "nodejs20.x",
      "src": "src/ehr/get-patient-profile-photo-url/index",
      "zip": ".dist/zips/get-patient-profile-photo-url.zip"
    },
    "GET-CLAIMS": {
      "name": "get-claims",
      "type": "http_auth",
      "runtime": "nodejs20.x",
      "src": "src/ehr/get-claims/index",
      "zip": ".dist/zips/get-claims.zip"
    },
    "CREATE-UPDATE-MEDICATION-ORDER": {
      "name": "create-update-medication-order",
      "type": "http_auth",
      "runtime": "nodejs20.x",
      "src": "src/ehr/create-update-medication-order/index",
      "zip": ".dist/zips/create-update-medication-order.zip"
    },
    "GET-MEDICATION-ORDERS": {
      "name": "get-medication-orders",
      "type": "http_auth",
      "runtime": "nodejs20.x",
      "src": "src/ehr/get-medication-orders/index",
      "zip": ".dist/zips/get-medication-orders.zip"
    },
    "CREATE-UPLOAD-AUDIO-RECORDING-URL": {
      "name": "upload-audio-recording",
      "type": "http_auth",
      "runtime": "nodejs20.x",
      "src": "src/ehr/upload-audio-recording/index",
      "zip": ".dist/zips/upload-audio-recording.zip"
    },
    "CREATE-RESOURCES-FROM-AUDIO-RECORDING": {
      "name": "create-resources-from-audio-recording",
      "type": "http_auth",
      "runtime": "nodejs20.x",
      "src": "src/ehr/create-resources-from-audio-recording/index",
      "zip": ".dist/zips/create-resources-from-audio-recording.zip"
    },
    "CREATE-UPLOAD-DOCUMENT-URL": {
      "name": "create-upload-document-url",
      "type": "http_auth",
      "runtime": "nodejs20.x",
      "src": "src/ehr/create-upload-document-url/index",
      "zip": ".dist/zips/create-upload-document-url.zip"
    },
    "CREATE-LAB-ORDER": {
      "name": "create-lab-order",
      "type": "http_auth",
      "runtime": "nodejs20.x",
      "src": "src/ehr/create-lab-order/index",
      "zip": ".dist/zips/create-lab-order.zip"
    },
    "GET-CREATE-LAB-ORDER-RESOURCES": {
      "name": "get-create-lab-order-resources",
      "type": "http_auth",
      "runtime": "nodejs20.x",
      "src": "src/ehr/get-create-lab-order-resources/index",
      "zip": ".dist/zips/get-create-lab-order-resources.zip"
    },
    "GET-UNSOLICITED-RESULTS-RESOURCES": {
      "name": "get-unsolicited-results-resources",
      "type": "http_auth",
      "runtime": "nodejs20.x",
      "src": "src/ehr/get-unsolicited-results-resources/index",
      "zip": ".dist/zips/get-unsolicited-results-resources.zip"
    },
    "HANDLE-LAB-RESULT": {
      "name": "handle-lab-result",
      "type": "subscription",
      "runtime": "nodejs20.x",
      "src": "src/subscriptions/diagnostic-report/handle-lab-result/index",
      "zip": ".dist/zips/handle-lab-result.zip",
      "subscription": {
        "criteria": "DiagnosticReport?category=OSL",
        "reason": "Received new preliminary or final lab result"
      }
    },
    "PAPERWORK-TO-PDF": {
      "name": "paperwork-to-pdf",
      "type": "http_auth",
      "runtime": "nodejs20.x",
      "src": "src/ehr/paperwork-to-pdf/index",
      "zip": ".dist/zips/paperwork-to-pdf.zip"
    },
    "GET-PATIENT-ACCOUNT": {
      "name": "get-patient-account",
      "type": "http_auth",
      "runtime": "nodejs20.x",
      "src": "src/ehr/patient-account/get/index",
      "zip": ".dist/zips/get-patient-account.zip"
    },
    "UPDATE-PATIENT-ACCOUNT": {
      "name": "update-patient-account",
      "type": "http_auth",
      "runtime": "nodejs20.x",
      "src": "src/ehr/patient-account/update/index",
      "zip": ".dist/zips/update-patient-account.zip"
    },
    "REMOVE-PATIENT-COVERAGE": {
      "name": "remove-patient-coverage",
      "type": "http_auth",
      "runtime": "nodejs20.x",
      "src": "src/ehr/patient-account/remove-coverage/index",
      "zip": ".dist/zips/remove-patient-coverage.zip"
    },
    "CANCEL-APPOINTMENT": {
      "name": "cancel-appointment",
      "type": "http_open",
      "runtime": "nodejs20.x",
      "src": "src/patient/appointment/prebook-cancel-appointment/index",
      "zip": ".dist/zips/cancel-appointment.zip"
    },
    "CHECK-IN": {
      "name": "check-in",
      "type": "http_open",
      "runtime": "nodejs20.x",
      "src": "src/patient/check-in/index",
      "zip": ".dist/zips/check-in.zip"
    },
    "GET-SCHEDULE": {
      "name": "get-schedule",
      "type": "http_open",
      "runtime": "nodejs20.x",
      "src": "src/patient/get-schedule/index",
      "zip": ".dist/zips/get-schedule.zip"
    },
    "UPDATE-PAPERWORK-IN-PROGRESS": {
      "name": "update-paperwork-in-progress",
      "type": "http_open",
      "runtime": "nodejs20.x",
      "src": "src/patient/paperwork/update-paperwork-in-progress/index",
      "zip": ".dist/zips/update-paperwork-in-progress.zip"
    },
    "PATCH-PAPERWORK": {
      "name": "patch-paperwork",
      "type": "http_open",
      "runtime": "nodejs20.x",
      "src": "src/patient/paperwork/patch-paperwork/index",
      "zip": ".dist/zips/patch-paperwork.zip"
    },
    "SUBMIT-PAPERWORK": {
      "name": "submit-paperwork",
      "type": "http_open",
      "runtime": "nodejs20.x",
      "src": "src/patient/paperwork/submit-paperwork/index",
      "zip": ".dist/zips/submit-paperwork.zip"
    },
    "CREATE-APPOINTMENT": {
      "name": "create-appointment",
      "type": "http_auth",
      "runtime": "nodejs20.x",
      "src": "src/patient/appointment/create-appointment/index",
      "zip": ".dist/zips/create-appointment.zip"
    },
    "INTAKE-GET-APPOINTMENTS": {
      "name": "intake-get-appointments",
      "type": "http_auth",
      "runtime": "nodejs20.x",
      "src": "src/patient/appointment/prebook-get-appointments/index",
      "zip": ".dist/zips/intake-get-appointments.zip"
    },
    "GET-PATIENTS": {
      "name": "get-patients",
      "type": "http_auth",
      "runtime": "nodejs20.x",
      "src": "src/patient/get-patients/index",
      "zip": ".dist/zips/get-patients.zip"
    },
    "GET-PAPERWORK": {
      "name": "get-paperwork",
      "type": "http_open",
      "runtime": "nodejs20.x",
      "src": "src/patient/paperwork/get-paperwork/index",
      "zip": ".dist/zips/get-paperwork.zip"
    },
    "UPDATE-APPOINTMENT": {
      "name": "update-appointment",
      "type": "http_open",
      "runtime": "nodejs20.x",
      "src": "src/patient/appointment/prebook-update-appointment/index",
      "zip": ".dist/zips/update-appointment.zip"
    },
    "GET-PRESIGNED-FILE-URL": {
      "name": "get-presigned-file-url",
      "type": "http_open",
      "runtime": "nodejs20.x",
      "src": "src/patient/get-presigned-file-url/index",
      "zip": ".dist/zips/get-presigned-file-url.zip"
    },
    "GET-APPOINTMENT-DETAILS": {
      "name": "get-appointment-details",
      "type": "http_open",
      "runtime": "nodejs20.x",
      "src": "src/patient/get-appointment-details/index",
      "zip": ".dist/zips/get-appointment-details.zip"
    },
    "PAYMENT-METHODS-LIST": {
      "name": "payment-methods-list",
      "type": "http_auth",
      "runtime": "nodejs20.x",
      "src": "src/patient/payment-methods/list/index",
      "zip": ".dist/zips/payment-methods-list.zip"
    },
    "PAYMENT-METHODS-DELETE": {
      "name": "payment-methods-delete",
      "type": "http_auth",
      "runtime": "nodejs20.x",
      "src": "src/patient/payment-methods/delete/index",
      "zip": ".dist/zips/payment-methods-delete.zip"
    },
    "PAYMENT-METHODS-SETUP": {
      "name": "payment-methods-setup",
      "type": "http_auth",
      "runtime": "nodejs20.x",
      "src": "src/patient/payment-methods/setup/index",
      "zip": ".dist/zips/payment-methods-setup.zip"
    },
    "PAYMENT-METHODS-SET-DEFAULT": {
      "name": "payment-methods-set-default",
      "type": "http_auth",
      "runtime": "nodejs20.x",
      "src": "src/patient/payment-methods/set-default/index",
      "zip": ".dist/zips/payment-methods-set-default.zip"
    },
    "VIDEO-CHAT-INVITES-CANCEL": {
      "name": "video-chat-invites-cancel",
      "type": "http_auth",
      "runtime": "nodejs20.x",
      "src": "src/patient/video-chat-invites/cancel-invite/index",
      "zip": ".dist/zips/video-chat-invites-cancel.zip"
    },
    "VIDEO-CHAT-INVITES-CREATE": {
      "name": "video-chat-invites-create",
      "type": "http_auth",
      "runtime": "nodejs20.x",
      "src": "src/patient/video-chat-invites/create-invite/index",
      "zip": ".dist/zips/video-chat-invites-create.zip"
    },
    "VIDEO-CHAT-INVITES-LIST": {
      "name": "video-chat-invites-list",
      "type": "http_auth",
      "runtime": "nodejs20.x",
      "src": "src/patient/video-chat-invites/list-invites/index",
      "zip": ".dist/zips/video-chat-invites-list.zip"
    },
    "GET-VISIT-DETAILS": {
      "name": "get-visit-details",
      "type": "http_auth",
      "runtime": "nodejs20.x",
      "src": "src/patient/appointment/get-visit-details/index",
      "zip": ".dist/zips/get-visit-details.zip"
    },
    "GET-ELIGIBILITY": {
      "name": "get-eligibility",
      "type": "http_auth",
      "runtime": "nodejs20.x",
      "src": "src/patient/get-eligibility/index",
      "zip": ".dist/zips/get-eligibility.zip"
    },
    "GET-ANSWER-OPTIONS": {
      "name": "get-answer-options",
      "type": "http_auth",
      "runtime": "nodejs20.x",
      "src": "src/patient/get-answer-options/index",
      "zip": ".dist/zips/get-answer-options.zip"
    },
    "GET-TELEMED-LOCATIONS": {
      "name": "get-telemed-locations",
      "type": "http_open",
      "runtime": "nodejs20.x",
      "src": "src/patient/get-telemed-locations/index",
      "zip": ".dist/zips/get-telemed-locations.zip"
    },
    "GET-WAIT-STATUS": {
      "name": "get-wait-status",
      "type": "http_open",
      "runtime": "nodejs20.x",
      "src": "src/patient/get-wait-status/index",
      "zip": ".dist/zips/get-wait-status.zip"
    },
    "JOIN-CALL": {
      "name": "join-call",
      "type": "http_open",
      "runtime": "nodejs20.x",
      "src": "src/patient/join-call/index",
      "zip": ".dist/zips/join-call.zip"
    },
    "TELEMED-CANCEL-APPOINTMENT": {
      "name": "telemed-cancel-appointment",
      "type": "http_auth",
      "runtime": "nodejs20.x",
      "src": "src/patient/appointment/telemed-cancel-appointment/index",
      "zip": ".dist/zips/telemed-cancel-appointment.zip"
    },
    "TELEMED-GET-APPOINTMENTS": {
      "name": "telemed-get-appointments",
      "type": "http_auth",
      "runtime": "nodejs20.x",
      "src": "src/patient/appointment/telemed-get-appointments/index",
      "zip": ".dist/zips/telemed-get-appointments.zip"
    },
    "GET-PAST-VISITS": {
      "name": "get-past-visits",
      "type": "http_auth",
      "runtime": "nodejs20.x",
      "src": "src/patient/appointment/get-past-visits/index",
      "zip": ".dist/zips/get-past-visits.zip"
    },
    "TELEMED-UPDATE-APPOINTMENT": {
      "name": "telemed-update-appointment",
      "type": "http_auth",
      "runtime": "nodejs20.x",
      "src": "src/patient/appointment/telemed-update-appointment/index",
      "zip": ".dist/zips/telemed-update-appointment.zip"
    },
    "TELEMED-GET-PATIENTS": {
      "name": "telemed-get-patients",
      "type": "http_auth",
      "runtime": "nodejs20.x",
      "src": "src/patient/telemed-get-patients/index",
      "zip": ".dist/zips/telemed-get-patients.zip"
    },
    "LIST-BOOKABLES": {
      "name": "list-bookables",
      "type": "http_open",
      "runtime": "nodejs20.x",
      "src": "src/patient/bookable/list-bookables/index",
      "zip": ".dist/zips/list-bookables.zip"
    },
    "NOTIFICATIONS-UPDATER": {
      "name": "notifications-updater",
      "type": "cron",
      "runtime": "nodejs20.x",
      "src": "src/cron/notifications-updater/index",
      "zip": ".dist/zips/notifications-updater.zip",
      "schedule": {
        "expression": "cron(*/5 * * * ? *)"
      }
    },
    "SEND-MESSAGE-CRON": {
      "name": "send-message-cron",
      "type": "cron",
      "runtime": "nodejs20.x",
      "src": "src/cron/send-message-cron/index",
      "zip": ".dist/zips/send-message-cron.zip",
      "schedule": {
        "expression": "cron(0,15,30,45 * * * ? *)"
      }
    },
    "COMMUNICATION-SUBSCRIPTION": {
      "name": "communication-subscription",
      "type": "subscription",
      "runtime": "nodejs20.x",
      "src": "src/subscriptions/communication/communication-subscription/index",
      "zip": ".dist/zips/communication-subscription.zip",
      "subscription": {
        "criteria": "Communication?category=intra-communication|intake-issue-report&status=in-progress",
        "reason": "Internal communication",
        "event": "create"
      }
    },
    "PROCESS-ERX-RESOURCES": {
      "name": "process-erx-resources",
      "type": "subscription",
      "runtime": "nodejs20.x",
      "src": "src/subscriptions/medication-request/process-erx-resources/index",
      "zip": ".dist/zips/process-erx-resources.zip",
      "subscription": {
        "criteria": "MedicationRequest?identifier=https://identifiers.fhir.oystehr.com/erx-prescription-id|",
        "reason": "ERX incoming resources processor",
        "event": "create"
      }
    },
    "APPOINTMENT-CHART-DATA-PREFILLING": {
      "name": "appointment-chart-data-prefilling",
      "type": "subscription",
      "runtime": "nodejs20.x",
      "src": "src/subscriptions/appointment/appointment-chart-data-prefilling/index",
      "zip": ".dist/zips/appointment-chart-data-prefilling.zip",
      "subscription": {
        "criteria": "Appointment?_tag=APPOINTMENT_READY_FOR_PREPROCESSING",
        "reason": "Appointment pre-processor",
        "event": "create"
      }
    },
    "SUB-CANCELLATION-EMAIL": {
      "name": "sub-cancellation-email",
      "type": "subscription",
      "runtime": "nodejs20.x",
      "src": "src/subscriptions/task/sub-cancellation-email/index",
      "zip": ".dist/zips/sub-cancellation-email.zip",
      "subscription": {
        "criteria": "Task?code=urgent-care-email|&status=requested",
        "reason": "in person communication",
        "event": "create"
      }
    },
    "SUB-CHECK-IN-TEXT": {
      "name": "sub-check-in-text",
      "type": "subscription",
      "runtime": "nodejs20.x",
      "src": "src/subscriptions/task/sub-check-in-text/index",
      "zip": ".dist/zips/sub-check-in-text.zip",
      "subscription": {
        "criteria": "Task?code=urgent-care-text|checkin&status=requested",
        "reason": "in person communication",
        "event": "create"
      }
    },
    "SUB-READY-TEXT": {
      "name": "sub-ready-text",
      "type": "subscription",
      "runtime": "nodejs20.x",
      "src": "src/subscriptions/task/sub-ready-text/index",
      "zip": ".dist/zips/sub-ready-text.zip",
      "subscription": {
        "criteria": "Task?code=urgent-care-text|ready&status=requested",
        "reason": "in person communication",
        "event": "create"
      }
    },
    "SUB-UPDATE-APPOINTMENTS": {
      "name": "sub-update-appointments",
      "type": "subscription",
      "runtime": "nodejs20.x",
      "src": "src/subscriptions/task/sub-update-appointments/index",
      "zip": ".dist/zips/sub-update-appointments.zip",
      "subscription": {
        "criteria": "Task?code=urgent-care-update-appointment|&status=requested",
        "reason": "in person appointment update",
        "event": "create"
      }
    },
    "SUB-CONFIRMATION-MESSAGES": {
      "name": "sub-confirmation-messages",
      "type": "subscription",
      "runtime": "nodejs20.x",
      "src": "src/subscriptions/task/sub-confirmation-messages/index",
      "zip": ".dist/zips/sub-confirmation-messages.zip",
      "subscription": {
        "criteria": "Task?code=urgent-care-send-messages|&status=requested",
        "reason": "in person appointment confirmation messages",
        "event": "create"
      }
    },
    "SUB-INTAKE-HARVEST": {
      "name": "sub-intake-harvest",
      "type": "subscription",
      "runtime": "nodejs20.x",
      "src": "src/subscriptions/questionnaire-response/sub-intake-harvest/index",
      "zip": ".dist/zips/sub-intake-harvest.zip",
      "subscription": {
        "criteria": "QuestionnaireResponse?status=completed,amended&questionnaire=https://ottehr.com/FHIR/Questionnaire/intake-paperwork-inperson,https://ottehr.com/FHIR/Questionnaire/intake-paperwork-virtual",
        "reason": "paperwork harvest",
        "event": "update"
      }
    },
    "SUB-SEND-CLAIM": {
      "name": "sub-send-claim",
      "type": "subscription",
      "runtime": "nodejs20.x",
      "src": "src/subscriptions/task/sub-send-claim/index",
      "zip": ".dist/zips/sub-send-claim.zip",
      "subscription": {
        "criteria": "Task?code=https://fhir.ottehr.com/CodeSystem/claim-sync|send-claim&status=requested",
        "reason": "in person communication",
        "event": "create"
      }
    },
    "SUB-VISIT-NOTE-PDF-AND-EMAIL": {
      "name": "sub-visit-note-pdf-and-email",
      "type": "subscription",
      "runtime": "nodejs20.x",
      "src": "src/subscriptions/task/sub-visit-note-pdf-and-email/index",
      "zip": ".dist/zips/sub-visit-note-pdf-and-email.zip",
      "subscription": {
        "criteria": "Task?code=https://fhir.ottehr.com/CodeSystem/visit-note-pdf-and-email|visit-note-pdf-and-email&status=requested",
        "reason": "create visit note PDF and send email",
        "event": "create"
      }
    },
    "AI-INTERVIEW-START": {
      "name": "ai-interview-start",
      "type": "http_auth",
      "runtime": "nodejs20.x",
      "src": "src/patient/ai-interview/start/index",
      "zip": ".dist/zips/ai-interview-start.zip"
    },
    "AI-INTERVIEW-HANDLE-ANSWER": {
      "name": "ai-interview-handle-answer",
      "type": "http_auth",
      "runtime": "nodejs20.x",
      "src": "src/patient/ai-interview/handle-answer/index",
      "zip": ".dist/zips/ai-interview-handle-answer.zip"
    },
    "AI-INTERVIEW-PERSIST-CONSENT": {
      "name": "ai-interview-persist-consent",
      "type": "http_auth",
      "runtime": "nodejs20.x",
      "src": "src/patient/ai-interview/persist-consent/index",
      "zip": ".dist/zips/ai-interview-persist-consent.zip"
    },
    "RADIOLOGY-CREATE-ORDER": {
      "name": "radiology-create-order",
      "type": "http_auth",
      "runtime": "nodejs20.x",
      "src": "src/ehr/radiology/create-order/index",
      "zip": ".dist/zips/radiology-create-order.zip"
    },
    "RADIOLOGY-CANCEL-ORDER": {
      "name": "radiology-cancel-order",
      "type": "http_auth",
      "runtime": "nodejs20.x",
      "src": "src/ehr/radiology/cancel-order/index",
      "zip": ".dist/zips/radiology-cancel-order.zip"
    },
    "RADIOLOGY-ORDER-LIST": {
      "name": "radiology-order-list",
      "type": "http_auth",
      "runtime": "nodejs20.x",
      "src": "src/ehr/radiology/order-list/index",
      "zip": ".dist/zips/radiology-order-list.zip"
    },
    "RADIOLOGY-PACS-WEBHOOK": {
      "name": "radiology-pacs-webhook",
      "type": "http_open",
      "runtime": "nodejs20.x",
      "src": "src/ehr/radiology/pacs-webhook/index",
      "zip": ".dist/zips/radiology-pacs-webhook.zip"
    },
    "RADIOLOGY-LAUNCH-VIEWER": {
      "name": "radiology-launch-viewer",
      "type": "http_auth",
      "runtime": "nodejs20.x",
      "src": "src/ehr/radiology/launch-viewer/index",
      "zip": ".dist/zips/radiology-launch-viewer.zip"
    },
    "GET-LAB-ORDERS": {
      "name": "get-lab-orders",
      "type": "http_auth",
      "runtime": "nodejs20.x",
      "src": "src/ehr/get-lab-orders/index",
      "zip": ".dist/zips/get-lab-orders.zip"
    },
    "DELETE-LAB-ORDER": {
      "name": "delete-lab-order",
      "type": "http_auth",
      "runtime": "nodejs20.x",
      "src": "src/ehr/delete-lab-order/index",
      "zip": ".dist/zips/delete-lab-order.zip"
    },
    "SUBMIT-LAB-ORDER": {
      "name": "submit-lab-order",
      "type": "http_auth",
      "runtime": "nodejs20.x",
      "src": "src/ehr/submit-lab-order/index",
      "zip": ".dist/zips/submit-lab-order.zip"
    },
    "UPDATE-LAB-ORDER-RESOURCES": {
      "name": "update-lab-order-resources",
      "type": "http_auth",
      "runtime": "nodejs20.x",
      "src": "src/ehr/update-lab-order-resources/index",
      "zip": ".dist/zips/update-lab-order-resources.zip"
    },
    "GET-LABEL-PDF": {
      "name": "get-label-pdf",
      "type": "http_auth",
      "runtime": "nodejs20.x",
      "src": "src/ehr/get-label-pdf/index",
      "zip": ".dist/zips/get-label-pdf.zip"
    },
    "GET-OR-CREATE-VISIT-LABEL-PDF": {
      "name": "get-or-create-visit-label-pdf",
      "type": "http_auth",
      "runtime": "nodejs20.x",
      "src": "src/ehr/get-or-create-visit-label-pdf/index",
      "zip": ".dist/zips/get-or-create-visit-label-pdf.zip"
    },
    "EHR-GET-SCHEDULE": {
      "name": "ehr-get-schedule",
      "type": "http_auth",
      "runtime": "nodejs20.x",
      "src": "src/ehr/schedules/get-schedule/index",
      "zip": ".dist/zips/ehr-get-schedule.zip"
    },
    "UPDATE-SCHEDULE": {
      "name": "update-schedule",
      "type": "http_auth",
      "runtime": "nodejs20.x",
      "src": "src/ehr/schedules/update-schedule/index",
      "zip": ".dist/zips/update-schedule.zip"
    },
    "LIST-SCHEDULE-OWNERS": {
      "name": "list-schedule-owners",
      "type": "http_auth",
      "runtime": "nodejs20.x",
      "src": "src/ehr/schedules/list-schedule-owners/index",
      "zip": ".dist/zips/list-schedule-owners.zip"
    },
    "CREATE-SCHEDULE": {
      "name": "create-schedule",
      "type": "http_auth",
      "runtime": "nodejs20.x",
      "src": "src/ehr/schedules/create-schedule/index",
      "zip": ".dist/zips/create-schedule.zip"
    },
    "AI-INTERVIEW-SUMMARY": {
      "name": "ai-interview-summary",
      "type": "subscription",
      "runtime": "nodejs20.x",
      "timeout": "300",
      "src": "src/subscriptions/questionnaire-response/ai-interview-summary/index",
      "zip": ".dist/zips/ai-interview-summary.zip",
      "subscription": {
        "criteria": "QuestionnaireResponse?status=completed&questionnaire=#aiInterviewQuestionnaire",
        "reason": "Generate summary of chat with AI",
        "event": "update"
      }
    },
    "SEND-FAX": {
      "name": "send-fax",
      "type": "http_auth",
      "runtime": "nodejs20.x",
      "src": "src/ehr/send-fax/index",
      "zip": ".dist/zips/send-fax.zip"
    },
    "CREATE-SLOT": {
      "name": "create-slot",
      "type": "http_open",
      "runtime": "nodejs20.x",
      "src": "src/patient/bookable/create-slot/index",
      "zip": ".dist/zips/create-slot.zip"
    },
    "GET-SLOT-DETAILS": {
      "name": "get-slot-details",
      "type": "http_open",
      "runtime": "nodejs20.x",
      "src": "src/patient/bookable/get-slot-details/index",
      "zip": ".dist/zips/get-slot-details.zip"
    },
    "WALKIN-CHECK-AVAILABILITY": {
      "name": "walkin-check-availability",
      "type": "http_open",
      "runtime": "nodejs20.x",
      "src": "src/patient/walkin/check-availability/index",
      "zip": ".dist/zips/walkin-check-availability.zip"
    },
    "GET-IN-HOUSE-ORDERS": {
      "name": "get-in-house-orders",
      "type": "http_auth",
      "runtime": "nodejs20.x",
      "src": "src/ehr/get-in-house-orders/index",
      "zip": ".dist/zips/get-in-house-orders.zip"
    },
    "CREATE-IN-HOUSE-LAB-ORDER": {
      "name": "create-in-house-lab-order",
      "type": "http_auth",
      "runtime": "nodejs20.x",
      "src": "src/ehr/create-in-house-lab-order/index",
      "zip": ".dist/zips/create-in-house-lab-order.zip"
    },
    "GET-CREATE-IN-HOUSE-LAB-ORDER-RESOURCES": {
      "name": "get-create-in-house-lab-order-resources",
      "type": "http_auth",
      "runtime": "nodejs20.x",
      "src": "src/ehr/get-create-in-house-lab-order-resources/index",
      "zip": ".dist/zips/get-create-in-house-lab-order-resources.zip"
    },
    "COLLECT-IN-HOUSE-LAB-SPECIMEN": {
      "name": "collect-in-house-lab-specimen",
      "type": "http_auth",
      "runtime": "nodejs20.x",
      "src": "src/ehr/collect-in-house-lab-specimen/index",
      "zip": ".dist/zips/collect-in-house-lab-specimen.zip"
    },
    "HANDLE-IN-HOUSE-LAB-RESULTS": {
      "name": "handle-in-house-lab-results",
      "type": "http_auth",
      "runtime": "nodejs20.x",
      "src": "src/ehr/handle-in-house-lab-results/index",
      "zip": ".dist/zips/handle-in-house-lab-results.zip"
    },
    "DELETE-IN-HOUSE-LAB-ORDER": {
      "name": "delete-in-house-lab-order",
      "type": "http_auth",
      "runtime": "nodejs20.x",
      "src": "src/ehr/delete-in-house-lab-order/index",
      "zip": ".dist/zips/delete-in-house-lab-order.zip"
    },
    "GET-NURSING-ORDERS": {
      "name": "get-nursing-orders",
      "type": "http_auth",
      "runtime": "nodejs20.x",
      "src": "src/ehr/get-nursing-orders/index",
      "zip": ".dist/zips/get-nursing-orders.zip"
    },
    "CREATE-NURSING-ORDER": {
      "name": "create-nursing-order",
      "type": "http_auth",
      "runtime": "nodejs20.x",
      "src": "src/ehr/create-nursing-order/index",
      "zip": ".dist/zips/create-nursing-order.zip"
    },
    "UPDATE-NURSING-ORDER": {
      "name": "update-nursing-order",
      "type": "http_auth",
      "runtime": "nodejs20.x",
      "src": "src/ehr/update-nursing-order/index",
      "zip": ".dist/zips/update-nursing-order.zip"
    },
    "PATIENT-PAYMENTS-LIST": {
      "name": "patient-payments-list",
      "type": "http_auth",
      "runtime": "nodejs20.x",
      "src": "src/ehr/patient-payments/list/index",
      "zip": ".dist/zips/patient-payments-list.zip"
    },
    "PATIENT-PAYMENTS-POST": {
      "name": "patient-payments-post",
      "type": "http_auth",
      "runtime": "nodejs20.x",
      "src": "src/ehr/patient-payments/post/index",
      "zip": ".dist/zips/patient-payments-post.zip"
    },
    "FAILING-ENDPOINT": {
      "name": "failing-endpoint",
      "type": "http_open",
      "runtime": "nodejs20.x",
      "src": "src/ehr/failing-endpoint/index",
      "zip": ".dist/zips/failing-endpoint.zip"
    },
    "CREATE-DISCHARGE_SUMMARY": {
      "name": "create-discharge-summary",
      "type": "http_auth",
      "runtime": "nodejs20.x",
      "src": "src/ehr/create-discharge-summary/index",
      "zip": ".dist/zips/create-discharge-summary.zip"
    },
    "GET-VITALS": {
      "name": "get-vitals",
      "type": "http_auth",
      "runtime": "nodejs20.x",
      "src": "src/ehr/chart-data/vitals/get/index",
      "zip": ".dist/zips/get-vitals.zip"
    },
    "CREATE-UPDATE-IMMUNIZATION_ORDER": {
      "name": "create-update-immunization-order",
      "type": "http_auth",
      "runtime": "nodejs20.x",
      "src": "src/ehr/immunization/create-update-order/index",
      "zip": ".dist/zips/create-update-immunization-order.zip"
    },
    "GET-IMMUNIZATION_ORDERS": {
      "name": "get-immunization-orders",
      "type": "http_auth",
      "runtime": "nodejs20.x",
      "src": "src/ehr/immunization/get-orders/index",
      "zip": ".dist/zips/get-immunization-orders.zip"
    },
    "ADMINISTER-IMMUNIZATION_ORDER": {
      "name": "administer-immunization-order",
      "type": "http_auth",
      "runtime": "nodejs20.x",
      "src": "src/ehr/immunization/administer-order/index",
      "zip": ".dist/zips/administer-immunization-order.zip"
    },
    "CANCEL-IMMUNIZATION_ORDER": {
      "name": "cancel-immunization-order",
      "type": "http_auth",
      "runtime": "nodejs20.x",
      "src": "src/ehr/immunization/cancel-order/index",
      "zip": ".dist/zips/cancel-immunization-order.zip"
    },
    "APPLY-TEMPLATE": {
      "name": "apply-template",
      "type": "http_auth",
      "runtime": "nodejs20.x",
      "src": "src/ehr/apply-template/index",
      "zip": ".dist/zips/apply-template.zip"
    },
    "LIST-TEMPLATES": {
      "name": "list-templates",
      "type": "http_auth",
      "runtime": "nodejs20.x",
      "src": "src/ehr/list-templates/index",
      "zip": ".dist/zips/list-templates.zip"
    },
    "SEND_RECEIPT_BY_EMAIL": {
      "name": "send-receipt-by-email",
      "type": "http_auth",
      "runtime": "nodejs20.x",
      "src": "src/ehr/send-receipt-by-email/index",
      "zip": ".dist/zips/send-receipt-by-email.zip"
    },
    "GET-VISIT-FILES": {
      "name": "get-visit-files",
      "type": "http_auth",
      "runtime": "nodejs20.x",
      "src": "src/ehr/visit-details/get-visit-files/index",
      "zip": ".dist/zips/get-visit-files.zip"
    },
    "EHR-GET-VISIT-DETAILS": {
      "name": "ehr-get-visit-details",
      "type": "http_auth",
      "runtime": "nodejs20.x",
      "src": "src/ehr/visit-details/get-visit-details/index",
      "zip": ".dist/zips/ehr-get-visit-details.zip"
    },
    "EHR-UPDATE-VISIT-DETAILS": {
      "name": "ehr-update-visit-details",
      "type": "http_auth",
      "runtime": "nodejs20.x",
      "src": "src/ehr/visit-details/update-visit-details/index",
      "zip": ".dist/zips/ehr-update-visit-details.zip"
    }
  },
  "faxNumbers": {
    "OTTEHR_FAX": {}
  },
  "fhirResources": {
    "OTTEHR_ORGANIZATION": {
      "resource": {
        "resourceType": "Organization",
        "active": true,
        "name": "#{var/project-name} Organization",
        "telecom": [
          {
            "system": "fax",
            "value": "#{ref/faxNumbers/OTTEHR_FAX/number}"
          }
        ]
      }
    },
    "AUTOLAB_ORGANIZATION": {
      "resource": {
        "resourceType": "Organization",
        "name": "AutoLab",
        "identifier": [
          {
            "system": "https://identifiers.fhir.oystehr.com/lab-guid",
            "value": "#{var/lab-autolab-lab-id}"
          },
          {
            "system": "https://identifiers.fhir.oystehr.com/lab-account-number",
            "value": "#{var/lab-autolab-account-number}"
          }
        ],
        "type": [
          {
            "coding": [
              {
                "system": "http://snomed.info/sct",
                "code": "261904005",
                "display": "Laboratory"
              }
            ]
          }
        ],
        "contact": [
          {
            "name": {
              "family": "Smith",
              "given": [
                "John"
              ]
            },
            "telecom": [
              {
                "system": "phone",
                "value": "+12223334444"
              }
            ],
            "purpose": {
              "coding": [
                {
                  "system": "https://identifiers.fhir.oystehr.com/lab-director-contact",
                  "code": "lab_director",
                  "display": "Lab Director"
                }
              ]
            }
          }
        ]
      }
    },
    "HANDLE_LAB_RESULT_SUBSCRIPTION": {
      "resource": {
        "resourceType": "Subscription",
        "status": "active",
        "reason": "Received new preliminary or final lab result",
        "criteria": "DiagnosticReport?category=OSL",
        "channel": {
          "type": "rest-hook",
          "endpoint": "zapehr-lambda:#{ref/zambdas/HANDLE-LAB-RESULT/id}"
        }
      }
    },
    "COMMUNICATION_SUBSCRIPTION": {
      "resource": {
        "resourceType": "Subscription",
        "status": "active",
        "reason": "Internal communication",
        "criteria": "Communication?category=intra-communication|intake-issue-report&status=in-progress",
        "channel": {
          "type": "rest-hook",
          "endpoint": "zapehr-lambda:#{ref/zambdas/COMMUNICATION-SUBSCRIPTION/id}"
        },
        "extension": [
          {
            "url": "http://zapehr.com/fhir/extension/SubscriptionTriggerEvent",
            "valueString": "create"
          }
        ]
      }
    },
    "PROCESS_ERX_RESOURCES_SUBSCRIPTION": {
      "resource": {
        "resourceType": "Subscription",
        "status": "active",
        "reason": "ERX incoming resources processor",
        "criteria": "MedicationRequest?identifier=https://identifiers.fhir.oystehr.com/erx-prescription-id|",
        "channel": {
          "type": "rest-hook",
          "endpoint": "zapehr-lambda:#{ref/zambdas/PROCESS-ERX-RESOURCES/id}"
        },
        "extension": [
          {
            "url": "http://zapehr.com/fhir/extension/SubscriptionTriggerEvent",
            "valueString": "create"
          }
        ]
      }
    },
    "APPOINTMENT_CHART_DATA_PREFILLING_SUBSCRIPTION": {
      "resource": {
        "resourceType": "Subscription",
        "status": "active",
        "reason": "Appointment pre-processor",
        "criteria": "Appointment?_tag=APPOINTMENT_READY_FOR_PREPROCESSING",
        "channel": {
          "type": "rest-hook",
          "endpoint": "zapehr-lambda:#{ref/zambdas/APPOINTMENT-CHART-DATA-PREFILLING/id}"
        },
        "extension": [
          {
            "url": "http://zapehr.com/fhir/extension/SubscriptionTriggerEvent",
            "valueString": "create"
          }
        ]
      }
    },
    "SUB_CANCELLATION_EMAIL_SUBSCRIPTION": {
      "resource": {
        "resourceType": "Subscription",
        "status": "active",
        "reason": "in person communication",
        "criteria": "Task?code=urgent-care-email|&status=requested",
        "channel": {
          "type": "rest-hook",
          "endpoint": "zapehr-lambda:#{ref/zambdas/SUB-CANCELLATION-EMAIL/id}"
        },
        "extension": [
          {
            "url": "http://zapehr.com/fhir/extension/SubscriptionTriggerEvent",
            "valueString": "create"
          }
        ]
      }
    },
    "SUB_SEND_CLAIM_SUBSCRIPTION": {
      "resource": {
        "resourceType": "Subscription",
        "status": "active",
        "reason": "send claim to clearing house",
        "criteria": "Task?code=https://fhir.ottehr.com/CodeSystem/claim-sync|send-claim&status=requested",
        "channel": {
          "type": "rest-hook",
          "endpoint": "zapehr-lambda:#{ref/zambdas/SUB-SEND-CLAIM/id}"
        },
        "extension": [
          {
            "url": "http://zapehr.com/fhir/extension/SubscriptionTriggerEvent",
            "valueString": "create"
          }
        ]
      }
    },
    "SUB_VISIT_NOTE_PDF_AND_EMAIL_SUBSCRIPTION": {
      "resource": {
        "resourceType": "Subscription",
        "status": "active",
        "reason": "send visit note PDF and email",
        "criteria": "Task?code=visit-note-pdf-and-email|&status=requested",
        "channel": {
          "type": "rest-hook",
          "endpoint": "zapehr-lambda:#{ref/zambdas/SUB-VISIT-NOTE-PDF-AND-EMAIL/id}"
        },
        "extension": [
          {
            "url": "http://zapehr.com/fhir/extension/SubscriptionTriggerEvent",
            "valueString": "create"
          }
        ]
      }
    },
    "SUB_CHECK_IN_TEXT_SUBSCRIPTION": {
      "resource": {
        "resourceType": "Subscription",
        "status": "active",
        "reason": "in person communication",
        "criteria": "Task?code=urgent-care-text|checkin&status=requested",
        "channel": {
          "type": "rest-hook",
          "endpoint": "zapehr-lambda:#{ref/zambdas/SUB-CHECK-IN-TEXT/id}"
        },
        "extension": [
          {
            "url": "http://zapehr.com/fhir/extension/SubscriptionTriggerEvent",
            "valueString": "create"
          }
        ]
      }
    },
    "SUB_READY_TEXT_SUBSCRIPTION": {
      "resource": {
        "resourceType": "Subscription",
        "status": "active",
        "reason": "in person communication",
        "criteria": "Task?code=urgent-care-text|ready&status=requested",
        "channel": {
          "type": "rest-hook",
          "endpoint": "zapehr-lambda:#{ref/zambdas/SUB-READY-TEXT/id}"
        },
        "extension": [
          {
            "url": "http://zapehr.com/fhir/extension/SubscriptionTriggerEvent",
            "valueString": "create"
          }
        ]
      }
    },
    "SUB_UPDATE_APPOINTMENTS_SUBSCRIPTION": {
      "resource": {
        "resourceType": "Subscription",
        "status": "active",
        "reason": "in person appointment update",
        "criteria": "Task?code=urgent-care-update-appointment|&status=requested",
        "channel": {
          "type": "rest-hook",
          "endpoint": "zapehr-lambda:#{ref/zambdas/SUB-UPDATE-APPOINTMENTS/id}"
        },
        "extension": [
          {
            "url": "http://zapehr.com/fhir/extension/SubscriptionTriggerEvent",
            "valueString": "create"
          }
        ]
      }
    },
    "SUB_CONFIRMATION_MESSAGES_SUBSCRIPTION": {
      "resource": {
        "resourceType": "Subscription",
        "status": "active",
        "reason": "in person appointment confirmation messages",
        "criteria": "Task?code=urgent-care-send-messages|&status=requested",
        "channel": {
          "type": "rest-hook",
          "endpoint": "zapehr-lambda:#{ref/zambdas/SUB-CONFIRMATION-MESSAGES/id}"
        },
        "extension": [
          {
            "url": "http://zapehr.com/fhir/extension/SubscriptionTriggerEvent",
            "valueString": "create"
          }
        ]
      }
    },
    "SUB_INTAKE_HARVEST_SUBSCRIPTION": {
      "resource": {
        "resourceType": "Subscription",
        "status": "active",
        "reason": "paperwork harvest",
        "criteria": "QuestionnaireResponse?status=completed,amended&questionnaire=https://ottehr.com/FHIR/Questionnaire/intake-paperwork-inperson,https://ottehr.com/FHIR/Questionnaire/intake-paperwork-virtual",
        "channel": {
          "type": "rest-hook",
          "endpoint": "zapehr-lambda:#{ref/zambdas/SUB-INTAKE-HARVEST/id}"
        },
        "extension": [
          {
            "url": "http://zapehr.com/fhir/extension/SubscriptionTriggerEvent",
            "valueString": "update"
          }
        ]
      }
    },
    "AI_INTERVIEW_SUMMARY_SUBSCRIPTION": {
      "resource": {
        "resourceType": "Subscription",
        "status": "active",
        "reason": "Generate summary of chat with AI",
        "criteria": "QuestionnaireResponse?status=completed&questionnaire=#aiInterviewQuestionnaire",
        "channel": {
          "type": "rest-hook",
          "endpoint": "zapehr-lambda:#{ref/zambdas/AI-INTERVIEW-SUMMARY/id}"
        },
        "extension": [
          {
            "url": "http://zapehr.com/fhir/extension/SubscriptionTriggerEvent",
            "valueString": "update"
          }
        ]
      }
    },
    "LOCATION_TELEMED_NJ": {
      "resource": {
        "resourceType": "Location",
        "status": "active",
        "address": {
          "state": "NJ"
        },
        "extension": [
          {
            "url": "https://extensions.fhir.zapehr.com/location-form-pre-release",
            "valueCoding": {
              "system": "http://terminology.hl7.org/CodeSystem/location-physical-type",
              "code": "vi",
              "display": "Virtual"
            }
          },
          {
            "url": "http://hl7.org/fhir/StructureDefinition/timezone",
            "valueString": "America/New_York"
          }
        ],
        "identifier": [
          {
            "system": "https://fhir.ottehr.com/r4/slug",
            "value": "TelemedNewJersey"
          }
        ],
        "name": "Telemed New Jersey"
      }
    },
    "SCHEDULE_TELEMED_NJ": {
      "resource": {
        "resourceType": "Schedule",
        "active": true,
        "extension": [
          {
            "url": "https://fhir.zapehr.com/r4/StructureDefinitions/schedule",
            "valueString": "{\"schedule\":{\"monday\":{\"open\":8,\"close\":15,\"openingBuffer\":0,\"closingBuffer\":0,\"workingDay\":true,\"hours\":[{\"hour\":8,\"capacity\":2},{\"hour\":9,\"capacity\":2},{\"hour\":10,\"capacity\":2},{\"hour\":11,\"capacity\":2},{\"hour\":12,\"capacity\":2},{\"hour\":13,\"capacity\":2},{\"hour\":14,\"capacity\":2},{\"hour\":15,\"capacity\":2},{\"hour\":16,\"capacity\":2},{\"hour\":17,\"capacity\":3},{\"hour\":18,\"capacity\":3},{\"hour\":19,\"capacity\":3},{\"hour\":20,\"capacity\":1}]},\"tuesday\":{\"open\":8,\"close\":15,\"openingBuffer\":0,\"closingBuffer\":0,\"workingDay\":true,\"hours\":[{\"hour\":8,\"capacity\":2},{\"hour\":9,\"capacity\":2},{\"hour\":10,\"capacity\":2},{\"hour\":11,\"capacity\":2},{\"hour\":12,\"capacity\":2},{\"hour\":13,\"capacity\":2},{\"hour\":14,\"capacity\":2},{\"hour\":15,\"capacity\":2},{\"hour\":16,\"capacity\":2},{\"hour\":17,\"capacity\":3},{\"hour\":18,\"capacity\":3},{\"hour\":19,\"capacity\":3},{\"hour\":20,\"capacity\":1}]},\"wednesday\":{\"open\":8,\"close\":15,\"openingBuffer\":0,\"closingBuffer\":0,\"workingDay\":true,\"hours\":[{\"hour\":8,\"capacity\":2},{\"hour\":9,\"capacity\":2},{\"hour\":10,\"capacity\":2},{\"hour\":11,\"capacity\":2},{\"hour\":12,\"capacity\":2},{\"hour\":13,\"capacity\":2},{\"hour\":14,\"capacity\":2},{\"hour\":15,\"capacity\":2},{\"hour\":16,\"capacity\":2},{\"hour\":17,\"capacity\":3},{\"hour\":18,\"capacity\":3},{\"hour\":19,\"capacity\":3},{\"hour\":20,\"capacity\":1}]},\"thursday\":{\"open\":8,\"close\":15,\"openingBuffer\":0,\"closingBuffer\":0,\"workingDay\":true,\"hours\":[{\"hour\":8,\"capacity\":2},{\"hour\":9,\"capacity\":2},{\"hour\":10,\"capacity\":2},{\"hour\":11,\"capacity\":2},{\"hour\":12,\"capacity\":2},{\"hour\":13,\"capacity\":2},{\"hour\":14,\"capacity\":2},{\"hour\":15,\"capacity\":2},{\"hour\":16,\"capacity\":2},{\"hour\":17,\"capacity\":3},{\"hour\":18,\"capacity\":3},{\"hour\":19,\"capacity\":3},{\"hour\":20,\"capacity\":1}]},\"friday\":{\"open\":8,\"close\":15,\"openingBuffer\":0,\"closingBuffer\":0,\"workingDay\":true,\"hours\":[{\"hour\":8,\"capacity\":2},{\"hour\":9,\"capacity\":2},{\"hour\":10,\"capacity\":2},{\"hour\":11,\"capacity\":2},{\"hour\":12,\"capacity\":2},{\"hour\":13,\"capacity\":2},{\"hour\":14,\"capacity\":2},{\"hour\":15,\"capacity\":2},{\"hour\":16,\"capacity\":2},{\"hour\":17,\"capacity\":3},{\"hour\":18,\"capacity\":3},{\"hour\":19,\"capacity\":3},{\"hour\":20,\"capacity\":1}]},\"saturday\":{\"open\":8,\"close\":15,\"openingBuffer\":0,\"closingBuffer\":0,\"workingDay\":true,\"hours\":[{\"hour\":8,\"capacity\":2},{\"hour\":9,\"capacity\":2},{\"hour\":10,\"capacity\":2},{\"hour\":11,\"capacity\":2},{\"hour\":12,\"capacity\":2},{\"hour\":13,\"capacity\":2},{\"hour\":14,\"capacity\":2},{\"hour\":15,\"capacity\":2},{\"hour\":16,\"capacity\":2},{\"hour\":17,\"capacity\":3},{\"hour\":18,\"capacity\":3},{\"hour\":19,\"capacity\":3},{\"hour\":20,\"capacity\":1}]},\"sunday\":{\"open\":8,\"close\":15,\"openingBuffer\":0,\"closingBuffer\":0,\"workingDay\":true,\"hours\":[{\"hour\":8,\"capacity\":2},{\"hour\":9,\"capacity\":2},{\"hour\":10,\"capacity\":2},{\"hour\":11,\"capacity\":2},{\"hour\":12,\"capacity\":2},{\"hour\":13,\"capacity\":2},{\"hour\":14,\"capacity\":2},{\"hour\":15,\"capacity\":2},{\"hour\":16,\"capacity\":2},{\"hour\":17,\"capacity\":3},{\"hour\":18,\"capacity\":3},{\"hour\":19,\"capacity\":3},{\"hour\":20,\"capacity\":1}]}},\"scheduleOverrides\":{}}"
          },
          {
            "url": "http://hl7.org/fhir/StructureDefinition/timezone",
            "valueString": "America/New_York"
          }
        ],
        "actor": [
          {
            "reference": "#{ref/fhirResources/LOCATION_TELEMED_NJ/type}/#{ref/fhirResources/LOCATION_TELEMED_NJ/id}"
          }
        ]
      }
    },
    "LOCATION_TELEMED_OH": {
      "resource": {
        "resourceType": "Location",
        "status": "active",
        "address": {
          "state": "OH"
        },
        "extension": [
          {
            "url": "https://extensions.fhir.zapehr.com/location-form-pre-release",
            "valueCoding": {
              "system": "http://terminology.hl7.org/CodeSystem/location-physical-type",
              "code": "vi",
              "display": "Virtual"
            }
          },
          {
            "url": "http://hl7.org/fhir/StructureDefinition/timezone",
            "valueString": "America/New_York"
          }
        ],
        "identifier": [
          {
            "system": "https://fhir.ottehr.com/r4/slug",
            "value": "TelemedOhio"
          }
        ],
        "name": "Telemed Ohio"
      }
    },
    "SCHEDULE_TELEMED_OH": {
      "resource": {
        "resourceType": "Schedule",
        "active": true,
        "extension": [
          {
            "url": "https://fhir.zapehr.com/r4/StructureDefinitions/schedule",
            "valueString": "{\"schedule\":{\"monday\":{\"open\":8,\"close\":15,\"openingBuffer\":0,\"closingBuffer\":0,\"workingDay\":true,\"hours\":[{\"hour\":8,\"capacity\":2},{\"hour\":9,\"capacity\":2},{\"hour\":10,\"capacity\":2},{\"hour\":11,\"capacity\":2},{\"hour\":12,\"capacity\":2},{\"hour\":13,\"capacity\":2},{\"hour\":14,\"capacity\":2},{\"hour\":15,\"capacity\":2},{\"hour\":16,\"capacity\":2},{\"hour\":17,\"capacity\":3},{\"hour\":18,\"capacity\":3},{\"hour\":19,\"capacity\":3},{\"hour\":20,\"capacity\":1}]},\"tuesday\":{\"open\":8,\"close\":15,\"openingBuffer\":0,\"closingBuffer\":0,\"workingDay\":true,\"hours\":[{\"hour\":8,\"capacity\":2},{\"hour\":9,\"capacity\":2},{\"hour\":10,\"capacity\":2},{\"hour\":11,\"capacity\":2},{\"hour\":12,\"capacity\":2},{\"hour\":13,\"capacity\":2},{\"hour\":14,\"capacity\":2},{\"hour\":15,\"capacity\":2},{\"hour\":16,\"capacity\":2},{\"hour\":17,\"capacity\":3},{\"hour\":18,\"capacity\":3},{\"hour\":19,\"capacity\":3},{\"hour\":20,\"capacity\":1}]},\"wednesday\":{\"open\":8,\"close\":15,\"openingBuffer\":0,\"closingBuffer\":0,\"workingDay\":true,\"hours\":[{\"hour\":8,\"capacity\":2},{\"hour\":9,\"capacity\":2},{\"hour\":10,\"capacity\":2},{\"hour\":11,\"capacity\":2},{\"hour\":12,\"capacity\":2},{\"hour\":13,\"capacity\":2},{\"hour\":14,\"capacity\":2},{\"hour\":15,\"capacity\":2},{\"hour\":16,\"capacity\":2},{\"hour\":17,\"capacity\":3},{\"hour\":18,\"capacity\":3},{\"hour\":19,\"capacity\":3},{\"hour\":20,\"capacity\":1}]},\"thursday\":{\"open\":8,\"close\":15,\"openingBuffer\":0,\"closingBuffer\":0,\"workingDay\":true,\"hours\":[{\"hour\":8,\"capacity\":2},{\"hour\":9,\"capacity\":2},{\"hour\":10,\"capacity\":2},{\"hour\":11,\"capacity\":2},{\"hour\":12,\"capacity\":2},{\"hour\":13,\"capacity\":2},{\"hour\":14,\"capacity\":2},{\"hour\":15,\"capacity\":2},{\"hour\":16,\"capacity\":2},{\"hour\":17,\"capacity\":3},{\"hour\":18,\"capacity\":3},{\"hour\":19,\"capacity\":3},{\"hour\":20,\"capacity\":1}]},\"friday\":{\"open\":8,\"close\":15,\"openingBuffer\":0,\"closingBuffer\":0,\"workingDay\":true,\"hours\":[{\"hour\":8,\"capacity\":2},{\"hour\":9,\"capacity\":2},{\"hour\":10,\"capacity\":2},{\"hour\":11,\"capacity\":2},{\"hour\":12,\"capacity\":2},{\"hour\":13,\"capacity\":2},{\"hour\":14,\"capacity\":2},{\"hour\":15,\"capacity\":2},{\"hour\":16,\"capacity\":2},{\"hour\":17,\"capacity\":3},{\"hour\":18,\"capacity\":3},{\"hour\":19,\"capacity\":3},{\"hour\":20,\"capacity\":1}]},\"saturday\":{\"open\":8,\"close\":15,\"openingBuffer\":0,\"closingBuffer\":0,\"workingDay\":true,\"hours\":[{\"hour\":8,\"capacity\":2},{\"hour\":9,\"capacity\":2},{\"hour\":10,\"capacity\":2},{\"hour\":11,\"capacity\":2},{\"hour\":12,\"capacity\":2},{\"hour\":13,\"capacity\":2},{\"hour\":14,\"capacity\":2},{\"hour\":15,\"capacity\":2},{\"hour\":16,\"capacity\":2},{\"hour\":17,\"capacity\":3},{\"hour\":18,\"capacity\":3},{\"hour\":19,\"capacity\":3},{\"hour\":20,\"capacity\":1}]},\"sunday\":{\"open\":8,\"close\":15,\"openingBuffer\":0,\"closingBuffer\":0,\"workingDay\":true,\"hours\":[{\"hour\":8,\"capacity\":2},{\"hour\":9,\"capacity\":2},{\"hour\":10,\"capacity\":2},{\"hour\":11,\"capacity\":2},{\"hour\":12,\"capacity\":2},{\"hour\":13,\"capacity\":2},{\"hour\":14,\"capacity\":2},{\"hour\":15,\"capacity\":2},{\"hour\":16,\"capacity\":2},{\"hour\":17,\"capacity\":3},{\"hour\":18,\"capacity\":3},{\"hour\":19,\"capacity\":3},{\"hour\":20,\"capacity\":1}]}},\"scheduleOverrides\":{}}"
          },
          {
            "url": "http://hl7.org/fhir/StructureDefinition/timezone",
            "valueString": "America/New_York"
          }
        ],
        "actor": [
          {
            "reference": "#{ref/fhirResources/LOCATION_TELEMED_OH/type}/#{ref/fhirResources/LOCATION_TELEMED_OH/id}"
          }
        ]
      }
    },
    "LOCATION_PHYSICAL_NY": {
      "resource": {
        "resourceType": "Location",
        "status": "active",
        "name": "New York",
        "description": "Test description",
        "address": {
          "use": "work",
          "type": "physical",
          "line": [
            "12345 Test St"
          ],
          "city": "New York",
          "state": "NY",
          "postalCode": "12345"
        },
        "identifier": [
          {
            "system": "https://fhir.ottehr.com/r4/slug",
            "value": "NewYork-NY"
          }
        ],
        "telecom": [
          {
            "system": "phone",
            "use": "work",
            "value": "1234567890"
          },
          {
            "system": "url",
            "use": "work",
            "value": "https://example.com"
          }
        ],
        "extension": [
          {
            "url": "http://hl7.org/fhir/StructureDefinition/timezone",
            "valueString": "America/New_York"
          },
          {
            "url": "http://hl7.org/fhir/StructureDefinition/room",
            "valueString": "1"
          },
          {
            "url": "http://hl7.org/fhir/StructureDefinition/room",
            "valueString": "2"
          },
          {
            "url": "http://hl7.org/fhir/StructureDefinition/room",
            "valueString": "3"
          },
          {
            "url": "http://hl7.org/fhir/StructureDefinition/room",
            "valueString": "4"
          },
          {
            "url": "http://hl7.org/fhir/StructureDefinition/room",
            "valueString": "5"
          },
          {
            "url": "http://hl7.org/fhir/StructureDefinition/room",
            "valueString": "6"
          },
          {
            "url": "http://hl7.org/fhir/StructureDefinition/room",
            "valueString": "7"
          },
          {
            "url": "http://hl7.org/fhir/StructureDefinition/room",
            "valueString": "8"
          },
          {
            "url": "http://hl7.org/fhir/StructureDefinition/room",
            "valueString": "9"
          },
          {
            "url": "http://hl7.org/fhir/StructureDefinition/room",
            "valueString": "10"
          },
          {
            "url": "http://hl7.org/fhir/StructureDefinition/room",
            "valueString": "11"
          }
        ],
        "hoursOfOperation": [
          {
            "openingTime": "04:00:00",
            "closingTime": "20:00:00",
            "daysOfWeek": [
              "mon"
            ]
          },
          {
            "openingTime": "08:00:00",
            "closingTime": "21:00:00",
            "daysOfWeek": [
              "tue"
            ]
          },
          {
            "openingTime": "08:00:00",
            "closingTime": "00:00:00",
            "daysOfWeek": [
              "wed"
            ]
          },
          {
            "openingTime": "18:00:00",
            "daysOfWeek": [
              "thu"
            ]
          },
          {
            "openingTime": "14:00:00",
            "closingTime": "21:00:00",
            "daysOfWeek": [
              "fri"
            ]
          },
          {
            "openingTime": "04:00:00",
            "closingTime": "20:00:00",
            "daysOfWeek": [
              "sat"
            ]
          },
          {
            "openingTime": "04:00:00",
            "closingTime": "20:00:00",
            "daysOfWeek": [
              "sun"
            ]
          }
        ]
      }
    },
    "SCHEDULE_PHYSICAL_NY": {
      "resource": {
        "resourceType": "Schedule",
        "active": true,
        "extension": [
          {
            "url": "https://fhir.zapehr.com/r4/StructureDefinitions/schedule",
            "valueString": "{\"schedule\":{\"monday\":{\"open\":4,\"close\":20,\"openingBuffer\":90,\"closingBuffer\":60,\"workingDay\":true,\"hours\":[{\"hour\":4,\"capacity\":0},{\"hour\":5,\"capacity\":2},{\"hour\":6,\"capacity\":3},{\"hour\":7,\"capacity\":4},{\"hour\":8,\"capacity\":5},{\"hour\":9,\"capacity\":6},{\"hour\":10,\"capacity\":7},{\"hour\":11,\"capacity\":8},{\"hour\":12,\"capacity\":9},{\"hour\":13,\"capacity\":10},{\"hour\":14,\"capacity\":11},{\"hour\":15,\"capacity\":10},{\"hour\":16,\"capacity\":12},{\"hour\":17,\"capacity\":13},{\"hour\":18,\"capacity\":14},{\"hour\":19,\"capacity\":18}]},\"tuesday\":{\"open\":8,\"close\":21,\"openingBuffer\":0,\"closingBuffer\":30,\"workingDay\":true,\"hours\":[{\"hour\":8,\"capacity\":10},{\"hour\":9,\"capacity\":5},{\"hour\":10,\"capacity\":7},{\"hour\":11,\"capacity\":4},{\"hour\":12,\"capacity\":8},{\"hour\":13,\"capacity\":11},{\"hour\":14,\"capacity\":1},{\"hour\":15,\"capacity\":2},{\"hour\":16,\"capacity\":1},{\"hour\":17,\"capacity\":1},{\"hour\":18,\"capacity\":2},{\"hour\":19,\"capacity\":2},{\"hour\":20,\"capacity\":6}]},\"wednesday\":{\"open\":8,\"close\":0,\"openingBuffer\":30,\"closingBuffer\":30,\"workingDay\":true,\"hours\":[{\"hour\":8,\"capacity\":20},{\"hour\":9,\"capacity\":20},{\"hour\":10,\"capacity\":20},{\"hour\":11,\"capacity\":20},{\"hour\":12,\"capacity\":20},{\"hour\":13,\"capacity\":20},{\"hour\":14,\"capacity\":20},{\"hour\":15,\"capacity\":20},{\"hour\":16,\"capacity\":20},{\"hour\":17,\"capacity\":20},{\"hour\":18,\"capacity\":20},{\"hour\":19,\"capacity\":20},{\"hour\":20,\"capacity\":20},{\"hour\":21,\"capacity\":20},{\"hour\":22,\"capacity\":20},{\"hour\":23,\"capacity\":20}]},\"thursday\":{\"open\":18,\"close\":24,\"openingBuffer\":30,\"closingBuffer\":0,\"workingDay\":true,\"hours\":[{\"hour\":0,\"capacity\":0},{\"hour\":1,\"capacity\":0},{\"hour\":2,\"capacity\":0},{\"hour\":3,\"capacity\":0},{\"hour\":4,\"capacity\":0},{\"hour\":5,\"capacity\":0},{\"hour\":6,\"capacity\":0},{\"hour\":7,\"capacity\":0},{\"hour\":8,\"capacity\":0},{\"hour\":9,\"capacity\":6},{\"hour\":10,\"capacity\":7},{\"hour\":11,\"capacity\":8},{\"hour\":12,\"capacity\":9},{\"hour\":13,\"capacity\":10},{\"hour\":14,\"capacity\":11},{\"hour\":15,\"capacity\":0},{\"hour\":16,\"capacity\":12},{\"hour\":17,\"capacity\":12},{\"hour\":18,\"capacity\":10},{\"hour\":19,\"capacity\":10},{\"hour\":20,\"capacity\":10},{\"hour\":21,\"capacity\":0},{\"hour\":22,\"capacity\":10},{\"hour\":23,\"capacity\":10}]},\"friday\":{\"open\":14,\"close\":21,\"openingBuffer\":30,\"closingBuffer\":30,\"workingDay\":true,\"hours\":[{\"hour\":14,\"capacity\":5},{\"hour\":15,\"capacity\":6},{\"hour\":16,\"capacity\":6},{\"hour\":17,\"capacity\":5},{\"hour\":18,\"capacity\":5},{\"hour\":19,\"capacity\":5},{\"hour\":20,\"capacity\":5}]},\"saturday\":{\"open\":4,\"close\":20,\"openingBuffer\":90,\"closingBuffer\":60,\"workingDay\":true,\"hours\":[{\"hour\":4,\"capacity\":0},{\"hour\":5,\"capacity\":2},{\"hour\":6,\"capacity\":3},{\"hour\":7,\"capacity\":4},{\"hour\":8,\"capacity\":5},{\"hour\":9,\"capacity\":6},{\"hour\":10,\"capacity\":7},{\"hour\":11,\"capacity\":8},{\"hour\":12,\"capacity\":9},{\"hour\":13,\"capacity\":10},{\"hour\":14,\"capacity\":11},{\"hour\":15,\"capacity\":0},{\"hour\":16,\"capacity\":12},{\"hour\":17,\"capacity\":13},{\"hour\":18,\"capacity\":14},{\"hour\":19,\"capacity\":18}]},\"sunday\":{\"open\":4,\"close\":20,\"openingBuffer\":90,\"closingBuffer\":60,\"workingDay\":true,\"hours\":[{\"hour\":4,\"capacity\":0},{\"hour\":5,\"capacity\":2},{\"hour\":6,\"capacity\":3},{\"hour\":7,\"capacity\":4},{\"hour\":8,\"capacity\":5},{\"hour\":9,\"capacity\":6},{\"hour\":10,\"capacity\":7},{\"hour\":11,\"capacity\":8},{\"hour\":12,\"capacity\":9},{\"hour\":13,\"capacity\":10},{\"hour\":14,\"capacity\":11},{\"hour\":15,\"capacity\":0},{\"hour\":16,\"capacity\":12},{\"hour\":17,\"capacity\":13},{\"hour\":18,\"capacity\":14},{\"hour\":19,\"capacity\":18}]}},\"scheduleOverrides\":{\"12/21/2023\":{\"open\":8,\"close\":17,\"openingBuffer\":0,\"closingBuffer\":0,\"hours\":[]},\"12/9/2023\":{\"open\":8,\"close\":17,\"openingBuffer\":0,\"closingBuffer\":0,\"hours\":[]},\"05/01/2024\":{\"open\":8,\"close\":17,\"openingBuffer\":0,\"closingBuffer\":0,\"hours\":[]},\"1/19/2024\":{\"open\":7,\"close\":17,\"openingBuffer\":0,\"closingBuffer\":0,\"hours\":[]}}}"
          },
          {
            "url": "http://hl7.org/fhir/StructureDefinition/timezone",
            "valueString": "America/New_York"
          }
        ],
        "actor": [
          {
            "reference": "#{ref/fhirResources/LOCATION_PHYSICAL_NY/type}/#{ref/fhirResources/LOCATION_PHYSICAL_NY/id}"
          }
        ],
        "serviceCategory": [
          {
            "coding": [
              {
                "system": "https://fhir.ottehr.com/slot-service-category",
                "code": "in-person-service-mode"
              }
            ]
          }
        ]
      }
    },
    "LOCATION_PHYSICAL_CA": {
      "resource": {
        "resourceType": "Location",
        "status": "active",
        "name": "Los Angeles",
        "description": "Test description",
        "address": {
          "use": "work",
          "type": "physical",
          "line": [
            "12345 Test St"
          ],
          "city": "Los Angeles",
          "state": "CA",
          "postalCode": "12345"
        },
        "identifier": [
          {
            "system": "https://fhir.ottehr.com/r4/slug",
            "value": "LosAngeles-CA"
          }
        ],
        "telecom": [
          {
            "system": "phone",
            "use": "work",
            "value": "1234567890"
          },
          {
            "system": "url",
            "use": "work",
            "value": "https://example.com"
          }
        ],
        "extension": [
          {
            "url": "http://hl7.org/fhir/StructureDefinition/timezone",
            "valueString": "America/New_York"
          },
          {
            "url": "http://hl7.org/fhir/StructureDefinition/room",
            "valueString": "1"
          },
          {
            "url": "http://hl7.org/fhir/StructureDefinition/room",
            "valueString": "2"
          },
          {
            "url": "http://hl7.org/fhir/StructureDefinition/room",
            "valueString": "3"
          },
          {
            "url": "http://hl7.org/fhir/StructureDefinition/room",
            "valueString": "4"
          },
          {
            "url": "http://hl7.org/fhir/StructureDefinition/room",
            "valueString": "5"
          },
          {
            "url": "http://hl7.org/fhir/StructureDefinition/room",
            "valueString": "6"
          },
          {
            "url": "http://hl7.org/fhir/StructureDefinition/room",
            "valueString": "7"
          },
          {
            "url": "http://hl7.org/fhir/StructureDefinition/room",
            "valueString": "8"
          },
          {
            "url": "http://hl7.org/fhir/StructureDefinition/room",
            "valueString": "9"
          },
          {
            "url": "http://hl7.org/fhir/StructureDefinition/room",
            "valueString": "10"
          },
          {
            "url": "http://hl7.org/fhir/StructureDefinition/room",
            "valueString": "11"
          }
        ],
        "hoursOfOperation": [
          {
            "openingTime": "04:00:00",
            "closingTime": "20:00:00",
            "daysOfWeek": [
              "mon"
            ]
          },
          {
            "openingTime": "08:00:00",
            "closingTime": "21:00:00",
            "daysOfWeek": [
              "tue"
            ]
          },
          {
            "openingTime": "08:00:00",
            "closingTime": "00:00:00",
            "daysOfWeek": [
              "wed"
            ]
          },
          {
            "openingTime": "18:00:00",
            "daysOfWeek": [
              "thu"
            ]
          },
          {
            "openingTime": "14:00:00",
            "closingTime": "21:00:00",
            "daysOfWeek": [
              "fri"
            ]
          },
          {
            "openingTime": "04:00:00",
            "closingTime": "20:00:00",
            "daysOfWeek": [
              "sat"
            ]
          },
          {
            "openingTime": "04:00:00",
            "closingTime": "20:00:00",
            "daysOfWeek": [
              "sun"
            ]
          }
        ]
      }
    },
    "SCHEDULE_PHYSICAL_CA": {
      "resource": {
        "resourceType": "Schedule",
        "active": true,
        "extension": [
          {
            "url": "https://fhir.zapehr.com/r4/StructureDefinitions/schedule",
            "valueString": "{\"schedule\":{\"monday\":{\"open\":4,\"close\":20,\"openingBuffer\":90,\"closingBuffer\":60,\"workingDay\":true,\"hours\":[{\"hour\":4,\"capacity\":0},{\"hour\":5,\"capacity\":2},{\"hour\":6,\"capacity\":3},{\"hour\":7,\"capacity\":4},{\"hour\":8,\"capacity\":5},{\"hour\":9,\"capacity\":6},{\"hour\":10,\"capacity\":7},{\"hour\":11,\"capacity\":8},{\"hour\":12,\"capacity\":9},{\"hour\":13,\"capacity\":10},{\"hour\":14,\"capacity\":11},{\"hour\":15,\"capacity\":10},{\"hour\":16,\"capacity\":12},{\"hour\":17,\"capacity\":13},{\"hour\":18,\"capacity\":14},{\"hour\":19,\"capacity\":18}]},\"tuesday\":{\"open\":8,\"close\":21,\"openingBuffer\":0,\"closingBuffer\":30,\"workingDay\":true,\"hours\":[{\"hour\":8,\"capacity\":10},{\"hour\":9,\"capacity\":5},{\"hour\":10,\"capacity\":7},{\"hour\":11,\"capacity\":4},{\"hour\":12,\"capacity\":8},{\"hour\":13,\"capacity\":11},{\"hour\":14,\"capacity\":1},{\"hour\":15,\"capacity\":2},{\"hour\":16,\"capacity\":1},{\"hour\":17,\"capacity\":1},{\"hour\":18,\"capacity\":2},{\"hour\":19,\"capacity\":2},{\"hour\":20,\"capacity\":6}]},\"wednesday\":{\"open\":8,\"close\":0,\"openingBuffer\":30,\"closingBuffer\":30,\"workingDay\":true,\"hours\":[{\"hour\":8,\"capacity\":20},{\"hour\":9,\"capacity\":20},{\"hour\":10,\"capacity\":20},{\"hour\":11,\"capacity\":20},{\"hour\":12,\"capacity\":20},{\"hour\":13,\"capacity\":20},{\"hour\":14,\"capacity\":20},{\"hour\":15,\"capacity\":20},{\"hour\":16,\"capacity\":20},{\"hour\":17,\"capacity\":20},{\"hour\":18,\"capacity\":20},{\"hour\":19,\"capacity\":20},{\"hour\":20,\"capacity\":20},{\"hour\":21,\"capacity\":20},{\"hour\":22,\"capacity\":20},{\"hour\":23,\"capacity\":20}]},\"thursday\":{\"open\":18,\"close\":24,\"openingBuffer\":30,\"closingBuffer\":0,\"workingDay\":true,\"hours\":[{\"hour\":0,\"capacity\":0},{\"hour\":1,\"capacity\":0},{\"hour\":2,\"capacity\":0},{\"hour\":3,\"capacity\":0},{\"hour\":4,\"capacity\":0},{\"hour\":5,\"capacity\":0},{\"hour\":6,\"capacity\":0},{\"hour\":7,\"capacity\":0},{\"hour\":8,\"capacity\":0},{\"hour\":9,\"capacity\":6},{\"hour\":10,\"capacity\":7},{\"hour\":11,\"capacity\":8},{\"hour\":12,\"capacity\":9},{\"hour\":13,\"capacity\":10},{\"hour\":14,\"capacity\":11},{\"hour\":15,\"capacity\":0},{\"hour\":16,\"capacity\":12},{\"hour\":17,\"capacity\":12},{\"hour\":18,\"capacity\":10},{\"hour\":19,\"capacity\":10},{\"hour\":20,\"capacity\":10},{\"hour\":21,\"capacity\":0},{\"hour\":22,\"capacity\":10},{\"hour\":23,\"capacity\":10}]},\"friday\":{\"open\":14,\"close\":21,\"openingBuffer\":30,\"closingBuffer\":30,\"workingDay\":true,\"hours\":[{\"hour\":14,\"capacity\":5},{\"hour\":15,\"capacity\":6},{\"hour\":16,\"capacity\":6},{\"hour\":17,\"capacity\":5},{\"hour\":18,\"capacity\":5},{\"hour\":19,\"capacity\":5},{\"hour\":20,\"capacity\":5}]},\"saturday\":{\"open\":4,\"close\":20,\"openingBuffer\":90,\"closingBuffer\":60,\"workingDay\":true,\"hours\":[{\"hour\":4,\"capacity\":0},{\"hour\":5,\"capacity\":2},{\"hour\":6,\"capacity\":3},{\"hour\":7,\"capacity\":4},{\"hour\":8,\"capacity\":5},{\"hour\":9,\"capacity\":6},{\"hour\":10,\"capacity\":7},{\"hour\":11,\"capacity\":8},{\"hour\":12,\"capacity\":9},{\"hour\":13,\"capacity\":10},{\"hour\":14,\"capacity\":11},{\"hour\":15,\"capacity\":0},{\"hour\":16,\"capacity\":12},{\"hour\":17,\"capacity\":13},{\"hour\":18,\"capacity\":14},{\"hour\":19,\"capacity\":18}]},\"sunday\":{\"open\":4,\"close\":20,\"openingBuffer\":90,\"closingBuffer\":60,\"workingDay\":true,\"hours\":[{\"hour\":4,\"capacity\":0},{\"hour\":5,\"capacity\":2},{\"hour\":6,\"capacity\":3},{\"hour\":7,\"capacity\":4},{\"hour\":8,\"capacity\":5},{\"hour\":9,\"capacity\":6},{\"hour\":10,\"capacity\":7},{\"hour\":11,\"capacity\":8},{\"hour\":12,\"capacity\":9},{\"hour\":13,\"capacity\":10},{\"hour\":14,\"capacity\":11},{\"hour\":15,\"capacity\":0},{\"hour\":16,\"capacity\":12},{\"hour\":17,\"capacity\":13},{\"hour\":18,\"capacity\":14},{\"hour\":19,\"capacity\":18}]}},\"scheduleOverrides\":{\"12/21/2023\":{\"open\":8,\"close\":17,\"openingBuffer\":0,\"closingBuffer\":0,\"hours\":[]},\"12/9/2023\":{\"open\":8,\"close\":17,\"openingBuffer\":0,\"closingBuffer\":0,\"hours\":[]},\"05/01/2024\":{\"open\":8,\"close\":17,\"openingBuffer\":0,\"closingBuffer\":0,\"hours\":[]},\"1/19/2024\":{\"open\":7,\"close\":17,\"openingBuffer\":0,\"closingBuffer\":0,\"hours\":[]}}}"
          },
          {
            "url": "http://hl7.org/fhir/StructureDefinition/timezone",
            "valueString": "America/New_York"
          }
        ],
        "actor": [
          {
            "reference": "#{ref/fhirResources/LOCATION_PHYSICAL_CA/type}/#{ref/fhirResources/LOCATION_PHYSICAL_CA/id}"
          }
        ],
        "serviceCategory": [
          {
            "coding": [
              {
                "system": "https://fhir.ottehr.com/slot-service-category",
                "code": "in-person-service-mode"
              }
            ]
          }
        ]
      }
    },
    "HEALTHCARE_SERVICE_VISIT_FOLLOWUP_GROUP": {
      "resource": {
        "resourceType": "HealthcareService",
        "name": "Visit Followup Group",
        "active": true,
        "identifier": [
          {
            "system": "https://fhir.ottehr.com/r4/slug",
            "value": "visit-followup-group"
          }
        ],
        "characteristic": [
          {
            "coding": [
              {
                "system": "http://hl7.org/fhir/service-mode",
                "code": "in-person",
                "display": "In Person"
              }
            ]
          },
          {
            "coding": [
              {
                "system": "https://fhir.zapehr.com/r4/StructureDefinitions/healthcare-service-schedule-strategy",
                "code": "pools-all",
                "display": "Pools All"
              }
            ]
          }
        ]
      }
    },
    "PRACTITIONER_EXAMPLE_1": {
      "resource": {
        "resourceType": "Practitioner",
        "name": [
          {
            "family": "Doe",
            "given": [
              "Jane"
            ]
          }
        ],
        "active": true,
        "identifier": [
          {
            "system": "http://hl7.org/fhir/sid/us-npi",
            "value": "1234567890",
            "use": "official"
          },
          {
            "system": "https://fhir.ottehr.com/r4/slug",
            "value": "practitioner1"
          }
        ],
        "telecom": [
          {
            "system": "sms",
            "use": "mobile",
            "value": "+12125551212"
          },
          {
            "system": "email",
            "value": "jane.doe@ottehr.com"
          }
        ],
        "qualification": [
          {
            "code": {
              "text": "Qualification code",
              "coding": [
                {
                  "code": "MD",
                  "system": "http://terminology.hl7.org/CodeSystem/v2-0360|2.7"
                }
              ]
            },
            "extension": [
              {
                "url": "http://hl7.org/fhir/us/davinci-pdex-plan-net/StructureDefinition/practitioner-qualification",
                "extension": [
                  {
                    "url": "status",
                    "valueCode": "active"
                  },
                  {
                    "url": "whereValid",
                    "valueCodeableConcept": {
                      "coding": [
                        {
                          "code": "AL",
                          "system": "http://hl7.org/fhir/us/core/ValueSet/us-core-usps-state"
                        }
                      ]
                    }
                  }
                ]
              }
            ]
          },
          {
            "code": {
              "text": "Qualification code",
              "coding": [
                {
                  "code": "MD",
                  "system": "http://terminology.hl7.org/CodeSystem/v2-0360|2.7"
                }
              ]
            },
            "extension": [
              {
                "url": "http://hl7.org/fhir/us/davinci-pdex-plan-net/StructureDefinition/practitioner-qualification",
                "extension": [
                  {
                    "url": "status",
                    "valueCode": "active"
                  },
                  {
                    "url": "whereValid",
                    "valueCodeableConcept": {
                      "coding": [
                        {
                          "code": "AK",
                          "system": "http://hl7.org/fhir/us/core/ValueSet/us-core-usps-state"
                        }
                      ]
                    }
                  }
                ]
              }
            ]
          },
          {
            "code": {
              "text": "Qualification code",
              "coding": [
                {
                  "code": "MD",
                  "system": "http://terminology.hl7.org/CodeSystem/v2-0360|2.7"
                }
              ]
            },
            "extension": [
              {
                "url": "http://hl7.org/fhir/us/davinci-pdex-plan-net/StructureDefinition/practitioner-qualification",
                "extension": [
                  {
                    "url": "status",
                    "valueCode": "active"
                  },
                  {
                    "url": "whereValid",
                    "valueCodeableConcept": {
                      "coding": [
                        {
                          "code": "AZ",
                          "system": "http://hl7.org/fhir/us/core/ValueSet/us-core-usps-state"
                        }
                      ]
                    }
                  }
                ]
              }
            ]
          },
          {
            "code": {
              "text": "Qualification code",
              "coding": [
                {
                  "code": "MD",
                  "system": "http://terminology.hl7.org/CodeSystem/v2-0360|2.7"
                }
              ]
            },
            "extension": [
              {
                "url": "http://hl7.org/fhir/us/davinci-pdex-plan-net/StructureDefinition/practitioner-qualification",
                "extension": [
                  {
                    "url": "status",
                    "valueCode": "active"
                  },
                  {
                    "url": "whereValid",
                    "valueCodeableConcept": {
                      "coding": [
                        {
                          "code": "AR",
                          "system": "http://hl7.org/fhir/us/core/ValueSet/us-core-usps-state"
                        }
                      ]
                    }
                  }
                ]
              }
            ]
          },
          {
            "code": {
              "text": "Qualification code",
              "coding": [
                {
                  "code": "MD",
                  "system": "http://terminology.hl7.org/CodeSystem/v2-0360|2.7"
                }
              ]
            },
            "extension": [
              {
                "url": "http://hl7.org/fhir/us/davinci-pdex-plan-net/StructureDefinition/practitioner-qualification",
                "extension": [
                  {
                    "url": "status",
                    "valueCode": "active"
                  },
                  {
                    "url": "whereValid",
                    "valueCodeableConcept": {
                      "coding": [
                        {
                          "code": "CA",
                          "system": "http://hl7.org/fhir/us/core/ValueSet/us-core-usps-state"
                        }
                      ]
                    }
                  }
                ]
              }
            ]
          },
          {
            "code": {
              "text": "Qualification code",
              "coding": [
                {
                  "code": "MD",
                  "system": "http://terminology.hl7.org/CodeSystem/v2-0360|2.7"
                }
              ]
            },
            "extension": [
              {
                "url": "http://hl7.org/fhir/us/davinci-pdex-plan-net/StructureDefinition/practitioner-qualification",
                "extension": [
                  {
                    "url": "status",
                    "valueCode": "active"
                  },
                  {
                    "url": "whereValid",
                    "valueCodeableConcept": {
                      "coding": [
                        {
                          "code": "CO",
                          "system": "http://hl7.org/fhir/us/core/ValueSet/us-core-usps-state"
                        }
                      ]
                    }
                  }
                ]
              }
            ]
          },
          {
            "code": {
              "text": "Qualification code",
              "coding": [
                {
                  "code": "MD",
                  "system": "http://terminology.hl7.org/CodeSystem/v2-0360|2.7"
                }
              ]
            },
            "extension": [
              {
                "url": "http://hl7.org/fhir/us/davinci-pdex-plan-net/StructureDefinition/practitioner-qualification",
                "extension": [
                  {
                    "url": "status",
                    "valueCode": "active"
                  },
                  {
                    "url": "whereValid",
                    "valueCodeableConcept": {
                      "coding": [
                        {
                          "code": "CT",
                          "system": "http://hl7.org/fhir/us/core/ValueSet/us-core-usps-state"
                        }
                      ]
                    }
                  }
                ]
              }
            ]
          },
          {
            "code": {
              "text": "Qualification code",
              "coding": [
                {
                  "code": "MD",
                  "system": "http://terminology.hl7.org/CodeSystem/v2-0360|2.7"
                }
              ]
            },
            "extension": [
              {
                "url": "http://hl7.org/fhir/us/davinci-pdex-plan-net/StructureDefinition/practitioner-qualification",
                "extension": [
                  {
                    "url": "status",
                    "valueCode": "active"
                  },
                  {
                    "url": "whereValid",
                    "valueCodeableConcept": {
                      "coding": [
                        {
                          "code": "DE",
                          "system": "http://hl7.org/fhir/us/core/ValueSet/us-core-usps-state"
                        }
                      ]
                    }
                  }
                ]
              }
            ]
          },
          {
            "code": {
              "text": "Qualification code",
              "coding": [
                {
                  "code": "MD",
                  "system": "http://terminology.hl7.org/CodeSystem/v2-0360|2.7"
                }
              ]
            },
            "extension": [
              {
                "url": "http://hl7.org/fhir/us/davinci-pdex-plan-net/StructureDefinition/practitioner-qualification",
                "extension": [
                  {
                    "url": "status",
                    "valueCode": "active"
                  },
                  {
                    "url": "whereValid",
                    "valueCodeableConcept": {
                      "coding": [
                        {
                          "code": "DC",
                          "system": "http://hl7.org/fhir/us/core/ValueSet/us-core-usps-state"
                        }
                      ]
                    }
                  }
                ]
              }
            ]
          },
          {
            "code": {
              "text": "Qualification code",
              "coding": [
                {
                  "code": "MD",
                  "system": "http://terminology.hl7.org/CodeSystem/v2-0360|2.7"
                }
              ]
            },
            "extension": [
              {
                "url": "http://hl7.org/fhir/us/davinci-pdex-plan-net/StructureDefinition/practitioner-qualification",
                "extension": [
                  {
                    "url": "status",
                    "valueCode": "active"
                  },
                  {
                    "url": "whereValid",
                    "valueCodeableConcept": {
                      "coding": [
                        {
                          "code": "FL",
                          "system": "http://hl7.org/fhir/us/core/ValueSet/us-core-usps-state"
                        }
                      ]
                    }
                  }
                ]
              }
            ]
          },
          {
            "code": {
              "text": "Qualification code",
              "coding": [
                {
                  "code": "MD",
                  "system": "http://terminology.hl7.org/CodeSystem/v2-0360|2.7"
                }
              ]
            },
            "extension": [
              {
                "url": "http://hl7.org/fhir/us/davinci-pdex-plan-net/StructureDefinition/practitioner-qualification",
                "extension": [
                  {
                    "url": "status",
                    "valueCode": "active"
                  },
                  {
                    "url": "whereValid",
                    "valueCodeableConcept": {
                      "coding": [
                        {
                          "code": "GA",
                          "system": "http://hl7.org/fhir/us/core/ValueSet/us-core-usps-state"
                        }
                      ]
                    }
                  }
                ]
              }
            ]
          },
          {
            "code": {
              "text": "Qualification code",
              "coding": [
                {
                  "code": "MD",
                  "system": "http://terminology.hl7.org/CodeSystem/v2-0360|2.7"
                }
              ]
            },
            "extension": [
              {
                "url": "http://hl7.org/fhir/us/davinci-pdex-plan-net/StructureDefinition/practitioner-qualification",
                "extension": [
                  {
                    "url": "status",
                    "valueCode": "active"
                  },
                  {
                    "url": "whereValid",
                    "valueCodeableConcept": {
                      "coding": [
                        {
                          "code": "HI",
                          "system": "http://hl7.org/fhir/us/core/ValueSet/us-core-usps-state"
                        }
                      ]
                    }
                  }
                ]
              }
            ]
          },
          {
            "code": {
              "text": "Qualification code",
              "coding": [
                {
                  "code": "MD",
                  "system": "http://terminology.hl7.org/CodeSystem/v2-0360|2.7"
                }
              ]
            },
            "extension": [
              {
                "url": "http://hl7.org/fhir/us/davinci-pdex-plan-net/StructureDefinition/practitioner-qualification",
                "extension": [
                  {
                    "url": "status",
                    "valueCode": "active"
                  },
                  {
                    "url": "whereValid",
                    "valueCodeableConcept": {
                      "coding": [
                        {
                          "code": "ID",
                          "system": "http://hl7.org/fhir/us/core/ValueSet/us-core-usps-state"
                        }
                      ]
                    }
                  }
                ]
              }
            ]
          },
          {
            "code": {
              "text": "Qualification code",
              "coding": [
                {
                  "code": "MD",
                  "system": "http://terminology.hl7.org/CodeSystem/v2-0360|2.7"
                }
              ]
            },
            "extension": [
              {
                "url": "http://hl7.org/fhir/us/davinci-pdex-plan-net/StructureDefinition/practitioner-qualification",
                "extension": [
                  {
                    "url": "status",
                    "valueCode": "active"
                  },
                  {
                    "url": "whereValid",
                    "valueCodeableConcept": {
                      "coding": [
                        {
                          "code": "IL",
                          "system": "http://hl7.org/fhir/us/core/ValueSet/us-core-usps-state"
                        }
                      ]
                    }
                  }
                ]
              }
            ]
          },
          {
            "code": {
              "text": "Qualification code",
              "coding": [
                {
                  "code": "MD",
                  "system": "http://terminology.hl7.org/CodeSystem/v2-0360|2.7"
                }
              ]
            },
            "extension": [
              {
                "url": "http://hl7.org/fhir/us/davinci-pdex-plan-net/StructureDefinition/practitioner-qualification",
                "extension": [
                  {
                    "url": "status",
                    "valueCode": "active"
                  },
                  {
                    "url": "whereValid",
                    "valueCodeableConcept": {
                      "coding": [
                        {
                          "code": "IN",
                          "system": "http://hl7.org/fhir/us/core/ValueSet/us-core-usps-state"
                        }
                      ]
                    }
                  }
                ]
              }
            ]
          },
          {
            "code": {
              "text": "Qualification code",
              "coding": [
                {
                  "code": "MD",
                  "system": "http://terminology.hl7.org/CodeSystem/v2-0360|2.7"
                }
              ]
            },
            "extension": [
              {
                "url": "http://hl7.org/fhir/us/davinci-pdex-plan-net/StructureDefinition/practitioner-qualification",
                "extension": [
                  {
                    "url": "status",
                    "valueCode": "active"
                  },
                  {
                    "url": "whereValid",
                    "valueCodeableConcept": {
                      "coding": [
                        {
                          "code": "IA",
                          "system": "http://hl7.org/fhir/us/core/ValueSet/us-core-usps-state"
                        }
                      ]
                    }
                  }
                ]
              }
            ]
          },
          {
            "code": {
              "text": "Qualification code",
              "coding": [
                {
                  "code": "MD",
                  "system": "http://terminology.hl7.org/CodeSystem/v2-0360|2.7"
                }
              ]
            },
            "extension": [
              {
                "url": "http://hl7.org/fhir/us/davinci-pdex-plan-net/StructureDefinition/practitioner-qualification",
                "extension": [
                  {
                    "url": "status",
                    "valueCode": "active"
                  },
                  {
                    "url": "whereValid",
                    "valueCodeableConcept": {
                      "coding": [
                        {
                          "code": "KS",
                          "system": "http://hl7.org/fhir/us/core/ValueSet/us-core-usps-state"
                        }
                      ]
                    }
                  }
                ]
              }
            ]
          },
          {
            "code": {
              "text": "Qualification code",
              "coding": [
                {
                  "code": "MD",
                  "system": "http://terminology.hl7.org/CodeSystem/v2-0360|2.7"
                }
              ]
            },
            "extension": [
              {
                "url": "http://hl7.org/fhir/us/davinci-pdex-plan-net/StructureDefinition/practitioner-qualification",
                "extension": [
                  {
                    "url": "status",
                    "valueCode": "active"
                  },
                  {
                    "url": "whereValid",
                    "valueCodeableConcept": {
                      "coding": [
                        {
                          "code": "KY",
                          "system": "http://hl7.org/fhir/us/core/ValueSet/us-core-usps-state"
                        }
                      ]
                    }
                  }
                ]
              }
            ]
          },
          {
            "code": {
              "text": "Qualification code",
              "coding": [
                {
                  "code": "MD",
                  "system": "http://terminology.hl7.org/CodeSystem/v2-0360|2.7"
                }
              ]
            },
            "extension": [
              {
                "url": "http://hl7.org/fhir/us/davinci-pdex-plan-net/StructureDefinition/practitioner-qualification",
                "extension": [
                  {
                    "url": "status",
                    "valueCode": "active"
                  },
                  {
                    "url": "whereValid",
                    "valueCodeableConcept": {
                      "coding": [
                        {
                          "code": "LA",
                          "system": "http://hl7.org/fhir/us/core/ValueSet/us-core-usps-state"
                        }
                      ]
                    }
                  }
                ]
              }
            ]
          },
          {
            "code": {
              "text": "Qualification code",
              "coding": [
                {
                  "code": "MD",
                  "system": "http://terminology.hl7.org/CodeSystem/v2-0360|2.7"
                }
              ]
            },
            "extension": [
              {
                "url": "http://hl7.org/fhir/us/davinci-pdex-plan-net/StructureDefinition/practitioner-qualification",
                "extension": [
                  {
                    "url": "status",
                    "valueCode": "active"
                  },
                  {
                    "url": "whereValid",
                    "valueCodeableConcept": {
                      "coding": [
                        {
                          "code": "ME",
                          "system": "http://hl7.org/fhir/us/core/ValueSet/us-core-usps-state"
                        }
                      ]
                    }
                  }
                ]
              }
            ]
          },
          {
            "code": {
              "text": "Qualification code",
              "coding": [
                {
                  "code": "MD",
                  "system": "http://terminology.hl7.org/CodeSystem/v2-0360|2.7"
                }
              ]
            },
            "extension": [
              {
                "url": "http://hl7.org/fhir/us/davinci-pdex-plan-net/StructureDefinition/practitioner-qualification",
                "extension": [
                  {
                    "url": "status",
                    "valueCode": "active"
                  },
                  {
                    "url": "whereValid",
                    "valueCodeableConcept": {
                      "coding": [
                        {
                          "code": "MD",
                          "system": "http://hl7.org/fhir/us/core/ValueSet/us-core-usps-state"
                        }
                      ]
                    }
                  }
                ]
              }
            ]
          },
          {
            "code": {
              "text": "Qualification code",
              "coding": [
                {
                  "code": "MD",
                  "system": "http://terminology.hl7.org/CodeSystem/v2-0360|2.7"
                }
              ]
            },
            "extension": [
              {
                "url": "http://hl7.org/fhir/us/davinci-pdex-plan-net/StructureDefinition/practitioner-qualification",
                "extension": [
                  {
                    "url": "status",
                    "valueCode": "active"
                  },
                  {
                    "url": "whereValid",
                    "valueCodeableConcept": {
                      "coding": [
                        {
                          "code": "MA",
                          "system": "http://hl7.org/fhir/us/core/ValueSet/us-core-usps-state"
                        }
                      ]
                    }
                  }
                ]
              }
            ]
          },
          {
            "code": {
              "text": "Qualification code",
              "coding": [
                {
                  "code": "MD",
                  "system": "http://terminology.hl7.org/CodeSystem/v2-0360|2.7"
                }
              ]
            },
            "extension": [
              {
                "url": "http://hl7.org/fhir/us/davinci-pdex-plan-net/StructureDefinition/practitioner-qualification",
                "extension": [
                  {
                    "url": "status",
                    "valueCode": "active"
                  },
                  {
                    "url": "whereValid",
                    "valueCodeableConcept": {
                      "coding": [
                        {
                          "code": "MI",
                          "system": "http://hl7.org/fhir/us/core/ValueSet/us-core-usps-state"
                        }
                      ]
                    }
                  }
                ]
              }
            ]
          },
          {
            "code": {
              "text": "Qualification code",
              "coding": [
                {
                  "code": "MD",
                  "system": "http://terminology.hl7.org/CodeSystem/v2-0360|2.7"
                }
              ]
            },
            "extension": [
              {
                "url": "http://hl7.org/fhir/us/davinci-pdex-plan-net/StructureDefinition/practitioner-qualification",
                "extension": [
                  {
                    "url": "status",
                    "valueCode": "active"
                  },
                  {
                    "url": "whereValid",
                    "valueCodeableConcept": {
                      "coding": [
                        {
                          "code": "MN",
                          "system": "http://hl7.org/fhir/us/core/ValueSet/us-core-usps-state"
                        }
                      ]
                    }
                  }
                ]
              }
            ]
          },
          {
            "code": {
              "text": "Qualification code",
              "coding": [
                {
                  "code": "MD",
                  "system": "http://terminology.hl7.org/CodeSystem/v2-0360|2.7"
                }
              ]
            },
            "extension": [
              {
                "url": "http://hl7.org/fhir/us/davinci-pdex-plan-net/StructureDefinition/practitioner-qualification",
                "extension": [
                  {
                    "url": "status",
                    "valueCode": "active"
                  },
                  {
                    "url": "whereValid",
                    "valueCodeableConcept": {
                      "coding": [
                        {
                          "code": "MS",
                          "system": "http://hl7.org/fhir/us/core/ValueSet/us-core-usps-state"
                        }
                      ]
                    }
                  }
                ]
              }
            ]
          },
          {
            "code": {
              "text": "Qualification code",
              "coding": [
                {
                  "code": "MD",
                  "system": "http://terminology.hl7.org/CodeSystem/v2-0360|2.7"
                }
              ]
            },
            "extension": [
              {
                "url": "http://hl7.org/fhir/us/davinci-pdex-plan-net/StructureDefinition/practitioner-qualification",
                "extension": [
                  {
                    "url": "status",
                    "valueCode": "active"
                  },
                  {
                    "url": "whereValid",
                    "valueCodeableConcept": {
                      "coding": [
                        {
                          "code": "MO",
                          "system": "http://hl7.org/fhir/us/core/ValueSet/us-core-usps-state"
                        }
                      ]
                    }
                  }
                ]
              }
            ]
          },
          {
            "code": {
              "text": "Qualification code",
              "coding": [
                {
                  "code": "MD",
                  "system": "http://terminology.hl7.org/CodeSystem/v2-0360|2.7"
                }
              ]
            },
            "extension": [
              {
                "url": "http://hl7.org/fhir/us/davinci-pdex-plan-net/StructureDefinition/practitioner-qualification",
                "extension": [
                  {
                    "url": "status",
                    "valueCode": "active"
                  },
                  {
                    "url": "whereValid",
                    "valueCodeableConcept": {
                      "coding": [
                        {
                          "code": "MT",
                          "system": "http://hl7.org/fhir/us/core/ValueSet/us-core-usps-state"
                        }
                      ]
                    }
                  }
                ]
              }
            ]
          },
          {
            "code": {
              "text": "Qualification code",
              "coding": [
                {
                  "code": "MD",
                  "system": "http://terminology.hl7.org/CodeSystem/v2-0360|2.7"
                }
              ]
            },
            "extension": [
              {
                "url": "http://hl7.org/fhir/us/davinci-pdex-plan-net/StructureDefinition/practitioner-qualification",
                "extension": [
                  {
                    "url": "status",
                    "valueCode": "active"
                  },
                  {
                    "url": "whereValid",
                    "valueCodeableConcept": {
                      "coding": [
                        {
                          "code": "NE",
                          "system": "http://hl7.org/fhir/us/core/ValueSet/us-core-usps-state"
                        }
                      ]
                    }
                  }
                ]
              }
            ]
          },
          {
            "code": {
              "text": "Qualification code",
              "coding": [
                {
                  "code": "MD",
                  "system": "http://terminology.hl7.org/CodeSystem/v2-0360|2.7"
                }
              ]
            },
            "extension": [
              {
                "url": "http://hl7.org/fhir/us/davinci-pdex-plan-net/StructureDefinition/practitioner-qualification",
                "extension": [
                  {
                    "url": "status",
                    "valueCode": "active"
                  },
                  {
                    "url": "whereValid",
                    "valueCodeableConcept": {
                      "coding": [
                        {
                          "code": "NV",
                          "system": "http://hl7.org/fhir/us/core/ValueSet/us-core-usps-state"
                        }
                      ]
                    }
                  }
                ]
              }
            ]
          },
          {
            "code": {
              "text": "Qualification code",
              "coding": [
                {
                  "code": "MD",
                  "system": "http://terminology.hl7.org/CodeSystem/v2-0360|2.7"
                }
              ]
            },
            "extension": [
              {
                "url": "http://hl7.org/fhir/us/davinci-pdex-plan-net/StructureDefinition/practitioner-qualification",
                "extension": [
                  {
                    "url": "status",
                    "valueCode": "active"
                  },
                  {
                    "url": "whereValid",
                    "valueCodeableConcept": {
                      "coding": [
                        {
                          "code": "NH",
                          "system": "http://hl7.org/fhir/us/core/ValueSet/us-core-usps-state"
                        }
                      ]
                    }
                  }
                ]
              }
            ]
          },
          {
            "code": {
              "text": "Qualification code",
              "coding": [
                {
                  "code": "MD",
                  "system": "http://terminology.hl7.org/CodeSystem/v2-0360|2.7"
                }
              ]
            },
            "extension": [
              {
                "url": "http://hl7.org/fhir/us/davinci-pdex-plan-net/StructureDefinition/practitioner-qualification",
                "extension": [
                  {
                    "url": "status",
                    "valueCode": "active"
                  },
                  {
                    "url": "whereValid",
                    "valueCodeableConcept": {
                      "coding": [
                        {
                          "code": "NJ",
                          "system": "http://hl7.org/fhir/us/core/ValueSet/us-core-usps-state"
                        }
                      ]
                    }
                  }
                ]
              }
            ]
          },
          {
            "code": {
              "text": "Qualification code",
              "coding": [
                {
                  "code": "MD",
                  "system": "http://terminology.hl7.org/CodeSystem/v2-0360|2.7"
                }
              ]
            },
            "extension": [
              {
                "url": "http://hl7.org/fhir/us/davinci-pdex-plan-net/StructureDefinition/practitioner-qualification",
                "extension": [
                  {
                    "url": "status",
                    "valueCode": "active"
                  },
                  {
                    "url": "whereValid",
                    "valueCodeableConcept": {
                      "coding": [
                        {
                          "code": "NM",
                          "system": "http://hl7.org/fhir/us/core/ValueSet/us-core-usps-state"
                        }
                      ]
                    }
                  }
                ]
              }
            ]
          },
          {
            "code": {
              "text": "Qualification code",
              "coding": [
                {
                  "code": "MD",
                  "system": "http://terminology.hl7.org/CodeSystem/v2-0360|2.7"
                }
              ]
            },
            "extension": [
              {
                "url": "http://hl7.org/fhir/us/davinci-pdex-plan-net/StructureDefinition/practitioner-qualification",
                "extension": [
                  {
                    "url": "status",
                    "valueCode": "active"
                  },
                  {
                    "url": "whereValid",
                    "valueCodeableConcept": {
                      "coding": [
                        {
                          "code": "NY",
                          "system": "http://hl7.org/fhir/us/core/ValueSet/us-core-usps-state"
                        }
                      ]
                    }
                  }
                ]
              }
            ]
          },
          {
            "code": {
              "text": "Qualification code",
              "coding": [
                {
                  "code": "MD",
                  "system": "http://terminology.hl7.org/CodeSystem/v2-0360|2.7"
                }
              ]
            },
            "extension": [
              {
                "url": "http://hl7.org/fhir/us/davinci-pdex-plan-net/StructureDefinition/practitioner-qualification",
                "extension": [
                  {
                    "url": "status",
                    "valueCode": "active"
                  },
                  {
                    "url": "whereValid",
                    "valueCodeableConcept": {
                      "coding": [
                        {
                          "code": "NC",
                          "system": "http://hl7.org/fhir/us/core/ValueSet/us-core-usps-state"
                        }
                      ]
                    }
                  }
                ]
              }
            ]
          },
          {
            "code": {
              "text": "Qualification code",
              "coding": [
                {
                  "code": "MD",
                  "system": "http://terminology.hl7.org/CodeSystem/v2-0360|2.7"
                }
              ]
            },
            "extension": [
              {
                "url": "http://hl7.org/fhir/us/davinci-pdex-plan-net/StructureDefinition/practitioner-qualification",
                "extension": [
                  {
                    "url": "status",
                    "valueCode": "active"
                  },
                  {
                    "url": "whereValid",
                    "valueCodeableConcept": {
                      "coding": [
                        {
                          "code": "ND",
                          "system": "http://hl7.org/fhir/us/core/ValueSet/us-core-usps-state"
                        }
                      ]
                    }
                  }
                ]
              }
            ]
          },
          {
            "code": {
              "text": "Qualification code",
              "coding": [
                {
                  "code": "MD",
                  "system": "http://terminology.hl7.org/CodeSystem/v2-0360|2.7"
                }
              ]
            },
            "extension": [
              {
                "url": "http://hl7.org/fhir/us/davinci-pdex-plan-net/StructureDefinition/practitioner-qualification",
                "extension": [
                  {
                    "url": "status",
                    "valueCode": "active"
                  },
                  {
                    "url": "whereValid",
                    "valueCodeableConcept": {
                      "coding": [
                        {
                          "code": "OH",
                          "system": "http://hl7.org/fhir/us/core/ValueSet/us-core-usps-state"
                        }
                      ]
                    }
                  }
                ]
              }
            ]
          },
          {
            "code": {
              "text": "Qualification code",
              "coding": [
                {
                  "code": "MD",
                  "system": "http://terminology.hl7.org/CodeSystem/v2-0360|2.7"
                }
              ]
            },
            "extension": [
              {
                "url": "http://hl7.org/fhir/us/davinci-pdex-plan-net/StructureDefinition/practitioner-qualification",
                "extension": [
                  {
                    "url": "status",
                    "valueCode": "active"
                  },
                  {
                    "url": "whereValid",
                    "valueCodeableConcept": {
                      "coding": [
                        {
                          "code": "OK",
                          "system": "http://hl7.org/fhir/us/core/ValueSet/us-core-usps-state"
                        }
                      ]
                    }
                  }
                ]
              }
            ]
          },
          {
            "code": {
              "text": "Qualification code",
              "coding": [
                {
                  "code": "MD",
                  "system": "http://terminology.hl7.org/CodeSystem/v2-0360|2.7"
                }
              ]
            },
            "extension": [
              {
                "url": "http://hl7.org/fhir/us/davinci-pdex-plan-net/StructureDefinition/practitioner-qualification",
                "extension": [
                  {
                    "url": "status",
                    "valueCode": "active"
                  },
                  {
                    "url": "whereValid",
                    "valueCodeableConcept": {
                      "coding": [
                        {
                          "code": "OR",
                          "system": "http://hl7.org/fhir/us/core/ValueSet/us-core-usps-state"
                        }
                      ]
                    }
                  }
                ]
              }
            ]
          },
          {
            "code": {
              "text": "Qualification code",
              "coding": [
                {
                  "code": "MD",
                  "system": "http://terminology.hl7.org/CodeSystem/v2-0360|2.7"
                }
              ]
            },
            "extension": [
              {
                "url": "http://hl7.org/fhir/us/davinci-pdex-plan-net/StructureDefinition/practitioner-qualification",
                "extension": [
                  {
                    "url": "status",
                    "valueCode": "active"
                  },
                  {
                    "url": "whereValid",
                    "valueCodeableConcept": {
                      "coding": [
                        {
                          "code": "PA",
                          "system": "http://hl7.org/fhir/us/core/ValueSet/us-core-usps-state"
                        }
                      ]
                    }
                  }
                ]
              }
            ]
          },
          {
            "code": {
              "text": "Qualification code",
              "coding": [
                {
                  "code": "MD",
                  "system": "http://terminology.hl7.org/CodeSystem/v2-0360|2.7"
                }
              ]
            },
            "extension": [
              {
                "url": "http://hl7.org/fhir/us/davinci-pdex-plan-net/StructureDefinition/practitioner-qualification",
                "extension": [
                  {
                    "url": "status",
                    "valueCode": "active"
                  },
                  {
                    "url": "whereValid",
                    "valueCodeableConcept": {
                      "coding": [
                        {
                          "code": "RI",
                          "system": "http://hl7.org/fhir/us/core/ValueSet/us-core-usps-state"
                        }
                      ]
                    }
                  }
                ]
              }
            ]
          },
          {
            "code": {
              "text": "Qualification code",
              "coding": [
                {
                  "code": "MD",
                  "system": "http://terminology.hl7.org/CodeSystem/v2-0360|2.7"
                }
              ]
            },
            "extension": [
              {
                "url": "http://hl7.org/fhir/us/davinci-pdex-plan-net/StructureDefinition/practitioner-qualification",
                "extension": [
                  {
                    "url": "status",
                    "valueCode": "active"
                  },
                  {
                    "url": "whereValid",
                    "valueCodeableConcept": {
                      "coding": [
                        {
                          "code": "SC",
                          "system": "http://hl7.org/fhir/us/core/ValueSet/us-core-usps-state"
                        }
                      ]
                    }
                  }
                ]
              }
            ]
          },
          {
            "code": {
              "text": "Qualification code",
              "coding": [
                {
                  "code": "MD",
                  "system": "http://terminology.hl7.org/CodeSystem/v2-0360|2.7"
                }
              ]
            },
            "extension": [
              {
                "url": "http://hl7.org/fhir/us/davinci-pdex-plan-net/StructureDefinition/practitioner-qualification",
                "extension": [
                  {
                    "url": "status",
                    "valueCode": "active"
                  },
                  {
                    "url": "whereValid",
                    "valueCodeableConcept": {
                      "coding": [
                        {
                          "code": "SD",
                          "system": "http://hl7.org/fhir/us/core/ValueSet/us-core-usps-state"
                        }
                      ]
                    }
                  }
                ]
              }
            ]
          },
          {
            "code": {
              "text": "Qualification code",
              "coding": [
                {
                  "code": "MD",
                  "system": "http://terminology.hl7.org/CodeSystem/v2-0360|2.7"
                }
              ]
            },
            "extension": [
              {
                "url": "http://hl7.org/fhir/us/davinci-pdex-plan-net/StructureDefinition/practitioner-qualification",
                "extension": [
                  {
                    "url": "status",
                    "valueCode": "active"
                  },
                  {
                    "url": "whereValid",
                    "valueCodeableConcept": {
                      "coding": [
                        {
                          "code": "TN",
                          "system": "http://hl7.org/fhir/us/core/ValueSet/us-core-usps-state"
                        }
                      ]
                    }
                  }
                ]
              }
            ]
          },
          {
            "code": {
              "text": "Qualification code",
              "coding": [
                {
                  "code": "MD",
                  "system": "http://terminology.hl7.org/CodeSystem/v2-0360|2.7"
                }
              ]
            },
            "extension": [
              {
                "url": "http://hl7.org/fhir/us/davinci-pdex-plan-net/StructureDefinition/practitioner-qualification",
                "extension": [
                  {
                    "url": "status",
                    "valueCode": "active"
                  },
                  {
                    "url": "whereValid",
                    "valueCodeableConcept": {
                      "coding": [
                        {
                          "code": "TX",
                          "system": "http://hl7.org/fhir/us/core/ValueSet/us-core-usps-state"
                        }
                      ]
                    }
                  }
                ]
              }
            ]
          },
          {
            "code": {
              "text": "Qualification code",
              "coding": [
                {
                  "code": "MD",
                  "system": "http://terminology.hl7.org/CodeSystem/v2-0360|2.7"
                }
              ]
            },
            "extension": [
              {
                "url": "http://hl7.org/fhir/us/davinci-pdex-plan-net/StructureDefinition/practitioner-qualification",
                "extension": [
                  {
                    "url": "status",
                    "valueCode": "active"
                  },
                  {
                    "url": "whereValid",
                    "valueCodeableConcept": {
                      "coding": [
                        {
                          "code": "UT",
                          "system": "http://hl7.org/fhir/us/core/ValueSet/us-core-usps-state"
                        }
                      ]
                    }
                  }
                ]
              }
            ]
          },
          {
            "code": {
              "text": "Qualification code",
              "coding": [
                {
                  "code": "MD",
                  "system": "http://terminology.hl7.org/CodeSystem/v2-0360|2.7"
                }
              ]
            },
            "extension": [
              {
                "url": "http://hl7.org/fhir/us/davinci-pdex-plan-net/StructureDefinition/practitioner-qualification",
                "extension": [
                  {
                    "url": "status",
                    "valueCode": "active"
                  },
                  {
                    "url": "whereValid",
                    "valueCodeableConcept": {
                      "coding": [
                        {
                          "code": "VT",
                          "system": "http://hl7.org/fhir/us/core/ValueSet/us-core-usps-state"
                        }
                      ]
                    }
                  }
                ]
              }
            ]
          },
          {
            "code": {
              "text": "Qualification code",
              "coding": [
                {
                  "code": "MD",
                  "system": "http://terminology.hl7.org/CodeSystem/v2-0360|2.7"
                }
              ]
            },
            "extension": [
              {
                "url": "http://hl7.org/fhir/us/davinci-pdex-plan-net/StructureDefinition/practitioner-qualification",
                "extension": [
                  {
                    "url": "status",
                    "valueCode": "active"
                  },
                  {
                    "url": "whereValid",
                    "valueCodeableConcept": {
                      "coding": [
                        {
                          "code": "VA",
                          "system": "http://hl7.org/fhir/us/core/ValueSet/us-core-usps-state"
                        }
                      ]
                    }
                  }
                ]
              }
            ]
          },
          {
            "code": {
              "text": "Qualification code",
              "coding": [
                {
                  "code": "MD",
                  "system": "http://terminology.hl7.org/CodeSystem/v2-0360|2.7"
                }
              ]
            },
            "extension": [
              {
                "url": "http://hl7.org/fhir/us/davinci-pdex-plan-net/StructureDefinition/practitioner-qualification",
                "extension": [
                  {
                    "url": "status",
                    "valueCode": "active"
                  },
                  {
                    "url": "whereValid",
                    "valueCodeableConcept": {
                      "coding": [
                        {
                          "code": "VI",
                          "system": "http://hl7.org/fhir/us/core/ValueSet/us-core-usps-state"
                        }
                      ]
                    }
                  }
                ]
              }
            ]
          },
          {
            "code": {
              "text": "Qualification code",
              "coding": [
                {
                  "code": "MD",
                  "system": "http://terminology.hl7.org/CodeSystem/v2-0360|2.7"
                }
              ]
            },
            "extension": [
              {
                "url": "http://hl7.org/fhir/us/davinci-pdex-plan-net/StructureDefinition/practitioner-qualification",
                "extension": [
                  {
                    "url": "status",
                    "valueCode": "active"
                  },
                  {
                    "url": "whereValid",
                    "valueCodeableConcept": {
                      "coding": [
                        {
                          "code": "WA",
                          "system": "http://hl7.org/fhir/us/core/ValueSet/us-core-usps-state"
                        }
                      ]
                    }
                  }
                ]
              }
            ]
          },
          {
            "code": {
              "text": "Qualification code",
              "coding": [
                {
                  "code": "MD",
                  "system": "http://terminology.hl7.org/CodeSystem/v2-0360|2.7"
                }
              ]
            },
            "extension": [
              {
                "url": "http://hl7.org/fhir/us/davinci-pdex-plan-net/StructureDefinition/practitioner-qualification",
                "extension": [
                  {
                    "url": "status",
                    "valueCode": "active"
                  },
                  {
                    "url": "whereValid",
                    "valueCodeableConcept": {
                      "coding": [
                        {
                          "code": "WV",
                          "system": "http://hl7.org/fhir/us/core/ValueSet/us-core-usps-state"
                        }
                      ]
                    }
                  }
                ]
              }
            ]
          },
          {
            "code": {
              "text": "Qualification code",
              "coding": [
                {
                  "code": "MD",
                  "system": "http://terminology.hl7.org/CodeSystem/v2-0360|2.7"
                }
              ]
            },
            "extension": [
              {
                "url": "http://hl7.org/fhir/us/davinci-pdex-plan-net/StructureDefinition/practitioner-qualification",
                "extension": [
                  {
                    "url": "status",
                    "valueCode": "active"
                  },
                  {
                    "url": "whereValid",
                    "valueCodeableConcept": {
                      "coding": [
                        {
                          "code": "WI",
                          "system": "http://hl7.org/fhir/us/core/ValueSet/us-core-usps-state"
                        }
                      ]
                    }
                  }
                ]
              }
            ]
          },
          {
            "code": {
              "text": "Qualification code",
              "coding": [
                {
                  "code": "MD",
                  "system": "http://terminology.hl7.org/CodeSystem/v2-0360|2.7"
                }
              ]
            },
            "extension": [
              {
                "url": "http://hl7.org/fhir/us/davinci-pdex-plan-net/StructureDefinition/practitioner-qualification",
                "extension": [
                  {
                    "url": "status",
                    "valueCode": "active"
                  },
                  {
                    "url": "whereValid",
                    "valueCodeableConcept": {
                      "coding": [
                        {
                          "code": "WY",
                          "system": "http://hl7.org/fhir/us/core/ValueSet/us-core-usps-state"
                        }
                      ]
                    }
                  }
                ]
              }
            ]
          }
        ]
      }
    },
    "PRACTITIONER_EXAMPLE_2": {
      "resource": {
        "resourceType": "Practitioner",
        "name": [
          {
            "family": "Brown",
            "given": [
              "Kevin"
            ]
          }
        ],
        "active": true,
        "identifier": [
          {
            "system": "http://hl7.org/fhir/sid/us-npi",
            "value": "1234567890",
            "use": "official"
          },
          {
            "system": "https://fhir.ottehr.com/r4/slug",
            "value": "practitioner2"
          }
        ],
        "telecom": [
          {
            "system": "sms",
            "use": "mobile",
            "value": "+12125551212"
          },
          {
            "system": "email",
            "value": "kevin.brown@ottehr.com"
          }
        ],
        "qualification": [
          {
            "code": {
              "text": "Qualification code",
              "coding": [
                {
                  "code": "MD",
                  "system": "http://terminology.hl7.org/CodeSystem/v2-0360|2.7"
                }
              ]
            },
            "extension": [
              {
                "url": "http://hl7.org/fhir/us/davinci-pdex-plan-net/StructureDefinition/practitioner-qualification",
                "extension": [
                  {
                    "url": "status",
                    "valueCode": "active"
                  },
                  {
                    "url": "whereValid",
                    "valueCodeableConcept": {
                      "coding": [
                        {
                          "code": "AL",
                          "system": "http://hl7.org/fhir/us/core/ValueSet/us-core-usps-state"
                        }
                      ]
                    }
                  }
                ]
              }
            ]
          },
          {
            "code": {
              "text": "Qualification code",
              "coding": [
                {
                  "code": "MD",
                  "system": "http://terminology.hl7.org/CodeSystem/v2-0360|2.7"
                }
              ]
            },
            "extension": [
              {
                "url": "http://hl7.org/fhir/us/davinci-pdex-plan-net/StructureDefinition/practitioner-qualification",
                "extension": [
                  {
                    "url": "status",
                    "valueCode": "active"
                  },
                  {
                    "url": "whereValid",
                    "valueCodeableConcept": {
                      "coding": [
                        {
                          "code": "AK",
                          "system": "http://hl7.org/fhir/us/core/ValueSet/us-core-usps-state"
                        }
                      ]
                    }
                  }
                ]
              }
            ]
          },
          {
            "code": {
              "text": "Qualification code",
              "coding": [
                {
                  "code": "MD",
                  "system": "http://terminology.hl7.org/CodeSystem/v2-0360|2.7"
                }
              ]
            },
            "extension": [
              {
                "url": "http://hl7.org/fhir/us/davinci-pdex-plan-net/StructureDefinition/practitioner-qualification",
                "extension": [
                  {
                    "url": "status",
                    "valueCode": "active"
                  },
                  {
                    "url": "whereValid",
                    "valueCodeableConcept": {
                      "coding": [
                        {
                          "code": "AZ",
                          "system": "http://hl7.org/fhir/us/core/ValueSet/us-core-usps-state"
                        }
                      ]
                    }
                  }
                ]
              }
            ]
          },
          {
            "code": {
              "text": "Qualification code",
              "coding": [
                {
                  "code": "MD",
                  "system": "http://terminology.hl7.org/CodeSystem/v2-0360|2.7"
                }
              ]
            },
            "extension": [
              {
                "url": "http://hl7.org/fhir/us/davinci-pdex-plan-net/StructureDefinition/practitioner-qualification",
                "extension": [
                  {
                    "url": "status",
                    "valueCode": "active"
                  },
                  {
                    "url": "whereValid",
                    "valueCodeableConcept": {
                      "coding": [
                        {
                          "code": "AR",
                          "system": "http://hl7.org/fhir/us/core/ValueSet/us-core-usps-state"
                        }
                      ]
                    }
                  }
                ]
              }
            ]
          },
          {
            "code": {
              "text": "Qualification code",
              "coding": [
                {
                  "code": "MD",
                  "system": "http://terminology.hl7.org/CodeSystem/v2-0360|2.7"
                }
              ]
            },
            "extension": [
              {
                "url": "http://hl7.org/fhir/us/davinci-pdex-plan-net/StructureDefinition/practitioner-qualification",
                "extension": [
                  {
                    "url": "status",
                    "valueCode": "active"
                  },
                  {
                    "url": "whereValid",
                    "valueCodeableConcept": {
                      "coding": [
                        {
                          "code": "CA",
                          "system": "http://hl7.org/fhir/us/core/ValueSet/us-core-usps-state"
                        }
                      ]
                    }
                  }
                ]
              }
            ]
          },
          {
            "code": {
              "text": "Qualification code",
              "coding": [
                {
                  "code": "MD",
                  "system": "http://terminology.hl7.org/CodeSystem/v2-0360|2.7"
                }
              ]
            },
            "extension": [
              {
                "url": "http://hl7.org/fhir/us/davinci-pdex-plan-net/StructureDefinition/practitioner-qualification",
                "extension": [
                  {
                    "url": "status",
                    "valueCode": "active"
                  },
                  {
                    "url": "whereValid",
                    "valueCodeableConcept": {
                      "coding": [
                        {
                          "code": "CO",
                          "system": "http://hl7.org/fhir/us/core/ValueSet/us-core-usps-state"
                        }
                      ]
                    }
                  }
                ]
              }
            ]
          },
          {
            "code": {
              "text": "Qualification code",
              "coding": [
                {
                  "code": "MD",
                  "system": "http://terminology.hl7.org/CodeSystem/v2-0360|2.7"
                }
              ]
            },
            "extension": [
              {
                "url": "http://hl7.org/fhir/us/davinci-pdex-plan-net/StructureDefinition/practitioner-qualification",
                "extension": [
                  {
                    "url": "status",
                    "valueCode": "active"
                  },
                  {
                    "url": "whereValid",
                    "valueCodeableConcept": {
                      "coding": [
                        {
                          "code": "CT",
                          "system": "http://hl7.org/fhir/us/core/ValueSet/us-core-usps-state"
                        }
                      ]
                    }
                  }
                ]
              }
            ]
          },
          {
            "code": {
              "text": "Qualification code",
              "coding": [
                {
                  "code": "MD",
                  "system": "http://terminology.hl7.org/CodeSystem/v2-0360|2.7"
                }
              ]
            },
            "extension": [
              {
                "url": "http://hl7.org/fhir/us/davinci-pdex-plan-net/StructureDefinition/practitioner-qualification",
                "extension": [
                  {
                    "url": "status",
                    "valueCode": "active"
                  },
                  {
                    "url": "whereValid",
                    "valueCodeableConcept": {
                      "coding": [
                        {
                          "code": "DE",
                          "system": "http://hl7.org/fhir/us/core/ValueSet/us-core-usps-state"
                        }
                      ]
                    }
                  }
                ]
              }
            ]
          },
          {
            "code": {
              "text": "Qualification code",
              "coding": [
                {
                  "code": "MD",
                  "system": "http://terminology.hl7.org/CodeSystem/v2-0360|2.7"
                }
              ]
            },
            "extension": [
              {
                "url": "http://hl7.org/fhir/us/davinci-pdex-plan-net/StructureDefinition/practitioner-qualification",
                "extension": [
                  {
                    "url": "status",
                    "valueCode": "active"
                  },
                  {
                    "url": "whereValid",
                    "valueCodeableConcept": {
                      "coding": [
                        {
                          "code": "DC",
                          "system": "http://hl7.org/fhir/us/core/ValueSet/us-core-usps-state"
                        }
                      ]
                    }
                  }
                ]
              }
            ]
          },
          {
            "code": {
              "text": "Qualification code",
              "coding": [
                {
                  "code": "MD",
                  "system": "http://terminology.hl7.org/CodeSystem/v2-0360|2.7"
                }
              ]
            },
            "extension": [
              {
                "url": "http://hl7.org/fhir/us/davinci-pdex-plan-net/StructureDefinition/practitioner-qualification",
                "extension": [
                  {
                    "url": "status",
                    "valueCode": "active"
                  },
                  {
                    "url": "whereValid",
                    "valueCodeableConcept": {
                      "coding": [
                        {
                          "code": "FL",
                          "system": "http://hl7.org/fhir/us/core/ValueSet/us-core-usps-state"
                        }
                      ]
                    }
                  }
                ]
              }
            ]
          },
          {
            "code": {
              "text": "Qualification code",
              "coding": [
                {
                  "code": "MD",
                  "system": "http://terminology.hl7.org/CodeSystem/v2-0360|2.7"
                }
              ]
            },
            "extension": [
              {
                "url": "http://hl7.org/fhir/us/davinci-pdex-plan-net/StructureDefinition/practitioner-qualification",
                "extension": [
                  {
                    "url": "status",
                    "valueCode": "active"
                  },
                  {
                    "url": "whereValid",
                    "valueCodeableConcept": {
                      "coding": [
                        {
                          "code": "GA",
                          "system": "http://hl7.org/fhir/us/core/ValueSet/us-core-usps-state"
                        }
                      ]
                    }
                  }
                ]
              }
            ]
          },
          {
            "code": {
              "text": "Qualification code",
              "coding": [
                {
                  "code": "MD",
                  "system": "http://terminology.hl7.org/CodeSystem/v2-0360|2.7"
                }
              ]
            },
            "extension": [
              {
                "url": "http://hl7.org/fhir/us/davinci-pdex-plan-net/StructureDefinition/practitioner-qualification",
                "extension": [
                  {
                    "url": "status",
                    "valueCode": "active"
                  },
                  {
                    "url": "whereValid",
                    "valueCodeableConcept": {
                      "coding": [
                        {
                          "code": "HI",
                          "system": "http://hl7.org/fhir/us/core/ValueSet/us-core-usps-state"
                        }
                      ]
                    }
                  }
                ]
              }
            ]
          },
          {
            "code": {
              "text": "Qualification code",
              "coding": [
                {
                  "code": "MD",
                  "system": "http://terminology.hl7.org/CodeSystem/v2-0360|2.7"
                }
              ]
            },
            "extension": [
              {
                "url": "http://hl7.org/fhir/us/davinci-pdex-plan-net/StructureDefinition/practitioner-qualification",
                "extension": [
                  {
                    "url": "status",
                    "valueCode": "active"
                  },
                  {
                    "url": "whereValid",
                    "valueCodeableConcept": {
                      "coding": [
                        {
                          "code": "ID",
                          "system": "http://hl7.org/fhir/us/core/ValueSet/us-core-usps-state"
                        }
                      ]
                    }
                  }
                ]
              }
            ]
          },
          {
            "code": {
              "text": "Qualification code",
              "coding": [
                {
                  "code": "MD",
                  "system": "http://terminology.hl7.org/CodeSystem/v2-0360|2.7"
                }
              ]
            },
            "extension": [
              {
                "url": "http://hl7.org/fhir/us/davinci-pdex-plan-net/StructureDefinition/practitioner-qualification",
                "extension": [
                  {
                    "url": "status",
                    "valueCode": "active"
                  },
                  {
                    "url": "whereValid",
                    "valueCodeableConcept": {
                      "coding": [
                        {
                          "code": "IL",
                          "system": "http://hl7.org/fhir/us/core/ValueSet/us-core-usps-state"
                        }
                      ]
                    }
                  }
                ]
              }
            ]
          },
          {
            "code": {
              "text": "Qualification code",
              "coding": [
                {
                  "code": "MD",
                  "system": "http://terminology.hl7.org/CodeSystem/v2-0360|2.7"
                }
              ]
            },
            "extension": [
              {
                "url": "http://hl7.org/fhir/us/davinci-pdex-plan-net/StructureDefinition/practitioner-qualification",
                "extension": [
                  {
                    "url": "status",
                    "valueCode": "active"
                  },
                  {
                    "url": "whereValid",
                    "valueCodeableConcept": {
                      "coding": [
                        {
                          "code": "IN",
                          "system": "http://hl7.org/fhir/us/core/ValueSet/us-core-usps-state"
                        }
                      ]
                    }
                  }
                ]
              }
            ]
          },
          {
            "code": {
              "text": "Qualification code",
              "coding": [
                {
                  "code": "MD",
                  "system": "http://terminology.hl7.org/CodeSystem/v2-0360|2.7"
                }
              ]
            },
            "extension": [
              {
                "url": "http://hl7.org/fhir/us/davinci-pdex-plan-net/StructureDefinition/practitioner-qualification",
                "extension": [
                  {
                    "url": "status",
                    "valueCode": "active"
                  },
                  {
                    "url": "whereValid",
                    "valueCodeableConcept": {
                      "coding": [
                        {
                          "code": "IA",
                          "system": "http://hl7.org/fhir/us/core/ValueSet/us-core-usps-state"
                        }
                      ]
                    }
                  }
                ]
              }
            ]
          },
          {
            "code": {
              "text": "Qualification code",
              "coding": [
                {
                  "code": "MD",
                  "system": "http://terminology.hl7.org/CodeSystem/v2-0360|2.7"
                }
              ]
            },
            "extension": [
              {
                "url": "http://hl7.org/fhir/us/davinci-pdex-plan-net/StructureDefinition/practitioner-qualification",
                "extension": [
                  {
                    "url": "status",
                    "valueCode": "active"
                  },
                  {
                    "url": "whereValid",
                    "valueCodeableConcept": {
                      "coding": [
                        {
                          "code": "KS",
                          "system": "http://hl7.org/fhir/us/core/ValueSet/us-core-usps-state"
                        }
                      ]
                    }
                  }
                ]
              }
            ]
          },
          {
            "code": {
              "text": "Qualification code",
              "coding": [
                {
                  "code": "MD",
                  "system": "http://terminology.hl7.org/CodeSystem/v2-0360|2.7"
                }
              ]
            },
            "extension": [
              {
                "url": "http://hl7.org/fhir/us/davinci-pdex-plan-net/StructureDefinition/practitioner-qualification",
                "extension": [
                  {
                    "url": "status",
                    "valueCode": "active"
                  },
                  {
                    "url": "whereValid",
                    "valueCodeableConcept": {
                      "coding": [
                        {
                          "code": "KY",
                          "system": "http://hl7.org/fhir/us/core/ValueSet/us-core-usps-state"
                        }
                      ]
                    }
                  }
                ]
              }
            ]
          },
          {
            "code": {
              "text": "Qualification code",
              "coding": [
                {
                  "code": "MD",
                  "system": "http://terminology.hl7.org/CodeSystem/v2-0360|2.7"
                }
              ]
            },
            "extension": [
              {
                "url": "http://hl7.org/fhir/us/davinci-pdex-plan-net/StructureDefinition/practitioner-qualification",
                "extension": [
                  {
                    "url": "status",
                    "valueCode": "active"
                  },
                  {
                    "url": "whereValid",
                    "valueCodeableConcept": {
                      "coding": [
                        {
                          "code": "LA",
                          "system": "http://hl7.org/fhir/us/core/ValueSet/us-core-usps-state"
                        }
                      ]
                    }
                  }
                ]
              }
            ]
          },
          {
            "code": {
              "text": "Qualification code",
              "coding": [
                {
                  "code": "MD",
                  "system": "http://terminology.hl7.org/CodeSystem/v2-0360|2.7"
                }
              ]
            },
            "extension": [
              {
                "url": "http://hl7.org/fhir/us/davinci-pdex-plan-net/StructureDefinition/practitioner-qualification",
                "extension": [
                  {
                    "url": "status",
                    "valueCode": "active"
                  },
                  {
                    "url": "whereValid",
                    "valueCodeableConcept": {
                      "coding": [
                        {
                          "code": "ME",
                          "system": "http://hl7.org/fhir/us/core/ValueSet/us-core-usps-state"
                        }
                      ]
                    }
                  }
                ]
              }
            ]
          },
          {
            "code": {
              "text": "Qualification code",
              "coding": [
                {
                  "code": "MD",
                  "system": "http://terminology.hl7.org/CodeSystem/v2-0360|2.7"
                }
              ]
            },
            "extension": [
              {
                "url": "http://hl7.org/fhir/us/davinci-pdex-plan-net/StructureDefinition/practitioner-qualification",
                "extension": [
                  {
                    "url": "status",
                    "valueCode": "active"
                  },
                  {
                    "url": "whereValid",
                    "valueCodeableConcept": {
                      "coding": [
                        {
                          "code": "MD",
                          "system": "http://hl7.org/fhir/us/core/ValueSet/us-core-usps-state"
                        }
                      ]
                    }
                  }
                ]
              }
            ]
          },
          {
            "code": {
              "text": "Qualification code",
              "coding": [
                {
                  "code": "MD",
                  "system": "http://terminology.hl7.org/CodeSystem/v2-0360|2.7"
                }
              ]
            },
            "extension": [
              {
                "url": "http://hl7.org/fhir/us/davinci-pdex-plan-net/StructureDefinition/practitioner-qualification",
                "extension": [
                  {
                    "url": "status",
                    "valueCode": "active"
                  },
                  {
                    "url": "whereValid",
                    "valueCodeableConcept": {
                      "coding": [
                        {
                          "code": "MA",
                          "system": "http://hl7.org/fhir/us/core/ValueSet/us-core-usps-state"
                        }
                      ]
                    }
                  }
                ]
              }
            ]
          },
          {
            "code": {
              "text": "Qualification code",
              "coding": [
                {
                  "code": "MD",
                  "system": "http://terminology.hl7.org/CodeSystem/v2-0360|2.7"
                }
              ]
            },
            "extension": [
              {
                "url": "http://hl7.org/fhir/us/davinci-pdex-plan-net/StructureDefinition/practitioner-qualification",
                "extension": [
                  {
                    "url": "status",
                    "valueCode": "active"
                  },
                  {
                    "url": "whereValid",
                    "valueCodeableConcept": {
                      "coding": [
                        {
                          "code": "MI",
                          "system": "http://hl7.org/fhir/us/core/ValueSet/us-core-usps-state"
                        }
                      ]
                    }
                  }
                ]
              }
            ]
          },
          {
            "code": {
              "text": "Qualification code",
              "coding": [
                {
                  "code": "MD",
                  "system": "http://terminology.hl7.org/CodeSystem/v2-0360|2.7"
                }
              ]
            },
            "extension": [
              {
                "url": "http://hl7.org/fhir/us/davinci-pdex-plan-net/StructureDefinition/practitioner-qualification",
                "extension": [
                  {
                    "url": "status",
                    "valueCode": "active"
                  },
                  {
                    "url": "whereValid",
                    "valueCodeableConcept": {
                      "coding": [
                        {
                          "code": "MN",
                          "system": "http://hl7.org/fhir/us/core/ValueSet/us-core-usps-state"
                        }
                      ]
                    }
                  }
                ]
              }
            ]
          },
          {
            "code": {
              "text": "Qualification code",
              "coding": [
                {
                  "code": "MD",
                  "system": "http://terminology.hl7.org/CodeSystem/v2-0360|2.7"
                }
              ]
            },
            "extension": [
              {
                "url": "http://hl7.org/fhir/us/davinci-pdex-plan-net/StructureDefinition/practitioner-qualification",
                "extension": [
                  {
                    "url": "status",
                    "valueCode": "active"
                  },
                  {
                    "url": "whereValid",
                    "valueCodeableConcept": {
                      "coding": [
                        {
                          "code": "MS",
                          "system": "http://hl7.org/fhir/us/core/ValueSet/us-core-usps-state"
                        }
                      ]
                    }
                  }
                ]
              }
            ]
          },
          {
            "code": {
              "text": "Qualification code",
              "coding": [
                {
                  "code": "MD",
                  "system": "http://terminology.hl7.org/CodeSystem/v2-0360|2.7"
                }
              ]
            },
            "extension": [
              {
                "url": "http://hl7.org/fhir/us/davinci-pdex-plan-net/StructureDefinition/practitioner-qualification",
                "extension": [
                  {
                    "url": "status",
                    "valueCode": "active"
                  },
                  {
                    "url": "whereValid",
                    "valueCodeableConcept": {
                      "coding": [
                        {
                          "code": "MO",
                          "system": "http://hl7.org/fhir/us/core/ValueSet/us-core-usps-state"
                        }
                      ]
                    }
                  }
                ]
              }
            ]
          },
          {
            "code": {
              "text": "Qualification code",
              "coding": [
                {
                  "code": "MD",
                  "system": "http://terminology.hl7.org/CodeSystem/v2-0360|2.7"
                }
              ]
            },
            "extension": [
              {
                "url": "http://hl7.org/fhir/us/davinci-pdex-plan-net/StructureDefinition/practitioner-qualification",
                "extension": [
                  {
                    "url": "status",
                    "valueCode": "active"
                  },
                  {
                    "url": "whereValid",
                    "valueCodeableConcept": {
                      "coding": [
                        {
                          "code": "MT",
                          "system": "http://hl7.org/fhir/us/core/ValueSet/us-core-usps-state"
                        }
                      ]
                    }
                  }
                ]
              }
            ]
          },
          {
            "code": {
              "text": "Qualification code",
              "coding": [
                {
                  "code": "MD",
                  "system": "http://terminology.hl7.org/CodeSystem/v2-0360|2.7"
                }
              ]
            },
            "extension": [
              {
                "url": "http://hl7.org/fhir/us/davinci-pdex-plan-net/StructureDefinition/practitioner-qualification",
                "extension": [
                  {
                    "url": "status",
                    "valueCode": "active"
                  },
                  {
                    "url": "whereValid",
                    "valueCodeableConcept": {
                      "coding": [
                        {
                          "code": "NE",
                          "system": "http://hl7.org/fhir/us/core/ValueSet/us-core-usps-state"
                        }
                      ]
                    }
                  }
                ]
              }
            ]
          },
          {
            "code": {
              "text": "Qualification code",
              "coding": [
                {
                  "code": "MD",
                  "system": "http://terminology.hl7.org/CodeSystem/v2-0360|2.7"
                }
              ]
            },
            "extension": [
              {
                "url": "http://hl7.org/fhir/us/davinci-pdex-plan-net/StructureDefinition/practitioner-qualification",
                "extension": [
                  {
                    "url": "status",
                    "valueCode": "active"
                  },
                  {
                    "url": "whereValid",
                    "valueCodeableConcept": {
                      "coding": [
                        {
                          "code": "NV",
                          "system": "http://hl7.org/fhir/us/core/ValueSet/us-core-usps-state"
                        }
                      ]
                    }
                  }
                ]
              }
            ]
          },
          {
            "code": {
              "text": "Qualification code",
              "coding": [
                {
                  "code": "MD",
                  "system": "http://terminology.hl7.org/CodeSystem/v2-0360|2.7"
                }
              ]
            },
            "extension": [
              {
                "url": "http://hl7.org/fhir/us/davinci-pdex-plan-net/StructureDefinition/practitioner-qualification",
                "extension": [
                  {
                    "url": "status",
                    "valueCode": "active"
                  },
                  {
                    "url": "whereValid",
                    "valueCodeableConcept": {
                      "coding": [
                        {
                          "code": "NH",
                          "system": "http://hl7.org/fhir/us/core/ValueSet/us-core-usps-state"
                        }
                      ]
                    }
                  }
                ]
              }
            ]
          },
          {
            "code": {
              "text": "Qualification code",
              "coding": [
                {
                  "code": "MD",
                  "system": "http://terminology.hl7.org/CodeSystem/v2-0360|2.7"
                }
              ]
            },
            "extension": [
              {
                "url": "http://hl7.org/fhir/us/davinci-pdex-plan-net/StructureDefinition/practitioner-qualification",
                "extension": [
                  {
                    "url": "status",
                    "valueCode": "active"
                  },
                  {
                    "url": "whereValid",
                    "valueCodeableConcept": {
                      "coding": [
                        {
                          "code": "NJ",
                          "system": "http://hl7.org/fhir/us/core/ValueSet/us-core-usps-state"
                        }
                      ]
                    }
                  }
                ]
              }
            ]
          },
          {
            "code": {
              "text": "Qualification code",
              "coding": [
                {
                  "code": "MD",
                  "system": "http://terminology.hl7.org/CodeSystem/v2-0360|2.7"
                }
              ]
            },
            "extension": [
              {
                "url": "http://hl7.org/fhir/us/davinci-pdex-plan-net/StructureDefinition/practitioner-qualification",
                "extension": [
                  {
                    "url": "status",
                    "valueCode": "active"
                  },
                  {
                    "url": "whereValid",
                    "valueCodeableConcept": {
                      "coding": [
                        {
                          "code": "NM",
                          "system": "http://hl7.org/fhir/us/core/ValueSet/us-core-usps-state"
                        }
                      ]
                    }
                  }
                ]
              }
            ]
          },
          {
            "code": {
              "text": "Qualification code",
              "coding": [
                {
                  "code": "MD",
                  "system": "http://terminology.hl7.org/CodeSystem/v2-0360|2.7"
                }
              ]
            },
            "extension": [
              {
                "url": "http://hl7.org/fhir/us/davinci-pdex-plan-net/StructureDefinition/practitioner-qualification",
                "extension": [
                  {
                    "url": "status",
                    "valueCode": "active"
                  },
                  {
                    "url": "whereValid",
                    "valueCodeableConcept": {
                      "coding": [
                        {
                          "code": "NY",
                          "system": "http://hl7.org/fhir/us/core/ValueSet/us-core-usps-state"
                        }
                      ]
                    }
                  }
                ]
              }
            ]
          },
          {
            "code": {
              "text": "Qualification code",
              "coding": [
                {
                  "code": "MD",
                  "system": "http://terminology.hl7.org/CodeSystem/v2-0360|2.7"
                }
              ]
            },
            "extension": [
              {
                "url": "http://hl7.org/fhir/us/davinci-pdex-plan-net/StructureDefinition/practitioner-qualification",
                "extension": [
                  {
                    "url": "status",
                    "valueCode": "active"
                  },
                  {
                    "url": "whereValid",
                    "valueCodeableConcept": {
                      "coding": [
                        {
                          "code": "NC",
                          "system": "http://hl7.org/fhir/us/core/ValueSet/us-core-usps-state"
                        }
                      ]
                    }
                  }
                ]
              }
            ]
          },
          {
            "code": {
              "text": "Qualification code",
              "coding": [
                {
                  "code": "MD",
                  "system": "http://terminology.hl7.org/CodeSystem/v2-0360|2.7"
                }
              ]
            },
            "extension": [
              {
                "url": "http://hl7.org/fhir/us/davinci-pdex-plan-net/StructureDefinition/practitioner-qualification",
                "extension": [
                  {
                    "url": "status",
                    "valueCode": "active"
                  },
                  {
                    "url": "whereValid",
                    "valueCodeableConcept": {
                      "coding": [
                        {
                          "code": "ND",
                          "system": "http://hl7.org/fhir/us/core/ValueSet/us-core-usps-state"
                        }
                      ]
                    }
                  }
                ]
              }
            ]
          },
          {
            "code": {
              "text": "Qualification code",
              "coding": [
                {
                  "code": "MD",
                  "system": "http://terminology.hl7.org/CodeSystem/v2-0360|2.7"
                }
              ]
            },
            "extension": [
              {
                "url": "http://hl7.org/fhir/us/davinci-pdex-plan-net/StructureDefinition/practitioner-qualification",
                "extension": [
                  {
                    "url": "status",
                    "valueCode": "active"
                  },
                  {
                    "url": "whereValid",
                    "valueCodeableConcept": {
                      "coding": [
                        {
                          "code": "OH",
                          "system": "http://hl7.org/fhir/us/core/ValueSet/us-core-usps-state"
                        }
                      ]
                    }
                  }
                ]
              }
            ]
          },
          {
            "code": {
              "text": "Qualification code",
              "coding": [
                {
                  "code": "MD",
                  "system": "http://terminology.hl7.org/CodeSystem/v2-0360|2.7"
                }
              ]
            },
            "extension": [
              {
                "url": "http://hl7.org/fhir/us/davinci-pdex-plan-net/StructureDefinition/practitioner-qualification",
                "extension": [
                  {
                    "url": "status",
                    "valueCode": "active"
                  },
                  {
                    "url": "whereValid",
                    "valueCodeableConcept": {
                      "coding": [
                        {
                          "code": "OK",
                          "system": "http://hl7.org/fhir/us/core/ValueSet/us-core-usps-state"
                        }
                      ]
                    }
                  }
                ]
              }
            ]
          },
          {
            "code": {
              "text": "Qualification code",
              "coding": [
                {
                  "code": "MD",
                  "system": "http://terminology.hl7.org/CodeSystem/v2-0360|2.7"
                }
              ]
            },
            "extension": [
              {
                "url": "http://hl7.org/fhir/us/davinci-pdex-plan-net/StructureDefinition/practitioner-qualification",
                "extension": [
                  {
                    "url": "status",
                    "valueCode": "active"
                  },
                  {
                    "url": "whereValid",
                    "valueCodeableConcept": {
                      "coding": [
                        {
                          "code": "OR",
                          "system": "http://hl7.org/fhir/us/core/ValueSet/us-core-usps-state"
                        }
                      ]
                    }
                  }
                ]
              }
            ]
          },
          {
            "code": {
              "text": "Qualification code",
              "coding": [
                {
                  "code": "MD",
                  "system": "http://terminology.hl7.org/CodeSystem/v2-0360|2.7"
                }
              ]
            },
            "extension": [
              {
                "url": "http://hl7.org/fhir/us/davinci-pdex-plan-net/StructureDefinition/practitioner-qualification",
                "extension": [
                  {
                    "url": "status",
                    "valueCode": "active"
                  },
                  {
                    "url": "whereValid",
                    "valueCodeableConcept": {
                      "coding": [
                        {
                          "code": "PA",
                          "system": "http://hl7.org/fhir/us/core/ValueSet/us-core-usps-state"
                        }
                      ]
                    }
                  }
                ]
              }
            ]
          },
          {
            "code": {
              "text": "Qualification code",
              "coding": [
                {
                  "code": "MD",
                  "system": "http://terminology.hl7.org/CodeSystem/v2-0360|2.7"
                }
              ]
            },
            "extension": [
              {
                "url": "http://hl7.org/fhir/us/davinci-pdex-plan-net/StructureDefinition/practitioner-qualification",
                "extension": [
                  {
                    "url": "status",
                    "valueCode": "active"
                  },
                  {
                    "url": "whereValid",
                    "valueCodeableConcept": {
                      "coding": [
                        {
                          "code": "RI",
                          "system": "http://hl7.org/fhir/us/core/ValueSet/us-core-usps-state"
                        }
                      ]
                    }
                  }
                ]
              }
            ]
          },
          {
            "code": {
              "text": "Qualification code",
              "coding": [
                {
                  "code": "MD",
                  "system": "http://terminology.hl7.org/CodeSystem/v2-0360|2.7"
                }
              ]
            },
            "extension": [
              {
                "url": "http://hl7.org/fhir/us/davinci-pdex-plan-net/StructureDefinition/practitioner-qualification",
                "extension": [
                  {
                    "url": "status",
                    "valueCode": "active"
                  },
                  {
                    "url": "whereValid",
                    "valueCodeableConcept": {
                      "coding": [
                        {
                          "code": "SC",
                          "system": "http://hl7.org/fhir/us/core/ValueSet/us-core-usps-state"
                        }
                      ]
                    }
                  }
                ]
              }
            ]
          },
          {
            "code": {
              "text": "Qualification code",
              "coding": [
                {
                  "code": "MD",
                  "system": "http://terminology.hl7.org/CodeSystem/v2-0360|2.7"
                }
              ]
            },
            "extension": [
              {
                "url": "http://hl7.org/fhir/us/davinci-pdex-plan-net/StructureDefinition/practitioner-qualification",
                "extension": [
                  {
                    "url": "status",
                    "valueCode": "active"
                  },
                  {
                    "url": "whereValid",
                    "valueCodeableConcept": {
                      "coding": [
                        {
                          "code": "SD",
                          "system": "http://hl7.org/fhir/us/core/ValueSet/us-core-usps-state"
                        }
                      ]
                    }
                  }
                ]
              }
            ]
          },
          {
            "code": {
              "text": "Qualification code",
              "coding": [
                {
                  "code": "MD",
                  "system": "http://terminology.hl7.org/CodeSystem/v2-0360|2.7"
                }
              ]
            },
            "extension": [
              {
                "url": "http://hl7.org/fhir/us/davinci-pdex-plan-net/StructureDefinition/practitioner-qualification",
                "extension": [
                  {
                    "url": "status",
                    "valueCode": "active"
                  },
                  {
                    "url": "whereValid",
                    "valueCodeableConcept": {
                      "coding": [
                        {
                          "code": "TN",
                          "system": "http://hl7.org/fhir/us/core/ValueSet/us-core-usps-state"
                        }
                      ]
                    }
                  }
                ]
              }
            ]
          },
          {
            "code": {
              "text": "Qualification code",
              "coding": [
                {
                  "code": "MD",
                  "system": "http://terminology.hl7.org/CodeSystem/v2-0360|2.7"
                }
              ]
            },
            "extension": [
              {
                "url": "http://hl7.org/fhir/us/davinci-pdex-plan-net/StructureDefinition/practitioner-qualification",
                "extension": [
                  {
                    "url": "status",
                    "valueCode": "active"
                  },
                  {
                    "url": "whereValid",
                    "valueCodeableConcept": {
                      "coding": [
                        {
                          "code": "TX",
                          "system": "http://hl7.org/fhir/us/core/ValueSet/us-core-usps-state"
                        }
                      ]
                    }
                  }
                ]
              }
            ]
          },
          {
            "code": {
              "text": "Qualification code",
              "coding": [
                {
                  "code": "MD",
                  "system": "http://terminology.hl7.org/CodeSystem/v2-0360|2.7"
                }
              ]
            },
            "extension": [
              {
                "url": "http://hl7.org/fhir/us/davinci-pdex-plan-net/StructureDefinition/practitioner-qualification",
                "extension": [
                  {
                    "url": "status",
                    "valueCode": "active"
                  },
                  {
                    "url": "whereValid",
                    "valueCodeableConcept": {
                      "coding": [
                        {
                          "code": "UT",
                          "system": "http://hl7.org/fhir/us/core/ValueSet/us-core-usps-state"
                        }
                      ]
                    }
                  }
                ]
              }
            ]
          },
          {
            "code": {
              "text": "Qualification code",
              "coding": [
                {
                  "code": "MD",
                  "system": "http://terminology.hl7.org/CodeSystem/v2-0360|2.7"
                }
              ]
            },
            "extension": [
              {
                "url": "http://hl7.org/fhir/us/davinci-pdex-plan-net/StructureDefinition/practitioner-qualification",
                "extension": [
                  {
                    "url": "status",
                    "valueCode": "active"
                  },
                  {
                    "url": "whereValid",
                    "valueCodeableConcept": {
                      "coding": [
                        {
                          "code": "VT",
                          "system": "http://hl7.org/fhir/us/core/ValueSet/us-core-usps-state"
                        }
                      ]
                    }
                  }
                ]
              }
            ]
          },
          {
            "code": {
              "text": "Qualification code",
              "coding": [
                {
                  "code": "MD",
                  "system": "http://terminology.hl7.org/CodeSystem/v2-0360|2.7"
                }
              ]
            },
            "extension": [
              {
                "url": "http://hl7.org/fhir/us/davinci-pdex-plan-net/StructureDefinition/practitioner-qualification",
                "extension": [
                  {
                    "url": "status",
                    "valueCode": "active"
                  },
                  {
                    "url": "whereValid",
                    "valueCodeableConcept": {
                      "coding": [
                        {
                          "code": "VA",
                          "system": "http://hl7.org/fhir/us/core/ValueSet/us-core-usps-state"
                        }
                      ]
                    }
                  }
                ]
              }
            ]
          },
          {
            "code": {
              "text": "Qualification code",
              "coding": [
                {
                  "code": "MD",
                  "system": "http://terminology.hl7.org/CodeSystem/v2-0360|2.7"
                }
              ]
            },
            "extension": [
              {
                "url": "http://hl7.org/fhir/us/davinci-pdex-plan-net/StructureDefinition/practitioner-qualification",
                "extension": [
                  {
                    "url": "status",
                    "valueCode": "active"
                  },
                  {
                    "url": "whereValid",
                    "valueCodeableConcept": {
                      "coding": [
                        {
                          "code": "VI",
                          "system": "http://hl7.org/fhir/us/core/ValueSet/us-core-usps-state"
                        }
                      ]
                    }
                  }
                ]
              }
            ]
          },
          {
            "code": {
              "text": "Qualification code",
              "coding": [
                {
                  "code": "MD",
                  "system": "http://terminology.hl7.org/CodeSystem/v2-0360|2.7"
                }
              ]
            },
            "extension": [
              {
                "url": "http://hl7.org/fhir/us/davinci-pdex-plan-net/StructureDefinition/practitioner-qualification",
                "extension": [
                  {
                    "url": "status",
                    "valueCode": "active"
                  },
                  {
                    "url": "whereValid",
                    "valueCodeableConcept": {
                      "coding": [
                        {
                          "code": "WA",
                          "system": "http://hl7.org/fhir/us/core/ValueSet/us-core-usps-state"
                        }
                      ]
                    }
                  }
                ]
              }
            ]
          },
          {
            "code": {
              "text": "Qualification code",
              "coding": [
                {
                  "code": "MD",
                  "system": "http://terminology.hl7.org/CodeSystem/v2-0360|2.7"
                }
              ]
            },
            "extension": [
              {
                "url": "http://hl7.org/fhir/us/davinci-pdex-plan-net/StructureDefinition/practitioner-qualification",
                "extension": [
                  {
                    "url": "status",
                    "valueCode": "active"
                  },
                  {
                    "url": "whereValid",
                    "valueCodeableConcept": {
                      "coding": [
                        {
                          "code": "WV",
                          "system": "http://hl7.org/fhir/us/core/ValueSet/us-core-usps-state"
                        }
                      ]
                    }
                  }
                ]
              }
            ]
          },
          {
            "code": {
              "text": "Qualification code",
              "coding": [
                {
                  "code": "MD",
                  "system": "http://terminology.hl7.org/CodeSystem/v2-0360|2.7"
                }
              ]
            },
            "extension": [
              {
                "url": "http://hl7.org/fhir/us/davinci-pdex-plan-net/StructureDefinition/practitioner-qualification",
                "extension": [
                  {
                    "url": "status",
                    "valueCode": "active"
                  },
                  {
                    "url": "whereValid",
                    "valueCodeableConcept": {
                      "coding": [
                        {
                          "code": "WI",
                          "system": "http://hl7.org/fhir/us/core/ValueSet/us-core-usps-state"
                        }
                      ]
                    }
                  }
                ]
              }
            ]
          },
          {
            "code": {
              "text": "Qualification code",
              "coding": [
                {
                  "code": "MD",
                  "system": "http://terminology.hl7.org/CodeSystem/v2-0360|2.7"
                }
              ]
            },
            "extension": [
              {
                "url": "http://hl7.org/fhir/us/davinci-pdex-plan-net/StructureDefinition/practitioner-qualification",
                "extension": [
                  {
                    "url": "status",
                    "valueCode": "active"
                  },
                  {
                    "url": "whereValid",
                    "valueCodeableConcept": {
                      "coding": [
                        {
                          "code": "WY",
                          "system": "http://hl7.org/fhir/us/core/ValueSet/us-core-usps-state"
                        }
                      ]
                    }
                  }
                ]
              }
            ]
          }
        ]
      }
    },
    "PRACTITIONER_ROLE_VISIT_FOLLOWUP_GROUP_1": {
      "resource": {
        "resourceType": "PractitionerRole",
        "practitioner": {
          "reference": "Practitioner/#{ref/fhirResources/PRACTITIONER_EXAMPLE_1/id}"
        },
        "healthcareService": [
          {
            "reference": "#{ref/fhirResources/HEALTHCARE_SERVICE_VISIT_FOLLOWUP_GROUP/type}/#{ref/fhirResources/HEALTHCARE_SERVICE_VISIT_FOLLOWUP_GROUP/id}"
          }
        ]
      }
    },
    "PRACTITIONER_ROLE_VISIT_FOLLOWUP_GROUP_2": {
      "resource": {
        "resourceType": "PractitionerRole",
        "practitioner": {
          "reference": "Practitioner/#{ref/fhirResources/PRACTITIONER_EXAMPLE_2/id}"
        },
        "healthcareService": [
          {
            "reference": "#{ref/fhirResources/HEALTHCARE_SERVICE_VISIT_FOLLOWUP_GROUP/type}/#{ref/fhirResources/HEALTHCARE_SERVICE_VISIT_FOLLOWUP_GROUP/id}"
          }
        ]
      }
    },
    "SCHEDULE_VISIT_FOLLOWUP_GROUP_PRACTITIONER_1": {
      "resource": {
        "resourceType": "Schedule",
        "active": true,
        "extension": [
          {
            "url": "https://fhir.zapehr.com/r4/StructureDefinitions/schedule",
            "valueString": "{\"schedule\":{\"monday\":{\"open\":8,\"close\":15,\"openingBuffer\":0,\"closingBuffer\":0,\"workingDay\":true,\"hours\":[{\"hour\":8,\"capacity\":2},{\"hour\":9,\"capacity\":2},{\"hour\":10,\"capacity\":2},{\"hour\":11,\"capacity\":2},{\"hour\":12,\"capacity\":2},{\"hour\":13,\"capacity\":2},{\"hour\":14,\"capacity\":2},{\"hour\":15,\"capacity\":2},{\"hour\":16,\"capacity\":2},{\"hour\":17,\"capacity\":3},{\"hour\":18,\"capacity\":3},{\"hour\":19,\"capacity\":3},{\"hour\":20,\"capacity\":1}]},\"tuesday\":{\"open\":8,\"close\":15,\"openingBuffer\":0,\"closingBuffer\":0,\"workingDay\":true,\"hours\":[{\"hour\":8,\"capacity\":2},{\"hour\":9,\"capacity\":2},{\"hour\":10,\"capacity\":2},{\"hour\":11,\"capacity\":2},{\"hour\":12,\"capacity\":2},{\"hour\":13,\"capacity\":2},{\"hour\":14,\"capacity\":2},{\"hour\":15,\"capacity\":2},{\"hour\":16,\"capacity\":2},{\"hour\":17,\"capacity\":3},{\"hour\":18,\"capacity\":3},{\"hour\":19,\"capacity\":3},{\"hour\":20,\"capacity\":1}]},\"wednesday\":{\"open\":8,\"close\":15,\"openingBuffer\":0,\"closingBuffer\":0,\"workingDay\":true,\"hours\":[{\"hour\":8,\"capacity\":2},{\"hour\":9,\"capacity\":2},{\"hour\":10,\"capacity\":2},{\"hour\":11,\"capacity\":2},{\"hour\":12,\"capacity\":2},{\"hour\":13,\"capacity\":2},{\"hour\":14,\"capacity\":2},{\"hour\":15,\"capacity\":2},{\"hour\":16,\"capacity\":2},{\"hour\":17,\"capacity\":3},{\"hour\":18,\"capacity\":3},{\"hour\":19,\"capacity\":3},{\"hour\":20,\"capacity\":1}]},\"thursday\":{\"open\":8,\"close\":15,\"openingBuffer\":0,\"closingBuffer\":0,\"workingDay\":true,\"hours\":[{\"hour\":8,\"capacity\":2},{\"hour\":9,\"capacity\":2},{\"hour\":10,\"capacity\":2},{\"hour\":11,\"capacity\":2},{\"hour\":12,\"capacity\":2},{\"hour\":13,\"capacity\":2},{\"hour\":14,\"capacity\":2},{\"hour\":15,\"capacity\":2},{\"hour\":16,\"capacity\":2},{\"hour\":17,\"capacity\":3},{\"hour\":18,\"capacity\":3},{\"hour\":19,\"capacity\":3},{\"hour\":20,\"capacity\":1}]},\"friday\":{\"open\":8,\"close\":15,\"openingBuffer\":0,\"closingBuffer\":0,\"workingDay\":true,\"hours\":[{\"hour\":8,\"capacity\":2},{\"hour\":9,\"capacity\":2},{\"hour\":10,\"capacity\":2},{\"hour\":11,\"capacity\":2},{\"hour\":12,\"capacity\":2},{\"hour\":13,\"capacity\":2},{\"hour\":14,\"capacity\":2},{\"hour\":15,\"capacity\":2},{\"hour\":16,\"capacity\":2},{\"hour\":17,\"capacity\":3},{\"hour\":18,\"capacity\":3},{\"hour\":19,\"capacity\":3},{\"hour\":20,\"capacity\":1}]},\"saturday\":{\"open\":8,\"close\":15,\"openingBuffer\":0,\"closingBuffer\":0,\"workingDay\":true,\"hours\":[{\"hour\":8,\"capacity\":2},{\"hour\":9,\"capacity\":2},{\"hour\":10,\"capacity\":2},{\"hour\":11,\"capacity\":2},{\"hour\":12,\"capacity\":2},{\"hour\":13,\"capacity\":2},{\"hour\":14,\"capacity\":2},{\"hour\":15,\"capacity\":2},{\"hour\":16,\"capacity\":2},{\"hour\":17,\"capacity\":3},{\"hour\":18,\"capacity\":3},{\"hour\":19,\"capacity\":3},{\"hour\":20,\"capacity\":1}]},\"sunday\":{\"open\":8,\"close\":15,\"openingBuffer\":0,\"closingBuffer\":0,\"workingDay\":true,\"hours\":[{\"hour\":8,\"capacity\":2},{\"hour\":9,\"capacity\":2},{\"hour\":10,\"capacity\":2},{\"hour\":11,\"capacity\":2},{\"hour\":12,\"capacity\":2},{\"hour\":13,\"capacity\":2},{\"hour\":14,\"capacity\":2},{\"hour\":15,\"capacity\":2},{\"hour\":16,\"capacity\":2},{\"hour\":17,\"capacity\":3},{\"hour\":18,\"capacity\":3},{\"hour\":19,\"capacity\":3},{\"hour\":20,\"capacity\":1}]}},\"scheduleOverrides\":{}}"
          },
          {
            "url": "http://hl7.org/fhir/StructureDefinition/timezone",
            "valueString": "America/New_York"
          }
        ],
        "actor": [
          {
            "reference": "Practitioner/#{ref/fhirResources/PRACTITIONER_EXAMPLE_1/id}"
          }
        ]
      }
    },
    "SCHEDULE_VISIT_FOLLOWUP_GROUP_PRACTITIONER_2": {
      "resource": {
        "resourceType": "Schedule",
        "active": true,
        "extension": [
          {
            "url": "https://fhir.zapehr.com/r4/StructureDefinitions/schedule",
            "valueString": "{\"schedule\":{\"monday\":{\"open\":8,\"close\":15,\"openingBuffer\":0,\"closingBuffer\":0,\"workingDay\":true,\"hours\":[{\"hour\":8,\"capacity\":2},{\"hour\":9,\"capacity\":2},{\"hour\":10,\"capacity\":2},{\"hour\":11,\"capacity\":2},{\"hour\":12,\"capacity\":2},{\"hour\":13,\"capacity\":2},{\"hour\":14,\"capacity\":2},{\"hour\":15,\"capacity\":2},{\"hour\":16,\"capacity\":2},{\"hour\":17,\"capacity\":3},{\"hour\":18,\"capacity\":3},{\"hour\":19,\"capacity\":3},{\"hour\":20,\"capacity\":1}]},\"tuesday\":{\"open\":8,\"close\":15,\"openingBuffer\":0,\"closingBuffer\":0,\"workingDay\":true,\"hours\":[{\"hour\":8,\"capacity\":2},{\"hour\":9,\"capacity\":2},{\"hour\":10,\"capacity\":2},{\"hour\":11,\"capacity\":2},{\"hour\":12,\"capacity\":2},{\"hour\":13,\"capacity\":2},{\"hour\":14,\"capacity\":2},{\"hour\":15,\"capacity\":2},{\"hour\":16,\"capacity\":2},{\"hour\":17,\"capacity\":3},{\"hour\":18,\"capacity\":3},{\"hour\":19,\"capacity\":3},{\"hour\":20,\"capacity\":1}]},\"wednesday\":{\"open\":8,\"close\":15,\"openingBuffer\":0,\"closingBuffer\":0,\"workingDay\":true,\"hours\":[{\"hour\":8,\"capacity\":2},{\"hour\":9,\"capacity\":2},{\"hour\":10,\"capacity\":2},{\"hour\":11,\"capacity\":2},{\"hour\":12,\"capacity\":2},{\"hour\":13,\"capacity\":2},{\"hour\":14,\"capacity\":2},{\"hour\":15,\"capacity\":2},{\"hour\":16,\"capacity\":2},{\"hour\":17,\"capacity\":3},{\"hour\":18,\"capacity\":3},{\"hour\":19,\"capacity\":3},{\"hour\":20,\"capacity\":1}]},\"thursday\":{\"open\":8,\"close\":15,\"openingBuffer\":0,\"closingBuffer\":0,\"workingDay\":true,\"hours\":[{\"hour\":8,\"capacity\":2},{\"hour\":9,\"capacity\":2},{\"hour\":10,\"capacity\":2},{\"hour\":11,\"capacity\":2},{\"hour\":12,\"capacity\":2},{\"hour\":13,\"capacity\":2},{\"hour\":14,\"capacity\":2},{\"hour\":15,\"capacity\":2},{\"hour\":16,\"capacity\":2},{\"hour\":17,\"capacity\":3},{\"hour\":18,\"capacity\":3},{\"hour\":19,\"capacity\":3},{\"hour\":20,\"capacity\":1}]},\"friday\":{\"open\":8,\"close\":15,\"openingBuffer\":0,\"closingBuffer\":0,\"workingDay\":true,\"hours\":[{\"hour\":8,\"capacity\":2},{\"hour\":9,\"capacity\":2},{\"hour\":10,\"capacity\":2},{\"hour\":11,\"capacity\":2},{\"hour\":12,\"capacity\":2},{\"hour\":13,\"capacity\":2},{\"hour\":14,\"capacity\":2},{\"hour\":15,\"capacity\":2},{\"hour\":16,\"capacity\":2},{\"hour\":17,\"capacity\":3},{\"hour\":18,\"capacity\":3},{\"hour\":19,\"capacity\":3},{\"hour\":20,\"capacity\":1}]},\"saturday\":{\"open\":8,\"close\":15,\"openingBuffer\":0,\"closingBuffer\":0,\"workingDay\":true,\"hours\":[{\"hour\":8,\"capacity\":2},{\"hour\":9,\"capacity\":2},{\"hour\":10,\"capacity\":2},{\"hour\":11,\"capacity\":2},{\"hour\":12,\"capacity\":2},{\"hour\":13,\"capacity\":2},{\"hour\":14,\"capacity\":2},{\"hour\":15,\"capacity\":2},{\"hour\":16,\"capacity\":2},{\"hour\":17,\"capacity\":3},{\"hour\":18,\"capacity\":3},{\"hour\":19,\"capacity\":3},{\"hour\":20,\"capacity\":1}]},\"sunday\":{\"open\":8,\"close\":15,\"openingBuffer\":0,\"closingBuffer\":0,\"workingDay\":true,\"hours\":[{\"hour\":8,\"capacity\":2},{\"hour\":9,\"capacity\":2},{\"hour\":10,\"capacity\":2},{\"hour\":11,\"capacity\":2},{\"hour\":12,\"capacity\":2},{\"hour\":13,\"capacity\":2},{\"hour\":14,\"capacity\":2},{\"hour\":15,\"capacity\":2},{\"hour\":16,\"capacity\":2},{\"hour\":17,\"capacity\":3},{\"hour\":18,\"capacity\":3},{\"hour\":19,\"capacity\":3},{\"hour\":20,\"capacity\":1}]}},\"scheduleOverrides\":{}}"
          },
          {
            "url": "http://hl7.org/fhir/StructureDefinition/timezone",
            "valueString": "America/New_York"
          }
        ],
        "actor": [
          {
            "reference": "Practitioner/#{ref/fhirResources/PRACTITIONER_EXAMPLE_2/id}"
          }
        ]
      }
    },
    "ISSUE_REPORT_GROUP": {
      "resource": {
        "resourceType": "Group",
        "identifier": [
          {
            "system": "ottehr-internal",
            "value": "intake-issue-reports"
          }
        ],
        "active": true,
        "type": "practitioner",
        "code": {
          "text": "ottehr-admins"
        },
        "name": "Issue Report Recipients",
        "member": [],
        "actual": true
      }
    },
    "DEFAULT_BILLING_RESOURCE": {
      "resource": {
        "resourceType": "Organization",
        "name": "Default Billing Provider",
        "identifier": [
          {
            "system": "http://hl7.org/fhir/sid/us-npi",
            "type": {
              "coding": [
                {
                  "system": "http://terminology.hl7.org/CodeSystem/v2-0203",
                  "code": "NPI"
                }
              ]
            },
            "value": "1275837114"
          },
          {
            "type": {
              "coding": [
                {
                  "system": "http://terminology.hl7.org/CodeSystem/v2-0203",
                  "code": "NE"
                }
              ]
            },
            "value": "99-9999999"
          }
        ],
        "address": [
          {
            "use": "billing",
            "city": "Seattle",
            "state": "WA",
            "postalCode": "98105",
            "country": "United States",
            "type": "physical",
            "line": [
              "371 Pine St"
            ]
          }
        ]
      }
    }
  },
  "apps": {
    "PATIENT_PORTAL": {
      "name": "#{var/PATIENT_APP_NAME}",
      "description": "Patient Portal application with sms authentication",
      "loginRedirectUri": "https://intake-local.ottehr.com/patients",
      "allowedCallbackUrls": [
        "#{var/PATIENT_ALLOWED_URL_1}",
        "#{var/PATIENT_ALLOWED_URL_2}",
        "#{var/PATIENT_ALLOWED_URL_3}",
        "#{var/PATIENT_ALLOWED_URL_4}",
        "#{var/PATIENT_ALLOWED_URL_5}",
        "#{var/PATIENT_ALLOWED_URL_6}"
      ],
      "allowedLogoutUrls": [
        "#{var/PATIENT_ALLOWED_URL_1}",
        "#{var/PATIENT_ALLOWED_URL_4}"
      ],
      "allowedWebOriginsUrls": [
        "#{var/PATIENT_ALLOWED_URL_1}",
        "#{var/PATIENT_ALLOWED_URL_4}"
      ],
      "allowedCORSOriginsUrls": [
        "#{var/PATIENT_ALLOWED_URL_1}",
        "#{var/PATIENT_ALLOWED_URL_4}"
      ],
      "loginWithEmailEnabled": true,
      "passwordlessSMS": true,
      "mfaEnabled": false,
      "shouldSendInviteEmail": false,
      "refreshTokenEnabled": true,
      "logoUri": "#{var/PATIENT_APP_LOGO_URI}"
    },
    "OTTEHR_EHR": {
      "name": "#{var/EHR_APP_NAME}",
      "description": "EHR application with email authentication",
      "loginRedirectUri": "https://ehr-local.ottehr.com/dashboard",
      "allowedCallbackUrls": [
        "#{var/PROVIDER_ALLOWED_URL_1}",
        "#{var/PROVIDER_ALLOWED_URL_2}",
        "#{var/PROVIDER_ALLOWED_URL_3}",
        "#{var/PROVIDER_ALLOWED_URL_4}"
      ],
      "allowedLogoutUrls": [
        "#{var/PROVIDER_ALLOWED_URL_1}",
        "#{var/PROVIDER_ALLOWED_URL_3}"
      ],
      "allowedWebOriginsUrls": [
        "#{var/PROVIDER_ALLOWED_URL_1}",
        "#{var/PROVIDER_ALLOWED_URL_3}"
      ],
      "allowedCORSOriginsUrls": [
        "#{var/PROVIDER_ALLOWED_URL_1}",
        "#{var/PROVIDER_ALLOWED_URL_3}"
      ],
      "shouldSendInviteEmail": true
    }
  },
  "m2ms": {
    "ZAMBDAS_ADMIN": {
      "name": "Zambdas Admin",
      "description": "This M2M Client is used inside Ottehr Zambdas",
      "accessPolicy": [
        {
          "resource": [
            "FHIR:*"
          ],
          "action": [
            "FHIR:*"
          ],
          "effect": "Allow"
        },
        {
          "resource": [
            "Telemed:*"
          ],
          "action": [
            "Telemed:*"
          ],
          "effect": "Allow"
        },
        {
          "resource": [
            "App:User"
          ],
          "action": [
            "App:CreateUser",
            "App:GetUser",
            "App:UpdateUser",
            "App:ListAllUsers"
          ],
          "effect": "Allow"
        },
        {
          "resource": [
            "Zambda:*"
          ],
          "action": [
            "Zambda:*"
          ],
          "effect": "Allow"
        },
        {
          "resource": [
            "Fax:Fax:*"
          ],
          "action": [
            "Fax:Send"
          ],
          "effect": "Allow"
        },
        {
          "resource": [
            "IAM:M2MClient:*"
          ],
          "action": [
            "IAM:ListAllM2MClients",
            "IAM:GetM2MClient"
          ],
          "effect": "Allow"
        },
        {
          "resource": [
            "IAM:Role"
          ],
          "action": [
            "IAM:GetRole",
            "IAM:ListAllRoles",
            "IAM:CreateRole",
            "IAM:UpdateRole"
          ],
          "effect": "Allow"
        },
        {
          "resource": [
            "Lab:*"
          ],
          "action": [
            "Lab:*"
          ],
          "effect": "Allow"
        },
        {
          "resource": [
<<<<<<< HEAD
            "Z3:#{ref/project/PROJECT/id}-photo-id-cards/*",
            "Z3:#{ref/project/PROJECT/id}-insurance-cards/*",
            "Z3:#{ref/project/PROJECT/id}-school-work-note-templates/*",
            "Z3:#{ref/project/PROJECT/id}-patient-photos/*",
            "Z3:#{ref/project/PROJECT/id}-consent-forms/*",
            "Z3:#{ref/project/PROJECT/id}-visit-notes/*",
            "Z3:#{ref/project/PROJECT/id}-receipts/*",
            "Z3:#{ref/project/PROJECT/id}-school-work-notes/*",
            "Z3:#{ref/project/PROJECT/id}-privacy-policy/*",
            "Z3:#{ref/project/PROJECT/id}-audio-recordings/*",
            "Z3:#{ref/project/PROJECT/id}-exported-questionnaires/*",
            "Z3:#{ref/project/PROJECT/id}-discharge-summaries/*",
            "Z3:#{ref/project/PROJECT/id}-labs/*"
=======
            "Z3:#{var/PROJECT_ID}-photo-id-cards/*",
            "Z3:#{var/PROJECT_ID}-insurance-cards/*",
            "Z3:#{var/PROJECT_ID}-school-work-note-templates/*",
            "Z3:#{var/PROJECT_ID}-patient-photos/*",
            "Z3:#{var/PROJECT_ID}-consent-forms/*",
            "Z3:#{var/PROJECT_ID}-visit-notes/*",
            "Z3:#{var/PROJECT_ID}-receipts/*",
            "Z3:#{var/PROJECT_ID}-school-work-notes/*",
            "Z3:#{var/PROJECT_ID}-privacy-policy/*",
            "Z3:#{var/PROJECT_ID}-audio-recordings/*",
            "Z3:#{var/PROJECT_ID}-exported-questionnaires/*",
            "Z3:#{var/PROJECT_ID}-discharge-summaries/*"
          ],
          "action": [
            "Z3:PutObject",
            "Z3:GetObject"
>>>>>>> 6d1f4241
          ],
          "effect": "Allow"
        },
        {
          "action": [
            "Messaging:SendTransactionalSMS"
          ],
          "effect": "Allow",
          "resource": [
            "*"
          ]
        },
        {
          "action": [
            "RCM:CheckInsuranceEligibility"
          ],
          "effect": "Allow",
          "resource": [
            "RCM:InsuranceEligibility"
          ]
        }
      ]
    },
    "E2E_M2M_CLIENT": {
      "name": "E2E Tests M2M Client",
      "description": "This M2M Client is used to drive and clean up E2E tests",
      "accessPolicy": [
        {
          "resource": [
            "*"
          ],
          "action": [
            "*"
          ],
          "effect": "Allow"
        }
      ]
    }
  },
  "roles": {
    "PATIENT": {
      "name": "Patient",
      "description": "Patient Role",
      "accessPolicy": [
        {
          "resource": [
            "Zambda:Function:telemed-get-patients",
            "Zambda:Function:telemed-get-appointments",
            "Zambda:Function:telemed-get-paperwork",
            "Zambda:Function:telemed-create-paperwork",
            "Zambda:Function:telemed-cancel-telemed-appointment",
            "Zambda:Function:check-in",
            "Zambda:Function:create-appointment",
            "Zambda:Function:cancel-appointment",
            "Zambda:Function:get-patients",
            "Zambda:Function:update-appointment",
            "Zambda:Function:get-schedule",
            "Zambda:Function:intake-get-appointments",
            "Zambda:Function:get-paperwork",
            "Zambda:Function:update-paperwork-in-progress",
            "Zambda:Function:get-presigned-file-url",
            "Zambda:Function:get-appointment-details",
            "Zambda:Function:patch-paperwork",
            "Zambda:Function:submit-paperwork",
            "Zambda:Function:payment-methods-list",
            "Zambda:Function:payment-methods-delete",
            "Zambda:Function:payment-methods-setup",
            "Zambda:Function:payment-methods-set-default",
            "Zambda:Function:video-chat-invites-cancel",
            "Zambda:Function:video-chat-invites-create",
            "Zambda:Function:video-chat-invites-list",
            "Zambda:Function:get-eligibility",
            "Zambda:Function:get-answer-options",
            "Zambda:Function:get-telemed-locations",
            "Zambda:Function:get-wait-status",
            "Zambda:Function:get-past-visits",
            "Zambda:Function:join-call",
            "Zambda:Function:telemed-cancel-appointment",
            "Zambda:Function:telemed-update-appointment",
            "Zambda:Function:get-visit-details",
            "Zambda:Function:list-bookables",
            "Zambda:Function:version",
            "Zambda:Function:ai-interview-start",
            "Zambda:Function:ai-interview-handle-answer",
            "Zambda:Function:ai-interview-persist-consent"
          ],
          "action": [
            "Zambda:InvokeFunction"
          ],
          "effect": "Allow"
        },
        {
          "action": [
            "Telemed:JoinMeeting"
          ],
          "effect": "Allow",
          "resource": [
            "Telemed:Meeting"
          ]
        },
        {
          "action": [
            "FHIR:Read"
          ],
          "effect": "Allow",
          "resource": [
            "FHIR:Encounter"
          ]
        }
      ]
    },
    "INACTIVE": {
      "name": "Inactive",
      "accessPolicy": [
        {
          "resource": [
            "*"
          ],
          "action": [
            "*"
          ],
          "effect": "Deny"
        }
      ]
    },
    "ADMINISTRATOR": {
      "name": "Administrator",
      "accessPolicy": [
        {
          "action": [
            "FHIR:Search",
            "FHIR:Read"
          ],
          "effect": "Allow",
          "resource": [
            "FHIR:Consent",
            "FHIR:Coverage",
            "FHIR:RelatedPerson",
            "FHIR:Organization",
            "FHIR:QuestionnaireResponse",
            "FHIR:Questionnaire",
            "FHIR:DocumentReference",
            "FHIR:Person",
            "FHIR:Medication",
            "FHIR:List",
            "FHIR:Schedule"
          ]
        },
        {
          "action": [
            "App:ListAllUsers",
            "App:GetUser"
          ],
          "effect": "Allow",
          "resource": [
            "App:User"
          ]
        },
        {
          "action": [
            "FHIR:Search",
            "FHIR:Read",
            "FHIR:Update"
          ],
          "effect": "Allow",
          "resource": [
            "FHIR:Patient",
            "FHIR:Appointment",
            "FHIR:Encounter",
            "FHIR:Location",
            "FHIR:HealthcareService",
            "FHIR:Communication",
            "FHIR:Flag",
            "FHIR:QuestionnaireResponse"
          ]
        },
        {
          "action": [
            "Z3:GetObject"
          ],
          "effect": "Allow",
          "resource": [
            "Z3:*"
          ]
        },
        {
          "action": [
            "Zambda:InvokeFunction"
          ],
          "effect": "Allow",
          "resource": [
            "Zambda:Function:*"
          ]
        },
        {
          "action": [
            "FHIR:Create"
          ],
          "effect": "Allow",
          "resource": [
            "FHIR:Location",
            "FHIR:Practitioner",
            "FHIR:HealthcareService"
          ]
        },
        {
          "action": [
            "FHIR:Read",
            "FHIR:Update",
            "FHIR:Search"
          ],
          "effect": "Allow",
          "resource": [
            "FHIR:Practitioner"
          ]
        },
        {
          "action": [
            "FHIR:Search",
            "FHIR:Read",
            "FHIR:Create"
          ],
          "effect": "Allow",
          "resource": [
            "FHIR:Communication"
          ]
        },
        {
          "action": [
            "Messaging:SendTransactionalSMS"
          ],
          "effect": "Allow",
          "resource": [
            "*"
          ]
        },
        {
          "action": [
            "Messaging:GetConfiguration"
          ],
          "effect": "Allow",
          "resource": [
            "Messaging:Messaging:*"
          ]
        },
        {
          "action": [
            "FHIR:Search",
            "FHIR:Read",
            "FHIR:Update",
            "FHIR:Create"
          ],
          "resource": [
            "FHIR:Organization:*",
            "FHIR:PractitionerRole"
          ],
          "effect": "Allow"
        },
        {
          "action": [
            "FHIR:History"
          ],
          "effect": "Allow",
          "resource": [
            "FHIR:Patient",
            "FHIR:Appointment"
          ]
        },
        {
          "resource": [
            "Zambda:Function:*"
          ],
          "action": [
            "Zambda:InvokeFunction"
          ],
          "effect": "Allow"
        }
      ]
    },
    "CUSTOMER_SUPPORT": {
      "name": "CustomerSupport",
      "accessPolicy": [
        {
          "action": ["FHIR:Search", "FHIR:Read"],
          "effect": "Allow",
          "resource": [
            "FHIR:Consent",
            "FHIR:Coverage",
            "FHIR:RelatedPerson",
            "FHIR:Organization",
            "FHIR:QuestionnaireResponse",
            "FHIR:Questionnaire",
            "FHIR:DocumentReference",
            "FHIR:Person",
            "FHIR:Medication",
            "FHIR:List",
            "FHIR:Schedule"
          ]
        },
        {
          "action": ["App:ListAllUsers", "App:GetUser"],
          "effect": "Allow",
          "resource": ["App:User"]
        },
        {
          "action": ["FHIR:Search", "FHIR:Read", "FHIR:Update"],
          "effect": "Allow",
          "resource": [
            "FHIR:Patient",
            "FHIR:Appointment",
            "FHIR:Encounter",
            "FHIR:Location",
            "FHIR:HealthcareService",
            "FHIR:Communication",
            "FHIR:Flag",
            "FHIR:QuestionnaireResponse"
          ]
        },
        {
          "action": ["Z3:GetObject"],
          "effect": "Allow",
          "resource": ["Z3:*"]
        },
        {
          "action": ["Zambda:InvokeFunction"],
          "effect": "Allow",
          "resource": ["Zambda:Function:*"]
        },
        {
          "action": ["FHIR:Create"],
          "effect": "Allow",
          "resource": ["FHIR:Location", "FHIR:Practitioner", "FHIR:HealthcareService"]
        },
        {
          "action": ["FHIR:Read", "FHIR:Update", "FHIR:Search"],
          "effect": "Allow",
          "resource": ["FHIR:Practitioner"]
        },
        {
          "action": ["FHIR:Search", "FHIR:Read", "FHIR:Create"],
          "effect": "Allow",
          "resource": ["FHIR:Communication"]
        },
        {
          "action": ["Messaging:SendTransactionalSMS"],
          "effect": "Allow",
          "resource": ["*"]
        },
        {
          "action": ["Messaging:GetConfiguration"],
          "effect": "Allow",
          "resource": ["Messaging:Messaging:*"]
        },
        {
          "action": ["FHIR:Search", "FHIR:Read", "FHIR:Update", "FHIR:Create"],
          "resource": ["FHIR:Organization:*", "FHIR:PractitionerRole"],
          "effect": "Allow"
        },
        {
          "action": ["FHIR:History"],
          "effect": "Allow",
          "resource": ["FHIR:Patient", "FHIR:Appointment"]
        },
        {
          "resource": ["Zambda:Function:*"],
          "action": ["Zambda:InvokeFunction"],
          "effect": "Allow"
        },
        {
          "resource": [
            "FHIR:Consent",
            "FHIR:Coverage",
            "FHIR:RelatedPerson",
            "FHIR:Organization",
            "FHIR:Location",
            "FHIR:HealthcareService",
            "FHIR:PractitionerRole",
            "FHIR:Questionnaire",
            "FHIR:QuestionnaireResponse",
            "FHIR:DocumentReference",
            "FHIR:Person",
            "FHIR:Task",
            "FHIR:List",
            "FHIR:Schedule",
            "FHIR:ValueSet",
            "FHIR:Medication",
            "FHIR:MedicationRequest"
          ],
          "action": ["FHIR:Search", "FHIR:Read"],
          "effect": "Allow"
        },
        {
          "resource": ["FHIR:Appointment", "FHIR:Encounter", "FHIR:Patient", "FHIR:Flag", "FHIR:QuestionnaireResponse"],
          "action": ["FHIR:Search", "FHIR:Read", "FHIR:Update"],
          "effect": "Allow"
        },
        {
          "action": ["Telemed:JoinMeeting"],
          "effect": "Allow",
          "resource": ["Telemed:Meeting:*"]
        },
        {
          "resource": ["Z3:*"],
          "action": ["Z3:GetObject"],
          "effect": "Allow"
        },
        {
          "action": ["Zambda:InvokeFunction"],
          "effect": "Allow",
          "resource": ["Zambda:Function:*"]
        },
        {
          "action": ["FHIR:Read", "FHIR:Update"],
          "effect": "Allow",
          "resource": ["FHIR:Practitioner"]
        },
        {
          "action": ["FHIR:Search", "FHIR:Read", "FHIR:Update", "FHIR:Create"],
          "effect": "Allow",
          "resource": ["FHIR:Communication"]
        },
        {
          "action": ["Messaging:SendTransactionalSMS"],
          "effect": "Allow",
          "resource": ["*"]
        },
        {
          "action": ["Messaging:GetConfiguration"],
          "effect": "Allow",
          "resource": ["Messaging:Messaging:*"]
        },
        {
          "action": ["*"],
          "effect": "Allow",
          "resource": ["eRx:*"]
        },
        {
          "resource": ["FHIR:AllergyIntolerance:*", "FHIR:MedicationStatement:*"],
          "action": ["FHIR:Read", "FHIR:Search"],
          "effect": "Allow"
        },
        {
          "action": ["FHIR:History"],
          "effect": "Allow",
          "resource": ["FHIR:Patient", "FHIR:Appointment"]
        },
        {
          "action": ["FHIR:Search", "FHIR:Read", "FHIR:Update", "FHIR:Create"],
          "effect": "Allow",
          "resource": [
            "FHIR:Claim",
            "FHIR:Appointment",
            "FHIR:Location",
            "FHIR:HealthcareService",
            "FHIR:Coverage",
            "FHIR:Practitioner",
            "FHIR:Patient",
            "FHIR:RelatedPerson"
          ]
        },
        {
          "resource": ["Zambda:Function:*"],
          "action": ["Zambda:InvokeFunction"],
          "effect": "Allow"
        }
      ]
    },
    "MANAGER": {
      "name": "Manager",
      "accessPolicy": [
        {
          "action": [
            "FHIR:Search",
            "FHIR:Read"
          ],
          "effect": "Allow",
          "resource": [
            "FHIR:Consent",
            "FHIR:Coverage",
            "FHIR:RelatedPerson",
            "FHIR:Questionnaire",
            "FHIR:Organization",
            "FHIR:QuestionnaireResponse",
            "FHIR:DocumentReference",
            "FHIR:Person",
            "FHIR:Medication",
            "FHIR:List",
            "FHIR:Schedule"
          ]
        },
        {
          "action": [
            "App:ListAllUsers",
            "App:GetUser"
          ],
          "effect": "Allow",
          "resource": [
            "App:User"
          ]
        },
        {
          "action": [
            "Telemed:GetRoomToken"
          ],
          "effect": "Allow",
          "resource": [
            "Telemed:Room"
          ]
        },
        {
          "action": [
            "Telemed:JoinMeeting"
          ],
          "effect": "Allow",
          "resource": [
            "Telemed:Meeting:*"
          ]
        },
        {
          "action": [
            "FHIR:Search",
            "FHIR:Read",
            "FHIR:Update"
          ],
          "effect": "Allow",
          "resource": [
            "FHIR:Patient",
            "FHIR:Appointment",
            "FHIR:Encounter",
            "FHIR:Location",
            "FHIR:HealthcareService",
            "FHIR:Questionnaire",
            "FHIR:QuestionnaireResponse",
            "FHIR:Flag"
          ]
        },
        {
          "action": [
            "Z3:GetObject"
          ],
          "effect": "Allow",
          "resource": [
            "Z3:*"
          ]
        },
        {
          "action": [
            "Zambda:InvokeFunction"
          ],
          "effect": "Allow",
          "resource": [
            "Zambda:Function:*"
          ]
        },
        {
          "action": [
            "FHIR:Read",
            "FHIR:Update"
          ],
          "effect": "Allow",
          "resource": [
            "FHIR:Practitioner"
          ]
        },
        {
          "action": [
            "FHIR:Search",
            "FHIR:Read",
            "FHIR:Update",
            "FHIR:Create"
          ],
          "effect": "Allow",
          "resource": [
            "FHIR:Communication"
          ]
        },
        {
          "action": [
            "Messaging:SendTransactionalSMS"
          ],
          "effect": "Allow",
          "resource": [
            "*"
          ]
        },
        {
          "action": [
            "Messaging:GetConfiguration"
          ],
          "effect": "Allow",
          "resource": [
            "Messaging:Messaging:*"
          ]
        },
        {
          "action": [
            "FHIR:Search",
            "FHIR:Read",
            "FHIR:Update",
            "FHIR:Create"
          ],
          "resource": [
            "FHIR:Organization:*"
          ],
          "effect": "Allow"
        },
        {
          "action": [
            "FHIR:History"
          ],
          "effect": "Allow",
          "resource": [
            "FHIR:Patient",
            "FHIR:Appointment"
          ]
        },
        {
          "action": [
            "FHIR:Search",
            "FHIR:Read"
          ],
          "effect": "Allow",
          "resource": [
            "FHIR:List"
          ]
        },
        {
          "resource": [
            "Zambda:Function:*"
          ],
          "action": [
            "Zambda:InvokeFunction"
          ],
          "effect": "Allow"
        },
        {
          "action": [
            "eRx:SearchAllergen"
          ],
          "resource": [
            "eRx:Allergen"
          ],
          "effect": "Allow"
        },
        {
          "action": [
            "eRx:SearchMedication"
          ],
          "resource": [
            "eRx:Medication"
          ],
          "effect": "Allow"
        }
      ]
    },
    "STAFF": {
      "name": "Staff",
      "accessPolicy": [
        {
          "resource": [
            "FHIR:Consent",
            "FHIR:Coverage",
            "FHIR:RelatedPerson",
            "FHIR:Organization",
            "FHIR:Location",
            "FHIR:HealthcareService",
            "FHIR:Questionnaire",
            "FHIR:QuestionnaireResponse",
            "FHIR:DocumentReference",
            "FHIR:Person",
            "FHIR:Schedule",
            "FHIR:ValueSet",
            "FHIR:List"
          ],
          "action": [
            "FHIR:Search",
            "FHIR:Read"
          ],
          "effect": "Allow"
        },
        {
          "resource": [
            "FHIR:Appointment",
            "FHIR:Encounter",
            "FHIR:Patient",
            "FHIR:Flag"
          ],
          "action": [
            "FHIR:Search",
            "FHIR:Read",
            "FHIR:Update"
          ],
          "effect": "Allow"
        },
        {
          "resource": [
            "Z3:*"
          ],
          "action": [
            "Z3:GetObject"
          ],
          "effect": "Allow"
        },
        {
          "action": [
            "Zambda:InvokeFunction"
          ],
          "effect": "Allow",
          "resource": [
            "Zambda:Function:*"
          ]
        },
        {
          "action": [
            "FHIR:Read",
            "FHIR:Update"
          ],
          "effect": "Allow",
          "resource": [
            "FHIR:Practitioner"
          ]
        },
        {
          "action": [
            "FHIR:Search",
            "FHIR:Read",
            "FHIR:Update",
            "FHIR:Create"
          ],
          "effect": "Allow",
          "resource": [
            "FHIR:Communication"
          ]
        },
        {
          "action": [
            "Messaging:SendTransactionalSMS"
          ],
          "effect": "Allow",
          "resource": [
            "*"
          ]
        },
        {
          "action": [
            "Messaging:GetConfiguration"
          ],
          "effect": "Allow",
          "resource": [
            "Messaging:Messaging:*"
          ]
        },
        {
          "action": [
            "FHIR:History"
          ],
          "effect": "Allow",
          "resource": [
            "FHIR:Patient",
            "FHIR:Appointment"
          ]
        },
        {
          "resource": [
            "Zambda:Function:*"
          ],
          "action": [
            "Zambda:InvokeFunction"
          ],
          "effect": "Allow"
        }
      ]
    },
    "PROVIDER": {
      "name": "Provider",
      "accessPolicy": [
        {
          "resource": [
            "FHIR:Consent",
            "FHIR:Coverage",
            "FHIR:RelatedPerson",
            "FHIR:Organization",
            "FHIR:Location",
            "FHIR:HealthcareService",
            "FHIR:PractitionerRole",
            "FHIR:Questionnaire",
            "FHIR:QuestionnaireResponse",
            "FHIR:DocumentReference",
            "FHIR:Person",
            "FHIR:Task",
            "FHIR:List",
            "FHIR:Schedule",
            "FHIR:ValueSet",
            "FHIR:Medication",
            "FHIR:MedicationRequest"
          ],
          "action": [
            "FHIR:Search",
            "FHIR:Read"
          ],
          "effect": "Allow"
        },
        {
          "resource": [
            "FHIR:Appointment",
            "FHIR:Encounter",
            "FHIR:Patient",
            "FHIR:Flag",
            "FHIR:QuestionnaireResponse"
          ],
          "action": [
            "FHIR:Search",
            "FHIR:Read",
            "FHIR:Update"
          ],
          "effect": "Allow"
        },
        {
          "action": [
            "Telemed:JoinMeeting"
          ],
          "effect": "Allow",
          "resource": [
            "Telemed:Meeting:*"
          ]
        },
        {
          "resource": [
            "Z3:*"
          ],
          "action": [
            "Z3:GetObject"
          ],
          "effect": "Allow"
        },
        {
          "action": [
            "Zambda:InvokeFunction"
          ],
          "effect": "Allow",
          "resource": [
            "Zambda:Function:*"
          ]
        },
        {
          "action": [
            "FHIR:Read",
            "FHIR:Update"
          ],
          "effect": "Allow",
          "resource": [
            "FHIR:Practitioner"
          ]
        },
        {
          "action": [
            "FHIR:Search",
            "FHIR:Read",
            "FHIR:Update",
            "FHIR:Create"
          ],
          "effect": "Allow",
          "resource": [
            "FHIR:Communication"
          ]
        },
        {
          "action": [
            "Messaging:SendTransactionalSMS"
          ],
          "effect": "Allow",
          "resource": [
            "*"
          ]
        },
        {
          "action": [
            "Messaging:GetConfiguration"
          ],
          "effect": "Allow",
          "resource": [
            "Messaging:Messaging:*"
          ]
        },
        {
          "action": [
            "*"
          ],
          "effect": "Allow",
          "resource": [
            "eRx:*"
          ]
        },
        {
          "resource": [
            "FHIR:AllergyIntolerance:*",
            "FHIR:MedicationStatement:*"
          ],
          "action": [
            "FHIR:Read",
            "FHIR:Search"
          ],
          "effect": "Allow"
        },
        {
          "action": [
            "FHIR:History"
          ],
          "effect": "Allow",
          "resource": [
            "FHIR:Patient",
            "FHIR:Appointment"
          ]
        },
        {
          "action": [
            "FHIR:Search",
            "FHIR:Read",
            "FHIR:Update",
            "FHIR:Create"
          ],
          "effect": "Allow",
          "resource": [
            "FHIR:Claim",
            "FHIR:Appointment",
            "FHIR:Location",
            "FHIR:HealthcareService",
            "FHIR:Coverage",
            "FHIR:Practitioner",
            "FHIR:Patient",
            "FHIR:RelatedPerson"
          ]
        },
        {
          "resource": [
            "Zambda:Function:*"
          ],
          "action": [
            "Zambda:InvokeFunction"
          ],
          "effect": "Allow"
        }
      ]
    },
    "PRESCRIBER": {
      "name": "Prescriber",
      "accessPolicy": [
        {
          "action": [
            "FHIR:Search",
            "FHIR:Read"
          ],
          "effect": "Allow",
          "resource": [
            "FHIR:AllergyIntolerance",
            "FHIR:MedicationStatement"
          ]
        },
        {
          "action": [
            "eRx:SearchMedication"
          ],
          "effect": "Allow",
          "resource": [
            "eRx:Medication"
          ]
        },
        {
          "action": [
            "eRx:SearchAllergy"
          ],
          "effect": "Allow",
          "resource": [
            "eRx:Allergy"
          ]
        },
        {
          "action": [
            "eRx:SyncPatient"
          ],
          "effect": "Allow",
          "resource": [
            "eRx:Patient"
          ]
        },
        {
          "action": [
            "eRx:Create",
            "eRx:Read"
          ],
          "effect": "Allow",
          "resource": [
            "eRx:Enrollment"
          ]
        },
        {
          "resource": [
            "Zambda:Function:*"
          ],
          "action": [
            "Zambda:InvokeFunction"
          ],
          "effect": "Allow"
        }
      ]
    }
  },
  "buckets": {
    "VISIT_NOTES": {
      "name": "#{var/PROJECT_ID}-visit-notes"
    },
    "CONSENT_FORMS": {
      "name": "#{var/PROJECT_ID}-consent-forms"
    },
    "PRIVACY_POLICY": {
      "name": "#{var/PROJECT_ID}-privacy-policy"
    },
    "INSURANCE_CARDS": {
      "name": "#{var/PROJECT_ID}-insurance-cards"
    },
    "PHOTO_ID_CARDS": {
      "name": "#{var/PROJECT_ID}-photo-id-cards"
    },
    "PATIENT_PHOTOS": {
      "name": "#{var/PROJECT_ID}-patient-photos"
    },
    "SCHOOL_WORK_NOTES": {
      "name": "#{var/PROJECT_ID}-school-work-notes"
    },
    "SCHOOL_WORK_NOTE_TEMPLATES": {
      "name": "#{var/PROJECT_ID}-school-work-note-templates"
    },
    "AUDIO-RECORDINGS": {
      "name": "#{var/PROJECT_ID}-audio-recordings"
    },
    "LABS": {
      "name": "#{var/PROJECT_ID}-labs"
    },
    "RECEIPTS": {
      "name": "#{var/PROJECT_ID}-receipts"
    },
    "PAPERWORK": {
      "name": "#{var/PROJECT_ID}-exported-questionnaires"
    },
    "DISCHARGE_SUMMARIES": {
      "name": "#{var/PROJECT_ID}-discharge-summaries"
    }
  },
  "labRoutes": {
    "AUTOLAB": {
      "accountNumber": "#{var/lab-autolab-account-number}",
      "labId": "#{var/lab-autolab-lab-id}"
    }
  }
}<|MERGE_RESOLUTION|>--- conflicted
+++ resolved
@@ -5666,77 +5666,6 @@
         },
         {
           "resource": [
-            "Telemed:*"
-          ],
-          "action": [
-            "Telemed:*"
-          ],
-          "effect": "Allow"
-        },
-        {
-          "resource": [
-            "App:User"
-          ],
-          "action": [
-            "App:CreateUser",
-            "App:GetUser",
-            "App:UpdateUser",
-            "App:ListAllUsers"
-          ],
-          "effect": "Allow"
-        },
-        {
-          "resource": [
-            "Zambda:*"
-          ],
-          "action": [
-            "Zambda:*"
-          ],
-          "effect": "Allow"
-        },
-        {
-          "resource": [
-            "Fax:Fax:*"
-          ],
-          "action": [
-            "Fax:Send"
-          ],
-          "effect": "Allow"
-        },
-        {
-          "resource": [
-            "IAM:M2MClient:*"
-          ],
-          "action": [
-            "IAM:ListAllM2MClients",
-            "IAM:GetM2MClient"
-          ],
-          "effect": "Allow"
-        },
-        {
-          "resource": [
-            "IAM:Role"
-          ],
-          "action": [
-            "IAM:GetRole",
-            "IAM:ListAllRoles",
-            "IAM:CreateRole",
-            "IAM:UpdateRole"
-          ],
-          "effect": "Allow"
-        },
-        {
-          "resource": [
-            "Lab:*"
-          ],
-          "action": [
-            "Lab:*"
-          ],
-          "effect": "Allow"
-        },
-        {
-          "resource": [
-<<<<<<< HEAD
             "Z3:#{ref/project/PROJECT/id}-photo-id-cards/*",
             "Z3:#{ref/project/PROJECT/id}-insurance-cards/*",
             "Z3:#{ref/project/PROJECT/id}-school-work-note-templates/*",
@@ -5750,7 +5679,81 @@
             "Z3:#{ref/project/PROJECT/id}-exported-questionnaires/*",
             "Z3:#{ref/project/PROJECT/id}-discharge-summaries/*",
             "Z3:#{ref/project/PROJECT/id}-labs/*"
-=======
+          ],
+          "effect": "Allow"
+        },
+        {
+          "resource": [
+            "Telemed:*"
+          ],
+          "action": [
+            "Telemed:*"
+          ],
+          "effect": "Allow"
+        },
+        {
+          "resource": [
+            "App:User"
+          ],
+          "action": [
+            "App:CreateUser",
+            "App:GetUser",
+            "App:UpdateUser",
+            "App:ListAllUsers"
+          ],
+          "effect": "Allow"
+        },
+        {
+          "resource": [
+            "Zambda:*"
+          ],
+          "action": [
+            "Zambda:*"
+          ],
+          "effect": "Allow"
+        },
+        {
+          "resource": [
+            "Fax:Fax:*"
+          ],
+          "action": [
+            "Fax:Send"
+          ],
+          "effect": "Allow"
+        },
+        {
+          "resource": [
+            "IAM:M2MClient:*"
+          ],
+          "action": [
+            "IAM:ListAllM2MClients",
+            "IAM:GetM2MClient"
+          ],
+          "effect": "Allow"
+        },
+        {
+          "resource": [
+            "IAM:Role"
+          ],
+          "action": [
+            "IAM:GetRole",
+            "IAM:ListAllRoles",
+            "IAM:CreateRole",
+            "IAM:UpdateRole"
+          ],
+          "effect": "Allow"
+        },
+        {
+          "resource": [
+            "Lab:*"
+          ],
+          "action": [
+            "Lab:*"
+          ],
+          "effect": "Allow"
+        },
+        {
+          "resource": [
             "Z3:#{var/PROJECT_ID}-photo-id-cards/*",
             "Z3:#{var/PROJECT_ID}-insurance-cards/*",
             "Z3:#{var/PROJECT_ID}-school-work-note-templates/*",
@@ -5767,7 +5770,6 @@
           "action": [
             "Z3:PutObject",
             "Z3:GetObject"
->>>>>>> 6d1f4241
           ],
           "effect": "Allow"
         },
