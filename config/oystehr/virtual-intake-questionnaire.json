{
  "schema-version": "2025-09-25",
  "fhirResources": {
<<<<<<< HEAD
    "questionnaire-virtual-previsit-1_0_11": {
      "resource": {
        "resourceType": "Questionnaire",
        "url": "https://ottehr.com/FHIR/Questionnaire/intake-paperwork-virtual",
        "version": "1.0.11",
=======
    "questionnaire-virtual-previsit-1_0_13": {
      "resource": {
        "resourceType": "Questionnaire",
        "url": "https://ottehr.com/FHIR/Questionnaire/intake-paperwork-virtual",
        "version": "1.0.13",
>>>>>>> 73712342
        "name": "virtual_pre-visit_paperwork",
        "title": "virtual pre-visit paperwork",
        "status": "active",
        "item": [
          {
            "linkId": "contact-information-page",
            "text": "Contact information",
            "type": "group",
            "item": [
              {
                "linkId": "contact-page-address-text",
                "text": "Primary address",
                "type": "display",
                "extension": [
                  {
                    "url": "https://fhir.zapehr.com/r4/StructureDefinitions/preferred-element",
                    "valueString": "h3"
                  }
                ]
              },
              {
                "linkId": "patient-street-address",
                "text": "Street address",
                "type": "string",
                "required": true,
                "extension": [
                  {
                    "url": "https://fhir.zapehr.com/r4/StructureDefinitions/autocomplete",
                    "valueString": "section-contact-information shipping address-line1"
                  }
                ]
              },
              {
                "linkId": "patient-street-address-2",
                "text": "Address line 2 (optional)",
                "type": "string",
                "required": false,
                "extension": [
                  {
                    "url": "https://fhir.zapehr.com/r4/StructureDefinitions/autocomplete",
                    "valueString": "section-contact-information shipping address-line2"
                  }
                ]
              },
              {
                "linkId": "patient-city",
                "text": "City",
                "type": "string",
                "required": true,
                "extension": [
                  {
                    "url": "https://fhir.zapehr.com/r4/StructureDefinitions/input-width",
                    "valueString": "s"
                  },
                  {
                    "url": "https://fhir.zapehr.com/r4/StructureDefinitions/autocomplete",
                    "valueString": "section-contact-information shipping address-level2"
                  }
                ]
              },
              {
                "linkId": "patient-state",
                "text": "State",
                "type": "choice",
                "answerOption": [
                  {
                    "valueString": "AL"
                  },
                  {
                    "valueString": "AK"
                  },
                  {
                    "valueString": "AZ"
                  },
                  {
                    "valueString": "AR"
                  },
                  {
                    "valueString": "CA"
                  },
                  {
                    "valueString": "CO"
                  },
                  {
                    "valueString": "CT"
                  },
                  {
                    "valueString": "DE"
                  },
                  {
                    "valueString": "DC"
                  },
                  {
                    "valueString": "FL"
                  },
                  {
                    "valueString": "GA"
                  },
                  {
                    "valueString": "HI"
                  },
                  {
                    "valueString": "ID"
                  },
                  {
                    "valueString": "IL"
                  },
                  {
                    "valueString": "IN"
                  },
                  {
                    "valueString": "IA"
                  },
                  {
                    "valueString": "KS"
                  },
                  {
                    "valueString": "KY"
                  },
                  {
                    "valueString": "LA"
                  },
                  {
                    "valueString": "ME"
                  },
                  {
                    "valueString": "MD"
                  },
                  {
                    "valueString": "MA"
                  },
                  {
                    "valueString": "MI"
                  },
                  {
                    "valueString": "MN"
                  },
                  {
                    "valueString": "MS"
                  },
                  {
                    "valueString": "MO"
                  },
                  {
                    "valueString": "MT"
                  },
                  {
                    "valueString": "NE"
                  },
                  {
                    "valueString": "NV"
                  },
                  {
                    "valueString": "NH"
                  },
                  {
                    "valueString": "NJ"
                  },
                  {
                    "valueString": "NM"
                  },
                  {
                    "valueString": "NY"
                  },
                  {
                    "valueString": "NC"
                  },
                  {
                    "valueString": "ND"
                  },
                  {
                    "valueString": "OH"
                  },
                  {
                    "valueString": "OK"
                  },
                  {
                    "valueString": "OR"
                  },
                  {
                    "valueString": "PA"
                  },
                  {
                    "valueString": "RI"
                  },
                  {
                    "valueString": "SC"
                  },
                  {
                    "valueString": "SD"
                  },
                  {
                    "valueString": "TN"
                  },
                  {
                    "valueString": "TX"
                  },
                  {
                    "valueString": "UT"
                  },
                  {
                    "valueString": "VT"
                  },
                  {
                    "valueString": "VA"
                  },
                  {
                    "valueString": "VI"
                  },
                  {
                    "valueString": "WA"
                  },
                  {
                    "valueString": "WV"
                  },
                  {
                    "valueString": "WI"
                  },
                  {
                    "valueString": "WY"
                  }
                ],
                "required": true,
                "extension": [
                  {
                    "url": "https://fhir.zapehr.com/r4/StructureDefinitions/input-width",
                    "valueString": "s"
                  }
                ]
              },
              {
                "linkId": "patient-zip",
                "text": "ZIP",
                "type": "string",
                "required": true,
                "extension": [
                  {
                    "url": "https://fhir.zapehr.com/r4/StructureDefinitions/data-type",
                    "valueString": "ZIP"
                  },
                  {
                    "url": "https://fhir.zapehr.com/r4/StructureDefinitions/input-width",
                    "valueString": "s"
                  },
                  {
                    "url": "https://fhir.zapehr.com/r4/StructureDefinitions/autocomplete",
                    "valueString": "section-contact-information shipping postal-code"
                  }
                ]
              },
              {
                "linkId": "patient-will-be-18",
                "type": "boolean",
                "required": true,
                "readOnly": true,
                "extension": [
                  {
                    "url": "https://fhir.zapehr.com/r4/StructureDefinitions/disabled-display",
                    "valueString": "hidden"
                  }
                ]
              },
              {
                "linkId": "is-new-qrs-patient",
                "type": "boolean",
                "required": true,
                "readOnly": true,
                "extension": [
                  {
                    "url": "https://fhir.zapehr.com/r4/StructureDefinitions/disabled-display",
                    "valueString": "hidden"
                  }
                ]
              },
              {
                "linkId": "patient-first-name",
                "type": "string",
                "required": true,
                "readOnly": true,
                "extension": [
                  {
                    "url": "https://fhir.zapehr.com/r4/StructureDefinitions/disabled-display",
                    "valueString": "hidden"
                  }
                ]
              },
              {
                "linkId": "patient-last-name",
                "type": "string",
                "required": true,
                "readOnly": true,
                "extension": [
                  {
                    "url": "https://fhir.zapehr.com/r4/StructureDefinitions/disabled-display",
                    "valueString": "hidden"
                  }
                ]
              },
              {
                "linkId": "patient-birthdate",
                "type": "date",
                "required": true,
                "readOnly": true,
                "extension": [
                  {
                    "url": "https://fhir.zapehr.com/r4/StructureDefinitions/data-type",
                    "valueString": "DOB"
                  },
                  {
                    "url": "https://fhir.zapehr.com/r4/StructureDefinitions/disabled-display",
                    "valueString": "hidden"
                  }
                ]
              },
              {
                "linkId": "patient-birth-sex",
                "type": "choice",
                "required": true,
                "readOnly": true,
                "extension": [
                  {
                    "url": "https://fhir.zapehr.com/r4/StructureDefinitions/disabled-display",
                    "valueString": "hidden"
                  }
                ],
                "answerOption": [
                  {
                    "valueString": "Male"
                  },
                  {
                    "valueString": "Female"
                  },
                  {
                    "valueString": "Intersex"
                  }
                ]
              },
              {
                "linkId": "patient-birth-sex-missing",
                "type": "boolean",
                "required": false,
                "readOnly": true,
                "extension": [
                  {
                    "url": "https://fhir.zapehr.com/r4/StructureDefinitions/disabled-display",
                    "valueString": "hidden"
                  }
                ]
              },
              {
                "linkId": "patient-contact-additional-caption",
                "text": "Please provide the information for the best point of contact regarding this reservation.",
                "type": "display",
                "extension": [
                  {
                    "url": "https://fhir.zapehr.com/r4/StructureDefinitions/preferred-element",
                    "valueString": "p"
                  }
                ]
              },
              {
                "linkId": "patient-email",
                "text": "Email",
                "type": "string",
                "required": true,
                "extension": [
                  {
                    "url": "https://fhir.zapehr.com/r4/StructureDefinitions/data-type",
                    "valueString": "Email"
                  },
                  {
                    "url": "https://fhir.zapehr.com/r4/StructureDefinitions/autocomplete",
                    "valueString": "section-patient shipping email"
                  }
                ]
              },
              {
                "linkId": "patient-number",
                "text": "Mobile",
                "type": "string",
                "required": true,
                "extension": [
                  {
                    "url": "https://fhir.zapehr.com/r4/StructureDefinitions/data-type",
                    "valueString": "Phone Number"
                  },
                  {
                    "url": "https://fhir.zapehr.com/r4/StructureDefinitions/autocomplete",
                    "valueString": "section-patient shipping tel"
                  }
                ]
              },
              {
                "linkId": "mobile-opt-in",
                "text": "Yes! I would like to receive helpful text messages from Ottehr regarding patient education, events, and general information about our offices. Message frequency varies, and data rates may apply.",
                "type": "boolean",
                "required": false
              }
            ]
          },
          {
            "linkId": "patient-details-page",
            "text": "Patient details",
            "type": "group",
            "item": [
              {
                "linkId": "patient-ethnicity",
                "text": "Ethnicity",
                "type": "choice",
                "required": true,
                "answerOption": [
                  {
                    "valueString": "Hispanic or Latino"
                  },
                  {
                    "valueString": "Not Hispanic or Latino"
                  },
                  {
                    "valueString": "Decline to Specify"
                  }
                ]
              },
              {
                "linkId": "patient-race",
                "text": "Race",
                "type": "choice",
                "required": true,
                "answerOption": [
                  {
                    "valueString": "American Indian or Alaska Native"
                  },
                  {
                    "valueString": "Asian"
                  },
                  {
                    "valueString": "Black or African American"
                  },
                  {
                    "valueString": "Native Hawaiian or Other Pacific Islander"
                  },
                  {
                    "valueString": "White"
                  },
                  {
                    "valueString": "Decline to Specify"
                  }
                ]
              },
              {
                "linkId": "patient-pronouns",
                "text": "Preferred pronouns",
                "type": "choice",
                "required": false,
                "answerOption": [
                  {
                    "valueString": "He/him"
                  },
                  {
                    "valueString": "She/her"
                  },
                  {
                    "valueString": "They/them"
                  },
                  {
                    "valueString": "My pronouns are not listed"
                  }
                ],
                "extension": [
                  {
                    "url": "https://fhir.zapehr.com/r4/StructureDefinitions/information-text-secondary",
                    "valueString": "Pronoun responses are kept confidential in our system and are used to help us best respect how our patients wish to be addressed."
                  }
                ]
              },
              {
                "linkId": "patient-pronouns-custom",
                "text": "My pronouns",
                "type": "text",
                "required": false,
                "enableWhen": [
                  {
                    "question": "patient-pronouns",
                    "operator": "=",
                    "answerString": "My pronouns are not listed"
                  }
                ]
              },
              {
                "linkId": "patient-details-additional-text",
                "text": "Additional information",
                "type": "display",
                "extension": [
                  {
                    "url": "https://fhir.zapehr.com/r4/StructureDefinitions/preferred-element",
                    "valueString": "h3"
                  }
                ]
              },
              {
                "linkId": "patient-point-of-discovery",
                "text": "How did you hear about us?",
                "type": "choice",
                "required": false,
                "enableWhen": [
                  {
                    "question": "is-new-qrs-patient",
                    "operator": "=",
                    "answerBoolean": true
                  }
                ],
                "extension": [
                  {
                    "url": "https://fhir.zapehr.com/r4/StructureDefinitions/disabled-display",
                    "valueString": "hidden"
                  }
                ],
                "answerOption": [
                  {
                    "valueString": "Friend/Family"
                  },
                  {
                    "valueString": "Been there with another family member"
                  },
                  {
                    "valueString": "Healthcare Professional"
                  },
                  {
                    "valueString": "Google/Internet search"
                  },
                  {
                    "valueString": "Internet ad"
                  },
                  {
                    "valueString": "Social media community group"
                  },
                  {
                    "valueString": "Webinar"
                  },
                  {
                    "valueString": "TV/Radio"
                  },
                  {
                    "valueString": "Newsletter"
                  },
                  {
                    "valueString": "School"
                  },
                  {
                    "valueString": "Drive by/Signage"
                  }
                ]
              },
              {
                "linkId": "preferred-language",
                "text": "Preferred language",
                "type": "choice",
                "required": true,
                "answerOption": [
                  {
                    "valueString": "English"
                  },
                  {
                    "valueString": "Spanish"
                  }
                ]
              },
              {
                "linkId": "relay-phone",
                "text": "Do you require a Hearing Impaired Relay Service? (711)",
                "type": "choice",
                "answerOption": [
                  {
                    "valueString": "No"
                  },
                  {
                    "valueString": "Yes"
                  }
                ],
                "required": true,
                "extension": [
                  {
                    "url": "https://fhir.zapehr.com/r4/StructureDefinitions/preferred-element",
                    "valueString": "Radio List"
                  }
                ]
              }
            ]
          },
          {
            "linkId": "primary-care-physician-page",
            "text": "Primary Care Physician",
            "type": "group",
            "item": [
              {
                "linkId": "pcp-first",
                "text": "Provider first name",
                "type": "string",
                "required": false,
                "extension": [
                  {
                    "url": "https://fhir.zapehr.com/r4/StructureDefinitions/input-width",
                    "valueString": "m"
                  },
                  {
                    "url": "https://fhir.zapehr.com/r4/StructureDefinitions/autocomplete",
                    "valueString": "section-pcp shipping given-name"
                  }
                ]
              },
              {
                "linkId": "pcp-last",
                "text": "Provider last name",
                "type": "string",
                "required": false,
                "extension": [
                  {
                    "url": "https://fhir.zapehr.com/r4/StructureDefinitions/input-width",
                    "valueString": "m"
                  },
                  {
                    "url": "https://fhir.zapehr.com/r4/StructureDefinitions/autocomplete",
                    "valueString": "section-pcp shipping family-name"
                  }
                ]
              },
              {
                "linkId": "pcp-practice",
                "text": "Practice name",
                "type": "string",
                "required": false
              },
              {
                "linkId": "pcp-address",
                "text": "Address",
                "type": "string",
                "extension": [
                  {
                    "url": "https://fhir.zapehr.com/r4/StructureDefinitions/placeholder",
                    "valueString": "Street address, City, State, ZIP"
                  },
                  {
                    "url": "https://fhir.zapehr.com/r4/StructureDefinitions/autocomplete",
                    "valueString": "section-pcp shipping street-address"
                  }
                ]
              },
              {
                "linkId": "pcp-number",
                "text": "Phone number",
                "type": "string",
                "required": false,
                "extension": [
                  {
                    "url": "https://fhir.zapehr.com/r4/StructureDefinitions/data-type",
                    "valueString": "Phone Number"
                  },
                  {
                    "url": "https://fhir.zapehr.com/r4/StructureDefinitions/autocomplete",
                    "valueString": "section-pcp shipping tel"
                  }
                ]
              }
            ]
          },
          {
            "linkId": "pharmacy-page",
            "text": "Preferred pharmacy",
            "type": "group",
            "item": [
              {
                "linkId": "pharmacy-name",
                "text": "Pharmacy name",
                "type": "string",
                "required": false
              },
              {
                "linkId": "pharmacy-address",
                "text": "Pharmacy address",
                "type": "string",
                "required": false
              }
            ]
          },
          {
            "linkId": "current-medications-page",
            "text": "Current medications",
            "type": "group",
            "item": [
              {
                "linkId": "current-medications-yes-no",
                "type": "choice",
                "text": "Select option",
                "required": true,
                "answerOption": [
                  {
                    "valueString": "Patient does not take any medications currently"
                  },
                  {
                    "valueString": "Patient takes medication currently"
                  }
                ],
                "extension": [
                  {
                    "url": "https://fhir.zapehr.com/r4/StructureDefinitions/preferred-element",
                    "valueString": "Radio"
                  }
                ]
              },
              {
                "linkId": "current-medications",
                "type": "group",
                "text": "Medications taken",
                "required": false,
                "item": [
                  {
                    "linkId": "current-medications-form-header",
                    "type": "display",
                    "text": "Add medication",
                    "extension": [
                      {
                        "url": "https://fhir.zapehr.com/r4/StructureDefinitions/preferred-element",
                        "valueString": "h4"
                      }
                    ]
                  },
                  {
                    "linkId": "current-medications-form-medication",
                    "type": "open-choice",
                    "text": "Medication",
                    "required": true,
                    "answerOption": [
                      {
                        "valueString": "Acetaminophen/ Tylenol"
                      },
                      {
                        "valueString": "Albuterol"
                      },
                      {
                        "valueString": "Amoxicillin"
                      },
                      {
                        "valueString": "Amoxicillin+Clav./ Augmentin"
                      },
                      {
                        "valueString": "Budesonide inhaler/ Pulmicort/ Symbicort"
                      },
                      {
                        "valueString": "Cefdinir/ Omnicef"
                      },
                      {
                        "valueString": "Cephalexin/ Keflex"
                      },
                      {
                        "valueString": "Cetirizine/ Zyrtec"
                      },
                      {
                        "valueString": "cloNIDine"
                      },
                      {
                        "valueString": "Cold, cough medication- over the counter"
                      },
                      {
                        "valueString": "Dextroamphetamine amphetamine/ Adderall/ Focalin"
                      },
                      {
                        "valueString": "Diphenhydramine/ Benadryl"
                      },
                      {
                        "valueString": "EpiPen"
                      },
                      {
                        "valueString": "Escitalopram/ Lexapro"
                      },
                      {
                        "valueString": "Famotidine/ Pepcid/ Zantac"
                      },
                      {
                        "valueString": "Fexofenadine/ Allegra"
                      },
                      {
                        "valueString": "Fluoxetine/ PROzac"
                      },
                      {
                        "valueString": "Fluticasone propionate inhaler/ Flovent"
                      },
                      {
                        "valueString": "Fluticasone propionate nasal spray/ Flonase"
                      },
                      {
                        "valueString": "guanFACINE HCl/ Intuniv"
                      },
                      {
                        "valueString": "Ibuprofen/ Motrin/ Advil"
                      },
                      {
                        "valueString": "Levocetirizine/ Xyzal"
                      },
                      {
                        "valueString": "Lisdexamfetamine/ Vyvanse"
                      },
                      {
                        "valueString": "Loratadine/ Claritin"
                      },
                      {
                        "valueString": "Melatonin"
                      },
                      {
                        "valueString": "Methylphenidate/ Concerta"
                      },
                      {
                        "valueString": "MiraLax"
                      },
                      {
                        "valueString": "Montelukast/ Singulair"
                      },
                      {
                        "valueString": "Sertraline/ Zoloft"
                      },
                      {
                        "valueString": "Vitamins"
                      }
                    ],
                    "extension": [
                      {
                        "url": "https://fhir.zapehr.com/r4/StructureDefinitions/accepts-multiple-answers",
                        "valueBoolean": true
                      }
                    ]
                  }
                ],
                "enableWhen": [
                  {
                    "question": "current-medications-yes-no",
                    "operator": "=",
                    "answerString": "Patient takes medication currently"
                  }
                ],
                "extension": [
                  {
                    "url": "https://fhir.zapehr.com/r4/StructureDefinitions/group-type",
                    "valueString": "list-with-form"
                  },
                  {
                    "url": "https://fhir.zapehr.com/r4/StructureDefinitions/filter-when",
                    "extension": [
                      {
                        "url": "https://fhir.zapehr.com/r4/StructureDefinitions/filter-when-question",
                        "valueString": "current-medications-yes-no"
                      },
                      {
                        "url": "https://fhir.zapehr.com/r4/StructureDefinitions/filter-when-operator",
                        "valueString": "!="
                      },
                      {
                        "url": "https://fhir.zapehr.com/r4/StructureDefinitions/filter-when-answer",
                        "valueString": "Patient takes medication currently"
                      }
                    ]
                  },
                  {
                    "url": "https://fhir.zapehr.com/r4/StructureDefinitions/require-when",
                    "extension": [
                      {
                        "url": "https://fhir.zapehr.com/r4/StructureDefinitions/require-when-question",
                        "valueString": "current-medications-yes-no"
                      },
                      {
                        "url": "https://fhir.zapehr.com/r4/StructureDefinitions/require-when-operator",
                        "valueString": "="
                      },
                      {
                        "url": "https://fhir.zapehr.com/r4/StructureDefinitions/require-when-answer",
                        "valueString": "Patient takes medication currently"
                      }
                    ]
                  }
                ]
              }
            ]
          },
          {
            "linkId": "allergies-page",
            "text": "Current allergies",
            "type": "group",
            "item": [
              {
                "linkId": "allergies-yes-no",
                "type": "choice",
                "text": "Select option",
                "required": true,
                "answerOption": [
                  {
                    "valueString": "Patient has no known current allergies"
                  },
                  {
                    "valueString": "Patient has known current allergies"
                  }
                ],
                "extension": [
                  {
                    "url": "https://fhir.zapehr.com/r4/StructureDefinitions/preferred-element",
                    "valueString": "Radio"
                  }
                ]
              },
              {
                "linkId": "allergies",
                "type": "group",
                "text": "Known current allergies",
                "required": false,
                "item": [
                  {
                    "linkId": "allergies-form-header",
                    "type": "display",
                    "text": "Add allergy",
                    "extension": [
                      {
                        "url": "https://fhir.zapehr.com/r4/StructureDefinitions/preferred-element",
                        "valueString": "h4"
                      }
                    ]
                  },
                  {
                    "linkId": "allergies-form-type",
                    "type": "choice",
                    "text": "Type",
                    "required": true,
                    "answerOption": [
                      {
                        "valueString": "Medications"
                      },
                      {
                        "valueString": "Other"
                      }
                    ],
                    "extension": [
                      {
                        "url": "https://fhir.zapehr.com/r4/StructureDefinitions/preferred-element",
                        "valueString": "Radio List"
                      },
                      {
                        "url": "https://fhir.zapehr.com/r4/StructureDefinitions/always-filter",
                        "valueBoolean": true
                      }
                    ]
                  },
                  {
                    "linkId": "allergies-form-agent-substance-medications",
                    "type": "open-choice",
                    "text": "Agent/Substance",
                    "required": false,
                    "answerOption": [
                      {
                        "valueString": "Acetaminophen (Tylenol)"
                      },
                      {
                        "valueString": "Amoxicillin/ Penicillin"
                      },
                      {
                        "valueString": "Amoxicillin-Clavulanic Acid (Augmentin)"
                      },
                      {
                        "valueString": "Aspirin"
                      },
                      {
                        "valueString": "Azithromycin"
                      },
                      {
                        "valueString": "Cefdinir (Omnicef)"
                      },
                      {
                        "valueString": "Cefprozil (Cefzil)"
                      },
                      {
                        "valueString": "Cephalexin (Keflex)"
                      },
                      {
                        "valueString": "Clindamycin"
                      },
                      {
                        "valueString": "Erythromycin "
                      },
                      {
                        "valueString": "Ibuprofen (Motrin/ Advil)"
                      },
                      {
                        "valueString": "Oseltamivir (Tamiflu)"
                      },
                      {
                        "valueString": "Other Cephalosporin"
                      },
                      {
                        "valueString": "Trimethoprim / Sulfamethoxazole (Bactrim)/ Sulfa Antibiotics"
                      }
                    ],
                    "enableWhen": [
                      {
                        "question": "allergies.allergies-form-type",
                        "operator": "=",
                        "answerString": "Medications"
                      }
                    ],
                    "extension": [
                      {
                        "url": "https://fhir.zapehr.com/r4/StructureDefinitions/custom-link-id",
                        "valueString": "allergies-form-agent-substance"
                      },
                      {
                        "url": "https://fhir.zapehr.com/r4/StructureDefinitions/accepts-multiple-answers",
                        "valueBoolean": true
                      },
                      {
                        "url": "https://fhir.zapehr.com/r4/StructureDefinitions/category-tag",
                        "valueString": "Medication"
                      },
                      {
                        "url": "https://fhir.zapehr.com/r4/StructureDefinitions/require-when",
                        "extension": [
                          {
                            "url": "https://fhir.zapehr.com/r4/StructureDefinitions/require-when-question",
                            "valueString": "allergies.allergies-form-type"
                          },
                          {
                            "url": "https://fhir.zapehr.com/r4/StructureDefinitions/require-when-operator",
                            "valueString": "="
                          },
                          {
                            "url": "https://fhir.zapehr.com/r4/StructureDefinitions/require-when-answer",
                            "valueString": "Medications"
                          }
                        ]
                      }
                    ]
                  },
                  {
                    "linkId": "allergies-form-agent-substance-other",
                    "type": "open-choice",
                    "text": "Agent/Substance",
                    "required": false,
                    "answerOption": [
                      {
                        "valueString": "Adhesive"
                      },
                      {
                        "valueString": "Apple"
                      },
                      {
                        "valueString": "Banana"
                      },
                      {
                        "valueString": "Bees/ bee sting"
                      },
                      {
                        "valueString": "Cockroach"
                      },
                      {
                        "valueString": "Dust Mites"
                      },
                      {
                        "valueString": "Eggs or Egg-derived Products"
                      },
                      {
                        "valueString": "Fish/ Fish Oil"
                      },
                      {
                        "valueString": "Food Color Red"
                      },
                      {
                        "valueString": "Kiwi"
                      },
                      {
                        "valueString": "Lactose"
                      },
                      {
                        "valueString": "Latex"
                      },
                      {
                        "valueString": "Mango"
                      },
                      {
                        "valueString": "Milk/ Dairy"
                      },
                      {
                        "valueString": "Mold"
                      },
                      {
                        "valueString": "Mosquito (Diagnostic)"
                      },
                      {
                        "valueString": "Peanut"
                      },
                      {
                        "valueString": "Pet Dander (Cat, Dog, etc.) "
                      },
                      {
                        "valueString": "Pineapple"
                      },
                      {
                        "valueString": "Pollen/ Seasonal/ Ragweed"
                      },
                      {
                        "valueString": "Sesame/ Sesame Seed/ Sesame Oil"
                      },
                      {
                        "valueString": "Shellfish/ Seafood/ Shrimp"
                      },
                      {
                        "valueString": "Soy/ Soybean"
                      },
                      {
                        "valueString": "Strawberries"
                      },
                      {
                        "valueString": "Tree Nuts (Cashew, Pistachio, etc.)"
                      },
                      {
                        "valueString": "Wheat/ Gluten"
                      }
                    ],
                    "enableWhen": [
                      {
                        "question": "allergies.allergies-form-type",
                        "operator": "=",
                        "answerString": "Other"
                      }
                    ],
                    "extension": [
                      {
                        "url": "https://fhir.zapehr.com/r4/StructureDefinitions/custom-link-id",
                        "valueString": "allergies-form-agent-substance"
                      },
                      {
                        "url": "https://fhir.zapehr.com/r4/StructureDefinitions/accepts-multiple-answers",
                        "valueBoolean": true
                      },
                      {
                        "url": "https://fhir.zapehr.com/r4/StructureDefinitions/category-tag",
                        "valueString": "Other"
                      },
                      {
                        "url": "https://fhir.zapehr.com/r4/StructureDefinitions/require-when",
                        "extension": [
                          {
                            "url": "https://fhir.zapehr.com/r4/StructureDefinitions/require-when-question",
                            "valueString": "allergies.allergies-form-type"
                          },
                          {
                            "url": "https://fhir.zapehr.com/r4/StructureDefinitions/require-when-operator",
                            "valueString": "="
                          },
                          {
                            "url": "https://fhir.zapehr.com/r4/StructureDefinitions/require-when-answer",
                            "valueString": "Other"
                          }
                        ]
                      }
                    ]
                  }
                ],
                "enableWhen": [
                  {
                    "question": "allergies-yes-no",
                    "operator": "=",
                    "answerString": "Patient has known current allergies"
                  }
                ],
                "extension": [
                  {
                    "url": "https://fhir.zapehr.com/r4/StructureDefinitions/group-type",
                    "valueString": "list-with-form"
                  },
                  {
                    "url": "https://fhir.zapehr.com/r4/StructureDefinitions/filter-when",
                    "extension": [
                      {
                        "url": "https://fhir.zapehr.com/r4/StructureDefinitions/filter-when-question",
                        "valueString": "allergies-yes-no"
                      },
                      {
                        "url": "https://fhir.zapehr.com/r4/StructureDefinitions/filter-when-operator",
                        "valueString": "!="
                      },
                      {
                        "url": "https://fhir.zapehr.com/r4/StructureDefinitions/filter-when-answer",
                        "valueString": "Patient has known current allergies"
                      }
                    ]
                  },
                  {
                    "url": "https://fhir.zapehr.com/r4/StructureDefinitions/require-when",
                    "extension": [
                      {
                        "url": "https://fhir.zapehr.com/r4/StructureDefinitions/require-when-question",
                        "valueString": "allergies-yes-no"
                      },
                      {
                        "url": "https://fhir.zapehr.com/r4/StructureDefinitions/require-when-operator",
                        "valueString": "="
                      },
                      {
                        "url": "https://fhir.zapehr.com/r4/StructureDefinitions/require-when-answer",
                        "valueString": "Patient has known current allergies"
                      }
                    ]
                  }
                ]
              }
            ]
          },
          {
            "linkId": "medical-history-page",
            "text": "Medical history",
            "type": "group",
            "item": [
              {
                "linkId": "medical-history-yes-no",
                "type": "choice",
                "text": "Select option",
                "required": true,
                "answerOption": [
                  {
                    "valueString": "Patient has no current medical conditions"
                  },
                  {
                    "valueString": "Patient has current medical conditions"
                  }
                ],
                "extension": [
                  {
                    "url": "https://fhir.zapehr.com/r4/StructureDefinitions/preferred-element",
                    "valueString": "Radio"
                  }
                ]
              },
              {
                "linkId": "medical-history",
                "type": "group",
                "text": "Current medical conditions",
                "required": true,
                "item": [
                  {
                    "linkId": "medical-history-form-header",
                    "type": "display",
                    "text": "Add medical conditions",
                    "extension": [
                      {
                        "url": "https://fhir.zapehr.com/r4/StructureDefinitions/preferred-element",
                        "valueString": "h4"
                      }
                    ]
                  },
                  {
                    "linkId": "medical-history-form-medical-condition",
                    "type": "open-choice",
                    "text": "Medical condition",
                    "required": true,
                    "answerOption": [
                      {
                        "valueString": "ADHD/ ADD"
                      },
                      {
                        "valueString": "Anemia"
                      },
                      {
                        "valueString": "Anxiety"
                      },
                      {
                        "valueString": "Asthma/ Reactive Airway/ Wheezing"
                      },
                      {
                        "valueString": "Autism spectrum"
                      },
                      {
                        "valueString": "Celiac disease"
                      },
                      {
                        "valueString": "Constipation"
                      },
                      {
                        "valueString": "Croup"
                      },
                      {
                        "valueString": "Depression"
                      },
                      {
                        "valueString": "Eczema"
                      },
                      {
                        "valueString": "Epilepsy"
                      },
                      {
                        "valueString": "Febrile Seizure"
                      },
                      {
                        "valueString": "G6PD deficiency"
                      },
                      {
                        "valueString": "Gastroesophageal Reflux Disease- GERD"
                      },
                      {
                        "valueString": "Heart murmur"
                      },
                      {
                        "valueString": "Hip dysplasia- congenital"
                      },
                      {
                        "valueString": "Hydronephrosis"
                      },
                      {
                        "valueString": "Hypothyroidism"
                      },
                      {
                        "valueString": "Jaundice"
                      },
                      {
                        "valueString": "Laryngomalacia"
                      },
                      {
                        "valueString": "Migraines"
                      },
                      {
                        "valueString": "Otitis media/ Chronic ear infections"
                      },
                      {
                        "valueString": "Pneumonia"
                      },
                      {
                        "valueString": "Premature birth- preemie"
                      },
                      {
                        "valueString": "RSV- Respiratory Syncytial Virus"
                      },
                      {
                        "valueString": "Seasonal allergies"
                      },
                      {
                        "valueString": "Sickle cell trait"
                      },
                      {
                        "valueString": "Sleep apnea"
                      },
                      {
                        "valueString": "Speech delay"
                      },
                      {
                        "valueString": "Type 1 Diabetes"
                      }
                    ],
                    "extension": [
                      {
                        "url": "https://fhir.zapehr.com/r4/StructureDefinitions/accepts-multiple-answers",
                        "valueBoolean": true
                      }
                    ]
                  }
                ],
                "enableWhen": [
                  {
                    "question": "medical-history-yes-no",
                    "operator": "=",
                    "answerString": "Patient has current medical conditions"
                  }
                ],
                "extension": [
                  {
                    "url": "https://fhir.zapehr.com/r4/StructureDefinitions/group-type",
                    "valueString": "list-with-form"
                  },
                  {
                    "url": "https://fhir.zapehr.com/r4/StructureDefinitions/filter-when",
                    "extension": [
                      {
                        "url": "https://fhir.zapehr.com/r4/StructureDefinitions/filter-when-question",
                        "valueString": "medical-history-yes-no"
                      },
                      {
                        "url": "https://fhir.zapehr.com/r4/StructureDefinitions/filter-when-operator",
                        "valueString": "!="
                      },
                      {
                        "url": "https://fhir.zapehr.com/r4/StructureDefinitions/filter-when-answer",
                        "valueString": "Patient has current medical conditions"
                      }
                    ]
                  }
                ]
              }
            ]
          },
          {
            "linkId": "surgical-history-page",
            "text": "Surgical history",
            "type": "group",
            "item": [
              {
                "linkId": "surgical-history-yes-no",
                "type": "choice",
                "text": "Select option",
                "required": true,
                "answerOption": [
                  {
                    "valueString": "Patient has no surgical history"
                  },
                  {
                    "valueString": "Patient has surgical history"
                  }
                ],
                "extension": [
                  {
                    "url": "https://fhir.zapehr.com/r4/StructureDefinitions/preferred-element",
                    "valueString": "Radio"
                  }
                ]
              },
              {
                "linkId": "surgical-history",
                "type": "group",
                "text": "Surgeries",
                "required": true,
                "item": [
                  {
                    "linkId": "surgical-history-form-header",
                    "type": "display",
                    "text": "Add surgery",
                    "extension": [
                      {
                        "url": "https://fhir.zapehr.com/r4/StructureDefinitions/preferred-element",
                        "valueString": "h4"
                      }
                    ]
                  },
                  {
                    "linkId": "surgical-history-form-type",
                    "type": "open-choice",
                    "text": "Type of surgery",
                    "required": true,
                    "answerOption": [
                      {
                        "valueString": "Adenoidectomy (Adenoid Removal)"
                      },
                      {
                        "valueString": "Appendectomy"
                      },
                      {
                        "valueString": "C-section (Cesarean delivery)"
                      },
                      {
                        "valueString": "Circumcision"
                      },
                      {
                        "valueString": "Cleft lip/palate repair"
                      },
                      {
                        "valueString": "Cyst removed"
                      },
                      {
                        "valueString": "Dental/ Oral Surgery"
                      },
                      {
                        "valueString": "Ear tube placement (Myringotomy)"
                      },
                      {
                        "valueString": "Elbow/ Hand/ Arm Surgery"
                      },
                      {
                        "valueString": "Feeding tube (G-tube)"
                      },
                      {
                        "valueString": "Foot/ Ankle Surgery"
                      },
                      {
                        "valueString": "Frenotomy (Tongue Tie Repair)"
                      },
                      {
                        "valueString": "Gallbladder removal"
                      },
                      {
                        "valueString": "Heart/ Cardiac surgery"
                      },
                      {
                        "valueString": "Hemangioma "
                      },
                      {
                        "valueString": "Hernia "
                      },
                      {
                        "valueString": "Hydrocele Repair"
                      },
                      {
                        "valueString": "Hypospadias repair"
                      },
                      {
                        "valueString": "Kidney surgery"
                      },
                      {
                        "valueString": "Knee Surgery"
                      },
                      {
                        "valueString": "Orchiectomy (Testicle Removal)"
                      },
                      {
                        "valueString": "Other Eye surgery"
                      },
                      {
                        "valueString": "Pyloromyotomy (Pyloric Stenosis Repair)"
                      },
                      {
                        "valueString": "Sinus surgery"
                      },
                      {
                        "valueString": "Splenectomy"
                      },
                      {
                        "valueString": "Tear Duct Eye surgery"
                      },
                      {
                        "valueString": "Tonsillectomy and adenoidectomy (Tonsil and Adenoid Removal)"
                      },
                      {
                        "valueString": "Undescended Testicle Repair"
                      },
                      {
                        "valueString": "Ventriculoperitoneal shunt placement"
                      },
                      {
                        "valueString": "Wisdom teeth removal"
                      },
                      {
                        "valueString": "Other"
                      }
                    ],
                    "extension": [
                      {
                        "url": "https://fhir.zapehr.com/r4/StructureDefinitions/accepts-multiple-answers",
                        "valueBoolean": true
                      }
                    ]
                  }
                ],
                "enableWhen": [
                  {
                    "question": "surgical-history-yes-no",
                    "operator": "=",
                    "answerString": "Patient has surgical history"
                  }
                ],
                "extension": [
                  {
                    "url": "https://fhir.zapehr.com/r4/StructureDefinitions/group-type",
                    "valueString": "list-with-form"
                  },
                  {
                    "url": "https://fhir.zapehr.com/r4/StructureDefinitions/filter-when",
                    "extension": [
                      {
                        "url": "https://fhir.zapehr.com/r4/StructureDefinitions/filter-when-question",
                        "valueString": "surgical-history-yes-no"
                      },
                      {
                        "url": "https://fhir.zapehr.com/r4/StructureDefinitions/filter-when-operator",
                        "valueString": "!="
                      },
                      {
                        "url": "https://fhir.zapehr.com/r4/StructureDefinitions/filter-when-answer",
                        "valueString": "Patient has surgical history"
                      }
                    ]
                  }
                ]
              }
            ]
          },
          {
            "linkId": "additional-page",
            "text": "Additional questions",
            "type": "group",
            "item": [
              {
                "linkId": "covid-symptoms",
                "text": "Do you have any COVID symptoms?",
                "type": "choice",
                "answerOption": [
                  {
                    "valueString": "Yes"
                  },
                  {
                    "valueString": "No"
                  }
                ],
                "required": false,
                "extension": [
                  {
                    "url": "https://fhir.zapehr.com/r4/StructureDefinitions/preferred-element",
                    "valueString": "Radio List"
                  }
                ]
              },
              {
                "linkId": "tested-positive-covid",
                "text": "Have you tested positive for COVID?",
                "type": "choice",
                "answerOption": [
                  {
                    "valueString": "Yes"
                  },
                  {
                    "valueString": "No"
                  }
                ],
                "required": false,
                "extension": [
                  {
                    "url": "https://fhir.zapehr.com/r4/StructureDefinitions/preferred-element",
                    "valueString": "Radio List"
                  }
                ]
              },
              {
                "linkId": "travel-usa",
                "text": "Have you traveled out of the USA in the last 2 weeks?",
                "type": "choice",
                "answerOption": [
                  {
                    "valueString": "Yes"
                  },
                  {
                    "valueString": "No"
                  }
                ],
                "required": false,
                "extension": [
                  {
                    "url": "https://fhir.zapehr.com/r4/StructureDefinitions/preferred-element",
                    "valueString": "Radio List"
                  }
                ]
              }
            ]
          },
          {
            "linkId": "payment-option-page",
            "text": "How would you like to pay for your visit?",
            "extension": [
              {
                "url": "https://fhir.zapehr.com/r4/StructureDefinitions/review-text",
                "valueString": "Insurance details"
              }
            ],
            "type": "group",
            "item": [
              {
                "linkId": "payment-option",
                "text": "Select payment option",
                "type": "choice",
                "required": true,
                "answerOption": [
                  {
                    "valueString": "I have insurance"
                  },
                  {
                    "valueString": "I will pay without insurance"
                  }
                ],
                "extension": [
                  {
                    "url": "https://fhir.zapehr.com/r4/StructureDefinitions/preferred-element",
                    "valueString": "Radio"
                  }
                ]
              },
              {
                "linkId": "insurance-details-text",
                "text": "Insurance details",
                "type": "display",
                "enableWhen": [
                  {
                    "question": "payment-option",
                    "operator": "=",
                    "answerString": "I have insurance"
                  }
                ]
              },
              {
                "linkId": "insurance-details-caption",
                "text": "We use this information to help determine your coverage and costs.",
                "type": "display",
                "enableWhen": [
                  {
                    "question": "payment-option",
                    "operator": "=",
                    "answerString": "I have insurance"
                  }
                ]
              },
              {
                "linkId": "insurance-carrier",
                "text": "Insurance carrier",
                "type": "choice",
                "required": false,
                "enableWhen": [
                  {
                    "question": "payment-option",
                    "operator": "=",
                    "answerString": "I have insurance"
                  }
                ],
                "extension": [
                  {
                    "url": "https://fhir.zapehr.com/r4/StructureDefinitions/require-when",
                    "extension": [
                      {
                        "url": "https://fhir.zapehr.com/r4/StructureDefinitions/require-when-question",
                        "valueString": "payment-option"
                      },
                      {
                        "url": "https://fhir.zapehr.com/r4/StructureDefinitions/require-when-operator",
                        "valueString": "="
                      },
                      {
                        "url": "https://fhir.zapehr.com/r4/StructureDefinitions/require-when-answer",
                        "valueString": "I have insurance"
                      }
                    ]
                  },
                  {
                    "url": "https://fhir.zapehr.com/r4/StructureDefinitions/filter-when",
                    "extension": [
                      {
                        "url": "https://fhir.zapehr.com/r4/StructureDefinitions/filter-when-question",
                        "valueString": "payment-option"
                      },
                      {
                        "url": "https://fhir.zapehr.com/r4/StructureDefinitions/filter-when-operator",
                        "valueString": "!="
                      },
                      {
                        "url": "https://fhir.zapehr.com/r4/StructureDefinitions/filter-when-answer",
                        "valueString": "I have insurance"
                      }
                    ]
                  },
                  {
                    "url": "https://fhir.zapehr.com/r4/StructureDefinitions/answer-loading-options",
                    "extension": [
                      {
                        "url": "https://fhir.zapehr.com/r4/StructureDefinitions/strategy",
                        "valueString": "dynamic"
                      },
                      {
                        "url": "https://fhir.zapehr.com/r4/StructureDefinitions/source",
                        "valueExpression": {
                          "language": "application/x-fhir-query",
                          "expression": "Organization?active:not=false&type=http://terminology.hl7.org/CodeSystem/organization-type|pay"
                        }
                      }
                    ]
                  }
                ]
              },
              {
                "linkId": "insurance-member-id",
                "text": "Member ID",
                "type": "string",
                "required": false,
                "enableWhen": [
                  {
                    "question": "payment-option",
                    "operator": "=",
                    "answerString": "I have insurance"
                  }
                ],
                "extension": [
                  {
                    "url": "https://fhir.zapehr.com/r4/StructureDefinitions/require-when",
                    "extension": [
                      {
                        "url": "https://fhir.zapehr.com/r4/StructureDefinitions/require-when-question",
                        "valueString": "payment-option"
                      },
                      {
                        "url": "https://fhir.zapehr.com/r4/StructureDefinitions/require-when-operator",
                        "valueString": "="
                      },
                      {
                        "url": "https://fhir.zapehr.com/r4/StructureDefinitions/require-when-answer",
                        "valueString": "I have insurance"
                      }
                    ]
                  },
                  {
                    "url": "https://fhir.zapehr.com/r4/StructureDefinitions/filter-when",
                    "extension": [
                      {
                        "url": "https://fhir.zapehr.com/r4/StructureDefinitions/filter-when-question",
                        "valueString": "payment-option"
                      },
                      {
                        "url": "https://fhir.zapehr.com/r4/StructureDefinitions/filter-when-operator",
                        "valueString": "!="
                      },
                      {
                        "url": "https://fhir.zapehr.com/r4/StructureDefinitions/filter-when-answer",
                        "valueString": "I have insurance"
                      }
                    ]
                  }
                ]
              },
              {
                "linkId": "policy-holder-first-name",
                "text": "Policy holder's first name",
                "type": "string",
                "required": false,
                "enableWhen": [
                  {
                    "question": "payment-option",
                    "operator": "=",
                    "answerString": "I have insurance"
                  }
                ],
                "extension": [
                  {
                    "url": "https://fhir.zapehr.com/r4/StructureDefinitions/require-when",
                    "extension": [
                      {
                        "url": "https://fhir.zapehr.com/r4/StructureDefinitions/require-when-question",
                        "valueString": "payment-option"
                      },
                      {
                        "url": "https://fhir.zapehr.com/r4/StructureDefinitions/require-when-operator",
                        "valueString": "="
                      },
                      {
                        "url": "https://fhir.zapehr.com/r4/StructureDefinitions/require-when-answer",
                        "valueString": "I have insurance"
                      }
                    ]
                  },
                  {
                    "url": "https://fhir.zapehr.com/r4/StructureDefinitions/filter-when",
                    "extension": [
                      {
                        "url": "https://fhir.zapehr.com/r4/StructureDefinitions/filter-when-question",
                        "valueString": "payment-option"
                      },
                      {
                        "url": "https://fhir.zapehr.com/r4/StructureDefinitions/filter-when-operator",
                        "valueString": "!="
                      },
                      {
                        "url": "https://fhir.zapehr.com/r4/StructureDefinitions/filter-when-answer",
                        "valueString": "I have insurance"
                      }
                    ]
                  }
                ]
              },
              {
                "linkId": "policy-holder-middle-name",
                "text": "Policy holder's middle name",
                "type": "string",
                "enableWhen": [
                  {
                    "question": "payment-option",
                    "operator": "=",
                    "answerString": "I have insurance"
                  }
                ],
                "extension": [
                  {
                    "url": "https://fhir.zapehr.com/r4/StructureDefinitions/filter-when",
                    "extension": [
                      {
                        "url": "https://fhir.zapehr.com/r4/StructureDefinitions/filter-when-question",
                        "valueString": "payment-option"
                      },
                      {
                        "url": "https://fhir.zapehr.com/r4/StructureDefinitions/filter-when-operator",
                        "valueString": "!="
                      },
                      {
                        "url": "https://fhir.zapehr.com/r4/StructureDefinitions/filter-when-answer",
                        "valueString": "I have insurance"
                      }
                    ]
                  }
                ]
              },
              {
                "linkId": "policy-holder-last-name",
                "text": "Policy holder's last name",
                "type": "string",
                "required": false,
                "enableWhen": [
                  {
                    "question": "payment-option",
                    "operator": "=",
                    "answerString": "I have insurance"
                  }
                ],
                "extension": [
                  {
                    "url": "https://fhir.zapehr.com/r4/StructureDefinitions/require-when",
                    "extension": [
                      {
                        "url": "https://fhir.zapehr.com/r4/StructureDefinitions/require-when-question",
                        "valueString": "payment-option"
                      },
                      {
                        "url": "https://fhir.zapehr.com/r4/StructureDefinitions/require-when-operator",
                        "valueString": "="
                      },
                      {
                        "url": "https://fhir.zapehr.com/r4/StructureDefinitions/require-when-answer",
                        "valueString": "I have insurance"
                      }
                    ]
                  },
                  {
                    "url": "https://fhir.zapehr.com/r4/StructureDefinitions/filter-when",
                    "extension": [
                      {
                        "url": "https://fhir.zapehr.com/r4/StructureDefinitions/filter-when-question",
                        "valueString": "payment-option"
                      },
                      {
                        "url": "https://fhir.zapehr.com/r4/StructureDefinitions/filter-when-operator",
                        "valueString": "!="
                      },
                      {
                        "url": "https://fhir.zapehr.com/r4/StructureDefinitions/filter-when-answer",
                        "valueString": "I have insurance"
                      }
                    ]
                  }
                ]
              },
              {
                "linkId": "policy-holder-date-of-birth",
                "text": "Policy holder's date of birth",
                "type": "date",
                "required": false,
                "enableWhen": [
                  {
                    "question": "payment-option",
                    "operator": "=",
                    "answerString": "I have insurance"
                  }
                ],
                "extension": [
                  {
                    "url": "https://fhir.zapehr.com/r4/StructureDefinitions/disabled-display",
                    "valueString": "hidden"
                  },
                  {
                    "url": "https://fhir.zapehr.com/r4/StructureDefinitions/data-type",
                    "valueString": "DOB"
                  },
                  {
                    "url": "https://fhir.zapehr.com/r4/StructureDefinitions/require-when",
                    "extension": [
                      {
                        "url": "https://fhir.zapehr.com/r4/StructureDefinitions/require-when-question",
                        "valueString": "payment-option"
                      },
                      {
                        "url": "https://fhir.zapehr.com/r4/StructureDefinitions/require-when-operator",
                        "valueString": "="
                      },
                      {
                        "url": "https://fhir.zapehr.com/r4/StructureDefinitions/require-when-answer",
                        "valueString": "I have insurance"
                      }
                    ]
                  },
                  {
                    "url": "https://fhir.zapehr.com/r4/StructureDefinitions/filter-when",
                    "extension": [
                      {
                        "url": "https://fhir.zapehr.com/r4/StructureDefinitions/filter-when-question",
                        "valueString": "payment-option"
                      },
                      {
                        "url": "https://fhir.zapehr.com/r4/StructureDefinitions/filter-when-operator",
                        "valueString": "!="
                      },
                      {
                        "url": "https://fhir.zapehr.com/r4/StructureDefinitions/filter-when-answer",
                        "valueString": "I have insurance"
                      }
                    ]
                  }
                ]
              },
              {
                "linkId": "policy-holder-birth-sex",
                "text": "Policy holder's birth sex",
                "type": "choice",
                "required": false,
                "enableWhen": [
                  {
                    "question": "payment-option",
                    "operator": "=",
                    "answerString": "I have insurance"
                  }
                ],
                "extension": [
                  {
                    "url": "https://fhir.zapehr.com/r4/StructureDefinitions/require-when",
                    "extension": [
                      {
                        "url": "https://fhir.zapehr.com/r4/StructureDefinitions/require-when-question",
                        "valueString": "payment-option"
                      },
                      {
                        "url": "https://fhir.zapehr.com/r4/StructureDefinitions/require-when-operator",
                        "valueString": "="
                      },
                      {
                        "url": "https://fhir.zapehr.com/r4/StructureDefinitions/require-when-answer",
                        "valueString": "I have insurance"
                      }
                    ]
                  },
                  {
                    "url": "https://fhir.zapehr.com/r4/StructureDefinitions/filter-when",
                    "extension": [
                      {
                        "url": "https://fhir.zapehr.com/r4/StructureDefinitions/filter-when-question",
                        "valueString": "payment-option"
                      },
                      {
                        "url": "https://fhir.zapehr.com/r4/StructureDefinitions/filter-when-operator",
                        "valueString": "!="
                      },
                      {
                        "url": "https://fhir.zapehr.com/r4/StructureDefinitions/filter-when-answer",
                        "valueString": "I have insurance"
                      }
                    ]
                  }
                ],
                "answerOption": [
                  {
                    "valueString": "Male"
                  },
                  {
                    "valueString": "Female"
                  },
                  {
                    "valueString": "Intersex"
                  }
                ]
              },
              {
                "linkId": "policy-holder-address-as-patient",
                "text": "Policy holder address is the same as patient's address",
                "type": "boolean",
                "required": false,
                "enableWhen": [
                  {
                    "question": "payment-option",
                    "operator": "=",
                    "answerString": "I have insurance"
                  }
                ],
                "extension": [
                  {
                    "url": "https://fhir.zapehr.com/r4/StructureDefinitions/filter-when",
                    "extension": [
                      {
                        "url": "https://fhir.zapehr.com/r4/StructureDefinitions/filter-when-question",
                        "valueString": "payment-option"
                      },
                      {
                        "url": "https://fhir.zapehr.com/r4/StructureDefinitions/filter-when-operator",
                        "valueString": "!="
                      },
                      {
                        "url": "https://fhir.zapehr.com/r4/StructureDefinitions/filter-when-answer",
                        "valueString": "I have insurance"
                      }
                    ]
                  }
                ]
              },
              {
                "linkId": "policy-holder-address",
                "text": "Policy holder address",
                "type": "string",
                "enableWhen": [
                  {
                    "question": "payment-option",
                    "operator": "=",
                    "answerString": "I have insurance"
                  },
                  {
                    "question": "policy-holder-address-as-patient",
                    "operator": "!=",
                    "answerBoolean": true
                  }
                ],
                "enableBehavior": "all",
                "extension": [
                  {
                    "url": "https://fhir.zapehr.com/r4/StructureDefinitions/require-when",
                    "extension": [
                      {
                        "url": "https://fhir.zapehr.com/r4/StructureDefinitions/require-when-question",
                        "valueString": "payment-option"
                      },
                      {
                        "url": "https://fhir.zapehr.com/r4/StructureDefinitions/require-when-operator",
                        "valueString": "="
                      },
                      {
                        "url": "https://fhir.zapehr.com/r4/StructureDefinitions/require-when-answer",
                        "valueString": "I have insurance"
                      }
                    ]
                  },
                  {
                    "url": "https://fhir.zapehr.com/r4/StructureDefinitions/fill-from-when-disabled",
                    "valueString": "patient-street-address"
                  },
                  {
                    "url": "https://fhir.zapehr.com/r4/StructureDefinitions/disabled-display",
                    "valueString": "hidden"
                  },
                  {
                    "url": "https://fhir.zapehr.com/r4/StructureDefinitions/filter-when",
                    "extension": [
                      {
                        "url": "https://fhir.zapehr.com/r4/StructureDefinitions/filter-when-question",
                        "valueString": "payment-option"
                      },
                      {
                        "url": "https://fhir.zapehr.com/r4/StructureDefinitions/filter-when-operator",
                        "valueString": "!="
                      },
                      {
                        "url": "https://fhir.zapehr.com/r4/StructureDefinitions/filter-when-answer",
                        "valueString": "I have insurance"
                      }
                    ]
                  }
                ]
              },
              {
                "linkId": "policy-holder-address-additional-line",
                "text": "Policy holder address line 2 (optional)",
                "type": "string",
                "enableWhen": [
                  {
                    "question": "payment-option",
                    "operator": "=",
                    "answerString": "I have insurance"
                  },
                  {
                    "question": "policy-holder-address-as-patient",
                    "operator": "!=",
                    "answerBoolean": true
                  }
                ],
                "enableBehavior": "all",
                "extension": [
                  {
                    "url": "https://fhir.zapehr.com/r4/StructureDefinitions/fill-from-when-disabled",
                    "valueString": "patient-street-address-2"
                  },
                  {
                    "url": "https://fhir.zapehr.com/r4/StructureDefinitions/disabled-display",
                    "valueString": "hidden"
                  },
                  {
                    "url": "https://fhir.zapehr.com/r4/StructureDefinitions/filter-when",
                    "extension": [
                      {
                        "url": "https://fhir.zapehr.com/r4/StructureDefinitions/filter-when-question",
                        "valueString": "payment-option"
                      },
                      {
                        "url": "https://fhir.zapehr.com/r4/StructureDefinitions/filter-when-operator",
                        "valueString": "!="
                      },
                      {
                        "url": "https://fhir.zapehr.com/r4/StructureDefinitions/filter-when-answer",
                        "valueString": "I have insurance"
                      }
                    ]
                  }
                ]
              },
              {
                "linkId": "policy-holder-city",
                "text": "City",
                "type": "string",
                "extension": [
                  {
                    "url": "https://fhir.zapehr.com/r4/StructureDefinitions/input-width",
                    "valueString": "s"
                  },
                  {
                    "url": "https://fhir.zapehr.com/r4/StructureDefinitions/require-when",
                    "extension": [
                      {
                        "url": "https://fhir.zapehr.com/r4/StructureDefinitions/require-when-question",
                        "valueString": "payment-option"
                      },
                      {
                        "url": "https://fhir.zapehr.com/r4/StructureDefinitions/require-when-operator",
                        "valueString": "="
                      },
                      {
                        "url": "https://fhir.zapehr.com/r4/StructureDefinitions/require-when-answer",
                        "valueString": "I have insurance"
                      }
                    ]
                  },
                  {
                    "url": "https://fhir.zapehr.com/r4/StructureDefinitions/fill-from-when-disabled",
                    "valueString": "patient-city"
                  },
                  {
                    "url": "https://fhir.zapehr.com/r4/StructureDefinitions/disabled-display",
                    "valueString": "hidden"
                  },
                  {
                    "url": "https://fhir.zapehr.com/r4/StructureDefinitions/filter-when",
                    "extension": [
                      {
                        "url": "https://fhir.zapehr.com/r4/StructureDefinitions/filter-when-question",
                        "valueString": "payment-option"
                      },
                      {
                        "url": "https://fhir.zapehr.com/r4/StructureDefinitions/filter-when-operator",
                        "valueString": "!="
                      },
                      {
                        "url": "https://fhir.zapehr.com/r4/StructureDefinitions/filter-when-answer",
                        "valueString": "I have insurance"
                      }
                    ]
                  }
                ],
                "enableWhen": [
                  {
                    "question": "payment-option",
                    "operator": "=",
                    "answerString": "I have insurance"
                  },
                  {
                    "question": "policy-holder-address-as-patient",
                    "operator": "!=",
                    "answerBoolean": true
                  }
                ],
                "enableBehavior": "all"
              },
              {
                "linkId": "policy-holder-state",
                "text": "State",
                "type": "choice",
                "answerOption": [
                  {
                    "valueString": "AL"
                  },
                  {
                    "valueString": "AK"
                  },
                  {
                    "valueString": "AZ"
                  },
                  {
                    "valueString": "AR"
                  },
                  {
                    "valueString": "CA"
                  },
                  {
                    "valueString": "CO"
                  },
                  {
                    "valueString": "CT"
                  },
                  {
                    "valueString": "DE"
                  },
                  {
                    "valueString": "DC"
                  },
                  {
                    "valueString": "FL"
                  },
                  {
                    "valueString": "GA"
                  },
                  {
                    "valueString": "HI"
                  },
                  {
                    "valueString": "ID"
                  },
                  {
                    "valueString": "IL"
                  },
                  {
                    "valueString": "IN"
                  },
                  {
                    "valueString": "IA"
                  },
                  {
                    "valueString": "KS"
                  },
                  {
                    "valueString": "KY"
                  },
                  {
                    "valueString": "LA"
                  },
                  {
                    "valueString": "ME"
                  },
                  {
                    "valueString": "MD"
                  },
                  {
                    "valueString": "MA"
                  },
                  {
                    "valueString": "MI"
                  },
                  {
                    "valueString": "MN"
                  },
                  {
                    "valueString": "MS"
                  },
                  {
                    "valueString": "MO"
                  },
                  {
                    "valueString": "MT"
                  },
                  {
                    "valueString": "NE"
                  },
                  {
                    "valueString": "NV"
                  },
                  {
                    "valueString": "NH"
                  },
                  {
                    "valueString": "NJ"
                  },
                  {
                    "valueString": "NM"
                  },
                  {
                    "valueString": "NY"
                  },
                  {
                    "valueString": "NC"
                  },
                  {
                    "valueString": "ND"
                  },
                  {
                    "valueString": "OH"
                  },
                  {
                    "valueString": "OK"
                  },
                  {
                    "valueString": "OR"
                  },
                  {
                    "valueString": "PA"
                  },
                  {
                    "valueString": "RI"
                  },
                  {
                    "valueString": "SC"
                  },
                  {
                    "valueString": "SD"
                  },
                  {
                    "valueString": "TN"
                  },
                  {
                    "valueString": "TX"
                  },
                  {
                    "valueString": "UT"
                  },
                  {
                    "valueString": "VT"
                  },
                  {
                    "valueString": "VA"
                  },
                  {
                    "valueString": "VI"
                  },
                  {
                    "valueString": "WA"
                  },
                  {
                    "valueString": "WV"
                  },
                  {
                    "valueString": "WI"
                  },
                  {
                    "valueString": "WY"
                  }
                ],
                "enableWhen": [
                  {
                    "question": "payment-option",
                    "operator": "=",
                    "answerString": "I have insurance"
                  },
                  {
                    "question": "policy-holder-address-as-patient",
                    "operator": "!=",
                    "answerBoolean": true
                  }
                ],
                "enableBehavior": "all",
                "extension": [
                  {
                    "url": "https://fhir.zapehr.com/r4/StructureDefinitions/input-width",
                    "valueString": "s"
                  },
                  {
                    "url": "https://fhir.zapehr.com/r4/StructureDefinitions/require-when",
                    "extension": [
                      {
                        "url": "https://fhir.zapehr.com/r4/StructureDefinitions/require-when-question",
                        "valueString": "payment-option"
                      },
                      {
                        "url": "https://fhir.zapehr.com/r4/StructureDefinitions/require-when-operator",
                        "valueString": "="
                      },
                      {
                        "url": "https://fhir.zapehr.com/r4/StructureDefinitions/require-when-answer",
                        "valueString": "I have insurance"
                      }
                    ]
                  },
                  {
                    "url": "https://fhir.zapehr.com/r4/StructureDefinitions/fill-from-when-disabled",
                    "valueString": "patient-state"
                  },
                  {
                    "url": "https://fhir.zapehr.com/r4/StructureDefinitions/disabled-display",
                    "valueString": "hidden"
                  },
                  {
                    "url": "https://fhir.zapehr.com/r4/StructureDefinitions/filter-when",
                    "extension": [
                      {
                        "url": "https://fhir.zapehr.com/r4/StructureDefinitions/filter-when-question",
                        "valueString": "payment-option"
                      },
                      {
                        "url": "https://fhir.zapehr.com/r4/StructureDefinitions/filter-when-operator",
                        "valueString": "!="
                      },
                      {
                        "url": "https://fhir.zapehr.com/r4/StructureDefinitions/filter-when-answer",
                        "valueString": "I have insurance"
                      }
                    ]
                  }
                ]
              },
              {
                "linkId": "policy-holder-zip",
                "text": "ZIP",
                "type": "string",
                "extension": [
                  {
                    "url": "https://fhir.zapehr.com/r4/StructureDefinitions/input-width",
                    "valueString": "s"
                  },
                  {
                    "url": "https://fhir.zapehr.com/r4/StructureDefinitions/data-type",
                    "valueString": "ZIP"
                  },
                  {
                    "url": "https://fhir.zapehr.com/r4/StructureDefinitions/require-when",
                    "extension": [
                      {
                        "url": "https://fhir.zapehr.com/r4/StructureDefinitions/require-when-question",
                        "valueString": "payment-option"
                      },
                      {
                        "url": "https://fhir.zapehr.com/r4/StructureDefinitions/require-when-operator",
                        "valueString": "="
                      },
                      {
                        "url": "https://fhir.zapehr.com/r4/StructureDefinitions/require-when-answer",
                        "valueString": "I have insurance"
                      }
                    ]
                  },
                  {
                    "url": "https://fhir.zapehr.com/r4/StructureDefinitions/fill-from-when-disabled",
                    "valueString": "patient-zip"
                  },
                  {
                    "url": "https://fhir.zapehr.com/r4/StructureDefinitions/disabled-display",
                    "valueString": "hidden"
                  },
                  {
                    "url": "https://fhir.zapehr.com/r4/StructureDefinitions/filter-when",
                    "extension": [
                      {
                        "url": "https://fhir.zapehr.com/r4/StructureDefinitions/filter-when-question",
                        "valueString": "payment-option"
                      },
                      {
                        "url": "https://fhir.zapehr.com/r4/StructureDefinitions/filter-when-operator",
                        "valueString": "!="
                      },
                      {
                        "url": "https://fhir.zapehr.com/r4/StructureDefinitions/filter-when-answer",
                        "valueString": "I have insurance"
                      }
                    ]
                  }
                ],
                "enableWhen": [
                  {
                    "question": "payment-option",
                    "operator": "=",
                    "answerString": "I have insurance"
                  },
                  {
                    "question": "policy-holder-address-as-patient",
                    "operator": "!=",
                    "answerBoolean": true
                  }
                ],
                "enableBehavior": "all"
              },
              {
                "linkId": "patient-relationship-to-insured",
                "text": "Patient's relationship to insured",
                "type": "choice",
                "required": false,
                "enableWhen": [
                  {
                    "question": "payment-option",
                    "operator": "=",
                    "answerString": "I have insurance"
                  }
                ],
                "extension": [
                  {
                    "url": "https://fhir.zapehr.com/r4/StructureDefinitions/require-when",
                    "extension": [
                      {
                        "url": "https://fhir.zapehr.com/r4/StructureDefinitions/require-when-question",
                        "valueString": "payment-option"
                      },
                      {
                        "url": "https://fhir.zapehr.com/r4/StructureDefinitions/require-when-operator",
                        "valueString": "="
                      },
                      {
                        "url": "https://fhir.zapehr.com/r4/StructureDefinitions/require-when-answer",
                        "valueString": "I have insurance"
                      }
                    ]
                  },
                  {
                    "url": "https://fhir.zapehr.com/r4/StructureDefinitions/filter-when",
                    "extension": [
                      {
                        "url": "https://fhir.zapehr.com/r4/StructureDefinitions/filter-when-question",
                        "valueString": "payment-option"
                      },
                      {
                        "url": "https://fhir.zapehr.com/r4/StructureDefinitions/filter-when-operator",
                        "valueString": "!="
                      },
                      {
                        "url": "https://fhir.zapehr.com/r4/StructureDefinitions/filter-when-answer",
                        "valueString": "I have insurance"
                      }
                    ]
                  }
                ],
                "answerOption": [
                  {
                    "valueString": "Self"
                  },
                  {
                    "valueString": "Child"
                  },
                  {
                    "valueString": "Parent"
                  },
                  {
                    "valueString": "Spouse"
                  },
                  {
                    "valueString": "Common Law Spouse"
                  },
                  {
                    "valueString": "Injured Party"
                  },
                  {
                    "valueString": "Other"
                  }
                ]
              },
              {
                "linkId": "insurance-card-front",
                "text": "Front side of the insurance card (optional)",
                "type": "attachment",
                "enableWhen": [
                  {
                    "question": "payment-option",
                    "operator": "=",
                    "answerString": "I have insurance"
                  }
                ],
                "required": false,
                "extension": [
                  {
                    "url": "https://fhir.zapehr.com/r4/StructureDefinitions/attachment-text",
                    "valueString": "Take a picture of the **front side** of your card and upload it here"
                  },
                  {
                    "url": "https://fhir.zapehr.com/r4/StructureDefinitions/data-type",
                    "valueString": "Image"
                  },
                  {
                    "url": "https://fhir.zapehr.com/r4/StructureDefinitions/document-type",
                    "valueString": "64290-0"
                  },
                  {
                    "url": "https://fhir.zapehr.com/r4/StructureDefinitions/filter-when",
                    "extension": [
                      {
                        "url": "https://fhir.zapehr.com/r4/StructureDefinitions/filter-when-question",
                        "valueString": "payment-option"
                      },
                      {
                        "url": "https://fhir.zapehr.com/r4/StructureDefinitions/filter-when-operator",
                        "valueString": "!="
                      },
                      {
                        "url": "https://fhir.zapehr.com/r4/StructureDefinitions/filter-when-answer",
                        "valueString": "I have insurance"
                      }
                    ]
                  }
                ]
              },
              {
                "linkId": "insurance-card-back",
                "text": "Back side of the insurance card (optional)",
                "type": "attachment",
                "enableWhen": [
                  {
                    "question": "payment-option",
                    "operator": "=",
                    "answerString": "I have insurance"
                  }
                ],
                "required": false,
                "extension": [
                  {
                    "url": "https://fhir.zapehr.com/r4/StructureDefinitions/attachment-text",
                    "valueString": "Take a picture of the **back side** of your card and upload it here"
                  },
                  {
                    "url": "https://fhir.zapehr.com/r4/StructureDefinitions/data-type",
                    "valueString": "Image"
                  },
                  {
                    "url": "https://fhir.zapehr.com/r4/StructureDefinitions/document-type",
                    "valueString": "64290-0"
                  },
                  {
                    "url": "https://fhir.zapehr.com/r4/StructureDefinitions/filter-when",
                    "extension": [
                      {
                        "url": "https://fhir.zapehr.com/r4/StructureDefinitions/filter-when-question",
                        "valueString": "payment-option"
                      },
                      {
                        "url": "https://fhir.zapehr.com/r4/StructureDefinitions/filter-when-operator",
                        "valueString": "!="
                      },
                      {
                        "url": "https://fhir.zapehr.com/r4/StructureDefinitions/filter-when-answer",
                        "valueString": "I have insurance"
                      }
                    ]
                  }
                ]
              },
              {
                "linkId": "display-secondary-insurance",
                "text": "Add Secondary Insurance",
                "type": "boolean",
                "required": false,
                "enableWhen": [
                  {
                    "question": "payment-option",
                    "operator": "=",
                    "answerString": "I have insurance"
                  }
                ],
                "extension": [
                  {
                    "url": "https://fhir.zapehr.com/r4/StructureDefinitions/text-when",
                    "extension": [
                      {
                        "url": "https://fhir.zapehr.com/r4/StructureDefinitions/text-when-question",
                        "valueString": "display-secondary-insurance"
                      },
                      {
                        "url": "https://fhir.zapehr.com/r4/StructureDefinitions/text-when-operator",
                        "valueString": "="
                      },
                      {
                        "url": "https://fhir.zapehr.com/r4/StructureDefinitions/text-when-answer",
                        "valueBoolean": true
                      },
                      {
                        "url": "https://fhir.zapehr.com/r4/StructureDefinitions/text-when-substitute-text",
                        "valueString": "Remove Secondary Insurance"
                      }
                    ]
                  },
                  {
                    "url": "https://fhir.zapehr.com/r4/StructureDefinitions/filter-when",
                    "extension": [
                      {
                        "url": "https://fhir.zapehr.com/r4/StructureDefinitions/filter-when-question",
                        "valueString": "payment-option"
                      },
                      {
                        "url": "https://fhir.zapehr.com/r4/StructureDefinitions/filter-when-operator",
                        "valueString": "!="
                      },
                      {
                        "url": "https://fhir.zapehr.com/r4/StructureDefinitions/filter-when-answer",
                        "valueString": "I have insurance"
                      }
                    ]
                  },
                  {
                    "url": "https://fhir.zapehr.com/r4/StructureDefinitions/preferred-element",
                    "valueString": "Button"
                  },
                  {
                    "url": "https://fhir.zapehr.com/r4/StructureDefinitions/input-width",
                    "valueString": "l"
                  }
                ]
              },
              {
                "linkId": "secondary-insurance",
                "type": "group",
                "enableWhen": [
                  {
                    "question": "display-secondary-insurance",
                    "operator": "=",
                    "answerBoolean": true
                  },
                  {
                    "question": "payment-option",
                    "operator": "=",
                    "answerString": "I have insurance"
                  }
                ],
                "enableBehavior": "all",
                "extension": [
                  {
                    "url": "https://fhir.zapehr.com/r4/StructureDefinitions/filter-when",
                    "extension": [
                      {
                        "url": "https://fhir.zapehr.com/r4/StructureDefinitions/filter-when-question",
                        "valueString": "display-secondary-insurance"
                      },
                      {
                        "url": "https://fhir.zapehr.com/r4/StructureDefinitions/filter-when-operator",
                        "valueString": "!="
                      },
                      {
                        "url": "https://fhir.zapehr.com/r4/StructureDefinitions/filter-when-answer",
                        "valueBoolean": true
                      }
                    ]
                  }
                ],
                "item": [
                  {
                    "linkId": "insurance-details-text-2",
                    "text": "Secondary insurance details",
                    "type": "display"
                  },
                  {
                    "linkId": "insurance-carrier-2",
                    "text": "Insurance carrier",
                    "type": "choice",
                    "required": true,
                    "extension": [
                      {
                        "url": "https://fhir.zapehr.com/r4/StructureDefinitions/filter-when",
                        "extension": [
                          {
                            "url": "https://fhir.zapehr.com/r4/StructureDefinitions/filter-when-question",
                            "valueString": "payment-option"
                          },
                          {
                            "url": "https://fhir.zapehr.com/r4/StructureDefinitions/filter-when-operator",
                            "valueString": "!="
                          },
                          {
                            "url": "https://fhir.zapehr.com/r4/StructureDefinitions/filter-when-answer",
                            "valueString": "I have insurance"
                          }
                        ]
                      },
                      {
                        "url": "https://fhir.zapehr.com/r4/StructureDefinitions/answer-loading-options",
                        "extension": [
                          {
                            "url": "https://fhir.zapehr.com/r4/StructureDefinitions/strategy",
                            "valueString": "dynamic"
                          },
                          {
                            "url": "https://fhir.zapehr.com/r4/StructureDefinitions/source",
                            "valueExpression": {
                              "language": "application/x-fhir-query",
                              "expression": "Organization?active:not=false&type=http://terminology.hl7.org/CodeSystem/organization-type|pay"
                            }
                          }
                        ]
                      }
                    ]
                  },
                  {
                    "linkId": "insurance-member-id-2",
                    "text": "Member ID",
                    "type": "string",
                    "required": true
                  },
                  {
                    "linkId": "policy-holder-first-name-2",
                    "text": "Policy holder's first name",
                    "type": "string",
                    "required": true
                  },
                  {
                    "linkId": "policy-holder-middle-name-2",
                    "text": "Policy holder's middle name",
                    "type": "string",
                    "required": false
                  },
                  {
                    "linkId": "policy-holder-last-name-2",
                    "text": "Policy holder's last name",
                    "type": "string",
                    "required": true
                  },
                  {
                    "linkId": "policy-holder-date-of-birth-2",
                    "text": "Policy holder's date of birth",
                    "type": "date",
                    "required": true,
                    "extension": [
                      {
                        "url": "https://fhir.zapehr.com/r4/StructureDefinitions/data-type",
                        "valueString": "DOB"
                      }
                    ]
                  },
                  {
                    "linkId": "policy-holder-birth-sex-2",
                    "text": "Policy holder's birth sex",
                    "type": "choice",
                    "required": true,
                    "answerOption": [
                      {
                        "valueString": "Male"
                      },
                      {
                        "valueString": "Female"
                      },
                      {
                        "valueString": "Intersex"
                      }
                    ]
                  },
                  {
                    "linkId": "policy-holder-address-as-patient-2",
                    "text": "Policy holder address is the same as patient's address",
                    "type": "boolean",
                    "required": false
                  },
                  {
                    "linkId": "policy-holder-address-2",
                    "text": "Policy holder address",
                    "type": "string",
                    "required": true,
                    "enableWhen": [
                      {
                        "question": "secondary-insurance.policy-holder-address-as-patient-2",
                        "operator": "!=",
                        "answerBoolean": true
                      }
                    ],
                    "extension": [
                      {
                        "url": "https://fhir.zapehr.com/r4/StructureDefinitions/fill-from-when-disabled",
                        "valueString": "patient-street-address"
                      },
                      {
                        "url": "https://fhir.zapehr.com/r4/StructureDefinitions/disabled-display",
                        "valueString": "hidden"
                      }
                    ]
                  },
                  {
                    "linkId": "policy-holder-address-additional-line-2",
                    "text": "Policy holder address line 2 (optional)",
                    "type": "string",
                    "enableWhen": [
                      {
                        "question": "secondary-insurance.policy-holder-address-as-patient-2",
                        "operator": "!=",
                        "answerBoolean": true
                      }
                    ],
                    "extension": [
                      {
                        "url": "https://fhir.zapehr.com/r4/StructureDefinitions/fill-from-when-disabled",
                        "valueString": "patient-street-address-2"
                      },
                      {
                        "url": "https://fhir.zapehr.com/r4/StructureDefinitions/disabled-display",
                        "valueString": "hidden"
                      }
                    ]
                  },
                  {
                    "linkId": "policy-holder-city-2",
                    "text": "City",
                    "type": "string",
                    "required": true,
                    "extension": [
                      {
                        "url": "https://fhir.zapehr.com/r4/StructureDefinitions/input-width",
                        "valueString": "s"
                      },
                      {
                        "url": "https://fhir.zapehr.com/r4/StructureDefinitions/fill-from-when-disabled",
                        "valueString": "patient-city"
                      },
                      {
                        "url": "https://fhir.zapehr.com/r4/StructureDefinitions/disabled-display",
                        "valueString": "hidden"
                      }
                    ],
                    "enableWhen": [
                      {
                        "question": "secondary-insurance.policy-holder-address-as-patient-2",
                        "operator": "!=",
                        "answerBoolean": true
                      }
                    ]
                  },
                  {
                    "linkId": "policy-holder-state-2",
                    "text": "State",
                    "type": "choice",
                    "required": true,
                    "answerOption": [
                      {
                        "valueString": "AL"
                      },
                      {
                        "valueString": "AK"
                      },
                      {
                        "valueString": "AZ"
                      },
                      {
                        "valueString": "AR"
                      },
                      {
                        "valueString": "CA"
                      },
                      {
                        "valueString": "CO"
                      },
                      {
                        "valueString": "CT"
                      },
                      {
                        "valueString": "DE"
                      },
                      {
                        "valueString": "DC"
                      },
                      {
                        "valueString": "FL"
                      },
                      {
                        "valueString": "GA"
                      },
                      {
                        "valueString": "HI"
                      },
                      {
                        "valueString": "ID"
                      },
                      {
                        "valueString": "IL"
                      },
                      {
                        "valueString": "IN"
                      },
                      {
                        "valueString": "IA"
                      },
                      {
                        "valueString": "KS"
                      },
                      {
                        "valueString": "KY"
                      },
                      {
                        "valueString": "LA"
                      },
                      {
                        "valueString": "ME"
                      },
                      {
                        "valueString": "MD"
                      },
                      {
                        "valueString": "MA"
                      },
                      {
                        "valueString": "MI"
                      },
                      {
                        "valueString": "MN"
                      },
                      {
                        "valueString": "MS"
                      },
                      {
                        "valueString": "MO"
                      },
                      {
                        "valueString": "MT"
                      },
                      {
                        "valueString": "NE"
                      },
                      {
                        "valueString": "NV"
                      },
                      {
                        "valueString": "NH"
                      },
                      {
                        "valueString": "NJ"
                      },
                      {
                        "valueString": "NM"
                      },
                      {
                        "valueString": "NY"
                      },
                      {
                        "valueString": "NC"
                      },
                      {
                        "valueString": "ND"
                      },
                      {
                        "valueString": "OH"
                      },
                      {
                        "valueString": "OK"
                      },
                      {
                        "valueString": "OR"
                      },
                      {
                        "valueString": "PA"
                      },
                      {
                        "valueString": "RI"
                      },
                      {
                        "valueString": "SC"
                      },
                      {
                        "valueString": "SD"
                      },
                      {
                        "valueString": "TN"
                      },
                      {
                        "valueString": "TX"
                      },
                      {
                        "valueString": "UT"
                      },
                      {
                        "valueString": "VT"
                      },
                      {
                        "valueString": "VA"
                      },
                      {
                        "valueString": "VI"
                      },
                      {
                        "valueString": "WA"
                      },
                      {
                        "valueString": "WV"
                      },
                      {
                        "valueString": "WI"
                      },
                      {
                        "valueString": "WY"
                      }
                    ],
                    "enableWhen": [
                      {
                        "question": "secondary-insurance.policy-holder-address-as-patient-2",
                        "operator": "!=",
                        "answerBoolean": true
                      }
                    ],
                    "extension": [
                      {
                        "url": "https://fhir.zapehr.com/r4/StructureDefinitions/input-width",
                        "valueString": "s"
                      },
                      {
                        "url": "https://fhir.zapehr.com/r4/StructureDefinitions/fill-from-when-disabled",
                        "valueString": "patient-state"
                      },
                      {
                        "url": "https://fhir.zapehr.com/r4/StructureDefinitions/disabled-display",
                        "valueString": "hidden"
                      }
                    ]
                  },
                  {
                    "linkId": "policy-holder-zip-2",
                    "text": "ZIP",
                    "type": "string",
                    "required": true,
                    "extension": [
                      {
                        "url": "https://fhir.zapehr.com/r4/StructureDefinitions/input-width",
                        "valueString": "s"
                      },
                      {
                        "url": "https://fhir.zapehr.com/r4/StructureDefinitions/data-type",
                        "valueString": "ZIP"
                      },
                      {
                        "url": "https://fhir.zapehr.com/r4/StructureDefinitions/fill-from-when-disabled",
                        "valueString": "patient-zip"
                      },
                      {
                        "url": "https://fhir.zapehr.com/r4/StructureDefinitions/disabled-display",
                        "valueString": "hidden"
                      }
                    ],
                    "enableWhen": [
                      {
                        "question": "secondary-insurance.policy-holder-address-as-patient-2",
                        "operator": "!=",
                        "answerBoolean": true
                      }
                    ],
                    "enableBehavior": "all"
                  },
                  {
                    "linkId": "patient-relationship-to-insured-2",
                    "text": "Patient's relationship to insured",
                    "type": "choice",
                    "required": true,
                    "answerOption": [
                      {
                        "valueString": "Self"
                      },
                      {
                        "valueString": "Child"
                      },
                      {
                        "valueString": "Parent"
                      },
                      {
                        "valueString": "Spouse"
                      },
                      {
                        "valueString": "Common Law Spouse"
                      },
                      {
                        "valueString": "Injured Party"
                      },
                      {
                        "valueString": "Other"
                      }
                    ]
                  },
                  {
                    "linkId": "insurance-card-front-2",
                    "text": "Front side of the insurance card (optional)",
                    "type": "attachment",
                    "extension": [
                      {
                        "url": "https://fhir.zapehr.com/r4/StructureDefinitions/attachment-text",
                        "valueString": "Take a picture of the **front side** of your card and upload it here"
                      },
                      {
                        "url": "https://fhir.zapehr.com/r4/StructureDefinitions/data-type",
                        "valueString": "Image"
                      },
                      {
                        "url": "https://fhir.zapehr.com/r4/StructureDefinitions/document-type",
                        "valueString": "64290-0"
                      }
                    ]
                  },
                  {
                    "linkId": "insurance-card-back-2",
                    "text": "Back side of the insurance card",
                    "type": "attachment",
                    "extension": [
                      {
                        "url": "https://fhir.zapehr.com/r4/StructureDefinitions/attachment-text",
                        "valueString": "Take a picture of the **back side** of your card and upload it here"
                      },
                      {
                        "url": "https://fhir.zapehr.com/r4/StructureDefinitions/data-type",
                        "valueString": "Image"
                      },
                      {
                        "url": "https://fhir.zapehr.com/r4/StructureDefinitions/document-type",
                        "valueString": "64290-0"
                      }
                    ]
                  }
                ]
              }
            ]
          },
          {
            "linkId": "card-payment-page",
            "type": "group",
            "text": "Credit card details",
            "item": [
              {
                "linkId": "valid-card-on-file",
                "type": "boolean",
                "required": true,
                "extension": [
                  {
                    "url": "https://fhir.zapehr.com/r4/StructureDefinitions/data-type",
                    "valueString": "Payment Validation"
                  },
                  {
                    "url": "https://fhir.zapehr.com/r4/StructureDefinitions/permissible-value",
                    "valueBoolean": true
                  }
                ]
              }
            ]
          },
          {
            "linkId": "responsible-party-page",
            "text": "Responsible party information",
            "type": "group",
            "item": [
              {
                "linkId": "responsible-party-page-caption",
                "text": "A responsible party is the individual responsible for the visit’s financial obligations. If the patient is not their own responsible party, then the responsible party must be the patient’s legal guardian or legal designee.",
                "type": "display",
                "extension": [
                  {
                    "url": "https://fhir.zapehr.com/r4/StructureDefinitions/preferred-element",
                    "valueString": "p"
                  }
                ]
              },
              {
                "linkId": "responsible-party-relationship",
                "text": "Relationship to the patient",
                "type": "choice",
                "required": true,
                "answerOption": [
                  {
                    "valueString": "Self"
                  },
                  {
                    "valueString": "Spouse"
                  },
                  {
                    "valueString": "Parent"
                  },
                  {
                    "valueString": "Legal Guardian"
                  },
                  {
                    "valueString": "Other"
                  }
                ]
              },
              {
                "linkId": "responsible-party-first-name",
                "text": "First name",
                "type": "string",
                "required": true,
                "enableWhen": [
                  {
                    "question": "responsible-party-relationship",
                    "operator": "!=",
                    "answerString": "Self"
                  }
                ],
                "extension": [
                  {
                    "url": "https://fhir.zapehr.com/r4/StructureDefinitions/input-width",
                    "valueString": "m"
                  },
                  {
                    "url": "https://fhir.zapehr.com/r4/StructureDefinitions/disabled-display",
                    "valueString": "protected"
                  },
                  {
                    "url": "https://fhir.zapehr.com/r4/StructureDefinitions/fill-from-when-disabled",
                    "valueString": "patient-first-name"
                  }
                ]
              },
              {
                "linkId": "responsible-party-last-name",
                "text": "Last name",
                "type": "string",
                "required": true,
                "enableWhen": [
                  {
                    "question": "responsible-party-relationship",
                    "operator": "!=",
                    "answerString": "Self"
                  }
                ],
                "extension": [
                  {
                    "url": "https://fhir.zapehr.com/r4/StructureDefinitions/disabled-display",
                    "valueString": "protected"
                  },
                  {
                    "url": "https://fhir.zapehr.com/r4/StructureDefinitions/input-width",
                    "valueString": "m"
                  },
                  {
                    "url": "https://fhir.zapehr.com/r4/StructureDefinitions/fill-from-when-disabled",
                    "valueString": "patient-last-name"
                  }
                ]
              },
              {
                "linkId": "responsible-party-date-of-birth",
                "text": "Date of birth",
                "type": "date",
                "required": true,
                "enableWhen": [
                  {
                    "question": "responsible-party-relationship",
                    "operator": "!=",
                    "answerString": "Self"
                  }
                ],
                "extension": [
                  {
                    "url": "https://fhir.zapehr.com/r4/StructureDefinitions/disabled-display",
                    "valueString": "protected"
                  },
                  {
                    "url": "https://fhir.zapehr.com/r4/StructureDefinitions/fill-from-when-disabled",
                    "valueString": "patient-birthdate"
                  },
                  {
                    "url": "https://fhir.zapehr.com/r4/StructureDefinitions/data-type",
                    "valueString": "DOB"
                  }
                ]
              },
              {
                "linkId": "responsible-party-birth-sex",
                "text": "Birth sex",
                "type": "choice",
                "required": true,
                "answerOption": [
                  {
                    "valueString": "Male"
                  },
                  {
                    "valueString": "Female"
                  },
                  {
                    "valueString": "Intersex"
                  }
                ],
                "enableWhen": [
                  {
                    "question": "responsible-party-relationship",
                    "operator": "!=",
                    "answerString": "Self"
                  }
                ],
                "extension": [
                  {
                    "url": "https://fhir.zapehr.com/r4/StructureDefinitions/disabled-display",
                    "valueString": "protected"
                  },
                  {
                    "url": "https://fhir.zapehr.com/r4/StructureDefinitions/fill-from-when-disabled",
                    "valueString": "patient-birth-sex"
                  }
                ]
              },
              {
                "linkId": "responsible-party-address-as-patient",
                "text": "Responsible party's address is the same as patient's address",
                "type": "boolean",
                "required": false,
                "enableWhen": [
                  {
                    "question": "responsible-party-relationship",
                    "operator": "!=",
                    "answerString": "Self"
                  }
                ]
              },
              {
                "linkId": "responsible-party-address",
                "text": "Address",
                "type": "string",
                "required": true,
                "enableWhen": [
                  {
                    "question": "responsible-party-relationship",
                    "operator": "!=",
                    "answerString": "Self"
                  },
                  {
                    "question": "responsible-party-address-as-patient",
                    "operator": "!=",
                    "answerBoolean": true
                  }
                ],
                "enableBehavior": "all",
                "extension": [
                  {
                    "url": "https://fhir.zapehr.com/r4/StructureDefinitions/fill-from-when-disabled",
                    "valueString": "patient-street-address"
                  },
                  {
                    "url": "https://fhir.zapehr.com/r4/StructureDefinitions/disabled-display",
                    "valueString": "protected"
                  }
                ]
              },
              {
                "linkId": "responsible-party-address-2",
                "text": "Address line 2 (optional)",
                "type": "string",
                "enableWhen": [
                  {
                    "question": "responsible-party-relationship",
                    "operator": "!=",
                    "answerString": "Self"
                  },
                  {
                    "question": "responsible-party-address-as-patient",
                    "operator": "!=",
                    "answerBoolean": true
                  }
                ],
                "enableBehavior": "all",
                "extension": [
                  {
                    "url": "https://fhir.zapehr.com/r4/StructureDefinitions/fill-from-when-disabled",
                    "valueString": "patient-street-address-2"
                  },
                  {
                    "url": "https://fhir.zapehr.com/r4/StructureDefinitions/disabled-display",
                    "valueString": "protected"
                  }
                ]
              },
              {
                "linkId": "responsible-party-city",
                "text": "City",
                "type": "string",
                "required": true,
                "enableWhen": [
                  {
                    "question": "responsible-party-relationship",
                    "operator": "!=",
                    "answerString": "Self"
                  },
                  {
                    "question": "responsible-party-address-as-patient",
                    "operator": "!=",
                    "answerBoolean": true
                  }
                ],
                "enableBehavior": "all",
                "extension": [
                  {
                    "url": "https://fhir.zapehr.com/r4/StructureDefinitions/input-width",
                    "valueString": "s"
                  },
                  {
                    "url": "https://fhir.zapehr.com/r4/StructureDefinitions/fill-from-when-disabled",
                    "valueString": "patient-city"
                  },
                  {
                    "url": "https://fhir.zapehr.com/r4/StructureDefinitions/disabled-display",
                    "valueString": "protected"
                  }
                ]
              },
              {
                "linkId": "responsible-party-state",
                "text": "State",
                "type": "choice",
                "answerOption": [
                  {
                    "valueString": "AL"
                  },
                  {
                    "valueString": "AK"
                  },
                  {
                    "valueString": "AZ"
                  },
                  {
                    "valueString": "AR"
                  },
                  {
                    "valueString": "CA"
                  },
                  {
                    "valueString": "CO"
                  },
                  {
                    "valueString": "CT"
                  },
                  {
                    "valueString": "DE"
                  },
                  {
                    "valueString": "DC"
                  },
                  {
                    "valueString": "FL"
                  },
                  {
                    "valueString": "GA"
                  },
                  {
                    "valueString": "HI"
                  },
                  {
                    "valueString": "ID"
                  },
                  {
                    "valueString": "IL"
                  },
                  {
                    "valueString": "IN"
                  },
                  {
                    "valueString": "IA"
                  },
                  {
                    "valueString": "KS"
                  },
                  {
                    "valueString": "KY"
                  },
                  {
                    "valueString": "LA"
                  },
                  {
                    "valueString": "ME"
                  },
                  {
                    "valueString": "MD"
                  },
                  {
                    "valueString": "MA"
                  },
                  {
                    "valueString": "MI"
                  },
                  {
                    "valueString": "MN"
                  },
                  {
                    "valueString": "MS"
                  },
                  {
                    "valueString": "MO"
                  },
                  {
                    "valueString": "MT"
                  },
                  {
                    "valueString": "NE"
                  },
                  {
                    "valueString": "NV"
                  },
                  {
                    "valueString": "NH"
                  },
                  {
                    "valueString": "NJ"
                  },
                  {
                    "valueString": "NM"
                  },
                  {
                    "valueString": "NY"
                  },
                  {
                    "valueString": "NC"
                  },
                  {
                    "valueString": "ND"
                  },
                  {
                    "valueString": "OH"
                  },
                  {
                    "valueString": "OK"
                  },
                  {
                    "valueString": "OR"
                  },
                  {
                    "valueString": "PA"
                  },
                  {
                    "valueString": "RI"
                  },
                  {
                    "valueString": "SC"
                  },
                  {
                    "valueString": "SD"
                  },
                  {
                    "valueString": "TN"
                  },
                  {
                    "valueString": "TX"
                  },
                  {
                    "valueString": "UT"
                  },
                  {
                    "valueString": "VT"
                  },
                  {
                    "valueString": "VA"
                  },
                  {
                    "valueString": "VI"
                  },
                  {
                    "valueString": "WA"
                  },
                  {
                    "valueString": "WV"
                  },
                  {
                    "valueString": "WI"
                  },
                  {
                    "valueString": "WY"
                  }
                ],
                "required": true,
                "enableWhen": [
                  {
                    "question": "responsible-party-relationship",
                    "operator": "!=",
                    "answerString": "Self"
                  },
                  {
                    "question": "responsible-party-address-as-patient",
                    "operator": "!=",
                    "answerBoolean": true
                  }
                ],
                "enableBehavior": "all",
                "extension": [
                  {
                    "url": "https://fhir.zapehr.com/r4/StructureDefinitions/input-width",
                    "valueString": "s"
                  },
                  {
                    "url": "https://fhir.zapehr.com/r4/StructureDefinitions/fill-from-when-disabled",
                    "valueString": "patient-state"
                  },
                  {
                    "url": "https://fhir.zapehr.com/r4/StructureDefinitions/disabled-display",
                    "valueString": "protected"
                  }
                ]
              },
              {
                "linkId": "responsible-party-zip",
                "text": "ZIP",
                "type": "string",
                "required": true,
                "enableWhen": [
                  {
                    "question": "responsible-party-relationship",
                    "operator": "!=",
                    "answerString": "Self"
                  },
                  {
                    "question": "responsible-party-address-as-patient",
                    "operator": "!=",
                    "answerBoolean": true
                  }
                ],
                "enableBehavior": "all",
                "extension": [
                  {
                    "url": "https://fhir.zapehr.com/r4/StructureDefinitions/data-type",
                    "valueString": "ZIP"
                  },
                  {
                    "url": "https://fhir.zapehr.com/r4/StructureDefinitions/input-width",
                    "valueString": "s"
                  },
                  {
                    "url": "https://fhir.zapehr.com/r4/StructureDefinitions/fill-from-when-disabled",
                    "valueString": "patient-zip"
                  },
                  {
                    "url": "https://fhir.zapehr.com/r4/StructureDefinitions/disabled-display",
                    "valueString": "protected"
                  }
                ]
              },
              {
                "linkId": "responsible-party-number",
                "text": "Phone number (optional)",
                "type": "string",
                "required": false,
                "enableWhen": [
                  {
                    "question": "responsible-party-relationship",
                    "operator": "!=",
                    "answerString": "Self"
                  }
                ],
                "enableBehavior": "all",
                "extension": [
                  {
                    "url": "https://fhir.zapehr.com/r4/StructureDefinitions/data-type",
                    "valueString": "Phone Number"
                  },
                  {
                    "url": "https://fhir.zapehr.com/r4/StructureDefinitions/fill-from-when-disabled",
                    "valueString": "patient-number"
                  },
                  {
                    "url": "https://fhir.zapehr.com/r4/StructureDefinitions/disabled-display",
                    "valueString": "protected"
                  }
                ]
              },
              {
                "linkId": "responsible-party-email",
                "text": "Email",
                "type": "string",
                "required": true,
                "enableWhen": [
                  {
                    "question": "responsible-party-relationship",
                    "operator": "!=",
                    "answerString": "Self"
                  }
                ],
                "enableBehavior": "all",
                "extension": [
                  {
                    "url": "https://fhir.zapehr.com/r4/StructureDefinitions/data-type",
                    "valueString": "Email"
                  },
                  {
                    "url": "https://fhir.zapehr.com/r4/StructureDefinitions/fill-from-when-disabled",
                    "valueString": "patient-email"
                  },
                  {
                    "url": "https://fhir.zapehr.com/r4/StructureDefinitions/disabled-display",
                    "valueString": "protected"
                  }
                ]
              }
            ]
          },
          {
            "linkId": "photo-id-page",
            "text": "Photo ID",
            "type": "group",
            "item": [
              {
                "linkId": "photo-id-page-caption",
                "text": "Please upload a Photo ID, Driver's License, or Passport for an adult, either yourself or the parent/guardian when accompanying a child. ",
                "type": "display",
                "extension": [
                  {
                    "url": "https://fhir.zapehr.com/r4/StructureDefinitions/preferred-element",
                    "valueString": "p"
                  }
                ]
              },
              {
                "linkId": "photo-id-front",
                "text": "Take a picture of the front side of your Photo ID (optional)",
                "type": "attachment",
                "required": false,
                "extension": [
                  {
                    "url": "https://fhir.zapehr.com/r4/StructureDefinitions/attachment-text",
                    "valueString": "Take a picture of the **front side** of your Photo ID"
                  },
                  {
                    "url": "https://fhir.zapehr.com/r4/StructureDefinitions/data-type",
                    "valueString": "Image"
                  },
                  {
                    "url": "https://fhir.zapehr.com/r4/StructureDefinitions/document-type",
                    "valueString": "55188-7"
                  }
                ]
              },
              {
                "linkId": "photo-id-back",
                "text": "Take a picture of the back side of your Photo ID (optional)",
                "type": "attachment",
                "required": false,
                "extension": [
                  {
                    "url": "https://fhir.zapehr.com/r4/StructureDefinitions/attachment-text",
                    "valueString": "Take a picture of the **back side** of your Photo ID"
                  },
                  {
                    "url": "https://fhir.zapehr.com/r4/StructureDefinitions/data-type",
                    "valueString": "Image"
                  },
                  {
                    "url": "https://fhir.zapehr.com/r4/StructureDefinitions/document-type",
                    "valueString": "55188-7"
                  }
                ]
              }
            ]
          },
          {
            "linkId": "patient-condition-page",
            "text": "Patient condition",
            "type": "group",
            "item": [
              {
                "linkId": "patient-photos",
                "text": "Photo of patient’s condition (optional)",
                "type": "attachment",
                "required": false,
                "extension": [
                  {
                    "url": "https://fhir.zapehr.com/r4/StructureDefinitions/data-type",
                    "valueString": "Image"
                  },
                  {
                    "url": "https://fhir.zapehr.com/r4/StructureDefinitions/document-type",
                    "valueString": "72170-4"
                  }
                ]
              }
            ]
          },
          {
            "linkId": "school-work-note-page",
            "text": "Do you need a school or work note?",
            "type": "group",
            "item": [
              {
                "linkId": "school-work-note-choice",
                "text": "Select option:",
                "type": "choice",
                "required": true,
                "answerOption": [
                  {
                    "valueString": "Neither"
                  },
                  {
                    "valueString": "School only"
                  },
                  {
                    "valueString": "Work only"
                  },
                  {
                    "valueString": "Both school and work notes"
                  }
                ],
                "extension": [
                  {
                    "url": "https://fhir.zapehr.com/r4/StructureDefinitions/preferred-element",
                    "valueString": "Radio"
                  }
                ]
              },
              {
                "linkId": "school-work-note-template-upload-group",
                "text": "Do you need a school or work note?",
                "type": "group",
                "enableWhen": [
                  {
                    "question": "school-work-note-choice",
                    "operator": "!=",
                    "answerString": "Neither"
                  }
                ],
                "item": [
                  {
                    "linkId": "school-work-note-template",
                    "text": "I have a template",
                    "type": "display",
                    "extension": [
                      {
                        "url": "https://fhir.zapehr.com/r4/StructureDefinitions/preferred-element",
                        "valueString": "h3"
                      }
                    ]
                  },
                  {
                    "linkId": "school-work-note-template-text",
                    "text": "Most institutions accept standard healthcare notes. If you require a specific form please upload it here and discuss it with your provider during the visit.",
                    "type": "display",
                    "extension": [
                      {
                        "url": "https://fhir.zapehr.com/r4/StructureDefinitions/preferred-element",
                        "valueString": "p"
                      }
                    ]
                  },
                  {
                    "linkId": "school-work-note-template-school",
                    "text": "School Template",
                    "type": "attachment",
                    "extension": [
                      {
                        "url": "https://fhir.zapehr.com/r4/StructureDefinitions/data-type",
                        "valueString": "PDF"
                      },
                      {
                        "url": "https://fhir.zapehr.com/r4/StructureDefinitions/document-type",
                        "valueString": "47420-5"
                      },
                      {
                        "url": "https://fhir.zapehr.com/r4/StructureDefinitions/filter-when",
                        "extension": [
                          {
                            "url": "https://fhir.zapehr.com/r4/StructureDefinitions/filter-when-question",
                            "valueString": "school-work-note-choice"
                          },
                          {
                            "url": "https://fhir.zapehr.com/r4/StructureDefinitions/filter-when-operator",
                            "valueString": "="
                          },
                          {
                            "url": "https://fhir.zapehr.com/r4/StructureDefinitions/filter-when-answer",
                            "valueString": "School only"
                          }
                        ]
                      }
                    ],
                    "enableWhen": [
                      {
                        "question": "school-work-note-choice",
                        "operator": "=",
                        "answerString": "School only"
                      },
                      {
                        "question": "school-work-note-choice",
                        "operator": "=",
                        "answerString": "Both school and work notes"
                      }
                    ],
                    "enableBehavior": "any"
                  },
                  {
                    "linkId": "school-work-note-template-work",
                    "text": "Work Template",
                    "type": "attachment",
                    "enableWhen": [
                      {
                        "question": "school-work-note-choice",
                        "operator": "=",
                        "answerString": "Work only"
                      },
                      {
                        "question": "school-work-note-choice",
                        "operator": "=",
                        "answerString": "Both school and work notes"
                      }
                    ],
                    "enableBehavior": "any",
                    "extension": [
                      {
                        "url": "https://fhir.zapehr.com/r4/StructureDefinitions/data-type",
                        "valueString": "PDF"
                      },
                      {
                        "url": "https://fhir.zapehr.com/r4/StructureDefinitions/document-type",
                        "valueString": "47420-5"
                      },
                      {
                        "url": "https://fhir.zapehr.com/r4/StructureDefinitions/filter-when",
                        "extension": [
                          {
                            "url": "https://fhir.zapehr.com/r4/StructureDefinitions/filter-when-question",
                            "valueString": "school-work-note-choice"
                          },
                          {
                            "url": "https://fhir.zapehr.com/r4/StructureDefinitions/filter-when-operator",
                            "valueString": "="
                          },
                          {
                            "url": "https://fhir.zapehr.com/r4/StructureDefinitions/filter-when-answer",
                            "valueString": "School only"
                          }
                        ]
                      }
                    ]
                  }
                ]
              }
            ]
          },
          {
            "linkId": "consent-forms-page",
            "text": "Complete consent forms",
            "type": "group",
            "extension": [
              {
                "url": "https://fhir.zapehr.com/r4/StructureDefinitions/review-text",
                "valueString": "Consent forms"
              }
            ],
            "enableWhen": [
              {
                "question": "$status",
                "operator": "!=",
                "answerString": "completed"
              },
              {
                "question": "$status",
                "operator": "!=",
                "answerString": "amended"
              }
            ],
            "enableBehavior": "all",
            "item": [
              {
                "linkId": "hipaa-acknowledgement",
                "text": "I have reviewed and accept [HIPAA Acknowledgement](/hipaa_notice_template.pdf)",
                "type": "boolean",
                "required": true,
                "enableWhen": [
                  {
                    "question": "$status",
                    "operator": "!=",
                    "answerString": "completed"
                  },
                  {
                    "question": "$status",
                    "operator": "!=",
                    "answerString": "amended"
                  }
                ],
                "enableBehavior": "all",
                "extension": [
                  {
                    "url": "https://fhir.zapehr.com/r4/StructureDefinitions/permissible-value",
                    "valueBoolean": true
                  },
                  {
                    "url": "https://fhir.zapehr.com/r4/StructureDefinitions/disabled-display",
                    "valueString": "protected"
                  }
                ]
              },
              {
                "linkId": "consent-to-treat",
                "text": "I have reviewed and accept [Consent to Treat, Guarantee of Payment & Card on File Agreement](/consent_to_treat_template.pdf)",
                "type": "boolean",
                "required": true,
                "enableWhen": [
                  {
                    "question": "$status",
                    "operator": "!=",
                    "answerString": "completed"
                  },
                  {
                    "question": "$status",
                    "operator": "!=",
                    "answerString": "amended"
                  }
                ],
                "enableBehavior": "all",
                "extension": [
                  {
                    "url": "https://fhir.zapehr.com/r4/StructureDefinitions/permissible-value",
                    "valueBoolean": true
                  },
                  {
                    "url": "https://fhir.zapehr.com/r4/StructureDefinitions/disabled-display",
                    "valueString": "protected"
                  }
                ]
              },
              {
                "linkId": "signature",
                "text": "Signature",
                "type": "string",
                "required": true,
                "enableWhen": [
                  {
                    "question": "$status",
                    "operator": "!=",
                    "answerString": "completed"
                  },
                  {
                    "question": "$status",
                    "operator": "!=",
                    "answerString": "amended"
                  }
                ],
                "enableBehavior": "all",
                "extension": [
                  {
                    "url": "https://fhir.zapehr.com/r4/StructureDefinitions/data-type",
                    "valueString": "Signature"
                  },
                  {
                    "url": "https://fhir.zapehr.com/r4/StructureDefinitions/disabled-display",
                    "valueString": "protected"
                  }
                ]
              },
              {
                "linkId": "full-name",
                "text": "Full name",
                "type": "string",
                "required": true,
                "enableWhen": [
                  {
                    "question": "$status",
                    "operator": "!=",
                    "answerString": "completed"
                  },
                  {
                    "question": "$status",
                    "operator": "!=",
                    "answerString": "amended"
                  }
                ],
                "enableBehavior": "all",
                "extension": [
                  {
                    "url": "https://fhir.zapehr.com/r4/StructureDefinitions/autocomplete",
                    "valueString": "section-consent-forms shipping name"
                  },
                  {
                    "url": "https://fhir.zapehr.com/r4/StructureDefinitions/disabled-display",
                    "valueString": "protected"
                  }
                ]
              },
              {
                "linkId": "consent-form-signer-relationship",
                "text": "Relationship to the patient",
                "type": "choice",
                "required": true,
                "extension": [
                  {
                    "url": "https://fhir.zapehr.com/r4/StructureDefinitions/disabled-display",
                    "valueString": "protected"
                  }
                ],
                "enableWhen": [
                  {
                    "question": "$status",
                    "operator": "!=",
                    "answerString": "completed"
                  },
                  {
                    "question": "$status",
                    "operator": "!=",
                    "answerString": "amended"
                  }
                ],
                "enableBehavior": "all",
                "answerOption": [
                  {
                    "valueString": "Self"
                  },
                  {
                    "valueString": "Spouse"
                  },
                  {
                    "valueString": "Parent"
                  },
                  {
                    "valueString": "Legal Guardian"
                  },
                  {
                    "valueString": "Other"
                  }
                ]
              }
            ]
          },
          {
            "linkId": "invite-participant-page",
            "text": "Would you like someone to join this call?",
            "type": "group",
            "item": [
              {
                "linkId": "invite-page-text",
                "text": "Invite someone to join this call. Applicable for this visit only.",
                "type": "display",
                "extension": [
                  {
                    "url": "https://fhir.zapehr.com/r4/StructureDefinitions/preferred-element",
                    "valueString": "p"
                  }
                ]
              },
              {
                "linkId": "invite-from-another-device",
                "text": "Is anyone joining this visit from another device?",
                "type": "choice",
                "answerOption": [
                  {
                    "valueString": "No, only one device will be connected"
                  },
                  {
                    "valueString": "Yes, I will add invite details below"
                  }
                ],
                "required": true,
                "extension": [
                  {
                    "url": "https://fhir.zapehr.com/r4/StructureDefinitions/preferred-element",
                    "valueString": "Radio"
                  }
                ]
              },
              {
                "linkId": "invite-first",
                "text": "First name",
                "type": "string",
                "required": false,
                "enableWhen": [
                  {
                    "question": "invite-from-another-device",
                    "operator": "=",
                    "answerString": "Yes, I will add invite details below"
                  }
                ],
                "extension": [
                  {
                    "url": "https://fhir.zapehr.com/r4/StructureDefinitions/input-width",
                    "valueString": "m"
                  },
                  {
                    "url": "https://fhir.zapehr.com/r4/StructureDefinitions/require-when",
                    "extension": [
                      {
                        "url": "https://fhir.zapehr.com/r4/StructureDefinitions/require-when-question",
                        "valueString": "invite-from-another-device"
                      },
                      {
                        "url": "https://fhir.zapehr.com/r4/StructureDefinitions/require-when-operator",
                        "valueString": "="
                      },
                      {
                        "url": "https://fhir.zapehr.com/r4/StructureDefinitions/require-when-answer",
                        "valueString": "Yes, I will add invite details below"
                      }
                    ]
                  },
                  {
                    "url": "https://fhir.zapehr.com/r4/StructureDefinitions/autocomplete",
                    "valueString": "section-invite-participant shipping given-name"
                  }
                ]
              },
              {
                "linkId": "invite-last",
                "text": "Last name",
                "type": "string",
                "required": false,
                "enableWhen": [
                  {
                    "question": "invite-from-another-device",
                    "operator": "=",
                    "answerString": "Yes, I will add invite details below"
                  }
                ],
                "extension": [
                  {
                    "url": "https://fhir.zapehr.com/r4/StructureDefinitions/input-width",
                    "valueString": "m"
                  },
                  {
                    "url": "https://fhir.zapehr.com/r4/StructureDefinitions/require-when",
                    "extension": [
                      {
                        "url": "https://fhir.zapehr.com/r4/StructureDefinitions/require-when-question",
                        "valueString": "invite-from-another-device"
                      },
                      {
                        "url": "https://fhir.zapehr.com/r4/StructureDefinitions/require-when-operator",
                        "valueString": "="
                      },
                      {
                        "url": "https://fhir.zapehr.com/r4/StructureDefinitions/require-when-answer",
                        "valueString": "Yes, I will add invite details below"
                      }
                    ]
                  },
                  {
                    "url": "https://fhir.zapehr.com/r4/StructureDefinitions/autocomplete",
                    "valueString": "section-invite-participant shipping family-name"
                  }
                ]
              },
              {
                "linkId": "invite-contact",
                "text": "Preferable contact",
                "type": "choice",
                "required": false,
                "answerOption": [
                  {
                    "valueString": "Email"
                  },
                  {
                    "valueString": "Phone"
                  }
                ],
                "enableWhen": [
                  {
                    "question": "invite-from-another-device",
                    "operator": "=",
                    "answerString": "Yes, I will add invite details below"
                  }
                ],
                "extension": [
                  {
                    "url": "https://fhir.zapehr.com/r4/StructureDefinitions/preferred-element",
                    "valueString": "Radio List"
                  },
                  {
                    "url": "https://fhir.zapehr.com/r4/StructureDefinitions/require-when",
                    "extension": [
                      {
                        "url": "https://fhir.zapehr.com/r4/StructureDefinitions/require-when-question",
                        "valueString": "invite-from-another-device"
                      },
                      {
                        "url": "https://fhir.zapehr.com/r4/StructureDefinitions/require-when-operator",
                        "valueString": "="
                      },
                      {
                        "url": "https://fhir.zapehr.com/r4/StructureDefinitions/require-when-answer",
                        "valueString": "Yes, I will add invite details below"
                      }
                    ]
                  }
                ]
              },
              {
                "linkId": "invite-email",
                "text": "Email address",
                "type": "string",
                "required": false,
                "enableWhen": [
                  {
                    "question": "invite-from-another-device",
                    "operator": "=",
                    "answerString": "Yes, I will add invite details below"
                  }
                ],
                "extension": [
                  {
                    "url": "https://fhir.zapehr.com/r4/StructureDefinitions/data-type",
                    "valueString": "Email"
                  },
                  {
                    "url": "https://fhir.zapehr.com/r4/StructureDefinitions/require-when",
                    "extension": [
                      {
                        "url": "https://fhir.zapehr.com/r4/StructureDefinitions/require-when-question",
                        "valueString": "invite-contact"
                      },
                      {
                        "url": "https://fhir.zapehr.com/r4/StructureDefinitions/require-when-operator",
                        "valueString": "="
                      },
                      {
                        "url": "https://fhir.zapehr.com/r4/StructureDefinitions/require-when-answer",
                        "valueString": "Email"
                      }
                    ]
                  },
                  {
                    "url": "https://fhir.zapehr.com/r4/StructureDefinitions/autocomplete",
                    "valueString": "section-invite-participant shipping email"
                  }
                ]
              },
              {
                "linkId": "invite-phone",
                "text": "Phone number",
                "type": "string",
                "required": false,
                "enableWhen": [
                  {
                    "question": "invite-from-another-device",
                    "operator": "=",
                    "answerString": "Yes, I will add invite details below"
                  }
                ],
                "extension": [
                  {
                    "url": "https://fhir.zapehr.com/r4/StructureDefinitions/data-type",
                    "valueString": "Phone Number"
                  },
                  {
                    "url": "https://fhir.zapehr.com/r4/StructureDefinitions/require-when",
                    "extension": [
                      {
                        "url": "https://fhir.zapehr.com/r4/StructureDefinitions/require-when-question",
                        "valueString": "invite-contact"
                      },
                      {
                        "url": "https://fhir.zapehr.com/r4/StructureDefinitions/require-when-operator",
                        "valueString": "="
                      },
                      {
                        "url": "https://fhir.zapehr.com/r4/StructureDefinitions/require-when-answer",
                        "valueString": "Phone"
                      }
                    ]
                  },
                  {
                    "url": "https://fhir.zapehr.com/r4/StructureDefinitions/autocomplete",
                    "valueString": "section-invite-participant shipping tel"
                  }
                ]
              }
            ]
          }
        ]
      }
    }
  }
}<|MERGE_RESOLUTION|>--- conflicted
+++ resolved
@@ -1,19 +1,11 @@
 {
   "schema-version": "2025-09-25",
   "fhirResources": {
-<<<<<<< HEAD
-    "questionnaire-virtual-previsit-1_0_11": {
-      "resource": {
-        "resourceType": "Questionnaire",
-        "url": "https://ottehr.com/FHIR/Questionnaire/intake-paperwork-virtual",
-        "version": "1.0.11",
-=======
     "questionnaire-virtual-previsit-1_0_13": {
       "resource": {
         "resourceType": "Questionnaire",
         "url": "https://ottehr.com/FHIR/Questionnaire/intake-paperwork-virtual",
         "version": "1.0.13",
->>>>>>> 73712342
         "name": "virtual_pre-visit_paperwork",
         "title": "virtual pre-visit paperwork",
         "status": "active",
