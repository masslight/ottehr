--- conflicted
+++ resolved
@@ -2,1730 +2,6 @@
   "schema-version": "2025-09-25",
   "fhirResources": {
     "questionnaire-virtual-previsit": {
-<<<<<<< HEAD
-      "resourceType": "Questionnaire",
-      "url": "https://ottehr.com/FHIR/Questionnaire/intake-paperwork-virtual",
-      "version": "1.0.9",
-      "name": "virtual_pre-visit_paperwork (please_do_not_delete)",
-      "title": "virtual pre-visit paperwork",
-      "status": "active",
-      "item": [
-        {
-          "linkId": "contact-information-page",
-          "text": "Contact information",
-          "type": "group",
-          "item": [
-            {
-              "linkId": "contact-page-address-text",
-              "text": "Primary address",
-              "type": "display",
-              "extension": [
-                {
-                  "url": "https://fhir.zapehr.com/r4/StructureDefinitions/preferred-element",
-                  "valueString": "h3"
-                }
-              ]
-            },
-            {
-              "linkId": "patient-street-address",
-              "text": "Street address",
-              "type": "string",
-              "required": true,
-              "extension": [
-                {
-                  "url": "https://fhir.zapehr.com/r4/StructureDefinitions/autocomplete",
-                  "valueString": "section-contact-information shipping address-line1"
-                }
-              ]
-            },
-            {
-              "linkId": "patient-street-address-2",
-              "text": "Address line 2 (optional)",
-              "type": "string",
-              "required": false,
-              "extension": [
-                {
-                  "url": "https://fhir.zapehr.com/r4/StructureDefinitions/autocomplete",
-                  "valueString": "section-contact-information shipping address-line2"
-                }
-              ]
-            },
-            {
-              "linkId": "patient-city",
-              "text": "City",
-              "type": "string",
-              "required": true,
-              "extension": [
-                {
-                  "url": "https://fhir.zapehr.com/r4/StructureDefinitions/input-width",
-                  "valueString": "s"
-                },
-                {
-                  "url": "https://fhir.zapehr.com/r4/StructureDefinitions/autocomplete",
-                  "valueString": "section-contact-information shipping address-level2"
-                }
-              ]
-            },
-            {
-              "linkId": "patient-state",
-              "text": "State",
-              "type": "choice",
-              "answerOption": [
-                {
-                  "valueString": "AL"
-                },
-                {
-                  "valueString": "AK"
-                },
-                {
-                  "valueString": "AZ"
-                },
-                {
-                  "valueString": "AR"
-                },
-                {
-                  "valueString": "CA"
-                },
-                {
-                  "valueString": "CO"
-                },
-                {
-                  "valueString": "CT"
-                },
-                {
-                  "valueString": "DE"
-                },
-                {
-                  "valueString": "DC"
-                },
-                {
-                  "valueString": "FL"
-                },
-                {
-                  "valueString": "GA"
-                },
-                {
-                  "valueString": "HI"
-                },
-                {
-                  "valueString": "ID"
-                },
-                {
-                  "valueString": "IL"
-                },
-                {
-                  "valueString": "IN"
-                },
-                {
-                  "valueString": "IA"
-                },
-                {
-                  "valueString": "KS"
-                },
-                {
-                  "valueString": "KY"
-                },
-                {
-                  "valueString": "LA"
-                },
-                {
-                  "valueString": "ME"
-                },
-                {
-                  "valueString": "MD"
-                },
-                {
-                  "valueString": "MA"
-                },
-                {
-                  "valueString": "MI"
-                },
-                {
-                  "valueString": "MN"
-                },
-                {
-                  "valueString": "MS"
-                },
-                {
-                  "valueString": "MO"
-                },
-                {
-                  "valueString": "MT"
-                },
-                {
-                  "valueString": "NE"
-                },
-                {
-                  "valueString": "NV"
-                },
-                {
-                  "valueString": "NH"
-                },
-                {
-                  "valueString": "NJ"
-                },
-                {
-                  "valueString": "NM"
-                },
-                {
-                  "valueString": "NY"
-                },
-                {
-                  "valueString": "NC"
-                },
-                {
-                  "valueString": "ND"
-                },
-                {
-                  "valueString": "OH"
-                },
-                {
-                  "valueString": "OK"
-                },
-                {
-                  "valueString": "OR"
-                },
-                {
-                  "valueString": "PA"
-                },
-                {
-                  "valueString": "RI"
-                },
-                {
-                  "valueString": "SC"
-                },
-                {
-                  "valueString": "SD"
-                },
-                {
-                  "valueString": "TN"
-                },
-                {
-                  "valueString": "TX"
-                },
-                {
-                  "valueString": "UT"
-                },
-                {
-                  "valueString": "VT"
-                },
-                {
-                  "valueString": "VA"
-                },
-                {
-                  "valueString": "VI"
-                },
-                {
-                  "valueString": "WA"
-                },
-                {
-                  "valueString": "WV"
-                },
-                {
-                  "valueString": "WI"
-                },
-                {
-                  "valueString": "WY"
-                }
-              ],
-              "required": true,
-              "extension": [
-                {
-                  "url": "https://fhir.zapehr.com/r4/StructureDefinitions/input-width",
-                  "valueString": "s"
-                }
-              ]
-            },
-            {
-              "linkId": "patient-zip",
-              "text": "ZIP",
-              "type": "string",
-              "required": true,
-              "extension": [
-                {
-                  "url": "https://fhir.zapehr.com/r4/StructureDefinitions/data-type",
-                  "valueString": "ZIP"
-                },
-                {
-                  "url": "https://fhir.zapehr.com/r4/StructureDefinitions/input-width",
-                  "valueString": "s"
-                },
-                {
-                  "url": "https://fhir.zapehr.com/r4/StructureDefinitions/autocomplete",
-                  "valueString": "section-contact-information shipping postal-code"
-                }
-              ]
-            },
-            {
-              "linkId": "patient-will-be-18",
-              "type": "boolean",
-              "required": true,
-              "readOnly": true,
-              "extension": [
-                {
-                  "url": "https://fhir.zapehr.com/r4/StructureDefinitions/disabled-display",
-                  "valueString": "hidden"
-                }
-              ]
-            },
-            {
-              "linkId": "is-new-qrs-patient",
-              "type": "boolean",
-              "required": true,
-              "readOnly": true,
-              "extension": [
-                {
-                  "url": "https://fhir.zapehr.com/r4/StructureDefinitions/disabled-display",
-                  "valueString": "hidden"
-                }
-              ]
-            },
-            {
-              "linkId": "patient-first-name",
-              "type": "string",
-              "required": true,
-              "readOnly": true,
-              "extension": [
-                {
-                  "url": "https://fhir.zapehr.com/r4/StructureDefinitions/disabled-display",
-                  "valueString": "hidden"
-                }
-              ]
-            },
-            {
-              "linkId": "patient-last-name",
-              "type": "string",
-              "required": true,
-              "readOnly": true,
-              "extension": [
-                {
-                  "url": "https://fhir.zapehr.com/r4/StructureDefinitions/disabled-display",
-                  "valueString": "hidden"
-                }
-              ]
-            },
-            {
-              "linkId": "patient-birthdate",
-              "type": "date",
-              "required": true,
-              "readOnly": true,
-              "extension": [
-                {
-                  "url": "https://fhir.zapehr.com/r4/StructureDefinitions/data-type",
-                  "valueString": "DOB"
-                },
-                {
-                  "url": "https://fhir.zapehr.com/r4/StructureDefinitions/disabled-display",
-                  "valueString": "hidden"
-                }
-              ]
-            },
-            {
-              "linkId": "patient-birth-sex",
-              "type": "choice",
-              "required": true,
-              "readOnly": true,
-              "extension": [
-                {
-                  "url": "https://fhir.zapehr.com/r4/StructureDefinitions/disabled-display",
-                  "valueString": "hidden"
-                }
-              ],
-              "answerOption": [
-                {
-                  "valueString": "Male"
-                },
-                {
-                  "valueString": "Female"
-                },
-                {
-                  "valueString": "Intersex"
-                }
-              ]
-            },
-            {
-              "linkId": "patient-birth-sex-missing",
-              "type": "boolean",
-              "required": false,
-              "readOnly": true,
-              "extension": [
-                {
-                  "url": "https://fhir.zapehr.com/r4/StructureDefinitions/disabled-display",
-                  "valueString": "hidden"
-                }
-              ]
-            },
-            {
-              "linkId": "patient-contact-additional-caption",
-              "text": "Please provide the information for the best point of contact regarding this reservation.",
-              "type": "display",
-              "extension": [
-                {
-                  "url": "https://fhir.zapehr.com/r4/StructureDefinitions/preferred-element",
-                  "valueString": "p"
-                }
-              ]
-            },
-            {
-              "linkId": "patient-email",
-              "text": "Email",
-              "type": "string",
-              "required": true,
-              "extension": [
-                {
-                  "url": "https://fhir.zapehr.com/r4/StructureDefinitions/data-type",
-                  "valueString": "Email"
-                },
-                {
-                  "url": "https://fhir.zapehr.com/r4/StructureDefinitions/autocomplete",
-                  "valueString": "section-patient shipping email"
-                }
-              ]
-            },
-            {
-              "linkId": "patient-number",
-              "text": "Mobile",
-              "type": "string",
-              "required": true,
-              "extension": [
-                {
-                  "url": "https://fhir.zapehr.com/r4/StructureDefinitions/data-type",
-                  "valueString": "Phone Number"
-                },
-                {
-                  "url": "https://fhir.zapehr.com/r4/StructureDefinitions/autocomplete",
-                  "valueString": "section-patient shipping tel"
-                }
-              ]
-            },
-            {
-              "linkId": "mobile-opt-in",
-              "text": "Yes! I would like to receive helpful text messages from Ottehr regarding patient education, events, and general information about our offices. Message frequency varies, and data rates may apply.",
-              "type": "boolean",
-              "required": false
-            }
-          ]
-        },
-        {
-          "linkId": "patient-details-page",
-          "text": "Patient details",
-          "type": "group",
-          "item": [
-            {
-              "linkId": "patient-ethnicity",
-              "text": "Ethnicity",
-              "type": "choice",
-              "required": true,
-              "answerOption": [
-                {
-                  "valueString": "Hispanic or Latino"
-                },
-                {
-                  "valueString": "Not Hispanic or Latino"
-                },
-                {
-                  "valueString": "Decline to Specify"
-                }
-              ]
-            },
-            {
-              "linkId": "patient-race",
-              "text": "Race",
-              "type": "choice",
-              "required": true,
-              "answerOption": [
-                {
-                  "valueString": "American Indian or Alaska Native"
-                },
-                {
-                  "valueString": "Asian"
-                },
-                {
-                  "valueString": "Black or African American"
-                },
-                {
-                  "valueString": "Native Hawaiian or Other Pacific Islander"
-                },
-                {
-                  "valueString": "White"
-                },
-                {
-                  "valueString": "Decline to Specify"
-                }
-              ]
-            },
-            {
-              "linkId": "patient-pronouns",
-              "text": "Preferred pronouns",
-              "type": "choice",
-              "required": false,
-              "answerOption": [
-                {
-                  "valueString": "He/him"
-                },
-                {
-                  "valueString": "She/her"
-                },
-                {
-                  "valueString": "They/them"
-                },
-                {
-                  "valueString": "My pronouns are not listed"
-                }
-              ],
-              "extension": [
-                {
-                  "url": "https://fhir.zapehr.com/r4/StructureDefinitions/information-text-secondary",
-                  "valueString": "Pronoun responses are kept confidential in our system and are used to help us best respect how our patients wish to be addressed."
-                }
-              ]
-            },
-            {
-              "linkId": "patient-pronouns-custom",
-              "text": "My pronouns",
-              "type": "text",
-              "required": false,
-              "enableWhen": [
-                {
-                  "question": "patient-pronouns",
-                  "operator": "=",
-                  "answerString": "My pronouns are not listed"
-                }
-              ]
-            },
-            {
-              "linkId": "patient-details-additional-text",
-              "text": "Additional information",
-              "type": "display",
-              "extension": [
-                {
-                  "url": "https://fhir.zapehr.com/r4/StructureDefinitions/preferred-element",
-                  "valueString": "h3"
-                }
-              ]
-            },
-            {
-              "linkId": "patient-point-of-discovery",
-              "text": "How did you hear about us?",
-              "type": "choice",
-              "required": false,
-              "enableWhen": [
-                {
-                  "question": "is-new-qrs-patient",
-                  "operator": "=",
-                  "answerBoolean": true
-                }
-              ],
-              "extension": [
-                {
-                  "url": "https://fhir.zapehr.com/r4/StructureDefinitions/disabled-display",
-                  "valueString": "hidden"
-                }
-              ],
-              "answerOption": [
-                {
-                  "valueString": "Friend/Family"
-                },
-                {
-                  "valueString": "Been there with another family member"
-                },
-                {
-                  "valueString": "Healthcare Professional"
-                },
-                {
-                  "valueString": "Google/Internet search"
-                },
-                {
-                  "valueString": "Internet ad"
-                },
-                {
-                  "valueString": "Social media community group"
-                },
-                {
-                  "valueString": "Webinar"
-                },
-                {
-                  "valueString": "TV/Radio"
-                },
-                {
-                  "valueString": "Newsletter"
-                },
-                {
-                  "valueString": "School"
-                },
-                {
-                  "valueString": "Drive by/Signage"
-                }
-              ]
-            },
-            {
-              "linkId": "preferred-language",
-              "text": "Preferred language",
-              "type": "choice",
-              "required": true,
-              "answerOption": [
-                {
-                  "valueString": "English"
-                },
-                {
-                  "valueString": "Spanish"
-                }
-              ]
-            },
-            {
-              "linkId": "relay-phone",
-              "text": "Do you require a Hearing Impaired Relay Service? (711)",
-              "type": "choice",
-              "answerOption": [
-                {
-                  "valueString": "No"
-                },
-                {
-                  "valueString": "Yes"
-                }
-              ],
-              "required": true,
-              "extension": [
-                {
-                  "url": "https://fhir.zapehr.com/r4/StructureDefinitions/preferred-element",
-                  "valueString": "Radio List"
-                }
-              ]
-            }
-          ]
-        },
-        {
-          "linkId": "primary-care-physician-page",
-          "text": "Primary Care Physician",
-          "type": "group",
-          "item": [
-            {
-              "linkId": "pcp-first",
-              "text": "Provider first name",
-              "type": "string",
-              "required": false,
-              "extension": [
-                {
-                  "url": "https://fhir.zapehr.com/r4/StructureDefinitions/input-width",
-                  "valueString": "m"
-                },
-                {
-                  "url": "https://fhir.zapehr.com/r4/StructureDefinitions/autocomplete",
-                  "valueString": "section-pcp shipping given-name"
-                }
-              ]
-            },
-            {
-              "linkId": "pcp-last",
-              "text": "Provider last name",
-              "type": "string",
-              "required": false,
-              "extension": [
-                {
-                  "url": "https://fhir.zapehr.com/r4/StructureDefinitions/input-width",
-                  "valueString": "m"
-                },
-                {
-                  "url": "https://fhir.zapehr.com/r4/StructureDefinitions/autocomplete",
-                  "valueString": "section-pcp shipping family-name"
-                }
-              ]
-            },
-            {
-              "linkId": "pcp-practice",
-              "text": "Practice name",
-              "type": "string",
-              "required": false
-            },
-            {
-              "linkId": "pcp-address",
-              "text": "Address",
-              "type": "string",
-              "extension": [
-                {
-                  "url": "https://fhir.zapehr.com/r4/StructureDefinitions/placeholder",
-                  "valueString": "Street address, City, State, ZIP"
-                },
-                {
-                  "url": "https://fhir.zapehr.com/r4/StructureDefinitions/autocomplete",
-                  "valueString": "section-pcp shipping street-address"
-                }
-              ]
-            },
-            {
-              "linkId": "pcp-number",
-              "text": "Phone number",
-              "type": "string",
-              "required": false,
-              "extension": [
-                {
-                  "url": "https://fhir.zapehr.com/r4/StructureDefinitions/data-type",
-                  "valueString": "Phone Number"
-                },
-                {
-                  "url": "https://fhir.zapehr.com/r4/StructureDefinitions/autocomplete",
-                  "valueString": "section-pcp shipping tel"
-                }
-              ]
-            }
-          ]
-        },
-        {
-          "linkId": "pharmacy-page",
-          "text": "Preferred pharmacy",
-          "type": "group",
-          "item": [
-            {
-              "linkId": "pharmacy-name",
-              "text": "Pharmacy name",
-              "type": "string",
-              "required": false
-            },
-            {
-              "linkId": "pharmacy-address",
-              "text": "Pharmacy address",
-              "type": "string",
-              "required": false
-            }
-          ]
-        },
-        {
-          "linkId": "current-medications-page",
-          "text": "Current medications",
-          "type": "group",
-          "item": [
-            {
-              "linkId": "current-medications-yes-no",
-              "type": "choice",
-              "text": "Select option",
-              "required": true,
-              "answerOption": [
-                {
-                  "valueString": "Patient does not take any medications currently"
-                },
-                {
-                  "valueString": "Patient takes medication currently"
-                }
-              ],
-              "extension": [
-                {
-                  "url": "https://fhir.zapehr.com/r4/StructureDefinitions/preferred-element",
-                  "valueString": "Radio"
-                }
-              ]
-            },
-            {
-              "linkId": "current-medications",
-              "type": "group",
-              "text": "Medications taken",
-              "required": false,
-              "item": [
-                {
-                  "linkId": "current-medications-form-header",
-                  "type": "display",
-                  "text": "Add medication",
-                  "extension": [
-                    {
-                      "url": "https://fhir.zapehr.com/r4/StructureDefinitions/preferred-element",
-                      "valueString": "h4"
-                    }
-                  ]
-                },
-                {
-                  "linkId": "current-medications-form-medication",
-                  "type": "open-choice",
-                  "text": "Medication",
-                  "required": true,
-                  "answerOption": [
-                    {
-                      "valueString": "Acetaminophen/ Tylenol"
-                    },
-                    {
-                      "valueString": "Albuterol"
-                    },
-                    {
-                      "valueString": "Amoxicillin"
-                    },
-                    {
-                      "valueString": "Amoxicillin+Clav./ Augmentin"
-                    },
-                    {
-                      "valueString": "Budesonide inhaler/ Pulmicort/ Symbicort"
-                    },
-                    {
-                      "valueString": "Cefdinir/ Omnicef"
-                    },
-                    {
-                      "valueString": "Cephalexin/ Keflex"
-                    },
-                    {
-                      "valueString": "Cetirizine/ Zyrtec"
-                    },
-                    {
-                      "valueString": "cloNIDine"
-                    },
-                    {
-                      "valueString": "Cold, cough medication- over the counter"
-                    },
-                    {
-                      "valueString": "Dextroamphetamine amphetamine/ Adderall/ Focalin"
-                    },
-                    {
-                      "valueString": "Diphenhydramine/ Benadryl"
-                    },
-                    {
-                      "valueString": "EpiPen"
-                    },
-                    {
-                      "valueString": "Escitalopram/ Lexapro"
-                    },
-                    {
-                      "valueString": "Famotidine/ Pepcid/ Zantac"
-                    },
-                    {
-                      "valueString": "Fexofenadine/ Allegra"
-                    },
-                    {
-                      "valueString": "Fluoxetine/ PROzac"
-                    },
-                    {
-                      "valueString": "Fluticasone propionate inhaler/ Flovent"
-                    },
-                    {
-                      "valueString": "Fluticasone propionate nasal spray/ Flonase"
-                    },
-                    {
-                      "valueString": "guanFACINE HCl/ Intuniv"
-                    },
-                    {
-                      "valueString": "Ibuprofen/ Motrin/ Advil"
-                    },
-                    {
-                      "valueString": "Levocetirizine/ Xyzal"
-                    },
-                    {
-                      "valueString": "Lisdexamfetamine/ Vyvanse"
-                    },
-                    {
-                      "valueString": "Loratadine/ Claritin"
-                    },
-                    {
-                      "valueString": "Melatonin"
-                    },
-                    {
-                      "valueString": "Methylphenidate/ Concerta"
-                    },
-                    {
-                      "valueString": "MiraLax"
-                    },
-                    {
-                      "valueString": "Montelukast/ Singulair"
-                    },
-                    {
-                      "valueString": "Sertraline/ Zoloft"
-                    },
-                    {
-                      "valueString": "Vitamins"
-                    }
-                  ],
-                  "extension": [
-                    {
-                      "url": "https://fhir.zapehr.com/r4/StructureDefinitions/accepts-multiple-answers",
-                      "valueBoolean": true
-                    }
-                  ]
-                }
-              ],
-              "enableWhen": [
-                {
-                  "question": "current-medications-yes-no",
-                  "operator": "=",
-                  "answerString": "Patient takes medication currently"
-                }
-              ],
-              "extension": [
-                {
-                  "url": "https://fhir.zapehr.com/r4/StructureDefinitions/group-type",
-                  "valueString": "list-with-form"
-                },
-                {
-                  "url": "https://fhir.zapehr.com/r4/StructureDefinitions/filter-when",
-                  "extension": [
-                    {
-                      "url": "https://fhir.zapehr.com/r4/StructureDefinitions/filter-when-question",
-                      "valueString": "current-medications-yes-no"
-                    },
-                    {
-                      "url": "https://fhir.zapehr.com/r4/StructureDefinitions/filter-when-operator",
-                      "valueString": "!="
-                    },
-                    {
-                      "url": "https://fhir.zapehr.com/r4/StructureDefinitions/filter-when-answer",
-                      "valueString": "Patient takes medication currently"
-                    }
-                  ]
-                },
-                {
-                  "url": "https://fhir.zapehr.com/r4/StructureDefinitions/require-when",
-                  "extension": [
-                    {
-                      "url": "https://fhir.zapehr.com/r4/StructureDefinitions/require-when-question",
-                      "valueString": "current-medications-yes-no"
-                    },
-                    {
-                      "url": "https://fhir.zapehr.com/r4/StructureDefinitions/require-when-operator",
-                      "valueString": "="
-                    },
-                    {
-                      "url": "https://fhir.zapehr.com/r4/StructureDefinitions/require-when-answer",
-                      "valueString": "Patient takes medication currently"
-                    }
-                  ]
-                }
-              ]
-            }
-          ]
-        },
-        {
-          "linkId": "allergies-page",
-          "text": "Current allergies",
-          "type": "group",
-          "item": [
-            {
-              "linkId": "allergies-yes-no",
-              "type": "choice",
-              "text": "Select option",
-              "required": true,
-              "answerOption": [
-                {
-                  "valueString": "Patient has no known current allergies"
-                },
-                {
-                  "valueString": "Patient has known current allergies"
-                }
-              ],
-              "extension": [
-                {
-                  "url": "https://fhir.zapehr.com/r4/StructureDefinitions/preferred-element",
-                  "valueString": "Radio"
-                }
-              ]
-            },
-            {
-              "linkId": "allergies",
-              "type": "group",
-              "text": "Known current allergies",
-              "required": false,
-              "item": [
-                {
-                  "linkId": "allergies-form-header",
-                  "type": "display",
-                  "text": "Add allergy",
-                  "extension": [
-                    {
-                      "url": "https://fhir.zapehr.com/r4/StructureDefinitions/preferred-element",
-                      "valueString": "h4"
-                    }
-                  ]
-                },
-                {
-                  "linkId": "allergies-form-type",
-                  "type": "choice",
-                  "text": "Type",
-                  "required": true,
-                  "answerOption": [
-                    {
-                      "valueString": "Medications"
-                    },
-                    {
-                      "valueString": "Other"
-                    }
-                  ],
-                  "extension": [
-                    {
-                      "url": "https://fhir.zapehr.com/r4/StructureDefinitions/preferred-element",
-                      "valueString": "Radio List"
-                    },
-                    {
-                      "url": "https://fhir.zapehr.com/r4/StructureDefinitions/always-filter",
-                      "valueBoolean": true
-                    }
-                  ]
-                },
-                {
-                  "linkId": "allergies-form-agent-substance-medications",
-                  "type": "open-choice",
-                  "text": "Agent/Substance",
-                  "required": false,
-                  "answerOption": [
-                    {
-                      "valueString": "Acetaminophen (Tylenol)"
-                    },
-                    {
-                      "valueString": "Amoxicillin/ Penicillin"
-                    },
-                    {
-                      "valueString": "Amoxicillin-Clavulanic Acid (Augmentin)"
-                    },
-                    {
-                      "valueString": "Aspirin"
-                    },
-                    {
-                      "valueString": "Azithromycin"
-                    },
-                    {
-                      "valueString": "Cefdinir (Omnicef)"
-                    },
-                    {
-                      "valueString": "Cefprozil (Cefzil)"
-                    },
-                    {
-                      "valueString": "Cephalexin (Keflex)"
-                    },
-                    {
-                      "valueString": "Clindamycin"
-                    },
-                    {
-                      "valueString": "Erythromycin "
-                    },
-                    {
-                      "valueString": "Ibuprofen (Motrin/ Advil)"
-                    },
-                    {
-                      "valueString": "Oseltamivir (Tamiflu)"
-                    },
-                    {
-                      "valueString": "Other Cephalosporin"
-                    },
-                    {
-                      "valueString": "Trimethoprim / Sulfamethoxazole (Bactrim)/ Sulfa Antibiotics"
-                    }
-                  ],
-                  "enableWhen": [
-                    {
-                      "question": "allergies.allergies-form-type",
-                      "operator": "=",
-                      "answerString": "Medications"
-                    }
-                  ],
-                  "extension": [
-                    {
-                      "url": "https://fhir.zapehr.com/r4/StructureDefinitions/custom-link-id",
-                      "valueString": "allergies-form-agent-substance"
-                    },
-                    {
-                      "url": "https://fhir.zapehr.com/r4/StructureDefinitions/accepts-multiple-answers",
-                      "valueBoolean": true
-                    },
-                    {
-                      "url": "https://fhir.zapehr.com/r4/StructureDefinitions/category-tag",
-                      "valueString": "Medication"
-                    }
-                  ]
-                },
-                {
-                  "linkId": "allergies-form-agent-substance-other",
-                  "type": "open-choice",
-                  "text": "Agent/Substance",
-                  "required": false,
-                  "answerOption": [
-                    {
-                      "valueString": "Adhesive"
-                    },
-                    {
-                      "valueString": "Apple"
-                    },
-                    {
-                      "valueString": "Banana"
-                    },
-                    {
-                      "valueString": "Bees/ bee sting"
-                    },
-                    {
-                      "valueString": "Cockroach"
-                    },
-                    {
-                      "valueString": "Dust Mites"
-                    },
-                    {
-                      "valueString": "Eggs or Egg-derived Products"
-                    },
-                    {
-                      "valueString": "Fish/ Fish Oil"
-                    },
-                    {
-                      "valueString": "Food Color Red"
-                    },
-                    {
-                      "valueString": "Kiwi"
-                    },
-                    {
-                      "valueString": "Lactose"
-                    },
-                    {
-                      "valueString": "Latex"
-                    },
-                    {
-                      "valueString": "Mango"
-                    },
-                    {
-                      "valueString": "Milk/ Dairy"
-                    },
-                    {
-                      "valueString": "Mold"
-                    },
-                    {
-                      "valueString": "Mosquito (Diagnostic)"
-                    },
-                    {
-                      "valueString": "Peanut"
-                    },
-                    {
-                      "valueString": "Pet Dander (Cat, Dog, etc.) "
-                    },
-                    {
-                      "valueString": "Pineapple"
-                    },
-                    {
-                      "valueString": "Pollen/ Seasonal/ Ragweed"
-                    },
-                    {
-                      "valueString": "Sesame/ Sesame Seed/ Sesame Oil"
-                    },
-                    {
-                      "valueString": "Shellfish/ Seafood/ Shrimp"
-                    },
-                    {
-                      "valueString": "Soy/ Soybean"
-                    },
-                    {
-                      "valueString": "Strawberries"
-                    },
-                    {
-                      "valueString": "Tree Nuts (Cashew, Pistachio, etc.)"
-                    },
-                    {
-                      "valueString": "Wheat/ Gluten"
-                    }
-                  ],
-                  "enableWhen": [
-                    {
-                      "question": "allergies.allergies-form-type",
-                      "operator": "=",
-                      "answerString": "Other"
-                    }
-                  ],
-                  "extension": [
-                    {
-                      "url": "https://fhir.zapehr.com/r4/StructureDefinitions/custom-link-id",
-                      "valueString": "allergies-form-agent-substance"
-                    },
-                    {
-                      "url": "https://fhir.zapehr.com/r4/StructureDefinitions/accepts-multiple-answers",
-                      "valueBoolean": true
-                    },
-                    {
-                      "url": "https://fhir.zapehr.com/r4/StructureDefinitions/category-tag",
-                      "valueString": "Other"
-                    }
-                  ]
-                }
-              ],
-              "enableWhen": [
-                {
-                  "question": "allergies-yes-no",
-                  "operator": "=",
-                  "answerString": "Patient has known current allergies"
-                }
-              ],
-              "extension": [
-                {
-                  "url": "https://fhir.zapehr.com/r4/StructureDefinitions/group-type",
-                  "valueString": "list-with-form"
-                },
-                {
-                  "url": "https://fhir.zapehr.com/r4/StructureDefinitions/filter-when",
-                  "extension": [
-                    {
-                      "url": "https://fhir.zapehr.com/r4/StructureDefinitions/filter-when-question",
-                      "valueString": "allergies-yes-no"
-                    },
-                    {
-                      "url": "https://fhir.zapehr.com/r4/StructureDefinitions/filter-when-operator",
-                      "valueString": "!="
-                    },
-                    {
-                      "url": "https://fhir.zapehr.com/r4/StructureDefinitions/filter-when-answer",
-                      "valueString": "Patient has known current allergies"
-                    }
-                  ]
-                },
-                {
-                  "url": "https://fhir.zapehr.com/r4/StructureDefinitions/require-when",
-                  "extension": [
-                    {
-                      "url": "https://fhir.zapehr.com/r4/StructureDefinitions/require-when-question",
-                      "valueString": "allergies-yes-no"
-                    },
-                    {
-                      "url": "https://fhir.zapehr.com/r4/StructureDefinitions/require-when-operator",
-                      "valueString": "="
-                    },
-                    {
-                      "url": "https://fhir.zapehr.com/r4/StructureDefinitions/require-when-answer",
-                      "valueString": "Patient has known current allergies"
-                    }
-                  ]
-                }
-              ]
-            }
-          ]
-        },
-        {
-          "linkId": "medical-history-page",
-          "text": "Medical history",
-          "type": "group",
-          "item": [
-            {
-              "linkId": "medical-history-yes-no",
-              "type": "choice",
-              "text": "Select option",
-              "required": true,
-              "answerOption": [
-                {
-                  "valueString": "Patient has no current medical conditions"
-                },
-                {
-                  "valueString": "Patient has current medical conditions"
-                }
-              ],
-              "extension": [
-                {
-                  "url": "https://fhir.zapehr.com/r4/StructureDefinitions/preferred-element",
-                  "valueString": "Radio"
-                }
-              ]
-            },
-            {
-              "linkId": "medical-history",
-              "type": "group",
-              "text": "Current medical conditions",
-              "required": true,
-              "item": [
-                {
-                  "linkId": "medical-history-form-header",
-                  "type": "display",
-                  "text": "Add medical conditions",
-                  "extension": [
-                    {
-                      "url": "https://fhir.zapehr.com/r4/StructureDefinitions/preferred-element",
-                      "valueString": "h4"
-                    }
-                  ]
-                },
-                {
-                  "linkId": "medical-history-form-medical-condition",
-                  "type": "open-choice",
-                  "text": "Medical condition",
-                  "required": true,
-                  "answerOption": [
-                    {
-                      "valueString": "ADHD/ ADD"
-                    },
-                    {
-                      "valueString": "Anemia"
-                    },
-                    {
-                      "valueString": "Anxiety"
-                    },
-                    {
-                      "valueString": "Asthma/ Reactive Airway/ Wheezing"
-                    },
-                    {
-                      "valueString": "Autism spectrum"
-                    },
-                    {
-                      "valueString": "Celiac disease"
-                    },
-                    {
-                      "valueString": "Constipation"
-                    },
-                    {
-                      "valueString": "Croup"
-                    },
-                    {
-                      "valueString": "Depression"
-                    },
-                    {
-                      "valueString": "Eczema"
-                    },
-                    {
-                      "valueString": "Epilepsy"
-                    },
-                    {
-                      "valueString": "Febrile Seizure"
-                    },
-                    {
-                      "valueString": "G6PD deficiency"
-                    },
-                    {
-                      "valueString": "Gastroesophageal Reflux Disease- GERD"
-                    },
-                    {
-                      "valueString": "Heart murmur"
-                    },
-                    {
-                      "valueString": "Hip dysplasia- congenital"
-                    },
-                    {
-                      "valueString": "Hydronephrosis"
-                    },
-                    {
-                      "valueString": "Hypothyroidism"
-                    },
-                    {
-                      "valueString": "Jaundice"
-                    },
-                    {
-                      "valueString": "Laryngomalacia"
-                    },
-                    {
-                      "valueString": "Migraines"
-                    },
-                    {
-                      "valueString": "Otitis media/ Chronic ear infections"
-                    },
-                    {
-                      "valueString": "Pneumonia"
-                    },
-                    {
-                      "valueString": "Premature birth- preemie"
-                    },
-                    {
-                      "valueString": "RSV- Respiratory Syncytial Virus"
-                    },
-                    {
-                      "valueString": "Seasonal allergies"
-                    },
-                    {
-                      "valueString": "Sickle cell trait"
-                    },
-                    {
-                      "valueString": "Sleep apnea"
-                    },
-                    {
-                      "valueString": "Speech delay"
-                    },
-                    {
-                      "valueString": "Type 1 Diabetes"
-                    }
-                  ],
-                  "extension": [
-                    {
-                      "url": "https://fhir.zapehr.com/r4/StructureDefinitions/accepts-multiple-answers",
-                      "valueBoolean": true
-                    }
-                  ]
-                }
-              ],
-              "enableWhen": [
-                {
-                  "question": "medical-history-yes-no",
-                  "operator": "=",
-                  "answerString": "Patient has current medical conditions"
-                }
-              ],
-              "extension": [
-                {
-                  "url": "https://fhir.zapehr.com/r4/StructureDefinitions/group-type",
-                  "valueString": "list-with-form"
-                },
-                {
-                  "url": "https://fhir.zapehr.com/r4/StructureDefinitions/filter-when",
-                  "extension": [
-                    {
-                      "url": "https://fhir.zapehr.com/r4/StructureDefinitions/filter-when-question",
-                      "valueString": "medical-history-yes-no"
-                    },
-                    {
-                      "url": "https://fhir.zapehr.com/r4/StructureDefinitions/filter-when-operator",
-                      "valueString": "!="
-                    },
-                    {
-                      "url": "https://fhir.zapehr.com/r4/StructureDefinitions/filter-when-answer",
-                      "valueString": "Patient has current medical conditions"
-                    }
-                  ]
-                }
-              ]
-            }
-          ]
-        },
-        {
-          "linkId": "surgical-history-page",
-          "text": "Surgical history",
-          "type": "group",
-          "item": [
-            {
-              "linkId": "surgical-history-yes-no",
-              "type": "choice",
-              "text": "Select option",
-              "required": true,
-              "answerOption": [
-                {
-                  "valueString": "Patient has no surgical history"
-                },
-                {
-                  "valueString": "Patient has surgical history"
-                }
-              ],
-              "extension": [
-                {
-                  "url": "https://fhir.zapehr.com/r4/StructureDefinitions/preferred-element",
-                  "valueString": "Radio"
-                }
-              ]
-            },
-            {
-              "linkId": "surgical-history",
-              "type": "group",
-              "text": "Surgeries",
-              "required": true,
-              "item": [
-                {
-                  "linkId": "surgical-history-form-header",
-                  "type": "display",
-                  "text": "Add surgery",
-                  "extension": [
-                    {
-                      "url": "https://fhir.zapehr.com/r4/StructureDefinitions/preferred-element",
-                      "valueString": "h4"
-                    }
-                  ]
-                },
-                {
-                  "linkId": "surgical-history-form-type",
-                  "type": "open-choice",
-                  "text": "Type of surgery",
-                  "required": true,
-                  "answerOption": [
-                    {
-                      "valueString": "Adenoidectomy (Adenoid Removal)"
-                    },
-                    {
-                      "valueString": "Appendectomy"
-                    },
-                    {
-                      "valueString": "C-section (Cesarean delivery)"
-                    },
-                    {
-                      "valueString": "Circumcision"
-                    },
-                    {
-                      "valueString": "Cleft lip/palate repair"
-                    },
-                    {
-                      "valueString": "Cyst removed"
-                    },
-                    {
-                      "valueString": "Dental/ Oral Surgery"
-                    },
-                    {
-                      "valueString": "Ear tube placement (Myringotomy)"
-                    },
-                    {
-                      "valueString": "Elbow/ Hand/ Arm Surgery"
-                    },
-                    {
-                      "valueString": "Feeding tube (G-tube)"
-                    },
-                    {
-                      "valueString": "Foot/ Ankle Surgery"
-                    },
-                    {
-                      "valueString": "Frenotomy (Tongue Tie Repair)"
-                    },
-                    {
-                      "valueString": "Gallbladder removal"
-                    },
-                    {
-                      "valueString": "Heart/ Cardiac surgery"
-                    },
-                    {
-                      "valueString": "Hemangioma "
-                    },
-                    {
-                      "valueString": "Hernia "
-                    },
-                    {
-                      "valueString": "Hydrocele Repair"
-                    },
-                    {
-                      "valueString": "Hypospadias repair"
-                    },
-                    {
-                      "valueString": "Kidney surgery"
-                    },
-                    {
-                      "valueString": "Knee Surgery"
-                    },
-                    {
-                      "valueString": "Orchiectomy (Testicle Removal)"
-                    },
-                    {
-                      "valueString": "Other Eye surgery"
-                    },
-                    {
-                      "valueString": "Pyloromyotomy (Pyloric Stenosis Repair)"
-                    },
-                    {
-                      "valueString": "Sinus surgery"
-                    },
-                    {
-                      "valueString": "Splenectomy"
-                    },
-                    {
-                      "valueString": "Tear Duct Eye surgery"
-                    },
-                    {
-                      "valueString": "Tonsillectomy and adenoidectomy (Tonsil and Adenoid Removal)"
-                    },
-                    {
-                      "valueString": "Undescended Testicle Repair"
-                    },
-                    {
-                      "valueString": "Ventriculoperitoneal shunt placement"
-                    },
-                    {
-                      "valueString": "Wisdom teeth removal"
-                    },
-                    {
-                      "valueString": "Other"
-                    }
-                  ],
-                  "extension": [
-                    {
-                      "url": "https://fhir.zapehr.com/r4/StructureDefinitions/accepts-multiple-answers",
-                      "valueBoolean": true
-                    }
-                  ]
-                }
-              ],
-              "enableWhen": [
-                {
-                  "question": "surgical-history-yes-no",
-                  "operator": "=",
-                  "answerString": "Patient has surgical history"
-                }
-              ],
-              "extension": [
-                {
-                  "url": "https://fhir.zapehr.com/r4/StructureDefinitions/group-type",
-                  "valueString": "list-with-form"
-                },
-                {
-                  "url": "https://fhir.zapehr.com/r4/StructureDefinitions/filter-when",
-                  "extension": [
-                    {
-                      "url": "https://fhir.zapehr.com/r4/StructureDefinitions/filter-when-question",
-                      "valueString": "surgical-history-yes-no"
-                    },
-                    {
-                      "url": "https://fhir.zapehr.com/r4/StructureDefinitions/filter-when-operator",
-                      "valueString": "!="
-                    },
-                    {
-                      "url": "https://fhir.zapehr.com/r4/StructureDefinitions/filter-when-answer",
-                      "valueString": "Patient has surgical history"
-                    }
-                  ]
-                }
-              ]
-            }
-          ]
-        },
-        {
-          "linkId": "additional-page",
-          "text": "Additional questions",
-          "type": "group",
-          "item": [
-            {
-              "linkId": "covid-symptoms",
-              "text": "Do you have any COVID symptoms?",
-              "type": "choice",
-              "answerOption": [
-                {
-                  "valueString": "Yes"
-                },
-                {
-                  "valueString": "No"
-                }
-              ],
-              "required": false,
-              "extension": [
-                {
-                  "url": "https://fhir.zapehr.com/r4/StructureDefinitions/preferred-element",
-                  "valueString": "Radio List"
-                }
-              ]
-            },
-            {
-              "linkId": "tested-positive-covid",
-              "text": "Have you tested positive for COVID?",
-              "type": "choice",
-              "answerOption": [
-                {
-                  "valueString": "Yes"
-                },
-                {
-                  "valueString": "No"
-                }
-              ],
-              "required": false,
-              "extension": [
-                {
-                  "url": "https://fhir.zapehr.com/r4/StructureDefinitions/preferred-element",
-                  "valueString": "Radio List"
-                }
-              ]
-            },
-            {
-              "linkId": "travel-usa",
-              "text": "Have you traveled out of the USA in the last 2 weeks?",
-              "type": "choice",
-              "answerOption": [
-                {
-                  "valueString": "Yes"
-                },
-                {
-                  "valueString": "No"
-                }
-              ],
-              "required": false,
-              "extension": [
-                {
-                  "url": "https://fhir.zapehr.com/r4/StructureDefinitions/preferred-element",
-                  "valueString": "Radio List"
-                }
-              ]
-            }
-          ]
-        },
-        {
-          "linkId": "payment-option-page",
-          "text": "How would you like to pay for your visit?",
-          "extension": [
-            {
-              "url": "https://fhir.zapehr.com/r4/StructureDefinitions/review-text",
-              "valueString": "Insurance details"
-            }
-          ],
-          "type": "group",
-          "item": [
-            {
-              "linkId": "payment-option",
-              "text": "Select payment option",
-              "type": "choice",
-              "required": true,
-              "answerOption": [
-                {
-                  "valueString": "I have insurance"
-                },
-                {
-                  "valueString": "I will pay without insurance"
-                }
-              ],
-              "extension": [
-                {
-                  "url": "https://fhir.zapehr.com/r4/StructureDefinitions/preferred-element",
-                  "valueString": "Radio"
-                }
-              ]
-            },
-            {
-              "linkId": "insurance-details-text",
-              "text": "Insurance details",
-              "type": "display",
-              "enableWhen": [
-                {
-                  "question": "payment-option",
-                  "operator": "=",
-                  "answerString": "I have insurance"
-                }
-              ]
-            },
-            {
-              "linkId": "insurance-details-caption",
-              "text": "We use this information to help determine your coverage and costs.",
-              "type": "display",
-              "enableWhen": [
-                {
-                  "question": "payment-option",
-                  "operator": "=",
-                  "answerString": "I have insurance"
-                }
-              ]
-            },
-            {
-              "linkId": "insurance-carrier",
-              "text": "Insurance carrier",
-              "type": "choice",
-              "required": false,
-              "enableWhen": [
-                {
-                  "question": "payment-option",
-                  "operator": "=",
-                  "answerString": "I have insurance"
-                }
-              ],
-              "extension": [
-                {
-                  "url": "https://fhir.zapehr.com/r4/StructureDefinitions/require-when",
-                  "extension": [
-                    {
-                      "url": "https://fhir.zapehr.com/r4/StructureDefinitions/require-when-question",
-                      "valueString": "payment-option"
-                    },
-                    {
-                      "url": "https://fhir.zapehr.com/r4/StructureDefinitions/require-when-operator",
-                      "valueString": "="
-                    },
-                    {
-                      "url": "https://fhir.zapehr.com/r4/StructureDefinitions/require-when-answer",
-                      "valueString": "I have insurance"
-                    }
-                  ]
-                },
-                {
-                  "url": "https://fhir.zapehr.com/r4/StructureDefinitions/filter-when",
-                  "extension": [
-                    {
-                      "url": "https://fhir.zapehr.com/r4/StructureDefinitions/filter-when-question",
-                      "valueString": "payment-option"
-                    },
-                    {
-                      "url": "https://fhir.zapehr.com/r4/StructureDefinitions/filter-when-operator",
-                      "valueString": "!="
-                    },
-                    {
-                      "url": "https://fhir.zapehr.com/r4/StructureDefinitions/filter-when-answer",
-                      "valueString": "I have insurance"
-                    }
-                  ]
-                },
-                {
-                  "url": "https://fhir.zapehr.com/r4/StructureDefinitions/answer-loading-options",
-                  "extension": [
-                    {
-                      "url": "https://fhir.zapehr.com/r4/StructureDefinitions/strategy",
-                      "valueString": "dynamic"
-                    },
-                    {
-                      "url": "https://fhir.zapehr.com/r4/StructureDefinitions/source",
-                      "valueExpression": {
-                        "language": "application/x-fhir-query",
-                        "expression": "Organization?active:not=false&type=http://terminology.hl7.org/CodeSystem/organization-type|pay"
-=======
       "resource": {
         "resourceType": "Questionnaire",
         "url": "https://ottehr.com/FHIR/Questionnaire/intake-paperwork-virtual",
@@ -2395,6 +671,25 @@
             ]
           },
           {
+            "linkId": "pharmacy-page",
+            "text": "Preferred pharmacy",
+            "type": "group",
+            "item": [
+              {
+                "linkId": "pharmacy-name",
+                "text": "Pharmacy name",
+                "type": "string",
+                "required": false
+              },
+              {
+                "linkId": "pharmacy-address",
+                "text": "Pharmacy address",
+                "type": "string",
+                "required": false
+              }
+            ]
+          },
+          {
             "linkId": "current-medications-page",
             "text": "Current medications",
             "type": "group",
@@ -2433,7 +728,6 @@
                       {
                         "url": "https://fhir.zapehr.com/r4/StructureDefinitions/preferred-element",
                         "valueString": "h4"
->>>>>>> 148a511d
                       }
                     ]
                   },
