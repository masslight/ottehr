--- conflicted
+++ resolved
@@ -1,19 +1,10 @@
 terraform {
-<<<<<<< HEAD
-   /* backend "s3" {
-    bucket = "YOUR_TF_BUCKET_NAME"
-    region = "us-east-1"
-    profile = "hosted_ottehr"
-    key = "terraform.tfstate"
-  } */
-=======
-  backend "s3" {
+  /*backend "s3" {
     bucket  = "YOUR_TF_BUCKET_NAME"
     region  = "us-east-1"
     profile = "YOUR_AWS_PROFILE_NAME"
     key     = "terraform.tfstate"
-  }
->>>>>>> a26c00a0
+  }*/
   required_providers {
     sendgrid = {
       source  = "arslanbekov/sendgrid"
