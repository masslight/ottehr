terraform {
  required_providers {
    oystehr = {
      source  = "registry.terraform.io/masslight/oystehr"
<<<<<<< HEAD
      version = "0.0.16"
=======
      version = "0.0.17"
>>>>>>> 9f944632
    }
  }
}

resource "oystehr_secret" "sendgrid_template_ids" {
  for_each = var.sendgrid_template_ids

  name  = each.key
  value = each.value
}

resource "oystehr_secret" "sendgrid_send_email_api_key" {
  name  = "SENDGRID_SEND_EMAIL_API_KEY"
  value = var.sendgrid_send_email_api_key
}<|MERGE_RESOLUTION|>--- conflicted
+++ resolved
@@ -2,11 +2,7 @@
   required_providers {
     oystehr = {
       source  = "registry.terraform.io/masslight/oystehr"
-<<<<<<< HEAD
-      version = "0.0.16"
-=======
       version = "0.0.17"
->>>>>>> 9f944632
     }
   }
 }
