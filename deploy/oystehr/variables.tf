--- conflicted
+++ resolved
@@ -4,22 +4,13 @@
     SENDGRID_ERROR_REPORT_TEMPLATE_ID           = string
     SENDGRID_IN_PERSON_CANCELATION_TEMPLATE_ID  = string
     SENDGRID_IN_PERSON_CONFIRMATION_TEMPLATE_ID = string
-<<<<<<< HEAD
-    SENDGRID_IN_PERSON_COMPLETION_TEMPLATE_ID  = string
-    SENDGRID_IN_PERSON_REMINDER_TEMPLATE_ID    = string
-    SENDGRID_IN_PERSON_RECEIPT_TEMPLATE_ID     = string
-    SENDGRID_TELEMED_CANCELATION_TEMPLATE_ID   = string
-    SENDGRID_TELEMED_CONFIRMATION_TEMPLATE_ID  = string
-    SENDGRID_TELEMED_COMPLETION_TEMPLATE_ID    = string
-    SENDGRID_TELEMED_INVITATION_TEMPLATE_ID    = string
-=======
     SENDGRID_IN_PERSON_COMPLETION_TEMPLATE_ID   = string
     SENDGRID_IN_PERSON_REMINDER_TEMPLATE_ID     = string
+    SENDGRID_IN_PERSON_RECEIPT_TEMPLATE_ID      = string
     SENDGRID_TELEMED_CANCELATION_TEMPLATE_ID    = string
     SENDGRID_TELEMED_CONFIRMATION_TEMPLATE_ID   = string
     SENDGRID_TELEMED_COMPLETION_TEMPLATE_ID     = string
     SENDGRID_TELEMED_INVITATION_TEMPLATE_ID     = string
->>>>>>> df9ca514
   })
   nullable  = false
   sensitive = false
