--- conflicted
+++ resolved
@@ -1,10 +1,6 @@
 {
   "name": "deploy",
-<<<<<<< HEAD
-  "version": "1.17.27",
-=======
   "version": "1.18.6",
->>>>>>> 7798f448
   "description": "Scripts for generating HCL and interacting with Terraform",
   "scripts": {
     "build": "tsc --noEmit",
