--- conflicted
+++ resolved
@@ -1,10 +1,6 @@
 {
   "name": "deploy",
-<<<<<<< HEAD
-  "version": "1.19.8",
-=======
   "version": "1.19.11",
->>>>>>> 7cc0a0dd
   "description": "Scripts for generating HCL and interacting with Terraform",
   "scripts": {
     "build": "tsc --noEmit",
