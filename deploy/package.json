--- conflicted
+++ resolved
@@ -1,10 +1,6 @@
 {
   "name": "deploy",
-<<<<<<< HEAD
-  "version": "1.18.17",
-=======
   "version": "1.19.6",
->>>>>>> dd2f0d38
   "description": "Scripts for generating HCL and interacting with Terraform",
   "scripts": {
     "build": "tsc --noEmit",
