--- conflicted
+++ resolved
@@ -1,10 +1,6 @@
 {
   "name": "deploy",
-<<<<<<< HEAD
-  "version": "1.21.7",
-=======
   "version": "1.21.11",
->>>>>>> d8996f92
   "description": "Scripts for generating HCL and interacting with Terraform",
   "scripts": {
     "build": "tsc --noEmit",
