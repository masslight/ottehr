{
  "name": "deploy",
<<<<<<< HEAD
  "version": "1.16.3",
=======
  "version": "1.16.6",
>>>>>>> c85800c9
  "description": "Scripts for generating HCL and interacting with Terraform",
  "scripts": {
    "build": "tsc --noEmit",
    "lint-terraform": "terraform fmt",
    "lint": "NODE_OPTIONS='--max-old-space-size=8192' eslint --ext .ts --report-unused-disable-directives --max-warnings 0 .",
    "generate": "tsx generate-oystehr-resources.ts ../config ../packages/zambdas/.env/${ENV:-local}.json ./oystehr/",
    "apply-local": "ENV=local npm run generate && terraform workspace select local && terraform apply -parallelism=40 -var-file='local.tfvars'",
    "apply-staging": "ENV=staging npm run generate && terraform workspace select staging && terraform apply -parallelism=40 -var-file='staging.tfvars'",
    "apply-production": "ENV=production npm run generate && terraform workspace select production && terraform apply -parallelism=40 -var-file='production.tfvars'",
    "terraform-setup": "terraform workspace new local && terraform workspace new staging && terraform workspace new production && terraform init && terraform workspace select local"
  },
  "devDependencies": {
    "@types/node": "^24.2.1"
  }
}<|MERGE_RESOLUTION|>--- conflicted
+++ resolved
@@ -1,10 +1,6 @@
 {
   "name": "deploy",
-<<<<<<< HEAD
-  "version": "1.16.3",
-=======
   "version": "1.16.6",
->>>>>>> c85800c9
   "description": "Scripts for generating HCL and interacting with Terraform",
   "scripts": {
     "build": "tsc --noEmit",
