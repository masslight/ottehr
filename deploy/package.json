{
  "name": "deploy",
<<<<<<< HEAD
  "version": "1.20.0",
=======
  "version": "1.20.2",
>>>>>>> 38984071
  "description": "Scripts for generating HCL and interacting with Terraform",
  "scripts": {
    "build": "tsc --noEmit",
    "bundle-zambdas": "cd ../packages/zambdas && npm run bundle",
    "lint-terraform": "terraform fmt",
    "lint": "NODE_OPTIONS='--max-old-space-size=8192' eslint --ext .ts --report-unused-disable-directives --max-warnings 0 .",
    "generate": "tsx generate-oystehr-resources.ts ../config ${ENV:-local} ./oystehr/",
    "apply-local": "./apply.sh local",
    "apply-staging": "./apply.sh staging",
    "apply-production": "./apply.sh production",
    "terraform-init": "terraform init --backend-config=./backend.config",
    "terraform-setup": "npm run terraform-init && terraform workspace new local && terraform workspace new staging && terraform workspace new production && terraform workspace select local"
  },
  "devDependencies": {
    "@types/node": "^24.2.1"
  },
  "dependencies": {
    "utils": "*"
  }
}<|MERGE_RESOLUTION|>--- conflicted
+++ resolved
@@ -1,10 +1,6 @@
 {
   "name": "deploy",
-<<<<<<< HEAD
-  "version": "1.20.0",
-=======
   "version": "1.20.2",
->>>>>>> 38984071
   "description": "Scripts for generating HCL and interacting with Terraform",
   "scripts": {
     "build": "tsc --noEmit",
