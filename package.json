{
  "name": "ottehr",
<<<<<<< HEAD
  "version": "1.5.22",
=======
  "version": "1.6.1",
>>>>>>> 8280edb5
  "private": true,
  "engines": {
    "node": ">=20.0.0",
    "npm": ">=9.0.0"
  },
  "scripts": {
    "version": "npm version $npm_package_version --workspaces && git add **/package.json",
    "lint": "npm run lint:eslint && npm run lint:prettier",
    "lint:eslint": "turbo lint",
    "lint:prettier": "prettier --check .",
    "lint:fix": "npm run lint:eslint -- -- --fix & npm run lint:prettier -- --write",
    "intake:start": "turbo start --filter=intake-ui",
    "intake:e2e:local": "tsx scripts/run-e2e.ts --app=intake",
    "intake:e2e:local:ui": "tsx scripts/run-e2e.ts --app=intake --ui",
    "intake:e2e:demo": "ENV=demo tsx scripts/run-e2e.ts --app=intake",
    "intake:e2e:demo:ui": "ENV=demo tsx scripts/run-e2e.ts --app=intake --ui",
    "intake:e2e:development": "ENV=development tsx scripts/run-e2e.ts --app=intake",
    "intake:e2e:development:ui": "ENV=development tsx scripts/run-e2e.ts --app=intake --ui",
    "intake:e2e:testing": "ENV=testing tsx scripts/run-e2e.ts --app=intake",
    "intake:e2e:testing:ui": "ENV=testing tsx scripts/run-e2e.ts --app=intake --ui",
    "intake:e2e:staging": "ENV=staging tsx scripts/run-e2e.ts --app=intake",
    "intake:e2e:staging:ui": "ENV=staging tsx scripts/run-e2e.ts --app=intake --ui",
    "intake:build": "turbo build --filter=intake-ui",
    "intake:lint": "turbo lint --filter=intake-ui...",
    "intake:start:ui": "turbo start --filter=intake-ui",
    "ehr:start": "turbo start --filter=ehr-ui",
    "ehr:e2e:local": "tsx scripts/run-e2e.ts --app=ehr",
    "ehr:e2e:local:ui": "tsx scripts/run-e2e.ts --app=ehr --ui",
    "ehr:e2e:demo": "ENV=demo tsx scripts/run-e2e.ts --app=ehr",
    "ehr:e2e:demo:ui": "ENV=demo tsx scripts/run-e2e.ts --app=ehr --ui",
    "ehr:e2e:development": "ENV=development tsx scripts/run-e2e.ts --app=ehr",
    "ehr:e2e:development:ui": "ENV=development tsx scripts/run-e2e.ts --app=ehr --ui",
    "ehr:e2e:testing": "ENV=testing tsx scripts/run-e2e.ts --app=ehr",
    "ehr:e2e:testing:ui": "ENV=testing tsx scripts/run-e2e.ts --app=ehr --ui",
    "ehr:e2e:staging": "ENV=staging tsx scripts/run-e2e.ts --app=ehr",
    "ehr:e2e:staging:ui": "ENV=staging tsx scripts/run-e2e.ts --app=ehr --ui",
    "ehr:build": "turbo build --filter=ehr-ui",
    "ehr:lint": "turbo lint --filter=ehr-ui...",
    "ehr:start:ui": "turbo start --filter=ehr-ui",
    "zambdas:start": "turbo start --filter=zambdas",
    "apps:start": "turbo start --filter=intake-ui --filter=ehr-ui --filter=zambdas",
    "test": "turbo test",
    "prepare": "husky"
  },
  "workspaces": [
    "packages/**/*",
    "apps/*"
  ],
  "dependencies": {
    "@auth0/auth0-react": "^2.2.4",
    "@aws-sdk/client-cloudfront": "^3.716.0",
    "@aws-sdk/client-s3": "^3.272.0",
    "@aws-sdk/credential-providers": "^3.716.0",
    "@emotion/react": "^11.10.5",
    "@emotion/styled": "^11.10.5",
    "@hookform/resolvers": "^2.9.10",
    "@inquirer/prompts": "^7.2.4",
    "@langchain/anthropic": "^0.3.15",
    "@langchain/core": "^0.3.42",
    "@langchain/langgraph": "^0.2.56",
    "@mui/lab": "^5.0.0-alpha.115",
    "@mui/material": "^5.14.18",
    "@mui/system": "^5.10.16",
    "@mui/x-date-pickers": "^6.18.6",
    "@oystehr/sdk": "3.0.7",
    "@pdf-lib/fontkit": "^1.1.1",
    "@sendgrid/mail": "^8.1.4",
    "@sentry/aws-serverless": "^8.26.0",
    "@sentry/react": "^7.80.1",
    "@twilio/conversations": "^2.4.1",
    "@types/inquirer": "^9.0.7",
    "browser-image-compression": "^2.0.2",
    "browserslist-to-esbuild": "^1.2.0",
    "candidhealth": "0.38.2",
    "fast-json-patch": "^3.1.1",
    "i18next": "^23.10.1",
    "i18next-browser-languagedetector": "^7.0.1",
    "jose": "^5.2.2",
    "jsonpath-plus": "^10.2.0",
    "luxon": "^3.1.1",
    "mixpanel-browser": "^2.45.0",
    "object.hasown": "^1.1.4",
    "pdf-lib": "^1.17.1",
    "query-string": "^7.1.3",
    "react": "^18.2.0",
    "react-dom": "^18.2.0",
    "react-helmet-async": "^2.0.5",
    "react-hook-form": "^7.40.0",
    "react-i18next": "^12.2.0",
    "react-imask": "^7.6.1",
    "react-markdown": "^9.0.0",
    "react-query": "^3.39.3",
    "react-router-dom": "^6.3.0",
    "react-window": "^1.8.10",
    "short-uuid": "^4.2.2",
    "twilio": "^4.18.0",
    "uuid": "^11.0.3",
    "wait-on": "^8.0.1",
    "yup": "^1.0.0",
    "zustand": "^4.4.6"
  },
  "devDependencies": {
    "@hookform/devtools": "^4.3.1",
    "@json2csv/plainjs": "^7.0.6",
    "@playwright/test": "^1.40.1",
    "@sentry/cli": "^2.27.0",
    "@sentry/vite-plugin": "^2.10.2",
    "@testing-library/jest-dom": "^5.17.0",
    "@testing-library/react": "^13.4.0",
    "@testing-library/user-event": "^13.5.0",
    "@types/aws-lambda": "^8.10.109",
    "@types/fhir": "^0.0.41",
    "@types/jest": "^27.5.2",
    "@types/luxon": "^3.1.0",
    "@types/mixpanel-browser": "^2.38.1",
    "@types/node": "^18.11.18",
    "@types/node-fetch": "^2.6.2",
    "@types/parquetjs": "^0.10.6",
    "@types/react": "^18.0.17",
    "@types/react-dom": "^18.0.6",
    "@types/react-window": "^1.8.8",
    "@typescript-eslint/eslint-plugin": "^5.5.0",
    "@typescript-eslint/parser": "^5.5.0",
    "@vitejs/plugin-react": "^4.3.1",
    "@vitest/coverage-v8": "^3.0.9",
    "aws-cdk": "2.1006.0",
    "aws-cdk-lib": "2.185.0",
    "aws-lambda": "^1.0.7",
    "cross-env": "^7.0.3",
    "env-cmd": "^10.1.0",
    "eslint": "^8.51.0",
    "eslint-config-prettier": "^9.0.0",
    "eslint-plugin-prettier": "^5.0.1",
    "eslint-plugin-react-hooks": "^4.6.0",
    "happy-dom": "^16.8.1",
    "husky": "^9.0.11",
    "jest": "^29.6.2",
    "lint-staged": "^15.0.2",
    "parquetjs": "^0.11.2",
    "prettier": "^3.0.0",
    "simple-zustand-devtools": "^1.1.0",
    "tsx": "^4.19.2",
    "turbo": "^1.10.16",
    "typescript": "^4.9.5",
    "vite": "^6.2.3",
    "vite-plugin-node-polyfills": "^0.23.0",
    "vite-plugin-static-copy": "^2.3.0",
    "vite-plugin-svgr": "^4.2.0",
    "vite-plugin-terminal": "^1.3.0",
    "vite-tsconfig-paths": "^4.2.1",
    "vitest": "^3.0.9",
    "web-vitals": "^2.1.4"
  },
  "optionalDependencies": {
    "@rollup/rollup-linux-x64-gnu": "4.24.0"
  }
}<|MERGE_RESOLUTION|>--- conflicted
+++ resolved
@@ -1,10 +1,6 @@
 {
   "name": "ottehr",
-<<<<<<< HEAD
-  "version": "1.5.22",
-=======
   "version": "1.6.1",
->>>>>>> 8280edb5
   "private": true,
   "engines": {
     "node": ">=20.0.0",
