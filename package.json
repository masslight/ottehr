--- conflicted
+++ resolved
@@ -57,11 +57,7 @@
     "ehr:start:ui": "turbo start --filter=ehr-ui",
     "zambdas:start": "turbo start --filter=zambdas",
     "zambdas:start:iac": "turbo start:iac --filter=zambdas",
-<<<<<<< HEAD
     "apps:start": "npm run apps:start:iac",
-=======
-    "apps:start": "turbo start --filter=intake-ui --filter=ehr-ui --filter=zambdas",
->>>>>>> 7197b1d2
     "apps:start:iac": "npm run apply-local --workspace deploy && turbo start:iac --filter=intake-ui --filter=ehr-ui --filter=zambdas",
     "apps:start:labcorp": "ENV=labcorp-local turbo start --filter=intake-ui --filter=ehr-ui --filter=zambdas",
     "integration:zambdas": "npm run build && ENV=local && cd packages/zambdas && DEBUG=start-server-and-test && npm run test:integration:ci",
