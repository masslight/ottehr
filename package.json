--- conflicted
+++ resolved
@@ -1,10 +1,6 @@
 {
   "name": "ottehr",
-<<<<<<< HEAD
-  "version": "1.17.26",
-=======
   "version": "1.18.2",
->>>>>>> cc114bfe
   "private": true,
   "engines": {
     "node": ">=20.0.0",
