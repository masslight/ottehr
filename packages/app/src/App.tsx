--- conflicted
+++ resolved
@@ -12,12 +12,7 @@
   WaitingRoom,
   Version,
 } from './pages';
-<<<<<<< HEAD
-import { PatientProvider, VideoParticipantProvider, PractitionerProvider } from './store';
-import PrivateRoute from './components/ProviderRoute';
-=======
 import { ParticipantProvider, VideoParticipantProvider, PractitionerProvider } from './store';
->>>>>>> a6a45e3c
 
 export default function App(): JSX.Element {
   return (
@@ -44,7 +39,6 @@
                 }
                 path={'/profile'}
               />
-<<<<<<< HEAD
               <Route
                 element={
                   <PrivateRoute>
@@ -54,22 +48,14 @@
                 path={'/provider-post-call'}
               />
             </Route>
-            <Route element={<PatientProvider />}>
+            <Route element={<ParticipantProvider />}>
               <Route element={<CheckIn />} path={'/check-in'} />;
               <Route element={<PostCall />} path={'/patient-post-call'} />;
-=======
-            </Route>
-            <Route element={<ParticipantProvider />}>
-              <Route element={<PostCall />} path={'/post-call'} />;
->>>>>>> a6a45e3c
               <Route element={<Register />} path={'/register'} />;
               <Route element={<VideoChatPage />} path={'/video-call'} />;
               <Route element={<VideoSettings />} path={'/video-settings'} />;
               <Route element={<WaitingRoom />} path={'/waiting-room'} />;
-<<<<<<< HEAD
-=======
               <Route element={<CheckIn />} path={'/:slug'} />;
->>>>>>> a6a45e3c
             </Route>
           </Routes>
         </VideoParticipantProvider>
