--- conflicted
+++ resolved
@@ -45,10 +45,7 @@
   wrongPatient: '#8F9AA7',
   cardBackground: '#F7F8F9',
   footerBackground: '#202A3E',
-<<<<<<< HEAD
   darkBackgroundPaper: '#263954',
-=======
->>>>>>> 0cf609ff
 };
 
 export const typography: TypographyOptions = {
