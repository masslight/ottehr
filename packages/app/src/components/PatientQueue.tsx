import { Box, Typography, Snackbar, Alert } from '@mui/material';
import { FC, useEffect, useState } from 'react';
import { useTranslation } from 'react-i18next';
import { useNavigate } from 'react-router-dom';
import Video, { LocalAudioTrack, LocalVideoTrack } from 'twilio-video';
import { getProviderTelemedToken } from '../api';
import { callButtonMobile, defaultPatient } from '../assets/icons';
import { getRelativeTime } from '../helpers';
import { useVideoParticipant } from '../store';
import { CustomButton } from './CustomButton';
import { useAuth0 } from '@auth0/auth0-react';

export interface PatientQueueProps {
  encounterId: string;
  patientName: string;
  queuedTime: string;
}

export const PatientQueue: FC<PatientQueueProps> = ({ encounterId, patientName, queuedTime }) => {
  const navigate = useNavigate();
  const { t } = useTranslation();
<<<<<<< HEAD
  const { setIsMicOpen, setIsVideoOpen, setLocalTracks, setRoom, setRemoteParticipantName } = useVideoParticipant();
  const [relativeQueuedTime, setRelativeQueuedTime] = useState(getQueuedTimeFromTimestamp(queuedTime));
=======
  const { setIsMicOpen, setIsVideoOpen, setLocalTracks, setRoom } = useVideoParticipant();
  const [relativeQueuedTime, setRelativeQueuedTime] = useState(getRelativeTime(queuedTime));
>>>>>>> e4f8825a
  const { getAccessTokenSilently } = useAuth0();
  const [telemedToken, setTelemedToken] = useState<string | null>(null);
  const [openSnackbar, setOpenSnackbar] = useState(false); // new state for Snackbar
  const { setCallStart } = useVideoParticipant();

  useEffect(() => {
    async function getZapEHRUser(): Promise<void> {
      const accessToken = await getAccessTokenSilently();
      setTelemedToken(await getProviderTelemedToken(encounterId, accessToken));
    }

    getZapEHRUser().catch((error) => {
      console.log(error);
    });
  }, [encounterId, getAccessTokenSilently]);

  const startCall = async (): Promise<void> => {
    setCallStart(queuedTime);
    try {
      setIsMicOpen(true);
      setIsVideoOpen(true);

      if (telemedToken === null) {
        console.error('Failed to fetch token');
        setOpenSnackbar(true); // open Snackbar if token is null
        return;
      }

      const tracks = await Video.createLocalTracks({
        audio: true,
        video: true,
      });

      const localTracks = tracks.filter((track) => track.kind === 'audio' || track.kind === 'video') as (
        | LocalAudioTrack
        | LocalVideoTrack
      )[];

      setLocalTracks(localTracks);

      const connectedRoom = await Video.connect(telemedToken, {
        audio: true,
        tracks: localTracks,
        video: true,
      });

      setRoom(connectedRoom);
      setRemoteParticipantName(patientName);
      navigate(`/video-call`);
    } catch (error) {
      console.error('An error occurred:', error);
    }
  };

  const handleCloseSnackbar = (): void => {
    setOpenSnackbar(false);
  };

  useEffect(() => {
    setRelativeQueuedTime(getRelativeTime(queuedTime));

    // interval to update the state every minute
    const interval = setInterval(() => {
      setRelativeQueuedTime(getRelativeTime(queuedTime));
    }, 60000);

    return () => clearInterval(interval);
  }, [queuedTime]);

  return (
    <Box sx={{ m: 0, py: 1 }}>
      <Box sx={{ display: 'flex', justifyContent: 'space-between' }}>
        <Box sx={{ display: 'flex' }}>
          <img alt={t('imageAlts.patient')} height="42px" src={defaultPatient} />
          <Box pl={1.75}>
            <Typography color="primary.contrast" variant="body1">
              {patientName}
            </Typography>
            <Typography color="primary.contrast" sx={{ opacity: 0.6 }} variant="body2">
              {relativeQueuedTime}
            </Typography>
          </Box>
        </Box>
        <Box sx={{ alignItems: 'center', display: 'flex' }}>
          <CustomButton onClick={startCall} sx={{ display: { md: 'block', xs: 'none' } }}>
            {t('general.startCall')}
          </CustomButton>
          <CustomButton sx={{ display: { md: 'none' } }}>
            <img alt={t('imageAlts.callButton')} src={callButtonMobile} />
          </CustomButton>
        </Box>
      </Box>
      <Snackbar autoHideDuration={6000} onClose={handleCloseSnackbar} open={openSnackbar}>
        <Alert onClose={handleCloseSnackbar} severity="error" sx={{ width: '100%' }}>
          {t('errors.tokenNotLoaded')}
        </Alert>
      </Snackbar>
    </Box>
  );
};<|MERGE_RESOLUTION|>--- conflicted
+++ resolved
@@ -19,13 +19,8 @@
 export const PatientQueue: FC<PatientQueueProps> = ({ encounterId, patientName, queuedTime }) => {
   const navigate = useNavigate();
   const { t } = useTranslation();
-<<<<<<< HEAD
   const { setIsMicOpen, setIsVideoOpen, setLocalTracks, setRoom, setRemoteParticipantName } = useVideoParticipant();
-  const [relativeQueuedTime, setRelativeQueuedTime] = useState(getQueuedTimeFromTimestamp(queuedTime));
-=======
-  const { setIsMicOpen, setIsVideoOpen, setLocalTracks, setRoom } = useVideoParticipant();
   const [relativeQueuedTime, setRelativeQueuedTime] = useState(getRelativeTime(queuedTime));
->>>>>>> e4f8825a
   const { getAccessTokenSilently } = useAuth0();
   const [telemedToken, setTelemedToken] = useState<string | null>(null);
   const [openSnackbar, setOpenSnackbar] = useState(false); // new state for Snackbar
