--- conflicted
+++ resolved
@@ -44,15 +44,9 @@
             }}
           >
             {isProvider ? (
-<<<<<<< HEAD
-              <img src={OttehrDefaultProvider} style={{ height: '6.25rem', width: '6.25rem' }} />
+              <img alt="Provider Image" src={OttehrDefaultProvider} style={{ height: '6.25rem', width: '6.25rem' }} />
             ) : (
-              <img src={OttehrDefaultPatient} style={{ height: '6.25rem', width: '6.25rem' }} />
-=======
-              <img alt="Provider Image" src={ottEHRDefaultProvider} style={{ height: '6.25rem', width: '6.25rem' }} />
-            ) : (
-              <img alt="Patient Image" src={ottEHRDefaultPatient} style={{ height: '6.25rem', width: '6.25rem' }} />
->>>>>>> c0988603
+              <img alt="Patient Image" src={OttehrDefaultPatient} style={{ height: '6.25rem', width: '6.25rem' }} />
             )}
 
             <Box
