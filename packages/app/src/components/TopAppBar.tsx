--- conflicted
+++ resolved
@@ -1,4 +1,3 @@
-import { useAuth0 } from '@auth0/auth0-react';
 import AccountCircleIcon from '@mui/icons-material/AccountCircle';
 import {
   AppBar,
@@ -12,10 +11,7 @@
   Toolbar,
   Tooltip,
   Typography,
-<<<<<<< HEAD
-=======
   alpha,
->>>>>>> d8e9487b
   useTheme,
 } from '@mui/material';
 import { FC, MouseEvent, useState } from 'react';
@@ -34,9 +30,6 @@
   const location = useLocation();
   const theme = useTheme();
   const isActive = (path: string): boolean => location.pathname === path;
-
-  const theme = useTheme();
-
   const [anchorElUser, setAnchorElUser] = useState<HTMLElement | null>(null);
   const [menuOpen, setMenuOpen] = useState<boolean>(false);
 
@@ -87,12 +80,8 @@
           <Box sx={{ flexGrow: 0 }}>
             <Tooltip title="Open settings">
               <IconButton onClick={handleOpenUserMenu} sx={{ p: 0 }}>
-<<<<<<< HEAD
                 <AccountCircleIcon sx={{ color: theme.palette.primary.light, display: { xs: 'none', md: 'block' } }} />
-                <MenuIcon sx={{ color: 'white', display: { md: 'none' } }} />
-=======
-                <AccountCircleIcon sx={{ color: theme.palette.primary.light }} />
->>>>>>> d8e9487b
+                <MenuIcon sx={{ color: theme.palette.primary.light, display: { md: 'none' } }} />
               </IconButton>
             </Tooltip>
             <Menu
@@ -171,25 +160,27 @@
                   </Box>
                 </Button>
                 <Divider sx={{ color: 'primary.contrast' }} />
-                {settings.map((setting, index) => (
-                  <React.Fragment key={setting.name}>
-                    <Button onClick={handleCloseUserMenu} component={Link} to={setting.route}>
-                      <Box
-                        sx={{
-                          display: 'flex',
-                          justifyContent: 'flex-start',
-                          textAlign: 'left',
-                        }}
-                      >
-                        {setting.name === 'Profile' && <AccountCircleIcon sx={{ mr: 4, color: 'white' }} />}
-                        <Typography variant="body2" color="white" sx={{ textAlign: 'left' }}>
-                          {setting.name}
-                        </Typography>
-                      </Box>
-                    </Button>
-                    {index < settings.length - 1 && <Divider />}
-                  </React.Fragment>
-                ))}
+                <MenuItem component={Link} onClick={handleCloseUserMenu} to="/provider-profile">
+                  <Box sx={{ alignItems: 'center', justifyContent: 'center', display: 'flex' }}>
+                    <AccountCircleIcon sx={{ color: 'text.light', mr: 4 }} />
+                    <Typography color="text.light" variant="body2">
+                      Profile
+                    </Typography>
+                  </Box>
+                </MenuItem>
+                <Divider />
+                <MenuItem
+                  onClick={() => {
+                    handleCloseUserMenu();
+                    logout({ returnTo: window.location.origin });
+                  }}
+                >
+                  <Box sx={{ alignItems: 'center', justifyContent: 'center', display: 'flex' }}>
+                    <Typography color="text.light" variant="body2">
+                      Logout
+                    </Typography>
+                  </Box>
+                </MenuItem>
               </Box>
               <Button onClick={handleCloseUserMenu} sx={{ position: 'absolute', top: 0, left: 0 }}>
                 <ArrowForwardIcon sx={{ color: 'white' }} />
