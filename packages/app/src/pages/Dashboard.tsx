--- conflicted
+++ resolved
@@ -6,12 +6,7 @@
 import { useTranslation } from 'react-i18next';
 import { otherColors } from '../OttehrThemeProvider';
 import { defaultProvider } from '../assets/icons';
-<<<<<<< HEAD
-import { Footer, PatientQueue, PatientQueueProps, TopAppBar } from '../components';
-=======
-import { CustomButton, Footer, PatientQueue, TopAppBar } from '../components';
-import { createProviderName } from '../helpers';
->>>>>>> 28a58d85
+import { CustomButton, Footer, PatientQueue, PatientQueueProps, TopAppBar } from '../components';
 import { getPatients, getProvider } from '../helpers/mockData';
 import { createProviderName } from '../helpers';
 import { JSX } from 'react/jsx-runtime';
