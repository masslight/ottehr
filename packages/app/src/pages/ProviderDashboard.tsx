import ContentCopyIcon from '@mui/icons-material/ContentCopy';
import MailOutlineIcon from '@mui/icons-material/MailOutline';
import { Container, Box, Button, Divider, Typography, useTheme } from '@mui/material';
import { Fragment } from 'react';
import { useTranslation } from 'react-i18next';
import { otherColors } from '../OttEHRThemeProvider';
import { ottEHRDefaultProvider } from '../assets/icons';
import { Footer, PatientQueue, TopAppBar } from '../components';

export const ProviderDashboard = (): JSX.Element => {
  const { t } = useTranslation();

  const theme = useTheme();

  const patientsData = [
    {
      name: 'John Doe',
      queuedTime: '2023-09-29T08:15:00Z',
      link: 'https://example.com/john',
    },
    {
      name: 'Jane Smith',
      queuedTime: '2023-09-29T15:54:00Z',
      link: 'https://example.com/jane',
    },
  ];

  const roomLink = ' https://zapehr.app/oliviasmith';

  return (
    <Container
      disableGutters
      maxWidth={false}
      sx={{
        display: 'flex',
        flexDirection: 'column',
        justifyContent: 'space-between',
        minHeight: '100vh',
      }}
    >
      <TopAppBar />
      <Box sx={{ flexGrow: 1, display: 'flex', flexDirection: { xs: 'column', md: 'row' } }}>
        <Box
          sx={{
<<<<<<< HEAD
            width: { xs: '100%', md: '60%' },
            backgroundColor: 'transparent',
=======
            alignItems: 'center',
            backgroundColor: otherColors.transparent,
>>>>>>> d8e9487b
            display: 'flex',
            flexDirection: 'column',
            flexGrow: 1,
            justifyContent: 'flex-start',
            pt: 7.5,
            px: 7.5,
            [theme.breakpoints.down('md')]: {
              px: 2,
              py: 4,
              flexGrow: 0,
            },
          }}
        >
          <Box
            sx={{
              display: 'flex',
              justifyContent: 'space-between',
              width: '100%',
              flexDirection: { xs: 'column-reverse', md: 'row' },
              [theme.breakpoints.down('md')]: {
                gap: 1,
              },
            }}
          >
            <Box>
              <Typography variant="h5" color="primary.light" fontWeight={500}>
                {t('general.goodMorning')}
              </Typography>

              <Typography color="text.light" mt={1} variant="h4">
                Dr. Olivia Smith
              </Typography>
            </Box>
            <Box sx={{ maxWidth: { xs: '50px', md: '100px' } }}>
              <img src={ottEHRDefaultProvider} alt="Provider Image" width={'100%'} />
            </Box>
          </Box>
          <Box
            sx={{
              backgroundColor: otherColors.pattensBlue,
              borderRadius: 1,
              boxSizing: 'border-box',
              margin: 3,
              p: 3,
              [theme.breakpoints.down('md')]: {
                my: 2,
                mx: 0,
                p: 3,
              },
            }}
          >
            <Typography variant="body1" color="text.light" sx={{ overflowWrap: 'break-word' }}>
              {t('general.shareLink')}
            </Typography>

            <Typography variant="h5" color="text.light" fontFamily="work Sans" sx={{ overflowWrap: 'break-word' }}>
              {roomLink}
            </Typography>

            <Box
              sx={{
                display: 'flex',
                gap: 2,
                justifyContent: 'flex-start',
                marginTop: 2,
              }}
            >
              <Button
                color="primary"
                onClick={async () => {
                  try {
                    await navigator.clipboard.writeText(roomLink);
                  } catch (error) {
                    console.error('Failed to copy room link to clipboard:', error);
                  }
                }}
                startIcon={<ContentCopyIcon />}
                variant="contained"
              >
                {t('general.copyLink')}
              </Button>
              <Button color="primary" startIcon={<MailOutlineIcon />} variant="outlined">
                {t('general.sendEmail')}
              </Button>
            </Box>
          </Box>
        </Box>

        <Box
          sx={{
<<<<<<< HEAD
            width: { xs: '100%', md: '40%' },
            background: 'linear-gradient(21deg, rgba(40, 150, 198, 0.60) 3.6%, rgba(80, 96, 241, 0.00) 40%), #263954',
=======
            background: otherColors.dashboardGradient,
>>>>>>> d8e9487b
            display: 'flex',
            flexDirection: 'column',
            flexGrow: 1,
            justifyContent: 'flex-start',
            pt: 7.5,
            px: 7.5,
            [theme.breakpoints.down('md')]: {
              px: 2,
              py: 4,
            },
          }}
        >
          <Typography color="primary.light" fontWeight={500} variant="h5">
            {t('general.patientsQueue')}
          </Typography>

          <Typography color="primary.contrast" fontWeight={500} variant="body2" sx={{ opacity: 0.6 }}>
            {t('general.waiting')}
          </Typography>

          {patientsData.map((patient, index) => (
            <Fragment key={index}>
              <PatientQueue {...patient} />
              {index !== patientsData.length - 1 && <Divider sx={{ opacity: 0.12 }} />}
            </Fragment>
          ))}
        </Box>
      </Box>
      <Footer />
    </Container>
  );
};<|MERGE_RESOLUTION|>--- conflicted
+++ resolved
@@ -42,13 +42,8 @@
       <Box sx={{ flexGrow: 1, display: 'flex', flexDirection: { xs: 'column', md: 'row' } }}>
         <Box
           sx={{
-<<<<<<< HEAD
-            width: { xs: '100%', md: '60%' },
+            alignItems: 'center',
             backgroundColor: 'transparent',
-=======
-            alignItems: 'center',
-            backgroundColor: otherColors.transparent,
->>>>>>> d8e9487b
             display: 'flex',
             flexDirection: 'column',
             flexGrow: 1,
@@ -139,12 +134,7 @@
 
         <Box
           sx={{
-<<<<<<< HEAD
-            width: { xs: '100%', md: '40%' },
             background: 'linear-gradient(21deg, rgba(40, 150, 198, 0.60) 3.6%, rgba(80, 96, 241, 0.00) 40%), #263954',
-=======
-            background: otherColors.dashboardGradient,
->>>>>>> d8e9487b
             display: 'flex',
             flexDirection: 'column',
             flexGrow: 1,
