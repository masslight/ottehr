--- conflicted
+++ resolved
@@ -78,13 +78,8 @@
                 Dr. Olivia Smith
               </Typography>
             </Box>
-<<<<<<< HEAD
-            <Box sx={{ maxWidth: { xs: '50px', md: '100px' } }}>
-              <img src={OttehrDefaultProvider} alt="Provider Image" width={'100%'} />
-=======
             <Box sx={{ maxWidth: { md: '100px', xs: '50px' } }}>
-              <img alt="Provider Image" src={ottEHRDefaultProvider} width={'100%'} />
->>>>>>> c0988603
+              <img alt="Provider Image" src={OttehrDefaultProvider} width={'100%'} />
             </Box>
           </Box>
           <Box
