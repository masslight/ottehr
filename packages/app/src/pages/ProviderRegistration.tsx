--- conflicted
+++ resolved
@@ -15,10 +15,11 @@
   Select,
   TextField,
   Typography,
-<<<<<<< HEAD
+  alpha,
   useTheme,
 } from '@mui/material';
 import { useState } from 'react';
+import { otherColors } from '../OttEHRThemeProvider';
 import {
   backgroundEllipseDark,
   backgroundEllipseLight,
@@ -26,14 +27,6 @@
   ottEHRProviderIcon,
   ottEHRRegistrationLogo,
 } from '../assets/icons';
-=======
-  alpha,
-  useTheme,
-} from '@mui/material';
-import { useState } from 'react';
-import { otherColors } from '../OttEHRThemeProvider';
-import { ellipse4, ellipse5, ottEHRPatientIcon, ottEHRProviderIcon, ottEHRRegistrationLogo } from '../assets/icons';
->>>>>>> d8e9487b
 import { ZapEHRLogo } from '../components';
 
 export const ProviderRegistration = (): JSX.Element => {
@@ -42,9 +35,6 @@
     event.preventDefault();
     // TODO: form submission structure
   };
-
-  const theme = useTheme();
-
   const [roomName, setRoomName] = useState('');
   const mockData = ['aykhanahmadli', 'samiromarov'];
 
