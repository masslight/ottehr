import CallEndIcon from '@mui/icons-material/CallEnd';
import CancelIcon from '@mui/icons-material/Cancel';
import ChatIcon from '@mui/icons-material/Chat';
import CheckIcon from '@mui/icons-material/CheckCircle';
import MicIcon from '@mui/icons-material/Mic';
import VideocamIcon from '@mui/icons-material/Videocam';
import {
  Box,
  Button,
  Checkbox,
  FormControl,
  FormControlLabel,
  InputLabel,
  MenuItem,
  Select,
  TextField,
  Typography,
  useTheme,
} from '@mui/material';
import { useState } from 'react';
import { useForm, Controller } from 'react-hook-form';
import {
  backgroundEllipseDark,
  backgroundEllipseLight,
  OttehrPatientIcon,
  OttehrProviderIcon,
  OttehrRegistrationLogo,
} from '../assets/icons';
import { otherColors } from '../OttehrThemeProvider';
import { ZapEHRLogo } from '../components';

interface FormData {
  acceptTerms: boolean;
  email: string;
  firstName: string;
  lastName: string;
  notPatient: boolean;
  password: string;
  roomName: string;
  title: string;
}

export const ProviderRegistration: React.FC = (): JSX.Element => {
  const {
    handleSubmit,
    control,
    formState: { errors },
  } = useForm<FormData>({
    defaultValues: {
      acceptTerms: false,
      email: '',
      firstName: '',
      lastName: '',
      notPatient: false,
      password: '',
      roomName: '',
      title: '',
    },
  });

  // const updateField = (field: keyof FormData, value: string | boolean): void => {
  //   setFormData((prevData) => ({
  //     ...prevData,
  //     [field]: value,
  //   }));
  // };

  const onSubmit = (data: FormData): void => {
    console.log(data);
    // TODO: form submission logic
  };

  const [roomName, setRoomName] = useState<string>('');
  const mockData = ['aykhanahmadli', 'samiromarov'];
  const isError = mockData.includes(roomName);
  const helperText = isError ? 'This name is already taken, please use another one' : '';

  const theme = useTheme();

  return (
    <Box sx={{ display: 'flex', flexDirection: { md: 'row', xs: 'column' } }}>
      {/* left side */}
      <Box
        sx={{
          backgroundColor: otherColors.darkBackgroundPaper,
          display: 'flex',
          flexDirection: 'column',
          gap: 2,
          justifyContent: 'center',
          [theme.breakpoints.down('md')]: {
            py: 2,
            width: '100%',
          },
          width: '55%',
        }}
      >
        <Box
          sx={{
            alignItems: 'center',
            display: 'flex',
            justifyContent: 'center',
          }}
        >
          <Box component="img" src={OttehrRegistrationLogo} />
        </Box>
        <Box>
          <Typography color="primary.light" sx={{ py: 2, textAlign: 'center' }} variant="body1">
            Connect with patients virtually
          </Typography>
        </Box>
        <Box
          sx={{
            alignItems: 'center',
            display: 'flex',
            flexDirection: 'column',
            justifyContent: 'center',
            py: 10,
            [theme.breakpoints.down('md')]: {
              flexDirection: 'row',
              gap: 2,
              py: 0,
            },
          }}
        >
          <Box
            component="img"
            src={backgroundEllipseDark}
            sx={{
              mb: 25,
              mr: 18,
              position: 'absolute',
              [theme.breakpoints.down('md')]: {
                maxHeight: '60%',
                maxWidth: '60%',
                mb: 0,
              },
            }}
          />
          <Box
            component="img"
            src={backgroundEllipseLight}
            sx={{
              ml: 25,
              position: 'absolute',
              [theme.breakpoints.down('md')]: {
                maxHeight: '60%',
                maxWidth: '60%',
                ml: 18,
              },
            }}
          />
          <Box
            sx={{
              alignItems: 'center',
              display: 'flex',
              justifyContent: 'center',
              marginLeft: 36,
              mb: 46,
              overflow: 'hidden',
              position: 'absolute',
              [theme.breakpoints.down('md')]: {
                mb: 0,
                ml: 0,
                position: 'static',
              },
              zIndex: '2',
            }}
          >
            <Box component="img" src={OttehrPatientIcon} />
          </Box>
          <Box
            sx={{
              backgroundColor: otherColors.providerIconBackground,
              border: '5px solid #fff',
              borderRadius: 5,
              display: 'flex',
              justifyContent: 'center',
              mb: 2,
              overflow: 'hidden',
              pt: 4,
              px: 2,
              zIndex: '1',
              [theme.breakpoints.down('md')]: {
                maxHeight: '118px',
                maxWidth: '118px',
                pt: 1.5,
                px: 1,
              },
            }}
          >
            <Box component="img" src={OttehrProviderIcon} sx={{ mb: -1 }} />
          </Box>
          <Box
            sx={{
              alignItems: 'center',
              backgroundColor: otherColors.callIconsBackground,
              borderRadius: 5,
              display: 'flex',
              gap: 2.5,
              px: 9,
              py: 1.75,
              [theme.breakpoints.down('md')]: {
                display: 'none',
              },
            }}
          >
            <VideocamIcon style={{ color: 'white' }} />
            <MicIcon style={{ color: 'white' }} />
            <ChatIcon style={{ color: 'white' }} />
            <CallEndIcon style={{ color: 'white' }} />
          </Box>
        </Box>
        <Box
          sx={{
            alignItems: 'center',
            display: 'flex',
            gap: 1,
            justifyContent: 'center',
          }}
        >
          <Typography color="primary.light" component="span" variant="subtitle2">
            Powered by
          </Typography>
          <ZapEHRLogo width={100} />
        </Box>
      </Box>
      {/* right side */}
      <Box
        sx={{
          backgroundColor: 'primary.contrast',
          display: 'flex',
          flexDirection: 'column',
          height: '100vh',
          justifyContent: 'center',
          [theme.breakpoints.down('md')]: {
            height: '100%',
            width: '100%',
          },
          width: '45%',
        }}
      >
<<<<<<< HEAD
        <Box sx={{ mx: { xs: 2, md: 12.5 }, my: { xs: 4, md: 10 }, display: 'flex', flexDirection: 'column', gap: 1 }}>
          <Typography variant="h4">Welcome to Ottehr</Typography>
          <Typography color="primary.light" variant="h3" sx={{ pb: 1 }}>
=======
        <Box sx={{ display: 'flex', flexDirection: 'column', gap: 1, mx: { md: 12.5, xs: 2 }, my: { md: 10, xs: 4 } }}>
          <Typography variant="h4">Welcome to OttEHR</Typography>
          <Typography color="primary.light" sx={{ pb: 1 }} variant="h3">
>>>>>>> c0988603
            Provider registration
          </Typography>
          <form onSubmit={handleSubmit(onSubmit)}>
            <Box sx={{ alignItems: 'left', display: 'flex', flexDirection: 'column', gap: 2 }}>
              <Controller
                control={control}
                name="title"
                render={({ field }) => (
                  <FormControl variant="outlined">
                    <InputLabel>Title</InputLabel>
                    <Select label="Title" {...field}>
                      <MenuItem value="dr">Dr.</MenuItem>
                      <MenuItem value="nurse">Nurse</MenuItem>
                      <MenuItem value="assistant">Assistant</MenuItem>
                    </Select>
                  </FormControl>
                )}
              />
              <Controller
                control={control}
                name="firstName"
                render={({ field }) => (
                  <TextField
                    {...field}
                    helperText={errors.firstName ? String(errors.firstName.message) : null}
                    label="First Name"
                    variant="outlined"
                  />
                )}
              />
              <Controller
                control={control}
                name="lastName"
                render={({ field }) => (
                  <TextField
                    {...field}
                    helperText={errors.lastName ? String(errors.lastName.message) : null}
                    label="Last Name"
                    variant="outlined"
                  />
                )}
              />
              <Controller
                control={control}
                name="roomName"
                render={({ field }) => (
                  <>
                    <TextField
                      error={isError}
                      helperText={helperText}
                      label="Room Name"
                      onChange={(e) => {
                        setRoomName(e.target.value);
                        field.onChange(e);
                      }}
                      variant="outlined"
                    />
                    <Box sx={{ alignItems: 'center', display: 'flex' }}>
                      <Box sx={{ mr: 1 }}>{isError ? <CancelIcon color="error" /> : <CheckIcon color="success" />}</Box>
                      <Typography variant="body2">{`https://zapehr.app/${field.value}`}</Typography>
                    </Box>
                  </>
                )}
              />
              <Controller
                control={control}
                name="email"
                render={({ field }) => <TextField {...field} label="Email Address" variant="outlined" />}
              />
              <Controller
                control={control}
                name="password"
                render={({ field }) => <TextField {...field} label="Password" type="password" variant="outlined" />}
              />
              <Controller
                control={control}
                defaultValue={false}
                name="notPatient"
                render={({ field: { onChange, value } }) => (
                  <FormControlLabel
                    control={<Checkbox checked={value} onChange={onChange} />}
                    label="I am not a patient"
                  />
                )}
              />
              <Controller
                control={control}
                defaultValue={false}
                name="acceptTerms"
                render={({ field: { onChange, value } }) => (
                  <FormControlLabel
                    control={<Checkbox checked={value} onChange={onChange} />}
                    label="I accept the terms and conditions"
                  />
                )}
              />
              <Button type="submit" variant="contained">
                Sign Up
              </Button>
            </Box>
          </form>
        </Box>
      </Box>
    </Box>
  );
};<|MERGE_RESOLUTION|>--- conflicted
+++ resolved
@@ -239,15 +239,9 @@
           width: '45%',
         }}
       >
-<<<<<<< HEAD
-        <Box sx={{ mx: { xs: 2, md: 12.5 }, my: { xs: 4, md: 10 }, display: 'flex', flexDirection: 'column', gap: 1 }}>
+        <Box sx={{ display: 'flex', flexDirection: 'column', gap: 1, mx: { md: 12.5, xs: 2 }, my: { md: 10, xs: 4 } }}>
           <Typography variant="h4">Welcome to Ottehr</Typography>
-          <Typography color="primary.light" variant="h3" sx={{ pb: 1 }}>
-=======
-        <Box sx={{ display: 'flex', flexDirection: 'column', gap: 1, mx: { md: 12.5, xs: 2 }, my: { md: 10, xs: 4 } }}>
-          <Typography variant="h4">Welcome to OttEHR</Typography>
           <Typography color="primary.light" sx={{ pb: 1 }} variant="h3">
->>>>>>> c0988603
             Provider registration
           </Typography>
           <form onSubmit={handleSubmit(onSubmit)}>
