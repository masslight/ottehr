import { Box, Typography, useTheme } from '@mui/material';
<<<<<<< HEAD

import { Footer, ProviderHeaderSection, VideoControls } from '../components';
import { useVideoParticipant } from '../store';
import { useCallback, useEffect, useRef, useState } from 'react';
import { useNavigate } from 'react-router-dom';
import { useLocalVideo } from '../hooks/twilio/useLocalVideo';
=======
import { otherColors, otherStyling } from '../OttEHRThemeProvider';
import { videoCallMock } from '../assets/icons';
import { Footer, ProviderHeaderSection } from '../components';
import { usePatient } from '../store';
>>>>>>> 1af59444

export const WaitingRoom = (): JSX.Element => {
  const { room, localTracks } = useVideoParticipant();
  const theme = useTheme();
  const videoRef = useRef<HTMLDivElement | null>(null);
  useLocalVideo(videoRef, localTracks);
  const navigate = useNavigate();

  // localParticipant is not counted so we start with 1
  const [numParticipants, setNumParticipants] = useState<number>(1);

  const participantConnected = useCallback(() => {
    setNumParticipants((prevNumParticipants: number) => prevNumParticipants + 1);
  }, []);

  const participantDisconnected = useCallback(() => {
    setNumParticipants((prevNumParticipants: number) => prevNumParticipants - 1);
  }, []);

  useEffect(() => {
    if (room) {
      console.log('room', room);
      room.on('participantConnected', participantConnected);
      room.on('participantDisconnected', participantDisconnected);
      room.participants.forEach(participantConnected);
    }
  }, [room, participantConnected, participantDisconnected]);

  // navigate to video call when provider joins
  useEffect(() => {
    console.log('numParticipants', numParticipants);
    if (numParticipants > 1) {
      navigate(`/video-call/`);
    }
    return undefined;
  }, [navigate, numParticipants]);

  return (
<<<<<<< HEAD
    <Box sx={{ display: 'flex', flexDirection: 'column', height: '100vh', justifyContent: 'space-between' }}>
      <ProviderHeaderSection providerName="Dr.Smith" title="Waiting Room" />
      <Box sx={{ display: 'flex', justifyContent: 'center', flexGrow: '1' }}>
        <Box maxWidth="md" width="100%">
          <Box sx={{ display: 'flex', flexDirection: 'column', gap: 2, px: 12.5, py: 7.5 }}>
            <Typography variant="h5">Your call will start soon</Typography>
            <Typography variant="body1">
              Thank you for your patience. Please wait for Dr. Smith to accept your call
=======
    <Box
      sx={{
        display: 'flex',
        flexDirection: 'column',
        height: '100vh',
        justifyContent: 'space-between',
      }}
    >
      <ProviderHeaderSection providerName="Dr. Smith" title="Waiting Room" isProvider={true} />
      {/* Middle Section */}
      <Box
        sx={{
          display: 'flex',
          flexGrow: '1',
          justifyContent: 'center',
        }}
      >
        <Box
          maxWidth="md"
          width="100%"
          sx={{
            [theme.breakpoints.down('sm')]: {
              px: 2,
            },
          }}
        >
          <Box
            sx={{
              ...otherStyling.boxPadding,
              [theme.breakpoints.down('sm')]: {
                ...otherStyling.boxPaddingMobile,
              },
            }}
          >
            <Typography variant="h5" sx={{ pb: 1 }}>
              Your call will start soon
            </Typography>
            <Typography variant="body1" sx={{ pb: 3 }}>
              Thank you for your patience. Please wait for Dr. Smith to accept your call.
>>>>>>> 1af59444
            </Typography>

            <Box
              sx={{
                position: 'relative',
                overflow: 'hidden',
                borderRadius: 2,
                backgroundColor: 'rgba(50, 63, 83, 0.87)',
                display: 'flex',
                flexDirection: 'column',
                alignItems: 'center',
                justifyContent: 'center',
                px: 15,
                py: 10,
                minHeight: '20vh',
              }}
            >
              <Box
                sx={{
<<<<<<< HEAD
                  position: 'absolute',
=======
                  backgroundColor: otherColors.biscay,
                  borderRadius: 5,
>>>>>>> 1af59444
                  bottom: 16,
                  left: '50%',
                  transform: 'translate(-50%, 0)',
                  zIndex: 2,
                }}
              >
<<<<<<< HEAD
                <VideoControls localParticipant={room?.localParticipant} inCallRoom={false} />
=======
                {isVideoOpen ? (
                  <VideocamIcon onClick={toggleVideo} sx={{ color: theme.palette.background.default }} />
                ) : (
                  <VideocamOffIcon onClick={toggleVideo} sx={{ color: theme.palette.background.default }} />
                )}
                {isMicOpen ? (
                  <MicIcon onClick={toggleMic} sx={{ color: theme.palette.background.default }} />
                ) : (
                  <MicOffIcon onClick={toggleMic} sx={{ color: theme.palette.background.default }} />
                )}
                <SettingsIcon sx={{ color: theme.palette.background.default }} />
>>>>>>> 1af59444
              </Box>
              <Box
                ref={videoRef}
                sx={{
                  position: 'absolute',
                  top: 0,
                  left: 0,
                  width: '100%',
                  height: '100%',
                }}
              ></Box>
            </Box>
          </Box>
        </Box>
      </Box>
      <Footer />
    </Box>
  );
};<|MERGE_RESOLUTION|>--- conflicted
+++ resolved
@@ -1,17 +1,11 @@
 import { Box, Typography, useTheme } from '@mui/material';
-<<<<<<< HEAD
 
 import { Footer, ProviderHeaderSection, VideoControls } from '../components';
 import { useVideoParticipant } from '../store';
 import { useCallback, useEffect, useRef, useState } from 'react';
 import { useNavigate } from 'react-router-dom';
 import { useLocalVideo } from '../hooks/twilio/useLocalVideo';
-=======
 import { otherColors, otherStyling } from '../OttEHRThemeProvider';
-import { videoCallMock } from '../assets/icons';
-import { Footer, ProviderHeaderSection } from '../components';
-import { usePatient } from '../store';
->>>>>>> 1af59444
 
 export const WaitingRoom = (): JSX.Element => {
   const { room, localTracks } = useVideoParticipant();
@@ -50,16 +44,6 @@
   }, [navigate, numParticipants]);
 
   return (
-<<<<<<< HEAD
-    <Box sx={{ display: 'flex', flexDirection: 'column', height: '100vh', justifyContent: 'space-between' }}>
-      <ProviderHeaderSection providerName="Dr.Smith" title="Waiting Room" />
-      <Box sx={{ display: 'flex', justifyContent: 'center', flexGrow: '1' }}>
-        <Box maxWidth="md" width="100%">
-          <Box sx={{ display: 'flex', flexDirection: 'column', gap: 2, px: 12.5, py: 7.5 }}>
-            <Typography variant="h5">Your call will start soon</Typography>
-            <Typography variant="body1">
-              Thank you for your patience. Please wait for Dr. Smith to accept your call
-=======
     <Box
       sx={{
         display: 'flex',
@@ -97,10 +81,6 @@
             <Typography variant="h5" sx={{ pb: 1 }}>
               Your call will start soon
             </Typography>
-            <Typography variant="body1" sx={{ pb: 3 }}>
-              Thank you for your patience. Please wait for Dr. Smith to accept your call.
->>>>>>> 1af59444
-            </Typography>
 
             <Box
               sx={{
@@ -119,33 +99,20 @@
             >
               <Box
                 sx={{
-<<<<<<< HEAD
-                  position: 'absolute',
-=======
                   backgroundColor: otherColors.biscay,
                   borderRadius: 5,
->>>>>>> 1af59444
+                  display: 'flex',
+                  gap: 1,
+                  justifyContent: 'center',
+                  maxWidth: 'fit-content',
+                  position: 'absolute',
                   bottom: 16,
                   left: '50%',
                   transform: 'translate(-50%, 0)',
                   zIndex: 2,
                 }}
               >
-<<<<<<< HEAD
                 <VideoControls localParticipant={room?.localParticipant} inCallRoom={false} />
-=======
-                {isVideoOpen ? (
-                  <VideocamIcon onClick={toggleVideo} sx={{ color: theme.palette.background.default }} />
-                ) : (
-                  <VideocamOffIcon onClick={toggleVideo} sx={{ color: theme.palette.background.default }} />
-                )}
-                {isMicOpen ? (
-                  <MicIcon onClick={toggleMic} sx={{ color: theme.palette.background.default }} />
-                ) : (
-                  <MicOffIcon onClick={toggleMic} sx={{ color: theme.palette.background.default }} />
-                )}
-                <SettingsIcon sx={{ color: theme.palette.background.default }} />
->>>>>>> 1af59444
               </Box>
               <Box
                 ref={videoRef}
