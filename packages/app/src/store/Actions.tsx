import { FhirClient, ZambdaClient } from '@zapehr/sdk';
import { Location, Patient, Slot } from 'fhir/r4';
import { Dispatch } from 'react';
import { Action, PatientInfo } from './types';

export const setFhirClient = (token: string, dispatch: Dispatch<Action>): void => {
  const fhirClient = new FhirClient({
    accessToken: token,
    apiUrl: import.meta.env.VITE_FHIR_API_URL,
  });
  dispatch({
<<<<<<< HEAD
    fhirClient: fhirClient,
    type: 'SET_FHIR_CLIENT',
=======
    type: 'SET_FHIR_CLIENT',
    fhirClient,
>>>>>>> 2f516416
  });
};

export const setZambdaClient = (token: string | undefined, dispatch: Dispatch<Action>): void => {
  const zambdaClient = new ZambdaClient({
    accessToken: token,
    apiUrl: import.meta.env.VITE_PROJECT_API_URL,
  });
  dispatch({
    type: 'SET_ZAMBDA_CLIENT',
    zambdaClient,
  });
};

export const updateAdditionalInformation = (additionalInfo: string, dispatch: Dispatch<Action>): void => {
  dispatch({
    additionalInformation: additionalInfo,
    type: 'UPDATE_ADDITIONAL_INFORMATION',
  });
};

export const updateAppointmentId = (appointment: { id: string }, dispatch: Dispatch<Action>): void => {
  dispatch({
    appointmentId: appointment.id,
    type: 'UPDATE_APPOINTMENT_ID',
  });
};

// TODO Shouldn't this be a slot?
export const updateAppointmentSlot = (appointmentSlot: string, dispatch: Dispatch<Action>): void => {
  dispatch({
    appointmentSlot,
    type: 'UPDATE_APPOINTMENT_SLOT',
  });
};

export const updateCancellationReason = (cancellationReason: string, dispatch: Dispatch<Action>): void => {
  dispatch({
    cancellationReason,
    type: 'UPDATE_CANCELLATION_REASON',
  });
};

export const updateConsentFormId = ({ id }: { id: string }, dispatch: Dispatch<Action>): void => {
  dispatch({
    consentFormId: id,
    type: 'UPDATE_CONSENT_FORM_ID',
  });
};

export const updateConsentFormSignerId = ({ id }: { id: string }, dispatch: Dispatch<Action>): void => {
  dispatch({
    consentFormSignerId: id,
    type: 'UPDATE_CONSENT_FORM_SIGNER_ID',
  });
};

export const updateCoverageId = ({ id }: { id: string }, dispatch: Dispatch<Action>): void => {
  dispatch({
    coverageId: id,
    type: 'UPDATE_COVERAGE_ID',
  });
};

export const updateLocationId = (location: { id: string }, dispatch: Dispatch<Action>): void => {
  dispatch({
    locationId: location.id,
    type: 'UPDATE_LOCATION_ID',
  });
};

export const updateLocations = (locations: Location[], dispatch: Dispatch<Action>): void => {
  dispatch({
    locations,
    type: 'UPDATE_LOCATIONS',
  });
};

export const updatePatient = (patient: PatientInfo | undefined, dispatch: Dispatch<Action>): void => {
  dispatch({
    patient,
    type: 'UPDATE_PATIENT',
  });
};

export const updatePatients = (patients: Patient[], dispatch: Dispatch<Action>): void => {
  dispatch({
    patients,
    type: 'UPDATE_PATIENTS',
  });
};

export const updatePhoneNumber = (phoneNumber: string, dispatch: Dispatch<Action>): void => {
  dispatch({
    phoneNumber,
    type: 'UPDATE_PHONE_NUMBER',
  });
};

export const updateRelatedPersonId = ({ id }: { id: string }, dispatch: Dispatch<Action>): void => {
  dispatch({
    relatedPersonId: id,
    type: 'UPDATE_RELATED_PERSON_ID',
  });
};

export const updateResponsiblePartyId = ({ id }: { id: string }, dispatch: Dispatch<Action>): void => {
  dispatch({
    responsiblePartyId: id,
    type: 'UPDATE_RESPONSIBLE_PARTY_ID',
  });
};

export const updateSelectedAppointmentSlotId = ({ id }: { id: string }, dispatch: Dispatch<Action>): void => {
  dispatch({
    selectedApptSlotId: id,
    type: 'UPDATE_SELECTED_APPOINTMENT_SLOT_ID',
  });
};

export const updateSelectedLocation = (location: Location, dispatch: Dispatch<Action>): void => {
  dispatch({
    location,
    type: 'UPDATE_SELECTED_LOCATION',
  });
};

export const updateSlots = (slots: Slot[], dispatch: Dispatch<Action>): void => {
  dispatch({
    slots,
    type: 'UPDATE_SLOTS',
  });
};

export const updateSubmittedInsuranceType = ({ type }: { type: string }, dispatch: Dispatch<Action>): void => {
  dispatch({
    submittedInsuranceType: type,
    type: 'UPDATE_SUBMITTED_INSURANCE_TYPE',
  });
};

export const updateTimezone = (timezone: string, dispatch: Dispatch<Action>): void => {
  dispatch({
    timezone,
    type: 'UPDATE_TIMEZONE',
  });
};<|MERGE_RESOLUTION|>--- conflicted
+++ resolved
@@ -9,13 +9,8 @@
     apiUrl: import.meta.env.VITE_FHIR_API_URL,
   });
   dispatch({
-<<<<<<< HEAD
-    fhirClient: fhirClient,
-    type: 'SET_FHIR_CLIENT',
-=======
     type: 'SET_FHIR_CLIENT',
     fhirClient,
->>>>>>> 2f516416
   });
 };
 
