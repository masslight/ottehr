import {
  Dispatch,
  FC,
  ReactNode,
  SetStateAction,
  createContext,
  useContext,
  useEffect,
  useReducer,
  useState,
} from 'react';
import { Outlet } from 'react-router-dom';
import { LocalAudioTrack, LocalVideoTrack, Room } from 'twilio-video';
import { Action, ProviderData, State } from './types';
import { useAuth0 } from '@auth0/auth0-react';
import { setFhirClient } from './Actions';
import { getUser } from '../api';
import { Practitioner } from 'fhir/r4';
import { createProvider } from '../helpers';

const initialState = {};

// Data

type DataContextProps = {
  dispatch: Dispatch<Action>;
  state: State;
};

export const DataContext = createContext<DataContextProps>({ dispatch: () => null, state: initialState });

const DataReducer = (state: State, action: Action): State => {
  switch (action.type) {
    case 'SET_FHIR_CLIENT':
      return { ...state, fhirClient: action.fhirClient };
    case 'SET_ZAMBDA_CLIENT':
      return { ...state, zambdaClient: action.zambdaClient };
    case 'UPDATE_PATIENT':
      return { ...state, patientInfo: action.patientInfo };
    default:
      return state;
  }
};

interface DataProviderProps {
  children: ReactNode;
}

export const DataProvider: FC<DataProviderProps> = ({ children }) => {
  const [state, dispatch] = useReducer(DataReducer, initialState);

  return <DataContext.Provider value={{ dispatch, state }}>{children}</DataContext.Provider>;
};

// Patient

type ParticipantContextProps = {
  patientName: string;
  providerId: string;
  providerName: string;
  setPatientName: Dispatch<SetStateAction<string>>;
  setProviderId: Dispatch<SetStateAction<string>>;
  setProviderName: Dispatch<SetStateAction<string>>;
};

const ParticipantContext = createContext<ParticipantContextProps | undefined>(undefined);

export const ParticipantProvider: FC = () => {
  const [patientName, setPatientName] = useState('');
  const [providerId, setProviderId] = useState('');
  const [providerName, setProviderName] = useState('');

  return (
    <ParticipantContext.Provider
      value={{
        patientName,
        providerId,
        providerName,
        setPatientName,
        setProviderId,
        setProviderName,
      }}
    >
      <Outlet />
    </ParticipantContext.Provider>
  );
};

export const useParticipant = (): ParticipantContextProps => {
  const context = useContext(ParticipantContext);
  if (!context) {
    throw new Error('useParticipant must be used within a ParticipantProvider');
  }
  return context;
};

// Video

type VideoParticipantContextProps = {
  callStart: string;
  cleanup: () => void;
  isMicOpen: boolean;
  isVideoOpen: boolean;
  localTracks: (LocalAudioTrack | LocalVideoTrack)[];
  remoteParticipantName: string;
  room: Room | null;
  selectedSpeaker: string | null;
  setCallStart: Dispatch<SetStateAction<string>>;
  setIsMicOpen: Dispatch<SetStateAction<boolean>>;
  setIsVideoOpen: Dispatch<SetStateAction<boolean>>;
  setLocalTracks: Dispatch<SetStateAction<(LocalAudioTrack | LocalVideoTrack)[]>>;
  setRemoteParticipantName: Dispatch<SetStateAction<string>>;
  setRoom: Dispatch<SetStateAction<Room | null>>;
  setSelectedSpeaker: Dispatch<SetStateAction<string | null>>;
};

const VideoParticipantContext = createContext<VideoParticipantContextProps | undefined>(undefined);

type VideoParticipantProviderProps = {
  children: ReactNode;
};

export const VideoParticipantProvider: FC<VideoParticipantProviderProps> = ({ children }) => {
  const [isMicOpen, setIsMicOpen] = useState(false);
  const [isVideoOpen, setIsVideoOpen] = useState(false);
  const [localTracks, setLocalTracks] = useState<(LocalAudioTrack | LocalVideoTrack)[]>([]);
  const [room, setRoom] = useState<Room | null>(null);
  const [selectedSpeaker, setSelectedSpeaker] = useState<string | null>(null);
<<<<<<< HEAD
  const [remoteParticipantName, setRemoteParticipantName] = useState<string>('');
=======
  const [callStart, setCallStart] = useState<string>('');
>>>>>>> e4f8825a

  const cleanup = (): void => {
    localTracks.forEach((track) => {
      if (track.kind === 'audio' || track.kind === 'video') {
        track.stop();
      }
    });

    if (room) {
      room.disconnect();
    }
  };

  return (
    <VideoParticipantContext.Provider
      value={{
        callStart,
        cleanup,
        isMicOpen,
        isVideoOpen,
        localTracks,
        remoteParticipantName,
        room,
        selectedSpeaker,
        setCallStart,
        setIsMicOpen,
        setIsVideoOpen,
        setLocalTracks,
        setRemoteParticipantName,
        setRoom,
        setSelectedSpeaker,
      }}
    >
      {children}
    </VideoParticipantContext.Provider>
  );
};

export const useVideoParticipant = (): VideoParticipantContextProps => {
  const context = useContext(VideoParticipantContext);
  if (!context) {
    throw new Error('useVideoParticipant must be used within a VideoParticipantProvider');
  }
  return context;
};

// Provider

type PractitionerContextProps = {
  practitionerProfile: Practitioner | null | undefined;
  provider: ProviderData | undefined;
};

const PractitionerContext = createContext<PractitionerContextProps | undefined>(undefined);

export const PractitionerProvider: FC = () => {
  const [accessToken, setAccessToken] = useState<string>('');
  const [practitionerProfile, setPractitionerProfile] = useState<Practitioner | null | undefined>(null);
  const [provider, setProvider] = useState<ProviderData | undefined>();
  const { state, dispatch } = useContext(DataContext);
  const { isAuthenticated, getAccessTokenSilently } = useAuth0();

  useEffect(() => {
    async function setFhirClientToken(): Promise<void> {
      if (isAuthenticated) {
        const accessToken = await getAccessTokenSilently();
        setFhirClient(accessToken, dispatch);
        setAccessToken(accessToken);
      }
    }
    setFhirClientToken().catch((error) => {
      console.log(error);
    });
  }, [dispatch, getAccessTokenSilently, isAuthenticated]);

  useEffect(() => {
    async function setUserProfile(): Promise<void> {
      const user = await getUser(accessToken);
      const [resourceType, userId] = user.profile.split('/');
      const fhirClient = state.fhirClient;
      const profile = await fhirClient?.readResource<Practitioner>({
        resourceId: userId,
        resourceType: resourceType,
      });
      const provider = createProvider(profile);
      setProvider(provider);
      setPractitionerProfile(profile);
    }
    if (state.fhirClient) {
      setUserProfile().catch((error) => {
        console.log(error);
      });
    }
  }, [accessToken, state.fhirClient]);

  return (
    <PractitionerContext.Provider value={{ practitionerProfile, provider }}>
      <Outlet />
    </PractitionerContext.Provider>
  );
};

export const usePractitioner = (): PractitionerContextProps => {
  const context = useContext(PractitionerContext);
  if (!context) {
    throw new Error('usePractitioner must be used within a PractitionerProvider');
  }
  return context;
};<|MERGE_RESOLUTION|>--- conflicted
+++ resolved
@@ -126,11 +126,8 @@
   const [localTracks, setLocalTracks] = useState<(LocalAudioTrack | LocalVideoTrack)[]>([]);
   const [room, setRoom] = useState<Room | null>(null);
   const [selectedSpeaker, setSelectedSpeaker] = useState<string | null>(null);
-<<<<<<< HEAD
   const [remoteParticipantName, setRemoteParticipantName] = useState<string>('');
-=======
   const [callStart, setCallStart] = useState<string>('');
->>>>>>> e4f8825a
 
   const cleanup = (): void => {
     localTracks.forEach((track) => {
