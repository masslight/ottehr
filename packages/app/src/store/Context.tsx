import {
  Dispatch,
  FC,
  ReactNode,
  SetStateAction,
  createContext,
  useContext,
  useEffect,
  useReducer,
  useState,
} from 'react';
import { Outlet } from 'react-router-dom';
import { LocalAudioTrack, LocalVideoTrack, Room } from 'twilio-video';
import { Action, State } from './types';
import { useAuth0 } from '@auth0/auth0-react';
import { setFhirClient } from './Actions';
<<<<<<< HEAD
import { getUser } from '../api/zapehr';
=======
import { getUser } from '../api';
>>>>>>> a6a45e3c

const initialState = {};

// Data

type DataContextProps = {
  dispatch: Dispatch<Action>;
  state: State;
};

export const DataContext = createContext<DataContextProps>({ dispatch: () => null, state: initialState });

const DataReducer = (state: State, action: Action): State => {
  switch (action.type) {
    case 'SET_FHIR_CLIENT':
      return { ...state, fhirClient: action.fhirClient };
    case 'SET_ZAMBDA_CLIENT':
      return { ...state, zambdaClient: action.zambdaClient };
    case 'UPDATE_PATIENT':
      return { ...state, patientInfo: action.patientInfo };
    default:
      return state;
  }
};

interface DataProviderProps {
  children: ReactNode;
}

export const DataProvider: FC<DataProviderProps> = ({ children }) => {
  const [state, dispatch] = useReducer(DataReducer, initialState);

  return <DataContext.Provider value={{ dispatch, state }}>{children}</DataContext.Provider>;
};

// Patient

type ParticipantContextProps = {
  patientName: string;
  providerId: string;
  providerName: string;
  setPatientName: Dispatch<SetStateAction<string>>;
  setProviderId: Dispatch<SetStateAction<string>>;
  setProviderName: Dispatch<SetStateAction<string>>;
};

const ParticipantContext = createContext<ParticipantContextProps | undefined>(undefined);

export const ParticipantProvider: FC = () => {
  const [patientName, setPatientName] = useState('');
  const [providerId, setProviderId] = useState('');
  const [providerName, setProviderName] = useState('');

  return (
    <ParticipantContext.Provider
      value={{
        patientName,
        providerId,
        providerName,
        setPatientName,
        setProviderId,
        setProviderName,
      }}
    >
      <Outlet />
    </ParticipantContext.Provider>
  );
};

export const useParticipant = (): ParticipantContextProps => {
  const context = useContext(ParticipantContext);
  if (!context) {
    throw new Error('useParticipant must be used within a ParticipantProvider');
  }
  return context;
};

// Video

type VideoParticipantContextProps = {
  isMicOpen: boolean;
  isVideoOpen: boolean;
  localTracks: (LocalAudioTrack | LocalVideoTrack)[];
  room: Room | null;
  selectedSpeaker: string | null;
  setIsMicOpen: Dispatch<SetStateAction<boolean>>;
  setIsVideoOpen: Dispatch<SetStateAction<boolean>>;
  setLocalTracks: Dispatch<SetStateAction<(LocalAudioTrack | LocalVideoTrack)[]>>;
  setRoom: Dispatch<SetStateAction<Room | null>>;
  setSelectedSpeaker: Dispatch<SetStateAction<string | null>>;
};

const VideoParticipantContext = createContext<VideoParticipantContextProps | undefined>(undefined);

type VideoParticipantProviderProps = {
  children: ReactNode;
};

export const VideoParticipantProvider: FC<VideoParticipantProviderProps> = ({ children }) => {
  const [isMicOpen, setIsMicOpen] = useState(false);
  const [isVideoOpen, setIsVideoOpen] = useState(false);
  const [localTracks, setLocalTracks] = useState<(LocalAudioTrack | LocalVideoTrack)[]>([]);
  const [room, setRoom] = useState<Room | null>(null);
  const [selectedSpeaker, setSelectedSpeaker] = useState<string | null>(null);

  return (
    <VideoParticipantContext.Provider
      value={{
        isMicOpen,
        isVideoOpen,
        localTracks,
        room,
        selectedSpeaker,
        setIsMicOpen,
        setIsVideoOpen,
        setLocalTracks,
        setRoom,
        setSelectedSpeaker,
      }}
    >
      {children}
    </VideoParticipantContext.Provider>
  );
};

export const useVideoParticipant = (): VideoParticipantContextProps => {
  const context = useContext(VideoParticipantContext);
  if (!context) {
    throw new Error('useVideoParticipant must be used within a VideoParticipantProvider');
  }
  return context;
};

// Practitioner

type PractitionerProfile = {
  [key: string]: any;
};

type PractitionerContextProps = {
  practitionerProfile: PractitionerProfile | null | undefined;
  setPractitionerProfile: Dispatch<SetStateAction<PractitionerProfile | null>>;
};

const PractitionerContext = createContext<PractitionerContextProps | undefined>(undefined);

export const PractitionerProvider: FC = () => {
<<<<<<< HEAD
  const { state, dispatch } = useContext(DataContext);
  const { isAuthenticated, getAccessTokenSilently } = useAuth0();
  const [practitionerProfile, setPractitionerProfile] = useState<Partial<PractitionerProfile | null | undefined>>(null);
=======
  const [practitionerProfile, setPractitionerProfile] = useState<Partial<PractitionerProfile | null | undefined>>(null);
  const { state, dispatch } = useContext(DataContext);
  const { isAuthenticated, getAccessTokenSilently } = useAuth0();
>>>>>>> a6a45e3c
  const [accessToken, setAccessToken] = useState<string>('');

  useEffect(() => {
    async function setFhirClientToken(): Promise<void> {
      if (isAuthenticated) {
        const accessToken = await getAccessTokenSilently();
        console.log('accessToken', accessToken);
        setFhirClient(accessToken, dispatch);
        setAccessToken(accessToken);
      }
    }
    setFhirClientToken().catch((error) => {
      console.log(error);
    });
  }, [dispatch, getAccessTokenSilently, isAuthenticated]);

  useEffect(() => {
    async function setUserProfile(): Promise<void> {
      const user = await getUser(accessToken);
<<<<<<< HEAD
      const userId = user.profile.split('/')[1];
      const fhirClient = state.fhirClient;
      console.log('fhirClient', fhirClient);
      const profile = await fhirClient?.readResource({
        resourceId: userId,
        resourceType: 'Practitioner',
=======
      const [resourceType, userId] = user.profile.split('/');
      const fhirClient = state.fhirClient;
      const profile = await fhirClient?.readResource({
        resourceId: userId,
        resourceType: resourceType,
>>>>>>> a6a45e3c
      });
      setPractitionerProfile(profile);
    }
    if (state.fhirClient) {
      setUserProfile().catch((error) => {
        console.log(error);
      });
    }
  }, [accessToken, state.fhirClient]);

  return (
    <PractitionerContext.Provider value={{ practitionerProfile, setPractitionerProfile }}>
      <Outlet />
    </PractitionerContext.Provider>
  );
};

export const usePractitioner = (): PractitionerContextProps => {
  const context = useContext(PractitionerContext);
  if (!context) {
    throw new Error('usePractitioner must be used within a PractitionerProvider');
  }
  return context;
};<|MERGE_RESOLUTION|>--- conflicted
+++ resolved
@@ -14,11 +14,7 @@
 import { Action, State } from './types';
 import { useAuth0 } from '@auth0/auth0-react';
 import { setFhirClient } from './Actions';
-<<<<<<< HEAD
-import { getUser } from '../api/zapehr';
-=======
 import { getUser } from '../api';
->>>>>>> a6a45e3c
 
 const initialState = {};
 
@@ -166,16 +162,10 @@
 const PractitionerContext = createContext<PractitionerContextProps | undefined>(undefined);
 
 export const PractitionerProvider: FC = () => {
-<<<<<<< HEAD
-  const { state, dispatch } = useContext(DataContext);
-  const { isAuthenticated, getAccessTokenSilently } = useAuth0();
-  const [practitionerProfile, setPractitionerProfile] = useState<Partial<PractitionerProfile | null | undefined>>(null);
-=======
+  const [accessToken, setAccessToken] = useState<string>('');
   const [practitionerProfile, setPractitionerProfile] = useState<Partial<PractitionerProfile | null | undefined>>(null);
   const { state, dispatch } = useContext(DataContext);
   const { isAuthenticated, getAccessTokenSilently } = useAuth0();
->>>>>>> a6a45e3c
-  const [accessToken, setAccessToken] = useState<string>('');
 
   useEffect(() => {
     async function setFhirClientToken(): Promise<void> {
@@ -194,20 +184,12 @@
   useEffect(() => {
     async function setUserProfile(): Promise<void> {
       const user = await getUser(accessToken);
-<<<<<<< HEAD
       const userId = user.profile.split('/')[1];
       const fhirClient = state.fhirClient;
       console.log('fhirClient', fhirClient);
       const profile = await fhirClient?.readResource({
         resourceId: userId,
         resourceType: 'Practitioner',
-=======
-      const [resourceType, userId] = user.profile.split('/');
-      const fhirClient = state.fhirClient;
-      const profile = await fhirClient?.readResource({
-        resourceId: userId,
-        resourceType: resourceType,
->>>>>>> a6a45e3c
       });
       setPractitionerProfile(profile);
     }
