{
  "name": "ehr-zambdas",
  "version": "1.1.0",
  "private": true,
  "scripts": {
    "start": "export HOME=./ && env-cmd -f ./.env/${ENV:-local}.json sls offline --stage ${ENV:-local}",
    "start:local": "ENV=local npm run start",
    "start:demo": "ENV=demo npm run start",
    "debug": "export HOME=./ && export SLS_DEBUG=* && node --inspect ../../../node_modules/serverless/bin/serverless offline --stage=local",
    "cancel-telemed-appointments": "tsx scripts/cancel-telemed-appointments.ts",
    "remove-insurances-and-payer-orgs": "tsx scripts/remove-insurances-and-payer-orgs.ts",
    "update-insurances-and-payer-orgs": "tsx scripts/update-insurances-and-payer-orgs.ts",
    "update-insurances-and-payer-orgs-debug": "node --inspect --loader tsx scripts/update-insurances-and-payer-orgs.ts",
    "revoke-practitioners-erx-enrollment": "tsx scripts/revoke-practitioners-erx-enrollment.ts",
    "create-update-in-house-medications-list": "tsx scripts/create-update-in-house-medications-list.ts $npm_config_env",
    "setup-default-locations": "tsx scripts/setup-default-locations.ts",
    "setup-zapehr-secrets": "tsx scripts/configure-zapehr-secrets.ts",
    "deploy-zambdas": "ENV=$ENV npm run package && tsx scripts/deploy-zambdas.ts",
    "update-user-roles": "tsx scripts/update-user-roles.ts",
    "build": "export HOME=./ && npm run build:env --env=local",
    "build:env": "export HOME=./ && ENV=$npm_config_env npm run build-skeleton",
    "build-skeleton": "export HOME=./ && tsc && sls package --stage ${ENV}",
    "package": "export HOME=./ && tsc && sls package --stage ${ENV} && npm run rebundle",
    "rebundle": "bash scripts/package-for-release.sh",
    "lint": "eslint . --ext ts --report-unused-disable-directives --max-warnings 0",
    "clear-tasks": "tsx scripts/clear-tasks.ts production",
    "stub-zambdas:prod": "tsx scripts/create-zambda-stubs.ts production",
    "setup-questionnaires": "tsx scripts/setup-questionnaires.ts",
    "test": "vitest --silent"
  },
  "engines": {
<<<<<<< HEAD
    "npm": ">=8.0.0",
    "node": ">=18.18.0"
=======
    "node": ">=18.0.0",
    "npm": ">=9.0.0"
>>>>>>> 1913e954
  },
  "dependencies": {
    "@aws-sdk/client-s3": "^3.272.0",
    "@oystehr/sdk": "3.0.7",
    "fast-json-patch": "^3.1.1",
    "luxon": "^3.4.3",
    "query-string": "^8.1.0",
    "short-uuid": "^4.2.2",
    "utils": "*",
    "zambda-utils": "*"
  },
  "devDependencies": {
    "@types/luxon": "^3.3.2",
    "esbuild": "^0.18.14",
    "serverless-esbuild": "^1.48.0"
  }
}<|MERGE_RESOLUTION|>--- conflicted
+++ resolved
@@ -29,13 +29,8 @@
     "test": "vitest --silent"
   },
   "engines": {
-<<<<<<< HEAD
-    "npm": ">=8.0.0",
+    "npm": ">=9.0.0",
     "node": ">=18.18.0"
-=======
-    "node": ">=18.0.0",
-    "npm": ">=9.0.0"
->>>>>>> 1913e954
   },
   "dependencies": {
     "@aws-sdk/client-s3": "^3.272.0",
