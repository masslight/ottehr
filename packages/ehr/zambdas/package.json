--- conflicted
+++ resolved
@@ -1,10 +1,6 @@
 {
   "name": "ehr-zambdas",
-<<<<<<< HEAD
-  "version": "1.2.12",
-=======
   "version": "1.2.13",
->>>>>>> 42ec7ebf
   "private": true,
   "scripts": {
     "start": "export HOME=./ && env-cmd -f ./.env/${ENV:-local}.json sls offline --stage ${ENV:-local}",
