import Oystehr from '@oystehr/sdk';
import { exec } from 'child_process';
import { FhirResource, Organization } from 'fhir/r4b';
import fs from 'fs';
import path from 'path';
import { ScheduleStrategyCoding, TIMEZONE_EXTENSION_URL } from 'utils';
import { inviteUser } from './invite-user';
import { promisify } from 'node:util';

export const BUCKET_PAPERWORK_PDF = 'paperwork-pdf';

async function createApplication(oystehr: Oystehr, applicationName: string): Promise<[string, string]> {
  const application = await oystehr.application.create({
    name: applicationName,
    description: 'EHR application with email authentication',
    loginRedirectUri: 'https://ehr-local.ottehr.com/dashboard',
    allowedCallbackUrls: [
      'http://localhost:4002',
      'http://localhost:4002/dashboard',
      'https://localhost:4002',
      'https://localhost:4002/dashboard',
    ],
    allowedLogoutUrls: ['http://localhost:4002', 'https://localhost:4002'],
    allowedWebOriginsUrls: ['http://localhost:4002', 'https://localhost:4002'],
    allowedCORSOriginsUrls: ['http://localhost:4002', 'https://localhost:4002'],
    shouldSendInviteEmail: true,
  });
  return [application.id, application.clientId];
}

const createOrganization = async (oystehr: Oystehr): Promise<Organization> => {
  const organization: FhirResource = {
    resourceType: 'Organization',
    active: true,
    name: 'Example Organization',
  };

  return await oystehr.fhir.create(organization);
};

function createZambdaEnvFile(
  projectId: string,
  m2mClientId: string,
  m2mSecret: string,
  organizationId: string,
  groupId: string,
  environment: string
): string {
  const overrideData = {
    AUTH0_ENDPOINT: 'https://auth.zapehr.com/oauth/token',
    AUTH0_AUDIENCE: 'https://api.zapehr.com',
    AUTH0_CLIENT: m2mClientId,
    AUTH0_SECRET: m2mSecret,
    FHIR_API: 'https://fhir-api.zapehr.com/r4',
    PROJECT_API: 'https://project-api.zapehr.com/v1',
    PROJECT_ID: projectId,
    ORGANIZATION_ID: organizationId,
    INTAKE_ISSUE_REPORT_EMAIL_GROUP_ID: groupId,
    ENVIRONMENT: environment,
  };

  const envFolderPath = 'packages/ehr/zambdas/.env';
  const envPath = path.join(envFolderPath, `${environment}.json`);
  const envTemplatePath = path.join(envFolderPath, 'local.template.json');

  // Read the template file
  const templateData = JSON.parse(fs.readFileSync(envTemplatePath, 'utf8'));

  const envData = { ...templateData, ...overrideData };

  // Handle TLS certificate
  if (fs.existsSync(path.join(envFolderPath, 'cert.pem')) && fs.existsSync(path.join(envFolderPath, 'key.pem'))) {
    envData.WEBSITE_URL = 'https://localhost';
  }

  if (!fs.existsSync(envFolderPath)) {
    fs.mkdirSync(envFolderPath, { recursive: true });
  }
  fs.writeFileSync(envPath, JSON.stringify(envData, null, 2));
  return envPath;
}

<<<<<<< HEAD
function createFrontEndEnvFile(clientId: string, environment: string, projectId: string, applicationId: string): string {
  const envTemplatePath = 'apps/ehr/env/.env.local-template';
  const envPath = `apps/ehr/env/.env.${environment}`;
=======
function createFrontEndEnvFile(clientId: string, environment: string, projectId: string): string {
  const envFolderPath = 'apps/ehr/env';
  const envTemplatePath = path.join(envFolderPath, '.env.local-template');
  const envPath = path.join(envFolderPath, `.env.${environment}`);
>>>>>>> 3d8a2d4a

  // Read the template file
  const templateData = fs.readFileSync(envTemplatePath, 'utf8');

  // Replace the placeholders with the actual values
  let updatedData = templateData
    .replace('VITE_APP_OYSTEHR_APPLICATION_CLIENT_ID=', `VITE_APP_OYSTEHR_APPLICATION_CLIENT_ID=${clientId}`)
    .replace('VITE_APP_ENV=', `VITE_APP_ENV=${environment}`)
    .replace('VITE_APP_PROJECT_ID=', `VITE_APP_PROJECT_ID=${projectId}`)
    .replace('VITE_APP_OYSTEHR_APPLICATION_ID=', `VITE_APP_OYSTEHR_APPLICATION_ID=${applicationId}`);

  // Handle TLS certificate
  if (fs.existsSync(path.join(envFolderPath, 'cert.pem')) && fs.existsSync(path.join(envFolderPath, 'key.pem'))) {
    updatedData = updatedData.replace('http://localhost', 'https://localhost');
  }

  // Write the updated data to the new file
  fs.writeFileSync(envPath, updatedData);
  return envPath;
}

async function createZ3(oystehr: Oystehr, bucketNames: string[]): Promise<void> {
  const existingBuckets = await oystehr.z3.listBuckets();

  const promises = bucketNames
    .map(async (bucketName) => {
      const fqBucketName = `${oystehr.config.projectId}-${bucketName}`;

      const foundBucket = existingBuckets.find((eb: { name: string }) => eb.name === fqBucketName);
      if (foundBucket !== undefined) {
        console.log(`Bucket ${fqBucketName} already exists.`);
        return null;
      }

      console.log(`Creating bucket ${fqBucketName}.`);

      try {
        return await oystehr.z3.createBucket({ bucketName: fqBucketName });
      } catch (err) {
        console.error(`Failed to create bucket`, err);
        throw new Error('Failed to create bucket');
      }
    })
    .filter((promiseOrNull) => promiseOrNull !== null);

  await Promise.all(promises);
}

export async function setupEHR(
  oystehr: Oystehr,
  projectId: string,
  providerEmail: string,
  m2mClientId: string,
  m2mSecret: string,
  environment: string
): Promise<void> {
  console.log('Starting setup of EHR...');

  const applicationName = 'Ottehr EHR';
  const [applicationId, clientId] = await createApplication(oystehr, applicationName);
  console.log(`Created application "${applicationName}".`);

  const organizationId = (await createOrganization(oystehr)).id;
  if (!organizationId) {
    throw new Error('Organization ID is not defined');
  }

  console.log('Starting to create sample provider.');
  const firstName = undefined;
  const lastName = undefined;
  const { invitationUrl: invitationUrl1, userId: userId1 } = await inviteUser(
    oystehr,
    providerEmail,
    firstName,
    lastName,
    applicationId,
    true,
    'practitioner1'
  );

  const provider2Email = 'jane.smith@ottehr.com';
  const { userId: userId2 } = await inviteUser(
    oystehr,
    provider2Email,
    'Jane',
    'Smith',
    applicationId,
    true,
    'practitioner2'
  );

  const provider3Email = 'kevin.brown@ottehr.com';
  const { userId: userId3 } = await inviteUser(
    oystehr,
    provider3Email,
    'Kevin',
    'Brown',
    applicationId,
    true,
    'practitioner3'
  );

  // create a group for the providers using the HealthcareService fhir resource
  const healthcareServiceResource: FhirResource = {
    resourceType: 'HealthcareService',
    name: 'Visit Followup Group',
    active: true,
    extension: [
      {
        url: TIMEZONE_EXTENSION_URL,
        valueString: 'America/New_York',
      },
      {
        url: 'https://fhir.zapehr.com/r4/StructureDefinitions/schedule',
        valueString:
          '{"schedule":{"monday":{"open":8,"close":15,"openingBuffer":0,"closingBuffer":0,"workingDay":true,"hours":[{"hour":8,"capacity":2},{"hour":9,"capacity":2},{"hour":10,"capacity":2},{"hour":11,"capacity":2},{"hour":12,"capacity":2},{"hour":13,"capacity":2},{"hour":14,"capacity":2},{"hour":15,"capacity":2},{"hour":16,"capacity":2},{"hour":17,"capacity":3},{"hour":18,"capacity":3},{"hour":19,"capacity":3},{"hour":20,"capacity":1}]},"tuesday":{"open":8,"close":15,"openingBuffer":0,"closingBuffer":0,"workingDay":true,"hours":[{"hour":8,"capacity":2},{"hour":9,"capacity":2},{"hour":10,"capacity":2},{"hour":11,"capacity":2},{"hour":12,"capacity":2},{"hour":13,"capacity":2},{"hour":14,"capacity":2},{"hour":15,"capacity":2},{"hour":16,"capacity":2},{"hour":17,"capacity":3},{"hour":18,"capacity":3},{"hour":19,"capacity":3},{"hour":20,"capacity":1}]},"wednesday":{"open":8,"close":15,"openingBuffer":0,"closingBuffer":0,"workingDay":true,"hours":[{"hour":8,"capacity":2},{"hour":9,"capacity":2},{"hour":10,"capacity":2},{"hour":11,"capacity":2},{"hour":12,"capacity":2},{"hour":13,"capacity":2},{"hour":14,"capacity":2},{"hour":15,"capacity":2},{"hour":16,"capacity":2},{"hour":17,"capacity":3},{"hour":18,"capacity":3},{"hour":19,"capacity":3},{"hour":20,"capacity":1}]},"thursday":{"open":8,"close":15,"openingBuffer":0,"closingBuffer":0,"workingDay":true,"hours":[{"hour":8,"capacity":2},{"hour":9,"capacity":2},{"hour":10,"capacity":2},{"hour":11,"capacity":2},{"hour":12,"capacity":2},{"hour":13,"capacity":2},{"hour":14,"capacity":2},{"hour":15,"capacity":2},{"hour":16,"capacity":2},{"hour":17,"capacity":3},{"hour":18,"capacity":3},{"hour":19,"capacity":3},{"hour":20,"capacity":1}]},"friday":{"open":8,"close":15,"openingBuffer":0,"closingBuffer":0,"workingDay":true,"hours":[{"hour":8,"capacity":2},{"hour":9,"capacity":2},{"hour":10,"capacity":2},{"hour":11,"capacity":2},{"hour":12,"capacity":2},{"hour":13,"capacity":2},{"hour":14,"capacity":2},{"hour":15,"capacity":2},{"hour":16,"capacity":2},{"hour":17,"capacity":3},{"hour":18,"capacity":3},{"hour":19,"capacity":3},{"hour":20,"capacity":1}]},"saturday":{"open":8,"close":15,"openingBuffer":0,"closingBuffer":0,"workingDay":true,"hours":[{"hour":8,"capacity":2},{"hour":9,"capacity":2},{"hour":10,"capacity":2},{"hour":11,"capacity":2},{"hour":12,"capacity":2},{"hour":13,"capacity":2},{"hour":14,"capacity":2},{"hour":15,"capacity":2},{"hour":16,"capacity":2},{"hour":17,"capacity":3},{"hour":18,"capacity":3},{"hour":19,"capacity":3},{"hour":20,"capacity":1}]},"sunday":{"open":8,"close":15,"openingBuffer":0,"closingBuffer":0,"workingDay":true,"hours":[{"hour":8,"capacity":2},{"hour":9,"capacity":2},{"hour":10,"capacity":2},{"hour":11,"capacity":2},{"hour":12,"capacity":2},{"hour":13,"capacity":2},{"hour":14,"capacity":2},{"hour":15,"capacity":2},{"hour":16,"capacity":2},{"hour":17,"capacity":3},{"hour":18,"capacity":3},{"hour":19,"capacity":3},{"hour":20,"capacity":1}]}},"scheduleOverrides":{}}',
      },
    ],
    identifier: [
      {
        system: 'https://fhir.ottehr.com/r4/slug',
        value: 'visit-followup-group',
      },
    ],
    characteristic: [
      {
        coding: [
          {
            system: 'http://hl7.org/fhir/service-mode',
            code: 'in-person',
            display: 'In Person',
          },
        ],
      },
      {
        coding: [
          {
            system: ScheduleStrategyCoding.poolsAll.system,
            code: ScheduleStrategyCoding.poolsAll.code,
            display: ScheduleStrategyCoding.poolsAll.display,
          },
        ],
      },
    ],
  };
  const healthcareService = await oystehr.fhir.create(healthcareServiceResource);

  // create a PractitionerRole for each provider
  const userIds = [userId1, userId2, userId3];
  for (const userId of userIds) {
    if (!userId) {
      continue;
    }
    const practitionerRoleResource: FhirResource = {
      resourceType: 'PractitionerRole',
      practitioner: {
        reference: `Practitioner/${userId}`,
      },
      healthcareService: [
        {
          reference: `HealthcareService/${healthcareService.id}`,
        },
      ],
    };

    await oystehr.fhir.create(practitionerRoleResource);
  }

  // create a FHIR Group resource, for issue report email recipients
  // to populate this group, go to the console and locate the Group with ID equal to the
  // value of the INTAKE_ISSUE_REPORT_EMAIL_GROUP_ID secret. Then, add the desired recipients
  // to the member array, and save the group.
  let groupId = '';
  if (userId1) {
    const groupResource: FhirResource = {
      resourceType: 'Group',
      identifier: [
        {
          system: 'ottehr-internal',
          value: 'intake-issue-reports',
        },
      ],
      active: true,
      type: 'practitioner',
      code: {
        text: 'ottehr-admins',
      },
      name: 'Issue Report Recipients',
      member: [
        {
          entity: {
            type: 'Practitioner',
            reference: `Practitioner/${userId1}`,
          },
        },
      ],
      actual: true,
    };
    const groupResponse = await oystehr.fhir.create(groupResource);
    groupId = groupResponse.id ?? '';
  }

  const envPath1 = createZambdaEnvFile(projectId, m2mClientId, m2mSecret, organizationId, groupId, environment);
  console.log('Created environment file:', envPath1);

  const envPath2 = createFrontEndEnvFile(clientId, environment, projectId, applicationId);
  console.log('Created environment file:', envPath2);

  const bucketNames = [
    'photo-id-cards',
    'insurance-cards',
    'school-work-note-templates',
    'school-work-notes',
    'visit-notes',
    'consent-forms',
    'receipts',
    'patient-photos',
    BUCKET_PAPERWORK_PDF,
  ];

  await createZ3(oystehr, bucketNames);

  const execPromise = promisify(exec);
  try {
    console.log('Starting to update insurances and payer orgs...');
    const { stdout: stdout1, stderr: stderr1 } = await execPromise(
      `cd packages/ehr/zambdas && npm run update-insurances-and-payer-orgs ${environment}`
    );
    if (stderr1) {
      console.log(`Command executed with warnings: ${stderr1}`);
    } else {
      console.log(`stdout: ${stdout1}`);
      console.log('Update of insurances and payer orgs completed successfully.');
    }

    console.log('Starting to update in-house medications list...');
    const { stdout: stdout2, stderr: stderr2 } = await execPromise(
      `cd packages/ehr/zambdas && npm run create-update-in-house-medications-list ${environment}`
    );
    if (stderr2) {
      console.log(`Command executed with warnings: ${stderr2}`);
    } else {
      console.log(`stdout: ${stdout2}`);
      console.log('Update of in-house medications list completed successfully.');
    }
  } catch (error: any) {
    console.log(`Error occurred while executing command: ${error.message}`);
  }

  if (invitationUrl1) {
    console.log(
      `User with email \x1b[35m${providerEmail}\x1b[0m can gain access to their account by navigating to URL \x1b[35m${invitationUrl1}\x1b[0m`
    );
  }
  console.log(`Login to the provider dashboard by navigating to URL \x1b[35mhttp://localhost:4002\x1b[0m`);
}<|MERGE_RESOLUTION|>--- conflicted
+++ resolved
@@ -80,16 +80,10 @@
   return envPath;
 }
 
-<<<<<<< HEAD
 function createFrontEndEnvFile(clientId: string, environment: string, projectId: string, applicationId: string): string {
-  const envTemplatePath = 'apps/ehr/env/.env.local-template';
-  const envPath = `apps/ehr/env/.env.${environment}`;
-=======
-function createFrontEndEnvFile(clientId: string, environment: string, projectId: string): string {
   const envFolderPath = 'apps/ehr/env';
   const envTemplatePath = path.join(envFolderPath, '.env.local-template');
   const envPath = path.join(envFolderPath, `.env.${environment}`);
->>>>>>> 3d8a2d4a
 
   // Read the template file
   const templateData = fs.readFileSync(envTemplatePath, 'utf8');
