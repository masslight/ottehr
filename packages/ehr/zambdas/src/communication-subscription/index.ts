<<<<<<< HEAD
import { Secrets, SUPPORT_EMAIL } from 'utils';
import { ZambdaInput } from '../types';
=======
import { BatchInputGetRequest } from '@oystehr/sdk';
import { APIGatewayProxyResult } from 'aws-lambda';
import { Bundle, Communication, Group, Location, Practitioner } from 'fhir/r4b';
import { COMMUNICATION_ISSUE_REPORT_CODE, getFullestAvailableName } from 'utils';
import { getSecret, Secrets, SecretsKeys } from 'zambda-utils';
>>>>>>> 4073778e
import { getAuth0Token } from '../shared';
import { sendgridEmail, sendSlackNotification, topLevelCatch } from '../shared/errors';
import { createOystehrClient } from '../shared/helpers';
import { ZambdaInput } from 'zambda-utils';
import { bundleResourcesConfig, codingContainedInList, getEmailsFromGroup } from './helpers';
import { validateRequestParameters } from './validateRequestParameters';

export interface CommunicationSubscriptionInput {
  communication: Communication;
  secrets: Secrets | null;
}

let zapehrToken: string;

export const index = async (input: ZambdaInput): Promise<APIGatewayProxyResult> => {
  console.log(`Input: ${JSON.stringify(input)}`);
  try {
    console.group('validateRequestParameters');
    const validatedParameters = validateRequestParameters(input);
    const { communication, secrets } = validatedParameters;
    console.log('communication ID', communication.id);
    console.groupEnd();
    console.debug('validateRequestParameters success');

    if (['not-done', 'completed'].includes(communication.status)) {
      console.log(`task is marked ${communication.status}`);
      return {
        statusCode: 200,
        body: `communication has already been marked ${communication.status}`,
      };
    }

    if (!zapehrToken) {
      console.log('getting token');
      zapehrToken = await getAuth0Token(secrets);
    } else {
      console.log('already have token');
    }

    const oystehr = createOystehrClient(zapehrToken, secrets);

    const ENVIRONMENT = getSecret(SecretsKeys.ENVIRONMENT, secrets);
    const communicationCodes = communication.category;
    console.log('communicationCodes', JSON.stringify(communicationCodes));
    let communicationStatusToUpdate: string | undefined;

    if (codingContainedInList(COMMUNICATION_ISSUE_REPORT_CODE, communicationCodes)) {
      console.log('alerting for issue report');
      const groupID = getSecret(SecretsKeys.INTAKE_ISSUE_REPORT_EMAIL_GROUP_ID, secrets);
      const templateID = getSecret(SecretsKeys.IN_PERSON_SENDGRID_ISSUE_REPORT_EMAIL_TEMPLATE_ID, secrets);

      // Only alert where both variables exist and are non null value
      if (groupID && templateID) {
        const groupGetRequest: BatchInputGetRequest = {
          method: 'GET',
          url: `/Group?_id=${groupID}`,
        };
        const locationID = communication.about
          ?.find((ref) => ref.type === 'Location')
          ?.reference?.replace('Location/', '');
        const locationGetRequest: BatchInputGetRequest = {
          method: 'GET',
          url: `/Location?_id=${locationID}`,
        };
        const practitionerID = communication.sender?.reference?.replace('Practitioner/', '');
        const practitionerGetRequest: BatchInputGetRequest = {
          method: 'GET',
          url: `/Practitioner?_id=${practitionerID}`,
        };
        const appointmentID = communication.about
          ?.find((ref) => ref.type === 'Appointment')
          ?.reference?.replace('Appointment/', '');

        console.log('getting fhir resources for issue report alerting');
        console.log('groupID, locationID, practitionerID', groupID, locationID, practitionerID);
        const bundle = await oystehr.fhir.batch({
          requests: [groupGetRequest, locationGetRequest, practitionerGetRequest],
        });

        const bundleResources: bundleResourcesConfig = {};
        if (bundle.entry) {
          for (const entry of bundle.entry) {
            if (
              entry.response?.outcome?.id === 'ok' &&
              entry.resource &&
              entry.resource.resourceType === 'Bundle' &&
              entry.resource.type === 'searchset'
            ) {
              const innerBundle = entry.resource as Bundle;
              const innerEntries = innerBundle.entry;
              if (innerEntries) {
                for (const item of innerEntries) {
                  const resource = item.resource;
                  if (resource) {
                    if (resource?.resourceType === 'Group') {
                      bundleResources.group = resource as Group;
                    }
                    if (resource?.resourceType === 'Location') {
                      bundleResources.location = resource as Location;
                    }
                    if (resource?.resourceType === 'Practitioner') {
                      bundleResources.practitioner = resource as Practitioner;
                    }
                  }
                }
              }
            }
          }
        }
        const submitter = bundleResources.practitioner;
        const fhirLocation = bundleResources.location;
        const fhirGroup = bundleResources.group;

        let submitterName = submitter && getFullestAvailableName(submitter);
        let submitterEmail = '';
        try {
          const PROJECT_API = getSecret('PROJECT_API', secrets);
          const headers = {
            accept: 'application/json',
            'content-type': 'application/json',
            Authorization: `Bearer ${zapehrToken}`,
          };
          const getUserByProfileResponse = await fetch(
            `${PROJECT_API}/user/v2/list?profile=Practitioner/${practitionerID}`,
            {
              method: 'GET',
              headers: headers,
            }
          );
          if (!getUserByProfileResponse.ok) {
            console.error('Failed to get user from a given Practitioner ID profile');
          }
          const retrievedUser = await getUserByProfileResponse.json();
          if (submitterName == undefined) {
            submitterName = `${retrievedUser?.data?.[0]?.name}`;
          }
          submitterEmail = `${retrievedUser?.data?.[0]?.email}`;
        } catch (error) {
          console.error('Fetch call failed with error: ', error);
        }
        const submitterDetails = `Submitter name: ${submitterName}, Submitter email: ${submitterEmail}, Submitter id: ${submitter?.id}`;

        console.log('sending slack message');
        const slackMessage = `An issue report has been submitted from ${fhirLocation?.name}. Check payload in communication resource ${communication.id} for more information`;
        try {
          await sendSlackNotification(slackMessage, ENVIRONMENT);
          communicationStatusToUpdate = 'completed';
        } catch (e) {
          console.log('could not send slack notification');
        }

        console.log('getting emails');
        const pracitionersEmails = await getEmailsFromGroup(fhirGroup, oystehr);
        console.log('pracitionersEmails', pracitionersEmails);

        const fromEmail = SUPPORT_EMAIL;
        const toEmail = pracitionersEmails || [fromEmail];
        const errorMessage = `Details: ${communication.payload?.[0].contentString} <br> Submitted By: ${submitterDetails} <br> Location: ${fhirLocation?.name} - ${fhirLocation?.address?.city}, ${fhirLocation?.address?.state} <br> Appointment Id: ${appointmentID} <br> Communication Fhir Resource: ${communication.id}`;

        console.log(`Sending issue report email to ${toEmail} with template id ${templateID}`);
        try {
          const sendResult = await sendgridEmail(secrets, templateID, toEmail, fromEmail, ENVIRONMENT, errorMessage);
          if (sendResult)
            console.log(
              `Details of successful sendgrid send: statusCode, ${sendResult[0].statusCode}. body, ${JSON.stringify(
                sendResult[0].body
              )}`
            );
          communicationStatusToUpdate = 'completed';
        } catch (error) {
          console.error(`Error sending email to ${toEmail}: ${JSON.stringify(error)}`);
        }
      }
    }

    if (!communicationStatusToUpdate) {
      console.log('no communication was attempted');
      communicationStatusToUpdate = 'not-done';
    }

    console.log('making patch request to update communication status');
    await oystehr.fhir.patch({
      resourceType: 'Communication',
      id: communication.id || '',
      operations: [
        {
          op: 'replace',
          path: '/status',
          value: communicationStatusToUpdate,
        },
      ],
    });

    const response = {
      communicationStatus: communicationStatusToUpdate,
    };

    return {
      statusCode: 200,
      body: JSON.stringify(response),
    };
  } catch (error: any) {
    await topLevelCatch('admin-communication-subscription', error, input.secrets);
    return {
      statusCode: 500,
      body: JSON.stringify({ error: error.message }),
    };
  }
};<|MERGE_RESOLUTION|>--- conflicted
+++ resolved
@@ -1,13 +1,8 @@
-<<<<<<< HEAD
-import { Secrets, SUPPORT_EMAIL } from 'utils';
-import { ZambdaInput } from '../types';
-=======
 import { BatchInputGetRequest } from '@oystehr/sdk';
 import { APIGatewayProxyResult } from 'aws-lambda';
 import { Bundle, Communication, Group, Location, Practitioner } from 'fhir/r4b';
-import { COMMUNICATION_ISSUE_REPORT_CODE, getFullestAvailableName } from 'utils';
+import { COMMUNICATION_ISSUE_REPORT_CODE, getFullestAvailableName, SUPPORT_EMAIL } from 'utils';
 import { getSecret, Secrets, SecretsKeys } from 'zambda-utils';
->>>>>>> 4073778e
 import { getAuth0Token } from '../shared';
 import { sendgridEmail, sendSlackNotification, topLevelCatch } from '../shared/errors';
 import { createOystehrClient } from '../shared/helpers';
