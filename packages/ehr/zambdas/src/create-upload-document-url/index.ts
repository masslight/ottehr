import Oystehr, { BatchInputPostRequest } from '@oystehr/sdk';
<<<<<<< HEAD
import { addOperation, makeZ3Url, PROJECT_MODULE, replaceOperation, Secrets } from 'utils';
=======
import { APIGatewayProxyResult } from 'aws-lambda';
import { randomUUID } from 'crypto';
import { Operation } from 'fast-json-patch';
import { CodeableConcept, DocumentReference, List, Patient } from 'fhir/r4b';
import { DateTime } from 'luxon';
import { addOperation, OTTEHR_MODULE, replaceOperation } from 'utils';
import { makeZ3Url, Secrets, ZambdaInput } from 'zambda-utils';
>>>>>>> 4073778e
import { topLevelCatch } from '../shared/errors';
import { checkOrCreateM2MClientToken, createOystehrClient } from '../shared/helpers';
import { createPresignedUrl } from '../shared/z3Utils';
import { validateRequestParameters } from './validateRequestParameters';

const logIt = (msg: string): void => {
  console.log(`[create-upload-document-url]: ${msg}`);
};

const UNIVERSAL_DEVICE_IDENTIFIER_CODE = 'UDI';

export interface CreateUploadPatientDocumentInput {
  secrets: Secrets | null;
  userToken: string;
  patientId: string;
  fileFolderId: string;
  fileName: string;
}

export interface CreateUploadPatientDocumentOutput {
  z3Url: string;
  presignedUploadUrl: string;
  documentRefId: string;
  folderId: string;
}

// Lifting up value to outside of the handler allows it to stay in memory across warm lambda invocations
let m2mtoken: string;
export const index = async (input: ZambdaInput): Promise<APIGatewayProxyResult> => {
  logIt(`handler() start.`);
  try {
    const validatedInput = validateRequestParameters(input);
    const { secrets, patientId, fileFolderId, fileName } = validatedInput;
    logIt(`validatedInput => `);
    logIt(JSON.stringify(validatedInput));

    m2mtoken = await checkOrCreateM2MClientToken(m2mtoken, secrets);
    logIt(`Got m2mToken`);
    const oystehr = createOystehrClient(m2mtoken, secrets);

    // const token = m2mtoken;

    logIt('fetching list .......');
    const listAndPatientResource = await getListAndPatientResource(fileFolderId, oystehr);
    logIt('Got list resource');

    const documentsFolder: List | undefined = listAndPatientResource.list;

    if (!documentsFolder) {
      return {
        statusCode: 500,
        body: JSON.stringify({ error: `Can't fetch List resource with id=${fileFolderId}` }),
      };
    }

    const folderId = documentsFolder.identifier?.find((id) => {
      return id.type?.coding?.at(0)?.code === UNIVERSAL_DEVICE_IDENTIFIER_CODE && id.value;
    });
    const folderName = folderId?.value;
    if (!folderName) {
      return {
        statusCode: 500,
        body: JSON.stringify({
          error: `Found List resource with id=${fileFolderId} but it does not have Folder identifier`,
        }),
      };
    }

    logIt(`Folder name => [${folderName}]`);

    const fileZ3Url = makeZ3Url({ secrets, patientID: patientId, bucketName: folderName, fileName });
    const presignedFileUploadUrl = await createPresignedUrl(m2mtoken, fileZ3Url, 'upload');

    logIt(`created fileZ3Url: [${fileZ3Url}] :: presignedFileUploadUrl: [${presignedFileUploadUrl}]`);

    // const alterationRequests: BatchInputPostRequest<UpdateResourcesData>[] = [];

    const docRefReq = createDocumentReferenceRequest({
      patientId: patientId,
      folder: documentsFolder,
      documentReferenceData: {
        attachmentInfo: {
          fileUrl: fileZ3Url,
          fileTitle: fileName,
        },
      },
    });

    logIt(`making DocumentReference ...`);

    const results = await oystehr.fhir.transaction<DocumentReference>({
      requests: [docRefReq],
    });

    logIt(`making DocumentReference results => `);
    logIt(JSON.stringify(results));

    const docRef = results.entry?.[0]?.resource;
    if (!docRef || docRef?.resourceType !== 'DocumentReference') {
      return {
        statusCode: 500,
        body: JSON.stringify({
          error: `Can't create a DocumentReference resource for the file ${fileName}`,
        }),
      };
    }

    const documentRefId = docRef.id;
    logIt(`created DocumentReference id = [${documentRefId}]`);
    if (!documentRefId) {
      return {
        statusCode: 500,
        body: JSON.stringify({
          error: `Can't create a DocumentReference resource for the file ${fileName} - empty documentRefId`,
        }),
      };
    }

    const updatedFolderEntries = [...(documentsFolder.entry ?? [])];
    updatedFolderEntries.push({
      date: DateTime.now().setZone('UTC').toISO() ?? '',
      item: {
        type: 'DocumentReference',
        reference: `DocumentReference/${documentRefId}`,
      },
    });

    const operations: Operation[] = [];

    operations.push(
      documentsFolder.entry && documentsFolder.entry?.length > 0
        ? replaceOperation('/entry', updatedFolderEntries)
        : addOperation('/entry', updatedFolderEntries)
    );

    logIt(`patching documents folder List ...`);

    const listPatchResult = await oystehr.fhir.patch<List>({
      resourceType: 'List',
      id: documentsFolder.id ?? '',
      operations: operations,
    });

    logIt(`patch results => `);
    logIt(JSON.stringify(listPatchResult));

    // const updatedFolder: List = { ...documentsFolder, entry: updatedFolderEntries };
    // await oystehr.fhir.patch<List>()

    const response: CreateUploadPatientDocumentOutput = {
      z3Url: fileZ3Url,
      presignedUploadUrl: presignedFileUploadUrl,
      documentRefId: documentRefId,
      folderId: fileFolderId,
    };

    return {
      statusCode: 200,
      body: JSON.stringify(response),
    };
  } catch (error: any) {
    await topLevelCatch('create-upload-document-url', error, input.secrets);
    return {
      statusCode: 500,
      body: JSON.stringify({ error: error.message }),
    };
  } finally {
    logIt(`handler() end`);
  }
};

type ListAndPatientResource = {
  list?: List;
  patient?: Patient;
};

async function getListAndPatientResource(listId: string, oystehr: Oystehr): Promise<ListAndPatientResource> {
  const resources = (
    await oystehr.fhir.search<List | Patient>({
      resourceType: 'List',
      params: [
        {
          name: '_id',
          value: listId!,
        },
        {
          name: '_include',
          value: 'List:subject',
        },
      ],
    })
  ).unbundle();

  const lists: List[] = resources.filter((resource) => resource.resourceType === 'List') as List[];
  const listItem = lists?.at(0);

  const patients: Patient[] = resources.filter((resource) => resource.resourceType === 'Patient') as Patient[];
  const patientItem = patients?.at(0);

  return {
    list: listItem,
    patient: patientItem,
  };
}

type CreateDocRefInput = {
  patientId: string;
  folder: List;
  documentReferenceData: {
    attachmentInfo: { fileUrl: string; fileTitle: string; fileMimeType?: string };
  };
};

function createDocumentReferenceRequest(input: CreateDocRefInput): BatchInputPostRequest<DocumentReference> {
  logIt('createDocumentReference()');
  const { patientId, folder, documentReferenceData } = input;
  const { attachmentInfo } = documentReferenceData;

  const attachmentData = {
    url: attachmentInfo.fileUrl,
    contentType: attachmentInfo.fileMimeType,
    title: attachmentInfo.fileTitle,
  };
  const writeDRFullUrl = randomUUID();
  logIt(`writeDRFullUrl=${writeDRFullUrl}`);
  const references = {
    subject: {
      reference: `Patient/${patientId}`,
    },
  };
  //   if (taskContext && writeDRFullUrl) {
  const writeDocRefReq: BatchInputPostRequest<DocumentReference> = {
    method: 'POST',
    fullUrl: writeDRFullUrl,
    url: '/DocumentReference',
    resource: {
      resourceType: 'DocumentReference',
      meta: {
        tag: [{ code: PROJECT_MODULE.TM }],
      },
      date: DateTime.now().setZone('UTC').toISO() ?? '',
      status: 'current',
      type: resolveDocumentReferenceType({ folder: folder }),
      content: [{ attachment: { ...attachmentData } }],
      ...references,
    },
  };

  return writeDocRefReq;
}

//TODO:
const resolveDocumentReferenceType = ({ folder }: { folder: List }): CodeableConcept | undefined => {
  console.log(folder);
  return;
};<|MERGE_RESOLUTION|>--- conflicted
+++ resolved
@@ -1,15 +1,11 @@
 import Oystehr, { BatchInputPostRequest } from '@oystehr/sdk';
-<<<<<<< HEAD
-import { addOperation, makeZ3Url, PROJECT_MODULE, replaceOperation, Secrets } from 'utils';
-=======
 import { APIGatewayProxyResult } from 'aws-lambda';
 import { randomUUID } from 'crypto';
 import { Operation } from 'fast-json-patch';
 import { CodeableConcept, DocumentReference, List, Patient } from 'fhir/r4b';
 import { DateTime } from 'luxon';
-import { addOperation, OTTEHR_MODULE, replaceOperation } from 'utils';
+import { addOperation, PROJECT_MODULE, replaceOperation } from 'utils';
 import { makeZ3Url, Secrets, ZambdaInput } from 'zambda-utils';
->>>>>>> 4073778e
 import { topLevelCatch } from '../shared/errors';
 import { checkOrCreateM2MClientToken, createOystehrClient } from '../shared/helpers';
 import { createPresignedUrl } from '../shared/z3Utils';
