--- conflicted
+++ resolved
@@ -213,13 +213,8 @@
   { name: '_count', value: '1000' },
   { name: '_include', value: 'Encounter:appointment' },
   { name: '_include', value: 'Encounter:participant' },
-<<<<<<< HEAD
   { name: 'appointment._tag', value: PROJECT_MODULE.IP },
-  { name: 'appointment.date', value: `lt${DateTime.now().setZone(timezone).startOf('day')}` },
-=======
-  { name: 'appointment._tag', value: OTTEHR_MODULE.IP },
   { name: 'appointment.date', value: `lt${DateTime.now().setZone('UTC').startOf('day').toISO()}` },
->>>>>>> 6f665453
   { name: 'status:not', value: 'planned' },
   { name: 'status:not', value: 'finished' },
   { name: 'status:not', value: 'cancelled' },
