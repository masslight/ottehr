--- conflicted
+++ resolved
@@ -35,17 +35,11 @@
   getVisitStatusHistory,
   isTruthy,
 } from 'utils';
-import { Secrets } from 'zambda-utils';
+import { Secrets, ZambdaInput } from 'zambda-utils';
 import { topLevelCatch } from '../shared/errors';
 import { checkOrCreateM2MClientToken, createOystehrClient, getRelatedPersonsFromResourceList } from '../shared/helpers';
 import { sortAppointments } from '../shared/queueingUtils';
-<<<<<<< HEAD
-import { ZambdaInput } from 'zambda-utils';
-import { parseEncounterParticipants } from './helpers';
-=======
-import { ZambdaInput } from '../types';
 import { getMergedResourcesFromBundles, parseEncounterParticipants } from './helpers';
->>>>>>> 8ab62a7a
 import { validateRequestParameters } from './validateRequestParameters';
 
 export interface GetAppointmentsInput {
