import Oystehr from '@oystehr/sdk';
import { APIGatewayProxyResult } from 'aws-lambda';
import {
  Appointment,
  Communication,
  DocumentReference,
  Encounter,
  HealthcareService,
  Patient,
  Practitioner,
  QuestionnaireResponse,
  QuestionnaireResponseItem,
  RelatedPerson,
} from 'fhir/r4b';
import { DateTime } from 'luxon';
import {
  AppointmentRelatedResources,
  INSURANCE_CARD_CODE,
  InPersonAppointmentInformation,
<<<<<<< HEAD
  PROJECT_MODULE,
=======
>>>>>>> 084b9ffb
  PHOTO_ID_CARD_CODE,
  SMSModel,
  SMSRecipient,
  ZAP_SMS_MEDIUM_CODE,
  appointmentTypeForAppointment,
  flattenItems,
  getChatContainsUnreadMessages,
  getMiddleName,
  getPatientFirstName,
  getPatientLastName,
  getSMSNumberForIndividual,
  getUnconfirmedDOBForAppointment,
  getVisitStatus,
  getVisitStatusHistory,
  isTruthy,
} from 'utils';
import { Secrets, ZambdaInput } from 'zambda-utils';
import { topLevelCatch } from '../shared/errors';
import { checkOrCreateM2MClientToken, createOystehrClient, getRelatedPersonsFromResourceList } from '../shared/helpers';
import { sortAppointments } from '../shared/queueingUtils';
import {
  mergeResources,
  parseEncounterParticipants,
  getTimezone,
  makeResourceCacheKey,
  makeEncounterSearchParams,
  makeAppointmentSearchRequest,
  getTimezoneResourceIdFromAppointment,
  encounterIdMap,
  timezoneMap,
} from './helpers';
import { validateRequestParameters } from './validateRequestParameters';

export interface GetAppointmentsInput {
  searchDate: string;
  locationID?: string;
  providerIDs?: string[];
  groupIDs?: string[];
  visitType: string[];
  secrets: Secrets | null;
}

let m2mtoken: string;

export const index = async (input: ZambdaInput): Promise<APIGatewayProxyResult> => {
  try {
    console.group('validateRequestParameters');
    const validatedParameters = validateRequestParameters(input);

    // searchDate should be in the client timezone initially, it will be converted later for requested resources timezones
    const { visitType, searchDate, locationID, providerIDs, groupIDs, secrets } = validatedParameters;

    console.groupEnd();
    console.debug('validateRequestParameters success');

    m2mtoken = await checkOrCreateM2MClientToken(m2mtoken, secrets);
    const oystehr = createOystehrClient(m2mtoken, secrets);

    console.time('get_active_encounters + get_appointment_data');

<<<<<<< HEAD
    const encounterSearchParams = [
      { name: '_count', value: '1000' },
      { name: '_include', value: 'Encounter:appointment' },
      {
        name: '_include',
        value: 'Encounter:participant',
      },
      { name: 'appointment._tag', value: PROJECT_MODULE.IP }, // why is this restricted to in-person appointments
      { name: 'appointment.date', value: `lt${DateTime.now().setZone(timezone).startOf('day')}` },
      // { name: 'appointment.location', value: `Location/${locationId}` },
      { name: 'status:not', value: 'planned' },
      { name: 'status:not', value: 'finished' },
      { name: 'status:not', value: 'cancelled' },
    ];
    // console.log('encounter search params: ', JSON.stringify(encounterSearchParams, null, 2));
    if (locationID) {
      encounterSearchParams.push({ name: 'appointment.location', value: `Location/${locationID}` });
    }
    encounterSearchParams.push({
      name: 'appointment.date',
      value: `lt${DateTime.now().setZone(timezone).startOf('day')}`,
    });
    let cachedEncounterIds;
    const idMapKey = `${locationID}|${DateTime.now().setZone(timezone).startOf('day').toISODate()}`;
=======
    const requestedTimezoneRelatedResources: {
      resourceId: string;
      resourceType: 'Location' | 'Practitioner' | 'HealthcareService';
    }[] = (() => {
      const resources: { resourceId: string; resourceType: 'Location' | 'Practitioner' | 'HealthcareService' }[] = [];
>>>>>>> 084b9ffb

      if (locationID) {
        resources.push({ resourceId: locationID, resourceType: 'Location' });
      }

      if (providerIDs) {
        resources.push(
          ...providerIDs.map((providerID) => ({ resourceId: providerID, resourceType: 'Practitioner' }) as const)
        );
      }

      if (groupIDs) {
        resources.push(
          ...groupIDs.map((groupID) => ({ resourceId: groupID, resourceType: 'HealthcareService' }) as const)
        );
      }

      return resources;
    })();

    const { appointmentResources, encounterResources } = await (async () => {
      // prepare search options
      const searchOptions = await Promise.all(
        requestedTimezoneRelatedResources.map(async (resource) => {
          const resourceTimezone = await getTimezone({
            oystehr,
            resourceType: resource.resourceType,
            resourceId: resource.resourceId,
          });

          const cacheKey = makeResourceCacheKey({
            resourceId: resource.resourceId,
            resourceType: resource.resourceType,
            resourceTimezone,
          });

          const searchParams = makeEncounterSearchParams({
            resourceId: resource.resourceId,
            resourceType: resource.resourceType,
            resourceTimezone,
            cacheKey,
          });

          return {
            resourceId: resource.resourceId,
            resourceType: resource.resourceType,
            resourceTimezone,
            searchParams,
            cacheKey,
          };
        })
      );

      // request appointments and encounters
      const resourceResults = await Promise.all(
        searchOptions.map(async (options) => {
          const appointmentRequest = await makeAppointmentSearchRequest({
            oystehr,
            resourceId: options.resourceId,
            resourceType: options.resourceType,
            searchDate,
          });

          // here is a possible optimisation, we can use `options.searchParams !== null` check like for encounterResponse
          // because we may skip appointments search if there are no encounters, but i'm not sure bacuase we didn't use pagination
          // and we may just didn't get all encounters. But if we ensure that encounters request works good we may use that.
          const appointmentPromise = oystehr.fhir.search<AppointmentRelatedResources>(appointmentRequest);

          // search params will be null if it was a cached result and response returns no encounters, so we can skip that request
          const encounterPromise =
            options.searchParams !== null
              ? oystehr.fhir
                  .search<Encounter | Appointment>({ resourceType: 'Encounter', params: options.searchParams })
                  .then((encountersBundle) => {
                    const encounters = encountersBundle.unbundle();
                    const encounterIds = encounters.map((e) => e.id).join(',') || null;

                    // original comment:
                    // we now know whether and which encounters are un-cleaned-up at this location for this date; we can either search for exactly those or skip
                    // the encounter search entirely
                    // something very odd would need to happen for an encounter to retroactively enter the unresolved state, and if it happened it would get found
                    // tomorrow rather than today (or when this zambda context gets cleaned up). therefore it is a pretty easy cost/benefit call to forego this search
                    // when we know it recently returned no results, or optimize to only target encounters that met the search criteria in the first execution.
                    encounterIdMap.set(options.cacheKey, encounterIds);

                    return encounters;
                  })
              : Promise.resolve(null);

          const [appointmentResponse, encounters] = await Promise.all([appointmentPromise, encounterPromise]);
          const appointments = appointmentResponse.unbundle();

          return { appointments, encounters };
        })
      );

      const flatAppointments = resourceResults.flatMap((result) => result.appointments || []);
      const flatEncounters = resourceResults.flatMap((result) => result.encounters || []);

      return {
        appointmentResources: mergeResources(flatAppointments),
        encounterResources: mergeResources(flatEncounters),
      };
    })();

    console.timeEnd('get_active_encounters + get_appointment_data');

    const encounterIds: string[] = [];

    const activeAppointmentDatesBeforeToday = encounterResources
      .filter((resource) => {
        if (resource.resourceType === 'Encounter' && resource.id) {
          encounterIds.push(resource.id);
        }
        return resource.resourceType === 'Appointment';
      })
      .sort((r1, r2) => {
        const d1 = DateTime.fromISO((r1 as Appointment).start || '');
        const d2 = DateTime.fromISO((r2 as Appointment).start || '');
        return d1.diff(d2).toMillis();
      })
      .map((resource) => {
        const timezoneResourceId = getTimezoneResourceIdFromAppointment(resource as Appointment);
        const appointmentTimezone = timezoneResourceId && timezoneMap.get(timezoneResourceId);

        return DateTime.fromISO((resource as Appointment).start || '')
          .setZone(appointmentTimezone)
          .toFormat('MM/dd/yyyy');
      })
      .filter((date, index, array) => array.indexOf(date) === index); // filter duplicates

    let preBooked: InPersonAppointmentInformation[] = [];
    let inOffice: InPersonAppointmentInformation[] = [];
    let completed: InPersonAppointmentInformation[] = [];
    let cancelled: InPersonAppointmentInformation[] = [];

    if (appointmentResources?.length == 0) {
      const response = {
        activeApptDatesBeforeToday: activeAppointmentDatesBeforeToday,
        message: 'Successfully retrieved all appointments',
        preBooked,
        inOffice,
        completed,
        cancelled,
      };
      console.timeEnd('structure_appointment_data');

      return {
        statusCode: 200,
        body: JSON.stringify(response),
      };
    }

    // array of patient ids to get related documents
    const patientIds: string[] = [];
    appointmentResources.forEach((resource) => {
      if (resource.resourceType === 'Appointment') {
        const appointment = resource as Appointment;
        const patientId = appointment.participant
          .find((appt) => appt.actor?.reference?.startsWith('Patient/'))
          ?.actor?.reference?.replace('Patient/', '');
        if (patientId) patientIds.push(`Patient/${patientId}`);
      }
    });

    console.time('parse_search_results');
    // const persons = getPersonsFromResourceList(searchResultsForSelectedDate);
    const patientToRPMap: Record<string, RelatedPerson[]> = getRelatedPersonsFromResourceList(appointmentResources);

    const allAppointments: Appointment[] = [];
    const patientIdMap: Record<string, Patient> = {};
    const apptRefToEncounterMap: Record<string, Encounter> = {};
    const encounterRefToQRMap: Record<string, QuestionnaireResponse> = {};
    const patientRefToQRMap: Record<string, QuestionnaireResponse> = {};
    const rpToCommMap: Record<string, Communication[]> = {};
    const rpPhoneNumbers = new Set<string>();
    const phoneNumberToRpMap: Record<string, string[]> = {};
    const rpIdToResourceMap: Record<string, RelatedPerson> = {};
    const practitionerIdToResourceMap: Record<string, Practitioner> = {};
    const participantIdToResorceMap: Record<string, Practitioner> = {};
    const healthcareServiceIdToResourceMap: Record<string, HealthcareService> = {};
    appointmentResources.forEach((resource) => {
      if (resource.resourceType === 'Practitioner' && resource.id) {
        participantIdToResorceMap[`Practitioner/${resource.id}`] = resource as Practitioner;
      }
    });
    appointmentResources.forEach((resource) => {
      if (resource.resourceType === 'Appointment') {
        allAppointments.push(resource as Appointment);
      } else if (resource.resourceType === 'Patient' && resource.id) {
        patientIdMap[resource.id] = resource as Patient;
      } else if (resource.resourceType === 'Encounter') {
        const asEnc = resource as Encounter;
        const apptRef = asEnc.appointment?.[0].reference;
        if (apptRef) {
          apptRefToEncounterMap[apptRef] = asEnc;
        }
      } else if (resource.resourceType === 'QuestionnaireResponse') {
        const encRef = (resource as QuestionnaireResponse).encounter?.reference;
        const patientRef = (resource as QuestionnaireResponse).subject?.reference;
        if (encRef) {
          encounterRefToQRMap[encRef] = resource as QuestionnaireResponse;
        }
        if (patientRef) {
          if (patientRefToQRMap[patientRef]) {
            const qrAuthoredDate = DateTime.fromISO(patientRefToQRMap[patientRef].authored || '');
            const curQrAuthoredDate = DateTime.fromISO((resource as QuestionnaireResponse).authored || '');
            if (curQrAuthoredDate.diff(qrAuthoredDate).as('minutes') > 0) {
              patientRefToQRMap[patientRef] = resource as QuestionnaireResponse;
            }
          } else {
            patientRefToQRMap[patientRef] = resource as QuestionnaireResponse;
          }
        }
      } else if (resource.resourceType === 'RelatedPerson' && resource.id) {
        rpIdToResourceMap[`RelatedPerson/${resource.id}`] = resource as RelatedPerson;
        const pn = getSMSNumberForIndividual(resource as RelatedPerson);
        if (pn) {
          rpPhoneNumbers.add(pn);
          const mapVal = phoneNumberToRpMap[pn] ?? [];
          mapVal.push(`RelatedPerson/${resource.id}`);
          phoneNumberToRpMap[pn] = mapVal;
        }
      } else if (resource.resourceType === 'Practitioner' && resource.id) {
        practitionerIdToResourceMap[`Practitioner/${resource.id}`] = resource as Practitioner;
      } else if (resource.resourceType === 'HealthcareService' && resource.id) {
        healthcareServiceIdToResourceMap[`HealthcareService/${resource.id}`] = resource as HealthcareService;
      }
    });
    console.timeEnd('parse_search_results');

    console.time('get_all_doc_refs + get_all_communications');
    const docRefPromise = oystehr?.fhir.search<DocumentReference>({
      resourceType: 'DocumentReference',
      params: [
        { name: 'status', value: 'current' },
        { name: 'type', value: `${INSURANCE_CARD_CODE},${PHOTO_ID_CARD_CODE}` },
        { name: 'related', value: patientIds.join(',') },
      ],
    });
    const uniqueNumbers = Array.from(rpPhoneNumbers);

    let allDocRefs: DocumentReference[] | undefined = undefined;
    let communications: (Communication | RelatedPerson)[] | undefined = undefined;

    if (uniqueNumbers?.length > 0) {
      const communicationsPromise = oystehr.fhir.search<Communication | RelatedPerson>({
        resourceType: 'Communication',
        params: [
          { name: 'medium', value: `${ZAP_SMS_MEDIUM_CODE}` },
          { name: 'sender:RelatedPerson.telecom', value: uniqueNumbers.join(',') },
          { name: '_include', value: 'Communication:sender' },
        ],
      });
      const [docRefBundle, communicationBundle] = await Promise.all([docRefPromise, communicationsPromise]);
      allDocRefs = docRefBundle.unbundle();
      communications = communicationBundle.unbundle();
    } else {
      const docRefBundle = await docRefPromise;
      allDocRefs = docRefBundle.unbundle();
    }

    console.timeEnd('get_all_doc_refs + get_all_communications');

    // because the related person tied to the user's account has been excluded from the graph of persons
    // connected to patient resources, while the Zap sms creates communications with sender reference based on
    // the user's profile-linked resource, it is necessary to do this cross-referencing to map from the sender resource
    // on sms Communication resources to the related person list associated with each patient
    // this cuts around 3 seconds off the execution time for this zambda, or more when there are no results
    if (communications && communications.length > 0) {
      const commSenders: RelatedPerson[] = communications.filter(
        (resource) => resource.resourceType === 'RelatedPerson'
      ) as RelatedPerson[];
      commSenders.forEach((resource) => {
        rpIdToResourceMap[`RelatedPerson/${resource.id}`] = resource as RelatedPerson;
        const pn = getSMSNumberForIndividual(resource as RelatedPerson);
        if (pn) {
          rpPhoneNumbers.add(pn);
          const mapVal = phoneNumberToRpMap[pn] ?? [];
          mapVal.push(`RelatedPerson/${resource.id}`);
          phoneNumberToRpMap[pn] = mapVal;
        }
      });
      const comms: Communication[] = communications.filter(
        (resource) => resource.resourceType === 'Communication'
      ) as Communication[];

      comms.forEach((comm) => {
        const { sender } = comm;
        if (sender && sender.reference) {
          const rpRef = sender.reference;
          const senderResource = rpIdToResourceMap[rpRef];
          if (senderResource && getSMSNumberForIndividual(senderResource)) {
            const smsNumber = getSMSNumberForIndividual(senderResource);
            const allRPsWithThisNumber = phoneNumberToRpMap[smsNumber ?? ''] ?? [];
            allRPsWithThisNumber.forEach((rp) => {
              const commArray = rpToCommMap[rp] ?? [];
              commArray.push(comm);
              rpToCommMap[rp] = commArray;
            });
          }
        }
      });
    }

    console.time('structure_appointment_data');
    let appointments: Appointment[] = [];
    if (visitType?.length > 0) {
      appointments = allAppointments?.filter((appointment) => {
        return visitType?.includes(appointmentTypeForAppointment(appointment));
      });
    } else {
      appointments = allAppointments;
    }

    if (appointments.length > 0) {
      const appointmentQueues = sortAppointments(appointments, apptRefToEncounterMap);
      const baseMapInput: Omit<AppointmentInformationInputs, 'appointment'> = {
        encounterRefToQRMap,
        patientRefToQRMap,
        patientToRPMap,
        allDocRefs,
        apptRefToEncounterMap,
        patientIdMap,
        rpToCommMap,
        practitionerIdToResourceMap,
        participantIdToResorceMap,
        healthcareServiceIdToResourceMap,
        next: false,
      };

      preBooked = appointmentQueues.prebooked
        .map((appointment) => {
          return makeAppointmentInformation(oystehr, {
            appointment,
            ...baseMapInput,
          });
        })
        .filter(isTruthy);
      inOffice = [
        ...appointmentQueues.inOffice.waitingRoom.arrived.map((appointment, idx) => {
          return makeAppointmentInformation(oystehr, {
            appointment,
            ...baseMapInput,
            next: idx === 0,
          });
        }),
        ...appointmentQueues.inOffice.waitingRoom.ready.map((appointment, idx) => {
          return makeAppointmentInformation(oystehr, {
            appointment,
            ...baseMapInput,
            next: idx === 0,
          });
        }),
        ...appointmentQueues.inOffice.inExam.intake.map((appointment) => {
          return makeAppointmentInformation(oystehr, {
            appointment,
            ...baseMapInput,
          });
        }),
        ...appointmentQueues.inOffice.inExam['ready for provider'].map((appointment, idx) => {
          return makeAppointmentInformation(oystehr, {
            appointment,
            ...baseMapInput,
            next: idx === 0,
          });
        }),
        ...appointmentQueues.inOffice.inExam.provider.map((appointment) => {
          return makeAppointmentInformation(oystehr, {
            appointment,
            ...baseMapInput,
          });
        }),
        ...appointmentQueues.inOffice.inExam['ready for discharge'].map((appointment) => {
          return makeAppointmentInformation(oystehr, {
            appointment,
            ...baseMapInput,
          });
        }),
      ].filter(isTruthy);
      completed = appointmentQueues.checkedOut
        .map((appointment) => {
          return makeAppointmentInformation(oystehr, {
            appointment,
            ...baseMapInput,
          });
        })
        .filter(isTruthy);
      cancelled = appointmentQueues.canceled
        .map((appointment) => {
          return makeAppointmentInformation(oystehr, {
            appointment,
            ...baseMapInput,
          });
        })
        .filter(isTruthy);
    }

    const response = {
      activeApptDatesBeforeToday: activeAppointmentDatesBeforeToday,
      message: 'Successfully retrieved all appointments',
      preBooked,
      inOffice,
      completed,
      cancelled,
    };
    console.timeEnd('structure_appointment_data');

    return {
      statusCode: 200,
      body: JSON.stringify(response),
    };
  } catch (error: any) {
    await topLevelCatch('admin-get-appointments', error, input.secrets);
    return {
      statusCode: 500,
      body: JSON.stringify({ message: 'Error getting patient appointments' }),
    };
  }
};

interface AppointmentInformationInputs {
  appointment: Appointment;
  patientIdMap: Record<string, Patient>;
  apptRefToEncounterMap: Record<string, Encounter>;
  encounterRefToQRMap: Record<string, QuestionnaireResponse>;
  patientRefToQRMap: Record<string, QuestionnaireResponse>;
  patientToRPMap: Record<string, RelatedPerson[]>;
  rpToCommMap: Record<string, Communication[]>;
  practitionerIdToResourceMap: Record<string, Practitioner>;
  participantIdToResorceMap: Record<string, Practitioner>;
  healthcareServiceIdToResourceMap: Record<string, HealthcareService>;
  allDocRefs: DocumentReference[];
  next: boolean;
}

const makeAppointmentInformation = (
  oystehr: Oystehr,
  input: AppointmentInformationInputs
): InPersonAppointmentInformation | undefined => {
  const {
    appointment,
    patientIdMap,
    apptRefToEncounterMap,
    encounterRefToQRMap,
    allDocRefs,
    rpToCommMap,
    practitionerIdToResourceMap,
    participantIdToResorceMap,
    healthcareServiceIdToResourceMap,
    next,
    patientToRPMap,
  } = input;

  const patientRef = appointment.participant.find((appt) => appt.actor?.reference?.startsWith('Patient/'))?.actor
    ?.reference;
  const patientId = patientRef?.replace('Patient/', '');
  const patient = patientId ? patientIdMap[patientId] : undefined;

  if (!patient) {
    // returning undefined cause on frontend there will be an error if patient is undefined anyway
    // it was a potential bug when there were different types in frontend and backend for the same appointment entity
    console.log(`no patient found for appointment ${appointment.id} with patient id ${patientId}`);
    return undefined;
  }
  const encounter = apptRefToEncounterMap[`Appointment/${appointment.id}`];
  const questionnaireResponse = encounterRefToQRMap[`Encounter/${encounter?.id}`];

  let smsModel: SMSModel | undefined;

  if (patientRef) {
    let rps: RelatedPerson[] = [];
    try {
      if (!(patientRef in patientToRPMap)) {
        throw new Error(`no related person found for patient ${patientId}`);
      }

      rps = patientToRPMap[patientRef];
      const recipients = rps
        .map((rp) => {
          return {
            recipientResourceUri: rp.id ? `RelatedPerson/${rp.id}` : undefined,
            smsNumber: getSMSNumberForIndividual(rp),
          };
        })
        .filter((rec) => rec.recipientResourceUri !== undefined && rec.smsNumber !== undefined) as SMSRecipient[];
      if (recipients.length) {
        const allComs = recipients.flatMap((recip) => {
          return rpToCommMap[recip.recipientResourceUri] ?? [];
        });
        smsModel = {
          hasUnreadMessages: getChatContainsUnreadMessages(allComs),
          recipients,
        };
      }
    } catch (e) {
      console.log('error building sms model: ', e);
      console.log('related persons value prior to error: ', rps);
    }
  } else {
    console.log(`no patient ref found for appointment ${appointment.id}`);
  }

  const flattenedItems = flattenItems(questionnaireResponse?.item ?? []);
  const consentComplete =
    flattenedItems.find((item: { linkId: string }) => item.linkId === 'hipaa-acknowledgement')?.answer?.[0]
      .valueBoolean === true &&
    flattenedItems.find((item: { linkId: string }) => item.linkId === 'consent-to-treat')?.answer?.[0].valueBoolean ===
      true &&
    flattenedItems.find((item: { linkId: string }) => item.linkId === 'signature') &&
    flattenedItems.find((item: { linkId: string }) => item.linkId === 'full-name') &&
    flattenedItems.find((item: { linkId: string }) => item.linkId === 'consent-form-signer-relationship');
  const docRefComplete = (type: string, frontTitle: string): boolean => {
    const docFound = allDocRefs.find(
      (document) =>
        document.context?.related?.find((related) => related.reference === `Patient/${patient?.id}`) &&
        document.type?.text === type
    );
    return !!docFound?.content.find((content) => content.attachment.title === frontTitle);
  };
  const idCard = docRefComplete('Photo ID cards', 'photo-id-front');
  const insuranceCard = docRefComplete('Insurance cards', 'insurance-card-front');
  const cancellationReason = appointment.cancelationReason?.coding?.[0].code;
  const status = getVisitStatus(appointment, encounter);

  const unconfirmedDOB = getUnconfirmedDOBForAppointment(appointment);

  const waitingMinutesString = appointment.meta?.tag?.find((tag) => tag.system === 'waiting-minutes-estimate')?.code;
  const waitingMinutes = waitingMinutesString ? parseInt(waitingMinutesString) : undefined;

  const ovrpInterest = flattenedItems.find((response: QuestionnaireResponseItem) => response.linkId === 'ovrp-interest')
    ?.answer?.[0]?.valueString;

  const provider = appointment.participant
    .filter((participant) => participant.actor?.reference?.startsWith('Practitioner/'))
    .map(function (practitionerTemp) {
      if (!practitionerTemp.actor?.reference) {
        return;
      }
      const practitioner = practitionerIdToResourceMap[practitionerTemp.actor.reference];
      console.log(1, practitionerIdToResourceMap);

      if (!practitioner.name) {
        return;
      }
      return oystehr.fhir.formatHumanName(practitioner.name[0]);
    })
    .join(', ');

  const group = appointment.participant
    .filter((participant) => participant.actor?.reference?.startsWith('HealthcareService/'))
    .map(function (groupTemp) {
      if (!groupTemp.actor?.reference) {
        return;
      }
      const group = healthcareServiceIdToResourceMap[groupTemp.actor.reference];
      console.log(1, healthcareServiceIdToResourceMap);

      if (!group.name) {
        return;
      }
      return group.name;
    })
    .join(', ');

  // if the QR has been updated at least once, this tag will not be present
  const paperworkHasBeenSubmitted = !!questionnaireResponse?.authored;

  const participants = parseEncounterParticipants(encounter, participantIdToResorceMap);

  const timezoneResourceId = getTimezoneResourceIdFromAppointment(appointment);
  const appointmentTimezone = timezoneResourceId && timezoneMap.get(timezoneResourceId);

  return {
    id: appointment.id || 'Unknown',
    encounter,
    encounterId: encounter.id || 'Unknown',
    start: DateTime.fromISO(appointment.start!).setZone(appointmentTimezone).toISO() || 'Unknown',
    patient: {
      id: patient.id || 'Unknown',
      firstName: getPatientFirstName(patient),
      lastName: getPatientLastName(patient),
      middleName: getMiddleName(patient),
      // suffix: patient?.name?.[0].suffix?.[0],
      sex: patient.gender,
      dateOfBirth: patient?.birthDate || 'Unknown',
    },
    smsModel,
    reasonForVisit: appointment.description || 'Unknown',
    comment: appointment.comment,
    unconfirmedDOB: unconfirmedDOB ?? '',
    appointmentType: appointmentTypeForAppointment(appointment),
    appointmentStatus: appointment.status,
    status: status,
    cancellationReason: cancellationReason,
    provider: provider,
    group: group,
    paperwork: {
      demographics: paperworkHasBeenSubmitted,
      photoID: idCard,
      insuranceCard: insuranceCard,
      consent: consentComplete ? true : false,
      ovrpInterest: Boolean(ovrpInterest && ovrpInterest.startsWith('Yes')),
    },
    participants,
    next,
    visitStatusHistory: getVisitStatusHistory(encounter),
    needsDOBConfirmation: !!unconfirmedDOB,
    waitingMinutes,
  };
};<|MERGE_RESOLUTION|>--- conflicted
+++ resolved
@@ -17,10 +17,6 @@
   AppointmentRelatedResources,
   INSURANCE_CARD_CODE,
   InPersonAppointmentInformation,
-<<<<<<< HEAD
-  PROJECT_MODULE,
-=======
->>>>>>> 084b9ffb
   PHOTO_ID_CARD_CODE,
   SMSModel,
   SMSRecipient,
@@ -81,38 +77,11 @@
 
     console.time('get_active_encounters + get_appointment_data');
 
-<<<<<<< HEAD
-    const encounterSearchParams = [
-      { name: '_count', value: '1000' },
-      { name: '_include', value: 'Encounter:appointment' },
-      {
-        name: '_include',
-        value: 'Encounter:participant',
-      },
-      { name: 'appointment._tag', value: PROJECT_MODULE.IP }, // why is this restricted to in-person appointments
-      { name: 'appointment.date', value: `lt${DateTime.now().setZone(timezone).startOf('day')}` },
-      // { name: 'appointment.location', value: `Location/${locationId}` },
-      { name: 'status:not', value: 'planned' },
-      { name: 'status:not', value: 'finished' },
-      { name: 'status:not', value: 'cancelled' },
-    ];
-    // console.log('encounter search params: ', JSON.stringify(encounterSearchParams, null, 2));
-    if (locationID) {
-      encounterSearchParams.push({ name: 'appointment.location', value: `Location/${locationID}` });
-    }
-    encounterSearchParams.push({
-      name: 'appointment.date',
-      value: `lt${DateTime.now().setZone(timezone).startOf('day')}`,
-    });
-    let cachedEncounterIds;
-    const idMapKey = `${locationID}|${DateTime.now().setZone(timezone).startOf('day').toISODate()}`;
-=======
     const requestedTimezoneRelatedResources: {
       resourceId: string;
       resourceType: 'Location' | 'Practitioner' | 'HealthcareService';
     }[] = (() => {
       const resources: { resourceId: string; resourceType: 'Location' | 'Practitioner' | 'HealthcareService' }[] = [];
->>>>>>> 084b9ffb
 
       if (locationID) {
         resources.push({ resourceId: locationID, resourceType: 'Location' });
