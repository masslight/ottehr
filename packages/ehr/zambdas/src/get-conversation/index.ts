import Oystehr, { BatchInputGetRequest } from '@oystehr/sdk';
import { APIGatewayProxyResult } from 'aws-lambda';
import { Bundle, Communication, Device, Patient, Practitioner, RelatedPerson } from 'fhir/r4b';
import { DateTime } from 'luxon';
import {
<<<<<<< HEAD
  PROJECT_NAME,
  Secrets,
=======
>>>>>>> 4073778e
  chunkThings,
  getFirstName,
  getFullestAvailableName,
  getLastName,
  getMessageFromComm,
  getMessageHasBeenRead,
} from 'utils';
import { getSecret, Secrets, SecretsKeys } from 'zambda-utils';
import { getAuth0Token } from '../shared';
import { topLevelCatch } from '../shared/errors';
import { createOystehrClient } from '../shared/helpers';
import { ZambdaInput } from 'zambda-utils';

export interface GetConversationInput {
  secrets: Secrets | null;
  smsNumbers: string[];
  timezone: string;
}

interface ProtoConversationItem {
  id: string;
  sender: string;
  sentWhen: string;
  content: string;
  isRead: boolean;
  isFromPatient: boolean;
}

interface ConversationItem {
  id: string;
  sender: string;
  sentDay: string;
  sentTime: string;
  content: string;
  isRead: boolean;
  isFromPatient: boolean;
}

let zapehrToken: string;
const CHUNK_SIZE = 100;
const MAX_MESSAGE_COUNT = '1000';

export const index = async (input: ZambdaInput): Promise<APIGatewayProxyResult> => {
  try {
    console.group('validateRequestParameters');
    const validatedParameters = validateRequestParameters(input);
    const { secrets, smsNumbers, timezone } = validatedParameters;
    console.groupEnd();
    if (!zapehrToken) {
      console.log('getting token');
      zapehrToken = await getAuth0Token(secrets);
    } else {
      console.log('already have token');
    }

    const oystehr = createOystehrClient(zapehrToken, secrets);
    const uniqueNumbers = Array.from(new Set(smsNumbers));
    const smsQuery = uniqueNumbers.map((number) => `${number}`).join(',');
    console.log('smsQuery', smsQuery);
    console.time('sms-query');
    const allRecipients = (
      await oystehr.fhir.search({
        resourceType: 'RelatedPerson',
        params: [{ name: 'telecom', value: smsQuery }],
      })
    )
      .unbundle()
      .map((recip) => `RelatedPerson/${recip.id}`);
    console.timeEnd('sms-query');
    console.log(
      `found ${allRecipients.length} related persons with the sms number ${smsQuery}; searching messages for all those recipients`
    );

    console.time('get_sent_and_received_messages');
    const [sentMessages, receivedMessages] = await Promise.all([
      // todo: use safe batch pattern here :(
      getSentMessages(allRecipients, oystehr),
      getReceivedMessages(allRecipients, oystehr),
    ]);
    console.timeEnd('get_sent_and_received_messages');

    console.time('structure_convo_data');
    const rpMap: Record<string, RelatedPerson> = {};
    const senderMap: Record<string, Device | Practitioner> = {};
    const patientMap: Record<string, Patient> = {};
    const sentCommunications: Communication[] = [];
    const receivedCommunications: Communication[] = [];

    sentMessages.forEach((resource) => {
      if (resource.resourceType === 'Communication') {
        sentCommunications.push(resource as Communication);
      } else if (resource.resourceType === 'Device' && resource.id) {
        senderMap[`Device/${resource.id}`] = resource as Device;
      } else if (resource.resourceType === 'Practitioner' && resource.id) {
        senderMap[`Practitioner/${resource.id}`] = resource as Practitioner;
      }
    });

    receivedMessages.forEach((resource) => {
      if (resource.resourceType === 'Communication') {
        receivedCommunications.push(resource as Communication);
      } else if (resource.resourceType === 'RelatedPerson' && resource.id) {
        rpMap[`RelatedPerson/${resource.id}`] = resource as RelatedPerson;
      } else if (resource.resourceType === 'Patient' && resource.id) {
        patientMap[`Patient/${resource.id}`] = resource as Patient;
      }
    });

    console.log('sent messages found: ', sentCommunications.length);
    console.log('received messages found: ', receivedCommunications.length);

    const sentMessagesToReturn: ProtoConversationItem[] = sentCommunications.map((comm: Communication) => {
      const content = getMessageFromComm(comm);

      return {
        id: comm.id ?? '',
        content,
        isRead: true,
        sentWhen: comm.sent ?? '',
        sender: getSenderNameFromComm(comm, senderMap),
        isFromPatient: false,
      };
    });

    const receivedMessagesToReturn: ProtoConversationItem[] = receivedCommunications.map((comm: Communication) => {
      const content = getMessageFromComm(comm);
      const sender = getPatientSenderNameFromComm(comm, rpMap, patientMap);
      return {
        id: comm.id ?? '',
        content,
        isRead: getMessageHasBeenRead(comm),
        sentWhen: comm.sent ?? '',
        sender,
        isFromPatient: true,
      };
    });

    const allMessages: ConversationItem[] = [...sentMessagesToReturn, ...receivedMessagesToReturn]
      .sort((m1, m2) => {
        const time1 = DateTime.fromISO(m1.sentWhen);
        const time2 = DateTime.fromISO(m2.sentWhen);

        if (time1.equals(time2)) {
          return 0;
        }
        return time1 < time2 ? -1 : 1;
      })
      .map((message) => {
        const { id, sentWhen, content, isRead, sender, isFromPatient } = message;
        const dateTime = DateTime.fromISO(sentWhen).setZone(timezone);
        const sentDay = dateTime.toLocaleString(
          { day: 'numeric', month: 'numeric', year: '2-digit' },
          { locale: 'en-us' }
        );
        const sentTime = dateTime.toLocaleString({ timeStyle: 'short' }, { locale: 'en-us' });
        return {
          id,
          content,
          isRead,
          sender,
          sentDay,
          sentTime,
          isFromPatient,
        };
      });
    console.time('structure_convo_data');

    console.log('messages to return: ', allMessages.length);

    return {
      statusCode: 200,
      body: JSON.stringify(allMessages),
    };
  } catch (error: any) {
    await topLevelCatch('get-conversation', error, input.secrets);
    return {
      statusCode: 500,
      body: JSON.stringify({ error: error.message }),
    };
  }
};

function validateRequestParameters(input: ZambdaInput): GetConversationInput {
  if (!input.body) {
    throw new Error('No request body provided');
  }

  const secrets = input.secrets;
  const env = getSecret(SecretsKeys.ENVIRONMENT, secrets);
  const smsPhoneRegex = env === 'production' ? /^(\+1)\d{10}$/ : /^\+\d{1,3}\d{10}$/;
  const { smsNumbers, timezone } = JSON.parse(input.body);

  if (smsNumbers === undefined || smsNumbers.length === 0) {
    throw new Error('These fields are required: "smsNumbers"');
  }

  if (timezone === undefined) {
    throw new Error('These fields are required: "timezone"');
  }

  const now = DateTime.now().setZone(timezone);
  if (!now.isValid) {
    throw new Error(`Field "timezone" is invalid ${now.invalidExplanation ?? ''}`);
  }

  smsNumbers.forEach((smsNumber: any) => {
    if (typeof smsNumber !== 'string') {
      throw new Error('Field "smsNumbers" must be a list of strings');
    }
    if (!smsPhoneRegex.test(smsNumber)) {
      throw new Error('smsNumber must be of the form "+1", followed by 10 digits');
    }
  });

  return {
    smsNumbers: Array.from(new Set(smsNumbers)),
    timezone,
    secrets: input.secrets,
  };
}

const getPatientSenderNameFromComm = (
  communication: Communication,
  rpMap: Record<string, RelatedPerson>,
  patientMap: Record<string, Patient>
): string => {
  const senderRef = communication.sender?.reference;
  if (senderRef && rpMap[senderRef]) {
    const parent = rpMap[senderRef] as RelatedPerson;
    const patient = patientMap[parent.patient.reference ?? ''];

    let firstName = getFirstName(patient);
    let lastName = getLastName(patient);

    if (firstName && lastName) {
      return `${firstName} ${lastName}`;
    } else if (patient) {
      firstName = getFirstName(parent);
      lastName = getLastName(parent);
    }

    if (firstName && lastName) {
      return `${firstName} ${lastName}`;
    } else if (firstName) {
      return firstName;
    } else if (lastName) {
      return lastName;
    }
  }
  return 'Patient, Parent or Guardian';
};

const getSenderNameFromComm = (communication: Communication, map: Record<string, Device | Practitioner>): string => {
  const senderRef = communication.sender?.reference;
  if (senderRef && map[senderRef]) {
    const resource = map[senderRef];

    if (resource.resourceType === 'Device') {
      return 'Automated Message';
    } else {
      const practitioner = resource as Practitioner;

      const name = getFullestAvailableName(practitioner);
      if (name) {
        return name;
      }
    }
  }
  return `${PROJECT_NAME} Team`;
};

const getReceivedMessages = async (
  relatedPersonRefs: string[],
  oystehr: Oystehr
): Promise<(Communication | RelatedPerson | Patient)[]> => {
  if (relatedPersonRefs.length <= CHUNK_SIZE) {
    return (
      await oystehr.fhir.search<Communication | RelatedPerson | Patient>({
        resourceType: 'Communication',
        params: [
          { name: 'sender', value: relatedPersonRefs.join(',') },
          { name: '_sort', value: '-sent' },
          { name: '_count', value: MAX_MESSAGE_COUNT },
          { name: 'sent:missing', value: 'false' },
          { name: '_include', value: 'Communication:sender:RelatedPerson' },
          { name: '_include:iterate', value: 'RelatedPerson:patient' },
          { name: 'medium', value: 'http://terminology.hl7.org/CodeSystem/v3-ParticipationMode|SMSWRIT' },
        ],
      })
    ).unbundle();
  }
  const batchGroups = chunkThings(relatedPersonRefs, CHUNK_SIZE);
  const searchRequests: BatchInputGetRequest[] = batchGroups.map((ids) => {
    return {
      url: `Communication?sender=${ids.join(
        ','
      )}&medium=http://terminology.hl7.org/CodeSystem/v3-ParticipationMode|SMSWRIT&_sort=-sent&_count=${MAX_MESSAGE_COUNT}&sent:missing=false&_include=Communication:sender:RelatedPerson&_include:iterate=RelatedPerson:patient`,
      method: 'GET',
    };
  });
  const batchResults = await oystehr.fhir.batch({
    requests: searchRequests,
  });
  const entries = (batchResults.entry ?? []).flatMap((be) => {
    if (
      be.response?.outcome?.id === 'ok' &&
      be.resource &&
      be.resource.resourceType === 'Bundle' &&
      be.resource.type === 'searchset'
    ) {
      const innerBundle = be.resource as Bundle;
      const innerEntry = innerBundle.entry;
      if (!innerEntry) {
        return [];
      } else {
        return (innerBundle.entry ?? []).map((ibe) => ibe.resource as Communication | RelatedPerson | Patient);
      }
    } else {
      return [];
    }
  });
  const idSet = new Set<string>();

  return entries.filter((entry) => {
    const { id, resourceType } = entry;
    if (!id) {
      return false;
    }
    if (idSet.has(`${resourceType}/${id}`)) {
      return false;
    } else {
      idSet.add(`${resourceType}/${id}`);
      return true;
    }
  });
};

const getSentMessages = async (
  relatedPersonRefs: string[],
  oystehr: Oystehr
): Promise<(Communication | Device | Practitioner)[]> => {
  console.time('get_sent_messages');
  if (relatedPersonRefs.length <= CHUNK_SIZE) {
    const results = (
      await oystehr.fhir.search<Communication | Device | Practitioner>({
        resourceType: 'Communication',
        params: [
          { name: 'recipient', value: relatedPersonRefs.join(',') },
          { name: '_sort', value: '-sent' },
          { name: '_count', value: MAX_MESSAGE_COUNT },
          { name: 'sent:missing', value: 'false' },
          { name: '_include', value: 'Communication:sender:Practitioner' },
          { name: '_include', value: 'Communication:sender:Device' },
          { name: 'medium', value: 'http://terminology.hl7.org/CodeSystem/v3-ParticipationMode|SMSWRIT' },
        ],
      })
    ).unbundle();
    console.timeEnd('get_sent_messages');
    return results;
  }
  const batchGroups = chunkThings(relatedPersonRefs, CHUNK_SIZE);
  const searchRequests: BatchInputGetRequest[] = batchGroups.map((ids) => {
    return {
      url: `Communication?recipient=${ids.join(
        ','
      )}&medium=http://terminology.hl7.org/CodeSystem/v3-ParticipationMode|SMSWRIT&_sort=-sent&_count=${MAX_MESSAGE_COUNT}&sent:missing=false&_include=Communication:sender:Practitioner&_include=Communication:sender:Device`,
      method: 'GET',
    };
  });
  const batchResults = await oystehr.fhir.batch({
    requests: searchRequests,
  });
  const entries = (batchResults.entry ?? []).flatMap((be) => {
    if (
      be.response?.outcome?.id === 'ok' &&
      be.resource &&
      be.resource.resourceType === 'Bundle' &&
      be.resource.type === 'searchset'
    ) {
      const innerBundle = be.resource as Bundle;
      const innerEntry = innerBundle.entry;
      if (!innerEntry) {
        return [];
      } else {
        return (innerBundle.entry ?? []).map((ibe) => ibe.resource as Communication | Device | Practitioner);
      }
    } else {
      return [];
    }
  });
  const idSet = new Set<string>();
  console.timeEnd('get_sent_messages');
  return entries.filter((entry) => {
    const { id, resourceType } = entry;
    if (!id) {
      return false;
    }
    if (idSet.has(`${resourceType}/${id}`)) {
      return false;
    } else {
      idSet.add(`${resourceType}/${id}`);
      return true;
    }
  });
};<|MERGE_RESOLUTION|>--- conflicted
+++ resolved
@@ -3,11 +3,7 @@
 import { Bundle, Communication, Device, Patient, Practitioner, RelatedPerson } from 'fhir/r4b';
 import { DateTime } from 'luxon';
 import {
-<<<<<<< HEAD
   PROJECT_NAME,
-  Secrets,
-=======
->>>>>>> 4073778e
   chunkThings,
   getFirstName,
   getFullestAvailableName,
