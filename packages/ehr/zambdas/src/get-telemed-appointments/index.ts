import Oystehr from '@oystehr/sdk';
import { APIGatewayProxyResult } from 'aws-lambda';
import { Appointment } from 'fhir/r4b';
import {
  GetTelemedAppointmentsInput,
  GetTelemedAppointmentsResponseEhr,
  TelemedAppointmentInformation,
  createSmsModel,
  getVisitStatusHistory,
  relatedPersonAndCommunicationMaps,
} from 'utils';
import { ZambdaInput } from 'zambda-utils';
import { checkOrCreateM2MClientToken, createOystehrClient } from '../shared/helpers';
import { filterAppointmentsFromResources, filterPatientForAppointment } from './helpers/fhir-resources-filters';
import { getAllPrefilteredFhirResources, getAllVirtualLocationsMap } from './helpers/fhir-utils';
import { getPhoneNumberFromQuestionnaire } from './helpers/helpers';
import { validateRequestParameters } from './validateRequestParameters';

if (process.env.IS_OFFLINE === 'true') {
  // eslint-disable-next-line @typescript-eslint/no-var-requires
  require('console-stamp')(console, { pattern: 'HH:MM:ss.l' });
}

// Lifting up value to outside of the handler allows it to stay in memory across warm lambda invocations
let m2mtoken: string;

export const index = async (input: ZambdaInput): Promise<APIGatewayProxyResult> => {
  try {
<<<<<<< HEAD
    // console.log(1111111, process.pid);
    const validatedParameters: GetTelemedAppointmentsInput = validateRequestParameters(input);
=======
    const validatedParameters: ReturnType<typeof validateRequestParameters> = validateRequestParameters(input);
>>>>>>> e962f9bc
    console.log('Parameters: ' + JSON.stringify(validatedParameters));

    m2mtoken = await checkOrCreateM2MClientToken(m2mtoken, validatedParameters.secrets);
    const oystehrCurrentUser = createOystehrClient(validatedParameters.userToken, validatedParameters.secrets);
    const oystehrm2m = createOystehrClient(m2mtoken, validatedParameters.secrets);
    console.log('Created zapToken, fhir and app clients.');

    const response = await performEffect(validatedParameters, oystehrm2m, oystehrCurrentUser);
    return {
      statusCode: 200,
      body: JSON.stringify(response),
    };
  } catch (error: any) {
    console.log(error);
    return {
      statusCode: 500,
      body: JSON.stringify({ message: 'Error getting appointments' }),
    };
  }
};

export const performEffect = async (
  params: GetTelemedAppointmentsInput,
  oystehrm2m: Oystehr,
  oystehrCurrentUser: Oystehr
): Promise<GetTelemedAppointmentsResponseEhr> => {
  const { statusesFilter } = params;
  const virtualLocationsMap = await getAllVirtualLocationsMap(oystehrm2m);
  console.log('Created virtual locations map.');

  const allResources = await getAllPrefilteredFhirResources(
    oystehrm2m,
    oystehrCurrentUser,
    params,
    virtualLocationsMap
  );
  if (!allResources) {
    return {
      message: 'Successfully retrieved all appointments',
      appointments: [],
    };
  }

  const allPackages = filterAppointmentsFromResources(allResources, statusesFilter, virtualLocationsMap);
  console.log('Received all appointments with type "virtual":', allPackages.length);

  const resultAppointments: TelemedAppointmentInformation[] = [];

  if (allResources.length > 0) {
    const allRelatedPersonMaps = await relatedPersonAndCommunicationMaps(oystehrm2m, allResources);

    allPackages.forEach((appointmentPackage) => {
      const { appointment, telemedStatus, telemedStatusHistory, location, practitioner, encounter } =
        appointmentPackage;

      const patient = filterPatientForAppointment(appointment, allResources);
      const patientPhone = appointmentPackage.paperwork
        ? getPhoneNumberFromQuestionnaire(appointmentPackage.paperwork)
        : undefined;
      const cancellationReason = extractCancellationReason(appointment);
      const smsModel = createSmsModel(patient.id!, allRelatedPersonMaps);

      const appointmentTemp: TelemedAppointmentInformation = {
        id: appointment.id || 'Unknown',
        start: appointment.start,
        patient: {
          id: patient.id || 'Unknown',
          firstName: patient?.name?.[0].given?.[0],
          lastName: patient?.name?.[0].family,
          // suffix: patient?.name?.[0].suffix?.[0] || '',
          dateOfBirth: patient.birthDate || 'Unknown',
          sex: patient.gender,
          phone: patientPhone,
        },
        smsModel,
        reasonForVisit: appointment.description,
        comment: appointment.comment,
        appointmentStatus: appointment.status,
        location: {
          locationID: location?.locationID ? `Location/${location.locationID}` : undefined,
          state: location?.state,
        },
        encounter,
        paperwork: appointmentPackage.paperwork,
        telemedStatus: telemedStatus,
        telemedStatusHistory: telemedStatusHistory,
        cancellationReason: cancellationReason,
        next: false,
        visitStatusHistory: getVisitStatusHistory(encounter),
        practitioner,
        encounterId: encounter.id || 'Unknown',
      };

      resultAppointments.push(appointmentTemp);
    });
    console.log('Appointments parsed and filtered from all resources.');
  }
  return {
    message: 'Successfully retrieved all appointments',
    appointments: resultAppointments,
  };
};

const extractCancellationReason = (appointment: Appointment): string | undefined => {
  const codingClause = appointment.cancelationReason?.coding?.[0];
  const cancellationReasonOptionOne = codingClause?.code;
  if ((cancellationReasonOptionOne ?? '').toLowerCase() === 'other') {
    return codingClause?.display;
  }
  if (cancellationReasonOptionOne) {
    return cancellationReasonOptionOne;
  }

  return codingClause?.display;
};<|MERGE_RESOLUTION|>--- conflicted
+++ resolved
@@ -26,12 +26,7 @@
 
 export const index = async (input: ZambdaInput): Promise<APIGatewayProxyResult> => {
   try {
-<<<<<<< HEAD
-    // console.log(1111111, process.pid);
-    const validatedParameters: GetTelemedAppointmentsInput = validateRequestParameters(input);
-=======
     const validatedParameters: ReturnType<typeof validateRequestParameters> = validateRequestParameters(input);
->>>>>>> e962f9bc
     console.log('Parameters: ' + JSON.stringify(validatedParameters));
 
     m2mtoken = await checkOrCreateM2MClientToken(m2mtoken, validatedParameters.secrets);
