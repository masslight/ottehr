import sendgrid, { ClientResponse } from '@sendgrid/mail';
import { DateTime } from 'luxon';
<<<<<<< HEAD
import { PROJECT_NAME, Secrets } from 'utils';
import { SecretsKeys, getSecret } from './secrets';
=======
import { getSecret, Secrets, SecretsKeys } from 'zambda-utils';
>>>>>>> 4073778e

export async function topLevelCatch(zambda: string, error: any, secrets: Secrets | null): Promise<void> {
  console.error(`Top level catch block in ${zambda}: \n ${error} \n Error stringified: ${JSON.stringify(error)}`);
  await sendErrors(zambda, error, secrets);
}

export const sendErrors = async (zambda: string, error: any, secrets: Secrets | null): Promise<void> => {
  const ENVIRONMENT = getSecret(SecretsKeys.ENVIRONMENT, secrets);
  // Only fires in staging and production
  if (!['staging', 'production'].includes(ENVIRONMENT)) {
    return;
  }

  console.log('Sending error message to Slack');
  // const notification = ENVIRONMENT === 'production' ? '@channel' : '@ottehr-devs';
  const slackMessage = `todo Alert in ${ENVIRONMENT} zambda ${zambda}.\n\n${error}\n\n${JSON.stringify(error)}`;
  await sendSlackNotification(slackMessage, ENVIRONMENT);

  const email = 'support@masslight.com';
  const errorMessage = `Error in ${zambda}.\n${error}.\nError stringified: ${JSON.stringify(error)}`;
  const SENDGRID_ERROR_EMAIL_TEMPLATE_ID = getSecret(SecretsKeys.IN_PERSON_SENDGRID_ERROR_EMAIL_TEMPLATE_ID, secrets);

  console.log('Sending error email');
  try {
    const sendResult = await sendgridEmail(
      secrets,
      SENDGRID_ERROR_EMAIL_TEMPLATE_ID,
      [email],
      email,
      ENVIRONMENT,
      errorMessage
    );
    if (sendResult)
      console.log(
        `Details of successful sendgrid send: statusCode, ${sendResult[0].statusCode}. body, ${JSON.stringify(
          sendResult[0].body
        )}`
      );
  } catch (error) {
    console.error(`Error sending email to ${email}: ${JSON.stringify(error)}`);
    // Re-throw error so caller knows we failed.
    throw error;
  }
};

export const sendSlackNotification = async (message: string, env: string): Promise<void> => {
  const url =
    env === 'production'
      ? 'https://hooks.slack.com/services/your_slack_webhook_url'
      : 'https://hooks.slack.com/services/your_slack_webhook_url';

  await fetch(url, {
    method: 'POST',
    body: JSON.stringify({
      text: message,
      link_names: true,
    }),
  });
};

export const sendgridEmail = async (
  secrets: Secrets | null,
  sendgridTemplateId: string,
  toEmail: string[],
  fromEmail: string,
  env: string,
  message: string
): Promise<[ClientResponse, unknown] | undefined> => {
  const SENDGRID_API_KEY = getSecret(SecretsKeys.SENDGRID_API_KEY, secrets);
  if (!(SENDGRID_API_KEY && sendgridTemplateId)) {
    console.error(
      "Email message can't be sent because either Sendgrid api key or message template ID variable was not set"
    );
    return;
  }
  sendgrid.setApiKey(SENDGRID_API_KEY);
  console.log('toEmail', toEmail);
  const emailConfiguration = {
    to: toEmail,
    from: {
      email: fromEmail,
      name: PROJECT_NAME,
    },
    replyTo: fromEmail,
    templateId: sendgridTemplateId,
    dynamic_template_data: {
      environment: env,
      errorMessage: message,
      timestamp: DateTime.now().setZone('UTC').toFormat("EEEE, MMMM d, yyyy 'at' h:mm a ZZZZ"),
    },
  };

  const sendResult = await sendgrid.send(emailConfiguration);
  return sendResult;
};<|MERGE_RESOLUTION|>--- conflicted
+++ resolved
@@ -1,11 +1,7 @@
 import sendgrid, { ClientResponse } from '@sendgrid/mail';
 import { DateTime } from 'luxon';
-<<<<<<< HEAD
-import { PROJECT_NAME, Secrets } from 'utils';
-import { SecretsKeys, getSecret } from './secrets';
-=======
+import { PROJECT_NAME } from 'utils';
 import { getSecret, Secrets, SecretsKeys } from 'zambda-utils';
->>>>>>> 4073778e
 
 export async function topLevelCatch(zambda: string, error: any, secrets: Secrets | null): Promise<void> {
   console.error(`Top level catch block in ${zambda}: \n ${error} \n Error stringified: ${JSON.stringify(error)}`);
