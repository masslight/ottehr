import Oystehr from '@oystehr/sdk';
import {
  Account,
  Appointment,
  ChargeItem,
  Coverage,
  DocumentReference,
  Encounter,
  List,
  Location,
  Patient,
  Practitioner,
  QuestionnaireResponse,
  Resource,
} from 'fhir/r4b';
import { getVideoRoomResourceExtension } from '../../helpers';
import { VideoResourcesAppointmentPackage } from './types';

export const getVideoResources = async (
  oystehr: Oystehr,
  appointmentId: string,
  inPerson?: boolean
): Promise<VideoResourcesAppointmentPackage | undefined> => {
  //
  // Attempting to get three items: Encounter, Appointment and charge Item
  // FHIR API Query looks something like this:
  // Encounter?appointment=Appointment/d2d0f76d-5bc5-4d99-a5b4-8e16ebfe7e47
  //          &_include=Encounter:appointment
  //          &_revinclude=ChargeItem:context
  //          &_include=Encounter:subject
  //          &_revinclude:iterate=Account:patient
  //
  // Given an appointment ID, find an Encounter for this appointment, a Charge Item for which the Encounter
  // is its context, a patient that's the subject of the encounter, and the Accocunt for this patient
  //

  const items: Array<
    | Appointment
    | Encounter
    | ChargeItem
    | Patient
    | Account
    | Location
    | QuestionnaireResponse
    | Practitioner
    | DocumentReference
<<<<<<< HEAD
    | Coverage
=======
    | List
>>>>>>> 8615c24b
  > = (
    await oystehr.fhir.search<
      | Appointment
      | Encounter
      | ChargeItem
      | Patient
      | Account
      | Location
      | QuestionnaireResponse
      | Practitioner
      | DocumentReference
<<<<<<< HEAD
      | Coverage
=======
      | List
>>>>>>> 8615c24b
    >({
      resourceType: 'Encounter',
      params: [
        {
          name: 'appointment',
          value: `Appointment/${appointmentId}`,
        },
        {
          name: '_include',
          value: 'Encounter:appointment',
        },
        {
          name: '_revinclude',
          value: 'ChargeItem:context',
        },
        {
          name: '_include',
          value: 'Encounter:subject',
        },
        {
          name: '_include:iterate',
          value: 'Appointment:location',
        },
        {
          name: '_include:iterate',
          value: 'Encounter:participant:Practitioner',
        },
        {
          name: '_revinclude:iterate',
          value: 'Account:patient',
        },
        {
          name: '_revinclude:iterate',
          value: 'QuestionnaireResponse:encounter',
        },
        {
          name: '_revinclude:iterate',
          value: 'DocumentReference:encounter',
        },
        {
          name: '_revinclude:iterate',
          value: 'Coverage:beneficiary',
        },
        {
          name: '_revinclude:iterate',
          value: 'List:patient',
        },
      ],
    })
  ).unbundle();

  const appointment: Appointment | undefined = items.find((item: Resource) => {
    return item.resourceType === 'Appointment';
  }) as Appointment;
  if (!appointment) return undefined;

  const encounter: Encounter | undefined = items.find((item: Resource) => {
    return item.resourceType === 'Encounter' && (inPerson || getVideoRoomResourceExtension(item));
  }) as Encounter;
  if (!encounter) return undefined;

  const chargeItem: ChargeItem | undefined = items.find((item: Resource) => {
    return item.resourceType === 'ChargeItem';
  }) as ChargeItem;

  const patient: Patient | undefined = items.find((item: Resource) => {
    return item.resourceType === 'Patient';
  }) as Patient;

  const account: Account | undefined = items.find((item: Resource) => {
    return item.resourceType === 'Account';
  }) as Account;

  const location: Location | undefined = items.find((item: Resource) => {
    return item.resourceType === 'Location';
  }) as Location;

  const questionnaireResponse: QuestionnaireResponse | undefined = items?.find(
    (item: Resource) => item.resourceType === 'QuestionnaireResponse'
  ) as QuestionnaireResponse;

  const practitioner: Practitioner | undefined = items?.find((item: Resource) => {
    return item.resourceType === 'Practitioner';
  }) as Practitioner;

  const documentReferences: DocumentReference[] | undefined = items.filter((item: Resource) => {
    return item.resourceType === 'DocumentReference';
  }) as DocumentReference[];

<<<<<<< HEAD
  const coverage: Coverage | undefined = items?.find((item: Resource) => {
    return item.resourceType === 'Coverage';
  }) as Coverage;
=======
  const listResources = items.filter((item) => item.resourceType === 'List') as List[];
>>>>>>> 8615c24b

  return {
    appointment,
    encounter,
    chargeItem,
    patient,
    account,
    location,
    questionnaireResponse,
    practitioner,
    documentReferences,
<<<<<<< HEAD
    coverage,
=======
    listResources,
>>>>>>> 8615c24b
  };
};<|MERGE_RESOLUTION|>--- conflicted
+++ resolved
@@ -44,11 +44,8 @@
     | QuestionnaireResponse
     | Practitioner
     | DocumentReference
-<<<<<<< HEAD
+    | List
     | Coverage
-=======
-    | List
->>>>>>> 8615c24b
   > = (
     await oystehr.fhir.search<
       | Appointment
@@ -60,11 +57,8 @@
       | QuestionnaireResponse
       | Practitioner
       | DocumentReference
-<<<<<<< HEAD
+      | List
       | Coverage
-=======
-      | List
->>>>>>> 8615c24b
     >({
       resourceType: 'Encounter',
       params: [
@@ -154,13 +148,11 @@
     return item.resourceType === 'DocumentReference';
   }) as DocumentReference[];
 
-<<<<<<< HEAD
   const coverage: Coverage | undefined = items?.find((item: Resource) => {
     return item.resourceType === 'Coverage';
   }) as Coverage;
-=======
+
   const listResources = items.filter((item) => item.resourceType === 'List') as List[];
->>>>>>> 8615c24b
 
   return {
     appointment,
@@ -172,10 +164,7 @@
     questionnaireResponse,
     practitioner,
     documentReferences,
-<<<<<<< HEAD
     coverage,
-=======
     listResources,
->>>>>>> 8615c24b
   };
 };