--- conflicted
+++ resolved
@@ -24,12 +24,7 @@
   InPersonExamCardsNames,
   inPersonExamFieldsMap,
   InPersonExamFieldsNames,
-<<<<<<< HEAD
   PROJECT_MODULE,
-  Secrets,
-=======
-  OTTEHR_MODULE,
->>>>>>> 4073778e
   SNOMEDCodeConceptInterface,
 } from 'utils';
 import { Secrets } from 'zambda-utils';
