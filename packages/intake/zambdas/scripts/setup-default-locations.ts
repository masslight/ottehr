--- conflicted
+++ resolved
@@ -14,7 +14,6 @@
 import { getAccessToken } from '../src/shared';
 import { createOystehrClient } from '../src/shared/helpers';
 
-<<<<<<< HEAD
 const virtualLocations: { value: string; label: string }[] = [
   { value: 'NJ', label: 'NJ' },
   { value: 'OH', label: 'OH' },
@@ -32,12 +31,8 @@
 ];
 export type PhysicalLocation = (typeof allPhysicalLocations)[number];
 
-export const checkLocations = async (fhirClient: FhirClient): Promise<void> => {
-  const allLocations = await fhirClient.fhir.search({
-=======
 export const checkLocations = async (oystehr: Oystehr): Promise<void> => {
   const allLocations = await oystehr.fhir.search({
->>>>>>> c58012eb
     resourceType: 'Location',
   });
   console.log('Received all locations from fhir.');
