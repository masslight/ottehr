import Oystehr, { BatchInputPostRequest, BatchInputRequest, User } from '@oystehr/sdk';
import { APIGatewayProxyResult } from 'aws-lambda';
import {
  Appointment,
  Bundle,
  Encounter,
  List,
  Location,
  Patient,
  Questionnaire,
  QuestionnaireResponse,
  QuestionnaireResponseItem,
  Resource,
} from 'fhir/r4b';
import { DateTime } from 'luxon';
import { uuid } from 'short-uuid';
import {
  CreateAppointmentUCTelemedParams,
  CreateAppointmentUCTelemedResponse,
  createOystehrClient,
  FHIR_EXTENSION,
  formatPhoneNumber,
<<<<<<< HEAD
  getSecret,
  getTelemedLocation,
=======
>>>>>>> e962f9bc
  makePrepopulatedItemsForPatient,
  OTTEHR_MODULE,
  PatientInfo,
  PRIVATE_EXTENSION_BASE_URL,
  RequiredAllProps,
  ServiceMode,
  userHasAccessToPatient,
  VisitType,
} from 'utils';
import { ZambdaInput } from 'zambda-utils';
import { getSecret, Secrets, SecretsKeys, topLevelCatch } from 'zambda-utils';
import { AuditableZambdaEndpoints, checkOrCreateM2MClientToken, createAuditEvent, getUser } from '../../shared';
import { createUpdateUserRelatedResources, generatePatientRelatedRequests } from '../../shared/appointment';
import {
  getCurrentQuestionnaireForServiceType,
  getEncounterClass,
  getTelemedRequiredAppointmentEncounterExtensions,
} from '../helpers';
import { validateCreateAppointmentParams } from './validateRequestParameters';

let zapehrToken: string;

export const index = async (input: ZambdaInput): Promise<APIGatewayProxyResult> => {
  console.log(`Input: ${JSON.stringify(input)}`);
  try {
    const validatedParameters = validateCreateAppointmentParams(input);

    zapehrToken = await checkOrCreateM2MClientToken(zapehrToken, input.secrets);

    const response = await performEffect({ input, params: validatedParameters });

    return response;
  } catch (error: any) {
    await topLevelCatch('create-appointment', error, input.secrets);
    return {
      statusCode: 500,
      body: JSON.stringify({ error: 'Internal error' }),
    };
  }
};

interface PerformEffectInputProps {
  input: ZambdaInput;
  params: RequiredAllProps<CreateAppointmentUCTelemedParams>;
}

async function performEffect(props: PerformEffectInputProps): Promise<APIGatewayProxyResult> {
  const { input, params } = props;
  const { locationState, patient, unconfirmedDateOfBirth } = params;
  const { secrets } = input;
  const fhirAPI = getSecret(SecretsKeys.FHIR_API, secrets);
  const projectAPI = getSecret(SecretsKeys.PROJECT_API, secrets);
  const oystehr = createOystehrClient(zapehrToken, fhirAPI, projectAPI);
  console.log('getting user');

  const user = await getUser(input.headers.Authorization.replace('Bearer ', ''), secrets);

  // If it's a returning patient, check if the user has
  // access to create appointments for this patient
  if (patient.id) {
    const userAccess = await userHasAccessToPatient(user, patient.id, oystehr);
    if (!userAccess) {
      return {
        statusCode: 403,
        body: JSON.stringify({
          message: 'User does not have permission to access this patient',
        }),
      };
    }
  }
  console.log('creating appointment');

  const { message, appointmentId, patientId, encounterId, questionnaireId, resources, relatedPersonId } =
    await createAppointment({ locationState, patient, user, unconfirmedDateOfBirth, secrets }, oystehr);

  await createAuditEvent(AuditableZambdaEndpoints.appointmentCreate, oystehr, input, patientId, secrets);

  const response: CreateAppointmentUCTelemedResponse = {
    message,
    appointmentId,
    patientId,
    encounterId,
    questionnaireId,
    relatedPersonId,
    resources,
  };

  console.log(`fhirAppointment = ${JSON.stringify(response)}`, 'Telemed visit');
  return {
    statusCode: 200,
    body: JSON.stringify(response),
  };
}

interface CreateAppointmentInput {
  locationState: string;
  patient: PatientInfo;
  user: User;
  unconfirmedDateOfBirth: string;
  secrets: Secrets | null;
}

export async function createAppointment(
  input: CreateAppointmentInput,
  oystehr: Oystehr
): Promise<CreateAppointmentUCTelemedResponse> {
  const { locationState, patient, user, unconfirmedDateOfBirth, secrets } = input;

  const { listRequests, createPatientRequest, updatePatientRequest, maybeFhirPatient, verifiedPhoneNumber, isEHRUser } =
    await generatePatientRelatedRequests(user, patient, oystehr);

  let verifiedFormattedPhoneNumber = verifiedPhoneNumber;

  if (!patient.id && !verifiedPhoneNumber) {
    console.log('Getting verifiedPhoneNumber for new patient');
    if (isEHRUser) {
      if (!patient.phoneNumber) {
        throw new Error('No phone number found for patient');
      }
      verifiedFormattedPhoneNumber = formatPhoneNumber(patient.phoneNumber);
    } else {
      // User is patient and auth0 already appends a +1 to the phone number
      verifiedFormattedPhoneNumber = formatPhoneNumber(user.name);
    }
  }

  /** !!! Start time should be the appointment creation time here,
   * cause the "Estimated waiting time" calulations are based on this,
   * and we can't search appointments by "created" prop
   **/
  let startTime = DateTime.utc().toISO() || '';
  startTime = DateTime.fromISO(startTime).setZone('UTC').toISO() || '';
  const originalDate = DateTime.fromISO(startTime).setZone('UTC');
  const endTime = originalDate.plus({ minutes: 15 }).toISO() || ''; // todo: should this be scraped from the Appointment?

  const location = await getTelemedLocation(oystehr, locationState);
  const locationId = location?.id;

  if (!locationId) {
    throw new Error(`Couldn't find telemed location for state ${locationState}`);
  }

  const questionnaire = await getCurrentQuestionnaireForServiceType(ServiceMode.virtual, secrets, oystehr);

  console.log('performing Transactional Fhir Requests for new appointment');
  const {
    appointment,
    patient: fhirPatient,
    questionnaire: questionnaireResponse,
    encounter,
  } = await performTransactionalFhirRequests({
    patient: maybeFhirPatient,
    reasonForVisit: patient?.reasonForVisit || '',
    questionnaire,
    startTime,
    endTime,
    oystehr,
    updatePatientRequest,
    createPatientRequest,
    listRequests,
    location,
    unconfirmedDateOfBirth,
    verifiedPhoneNumber: verifiedFormattedPhoneNumber,
    contactInfo: {
      phone: verifiedFormattedPhoneNumber || 'not provided',
      email: patient?.email || 'not provided',
    },
  });

  const { relatedPersonRef = '' } = await createUpdateUserRelatedResources(oystehr, patient, fhirPatient, user);

  // verifiedPhoneNumber = phoneVerified ?? verifiedPhoneNumber;

  console.log('success, here is the id: ', appointment.id);
  return {
    message: 'Successfully created an appointment and encounter',
    appointmentId: appointment.id || '',
    patientId: fhirPatient.id || '',
    questionnaireId: questionnaireResponse.id || '',
    encounterId: encounter.id || '',
    relatedPersonId: relatedPersonRef?.split('/')?.[1] || '',
    resources: {
      appointment: appointment,
      encounter: encounter,
      questionnaire: questionnaireResponse,
      patient: fhirPatient,
    },
  };
}

interface TransactionInput {
  startTime: string;
  endTime: string;
  oystehr: Oystehr;
  questionnaire: Questionnaire;
  additionalInfo?: string;
  patient?: Patient;
  createPatientRequest?: BatchInputPostRequest<Patient>;
  listRequests: BatchInputRequest<List>[];
  updatePatientRequest?: BatchInputRequest<Patient>;
  location: Location;
  unconfirmedDateOfBirth?: string;
  verifiedPhoneNumber: string | undefined;
  contactInfo: { phone: string; email: string };
  reasonForVisit: string;
}

interface TransactionOutput {
  appointment: Appointment;
  encounter: Encounter;
  patient: Patient;
  questionnaire: QuestionnaireResponse;
}

export const performTransactionalFhirRequests = async (input: TransactionInput): Promise<TransactionOutput> => {
  const {
    oystehr,
    patient,
    reasonForVisit,
    questionnaire,
    startTime,
    endTime,
    additionalInfo,
    createPatientRequest,
    listRequests,
    updatePatientRequest,
    location,
    unconfirmedDateOfBirth,
    verifiedPhoneNumber,
    contactInfo,
  } = input;

  if (!patient && !createPatientRequest?.fullUrl) {
    throw new Error('Unexpectedly have no patient and no request to make one');
  }
  const patientRef = patient ? `Patient/${patient.id}` : createPatientRequest?.fullUrl || '';

  const nowIso = DateTime.utc().toISO();

  const { encExtensions, apptExtensions } = getTelemedRequiredAppointmentEncounterExtensions(patientRef, nowIso);

  if (additionalInfo) {
    apptExtensions.push({
      url: FHIR_EXTENSION.Appointment.additionalInfo.url,
      valueString: additionalInfo,
    });
  }

  if (unconfirmedDateOfBirth) {
    apptExtensions.push({
      url: FHIR_EXTENSION.Appointment.unconfirmedDateOfBirth.url,
      valueDate: unconfirmedDateOfBirth,
    });
  }

  const apptUrl = `urn:uuid:${uuid()}`;

  const apptResource: Appointment = {
    resourceType: 'Appointment',
    meta: {
      tag: [{ code: OTTEHR_MODULE.TM }],
    },
    participant: [
      {
        actor: {
          reference: patientRef,
        },
        status: 'accepted',
      },
      {
        actor: {
          reference: `Location/${location.id}`,
        },
        status: 'accepted',
      },
    ],
    start: startTime,
    end: endTime,
    appointmentType: {
      coding: [
        {
          system: 'http://terminology.hl7.org/CodeSystem/v2-0276',
          code: VisitType.Virtual,
          display: VisitType.Virtual,
        },
      ],
      text: VisitType.Virtual,
    },
    // we have this status while the "create-paperwork" endpoint was not yet called
    status: 'proposed',
    created: nowIso,
    extension: apptExtensions,
    description: reasonForVisit,
  };

  const encounterUrl = `urn:uuid:${uuid()}`;
  const encResource: Encounter = {
    resourceType: 'Encounter',
    text: {
      status: 'generated',
      div: '<div xmlns="http://www.w3.org/1999/xhtml">Encounter for telemed room</div>',
    },
    status: 'planned',
    statusHistory: [
      {
        status: 'planned',
        period: {
          start: nowIso,
        },
      },
    ],
    class: getEncounterClass(ServiceMode.virtual),
    subject: { reference: patientRef },
    appointment: [
      {
        reference: apptUrl,
      },
    ],
    location: [
      {
        location: {
          reference: `Location/${location.id}`,
        },
      },
    ],
    extension: encExtensions,
  };

  const canonUrl = `${questionnaire.url}|${questionnaire.version}`;
  const patientToUse = createPatientRequest?.resource ?? patient ?? { resourceType: 'Patient' };

  const item: QuestionnaireResponseItem[] = makePrepopulatedItemsForPatient({
    patient: patientToUse,
    // location,
    isNewQrsPatient: createPatientRequest?.resource !== undefined,
    newPatientDob: createPatientRequest?.resource?.birthDate,
    unconfirmedDateOfBirth,
    appointmentStartTime: startTime,
    questionnaire,
    verifiedPhoneNumber: verifiedPhoneNumber,
    contactInfo: contactInfo,
  });

  const questionnaireResponse: QuestionnaireResponse = {
    resourceType: 'QuestionnaireResponse',
    questionnaire: canonUrl,
    encounter: { reference: encounterUrl },
    status: 'in-progress',
    item,
  };

  const postApptReq: BatchInputRequest<Appointment> = {
    method: 'POST',
    url: '/Appointment',
    resource: apptResource,
    fullUrl: apptUrl,
  };

  const postEncRequest: BatchInputRequest<Encounter> = {
    method: 'POST',
    url: '/Encounter',
    resource: encResource,
    fullUrl: encounterUrl,
  };

  const postQRRequest: BatchInputRequest<QuestionnaireResponse> = {
    method: 'POST',
    url: '/QuestionnaireResponse',
    resource: questionnaireResponse,
  };

  const patientRequests: BatchInputRequest<Patient>[] = [];

  if (updatePatientRequest) {
    patientRequests.push(updatePatientRequest);
  }

  if (createPatientRequest) {
    patientRequests.push(createPatientRequest);
  }

  const transactionInput = {
    requests: [...patientRequests, ...listRequests, postApptReq, postEncRequest, postQRRequest],
  };

  console.log('making transaction request');

  const bundle = await oystehr.fhir.transaction<Appointment | Encounter | Patient | List | QuestionnaireResponse>(
    transactionInput
  );

  return extractResourcesFromBundle(bundle, patient);
};

const extractResourcesFromBundle = (bundle: Bundle<Resource>, maybePatient?: Patient): TransactionOutput => {
  console.log('getting resources from bundle');

  const entry = bundle.entry ?? [];

  const appointment: Appointment = entry.find((appt) => {
    return appt.resource && appt.resource.resourceType === 'Appointment';
  })?.resource as Appointment;

  const encounter: Encounter = entry.find((enc) => {
    return enc.resource && enc.resource.resourceType === 'Encounter';
  })?.resource as Encounter;

  const questionnaire: QuestionnaireResponse = entry.find((entry) => {
    return entry.resource && entry.resource.resourceType === 'QuestionnaireResponse';
  })?.resource as QuestionnaireResponse;

  if (appointment === undefined) {
    throw new Error('Appointment could not be created');
  }
  if (encounter === undefined) {
    throw new Error('Encounter could not be created');
  }

  let patient = maybePatient;

  if (!patient) {
    patient = entry.find((enc) => {
      return enc.resource && enc.resource.resourceType === 'Patient';
    })?.resource as Patient;
  }

  if (patient === undefined) {
    throw new Error('Patient could not be created');
  }

  console.log('successfully obtained resources from bundle');
  return { appointment, encounter, patient, questionnaire };
};

export function getPatientContactEmail(patient: Patient): string | undefined {
  const formUser = patient.extension?.find((ext) => ext.url === `${PRIVATE_EXTENSION_BASE_URL}/form-user`)?.valueString;
  if (formUser === 'Patient') {
    return patient.telecom?.find((telecomTemp) => telecomTemp.system === 'email')?.value;
  }
  if (formUser === 'Parent/Guardian') {
    return patient.contact
      ?.find(
        (contactTemp) =>
          contactTemp.relationship?.find(
            (relationshipTemp) =>
              relationshipTemp.coding?.find(
                (codingTemp) => codingTemp.system === `${PRIVATE_EXTENSION_BASE_URL}/relationship`
              )
          )
      )
      ?.telecom?.find((telecomTemp) => telecomTemp.system === 'email')?.value;
  }

  return undefined;
}

/***
Three cases:
New user, new patient, create a conversation and add the participants including M2M Device and RelatedPerson
Returning user, new patient, get the user's conversation and add the participant RelatedPerson
Returning user, returning patient, get the user's conversation
 */<|MERGE_RESOLUTION|>--- conflicted
+++ resolved
@@ -20,11 +20,6 @@
   createOystehrClient,
   FHIR_EXTENSION,
   formatPhoneNumber,
-<<<<<<< HEAD
-  getSecret,
-  getTelemedLocation,
-=======
->>>>>>> e962f9bc
   makePrepopulatedItemsForPatient,
   OTTEHR_MODULE,
   PatientInfo,
@@ -481,6 +476,26 @@
   return undefined;
 }
 
+export async function getTelemedLocation(oystehr: Oystehr, state: string): Promise<Location | undefined> {
+  const resources = (
+    await oystehr.fhir.search<Location>({
+      resourceType: 'Location',
+      params: [
+        {
+          name: 'address-state',
+          value: state,
+        },
+      ],
+    })
+  ).unbundle();
+
+  return resources.find(
+    (loca) =>
+      loca.extension?.find((ext) => ext.url === 'https://extensions.fhir.zapehr.com/location-form-pre-release')
+        ?.valueCoding?.code === 'vi'
+  );
+}
+
 /***
 Three cases:
 New user, new patient, create a conversation and add the participants including M2M Device and RelatedPerson
