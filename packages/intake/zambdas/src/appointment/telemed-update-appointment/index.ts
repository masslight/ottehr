import Oystehr, { BatchInput, BatchInputRequest, User } from '@oystehr/sdk';
import { APIGatewayProxyResult } from 'aws-lambda';
import { Operation } from 'fast-json-patch';
import { Appointment, Bundle, Encounter, Patient, Resource } from 'fhir/r4b';
import {
  createOystehrClient,
  FHIR_EXTENSION,
  getPatchBinary,
  getPatchOperationToUpdateExtension,
  RequiredProps,
  UpdateAppointmentRequestParams,
  UpdateAppointmentResponse,
  userHasAccessToPatient,
  getTelemedLocation,
} from 'utils';
import { ZambdaInput } from 'zambda-utils';
import { getSecret, SecretsKeys, topLevelCatch } from 'zambda-utils';
import { checkOrCreateM2MClientToken, getUser } from '../../shared';
import { createUpdateUserRelatedResources, creatingPatientUpdateRequest } from '../../shared/appointment/helpers';
<<<<<<< HEAD
=======
import { getTelemedLocation } from '../telemed-create-appointment';
>>>>>>> e962f9bc
import { validateUpdateAppointmentParams } from './validateRequestParameters';

// Lifting up value to outside of the handler allows it to stay in memory across warm lambda invocations
let zapehrToken: string;

export const index = async (input: ZambdaInput): Promise<APIGatewayProxyResult> => {
  console.log(`Input: ${JSON.stringify(input)}`);
  try {
    const validatedParameters = validateUpdateAppointmentParams(input);

    zapehrToken = await checkOrCreateM2MClientToken(zapehrToken, input.secrets);

    const response = await performEffect({ input, params: validatedParameters });

    return response;
  } catch (error: any) {
    await topLevelCatch('update-appointment', error, input.secrets);
    return {
      statusCode: 500,
      body: JSON.stringify({ error: 'Internal error' }),
    };
  }
};

interface PerformEffectInputProps {
  input: ZambdaInput;
  params: RequiredProps<UpdateAppointmentRequestParams, 'patient'>;
}

async function performEffect(props: PerformEffectInputProps): Promise<APIGatewayProxyResult> {
  const { input, params } = props;
  const { patient } = params;
  const { secrets } = input;
  const fhirAPI = getSecret(SecretsKeys.FHIR_API, secrets);
  const projectAPI = getSecret(SecretsKeys.PROJECT_API, secrets);
  const oystehr = createOystehrClient(zapehrToken, fhirAPI, projectAPI);
  console.log('getting user');

  const user = await getUser(input.headers.Authorization.replace('Bearer ', ''), secrets);

  if (patient.id) {
    const userAccess = await userHasAccessToPatient(user, patient.id, oystehr);
    if (!userAccess) {
      return {
        statusCode: 403,
        body: JSON.stringify({
          message: 'User does not have permission to access this patient',
        }),
      };
    }
  }
  console.log('updating appointment');

  const { appointmentId } = await updateAppointment(params, oystehr, user);

  const response = { appointmentId };
  console.log(`fhirAppointment = ${JSON.stringify(response)}`, 'Telemed visit');
  return {
    statusCode: 200,
    body: JSON.stringify(response),
  };
}

export async function updateAppointment(
  params: RequiredProps<UpdateAppointmentRequestParams, 'patient'>,
  oystehr: Oystehr,
  user: User
): Promise<UpdateAppointmentResponse> {
  let updatePatientRequest: BatchInputRequest<Patient> | undefined = undefined;
  const { patient, unconfirmedDateOfBirth, locationState } = params;

  // if it is a returning patient
  const resources = (
    await oystehr.fhir.search<Appointment | Patient | Encounter>({
      resourceType: 'Appointment',
      params: [
        {
          name: '_id',
          value: params.appointmentId,
        },
        {
          name: '_include',
          value: 'Appointment:patient',
        },
        {
          name: '_revinclude:iterate',
          value: 'Encounter:appointment',
        },
      ],
    })
  ).unbundle();

  const fhirAppointment = resources.find((res) => {
    return res.resourceType === 'Appointment';
  }) as Appointment | undefined;

  const maybeFhirPatient = resources.find((res) => {
    return res.resourceType === 'Patient';
  }) as Patient | undefined;

  const fhirEncounter = resources.find((res) => res.resourceType === 'Encounter') as Encounter | undefined;

  if (!maybeFhirPatient) {
    throw new Error('Patient is not found for the appointment');
  }

  if (!fhirAppointment) {
    throw new Error(`Appointment with provider ID ${params.appointmentId} was not found`);
  }

  if (!fhirEncounter) {
    throw new Error(`Encounter is not found for the appointment ${params.appointmentId}`);
  }

  updatePatientRequest = await creatingPatientUpdateRequest(patient, maybeFhirPatient);

  console.log('performing Transactional Fhir Requests for the appointment');
  if (!patient && !updatePatientRequest) {
    throw new Error('Unexpectedly have no patient and no request to make one');
  }

  const patientRequests: BatchInputRequest<Patient>[] = [];
  if (updatePatientRequest) {
    patientRequests.push(updatePatientRequest);
  }

  const patchApptOps: Operation[] = [];

  if (unconfirmedDateOfBirth) {
    const op = getPatchOperationToUpdateExtension(fhirAppointment, {
      url: FHIR_EXTENSION.Appointment.unconfirmedDateOfBirth.url,
      valueDate: unconfirmedDateOfBirth,
    });

    if (op) {
      patchApptOps.push(op);
    }
  }

  const transactionInput: BatchInput<Appointment | Patient> = {
    requests: [...patientRequests],
  };

  if (locationState) {
    const location = await getTelemedLocation(oystehr, locationState);
    const locationId = location?.id;

    const locationParticipantIndex = fhirAppointment.participant?.findIndex(
      (p) => p.actor?.reference?.startsWith('Location/')
    );

    if (locationParticipantIndex !== undefined && locationParticipantIndex !== -1) {
      patchApptOps.push({
        op: 'replace',
        path: `/participant/${locationParticipantIndex}/actor/reference`,
        value: `Location/${locationId}`,
      });
    }

    if (fhirEncounter && fhirEncounter.id) {
      const patchEncounterOps: Operation[] = [
        {
          op: 'replace',
          path: '/location/0/location/reference',
          value: `Location/${locationId}`,
        },
      ];

      const patchEncounterReq = getPatchBinary({
        resourceId: fhirEncounter.id,
        resourceType: 'Encounter',
        patchOperations: patchEncounterOps,
      });

      transactionInput.requests.push(patchEncounterReq);
    }
  }

  const patchApptReq: BatchInputRequest<Appointment> | undefined =
    patchApptOps.length > 0
      ? getPatchBinary({ resourceId: params.appointmentId, resourceType: 'Appointment', patchOperations: patchApptOps })
      : undefined;

  if (patchApptReq) {
    transactionInput.requests.push(patchApptReq);
  }

  console.log('making transaction request');
  const bundle = await oystehr.fhir.transaction(transactionInput);
  const { patient: fhirPatient } = extractResourcesFromBundle(bundle, transactionInput, maybeFhirPatient);

  await createUpdateUserRelatedResources(oystehr, patient, fhirPatient, user);

  console.log('success, here is the id: ', fhirAppointment.id);
  const response: UpdateAppointmentResponse = {
    appointmentId: fhirAppointment.id || '',
  };

  return response;
}

interface TransactionOutput {
  appointment: Appointment;
  patient: Patient;
}

const extractResourcesFromBundle = (
  bundle: Bundle<Resource>,
  transactionInput: { requests: BatchInputRequest<Appointment | Patient>[] },
  maybePatient?: Patient
): TransactionOutput => {
  console.log('getting resources from bundle');
  const entry = bundle.entry ?? [];
  const appointment: Appointment = entry.find((appt) => {
    return appt.resource && appt.resource.resourceType === 'Appointment';
  })?.resource as Appointment;

  if (transactionInput.requests.find((req) => req.url.includes('Appointment')) && appointment === undefined) {
    throw new Error('Appointment could not be updated');
  }

  let patient = maybePatient;

  if (!patient) {
    patient = entry.find((enc) => {
      return enc.resource && enc.resource.resourceType === 'Patient';
    })?.resource as Patient;
  }

  if (transactionInput.requests.find((req) => req.url.includes('Patient')) && patient === undefined) {
    throw new Error('Patient could not be updated');
  }
  console.log('successfully obtained resources from bundle');
  return { appointment, patient };
};<|MERGE_RESOLUTION|>--- conflicted
+++ resolved
@@ -11,16 +11,12 @@
   UpdateAppointmentRequestParams,
   UpdateAppointmentResponse,
   userHasAccessToPatient,
-  getTelemedLocation,
 } from 'utils';
 import { ZambdaInput } from 'zambda-utils';
 import { getSecret, SecretsKeys, topLevelCatch } from 'zambda-utils';
 import { checkOrCreateM2MClientToken, getUser } from '../../shared';
 import { createUpdateUserRelatedResources, creatingPatientUpdateRequest } from '../../shared/appointment/helpers';
-<<<<<<< HEAD
-=======
 import { getTelemedLocation } from '../telemed-create-appointment';
->>>>>>> e962f9bc
 import { validateUpdateAppointmentParams } from './validateRequestParameters';
 
 // Lifting up value to outside of the handler allows it to stay in memory across warm lambda invocations
