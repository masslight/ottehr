import Oystehr from '@oystehr/sdk';
import { QuestionnaireResponseItem } from 'fhir/r4b';
import {
<<<<<<< HEAD
=======
  APIErrorCode,
  BillingProviderDataObject,
  getBillingProviderData,
  GetBillingProviderInput,
  GetEligibilityInput,
>>>>>>> 05d94f21
  GetEligibilityInsuranceData,
  GetEligibilityParameters,
  GetEligibilityPolicyHolder,
  InsurancePlanDTO,
  isValidUUID,
<<<<<<< HEAD
=======
  Secrets,
  ZambdaInput,
>>>>>>> 05d94f21
} from 'utils';
import { ZambdaInput } from 'zambda-utils';
import { Secrets } from 'zambda-utils';

export function validateRequestParameters(input: ZambdaInput): GetEligibilityParameters & { secrets: Secrets | null } {
  if (!input.body) {
    throw new Error('No request body provided');
  }

<<<<<<< HEAD
  const {
    appointmentId,
    primaryInsuranceData,
    patientId,
    primaryPolicyHolder,
    secondaryInsuranceData,
    secondaryPolicyHolder,
  } = JSON.parse(input.body) as ReturnType<typeof validateRequestParameters>;
=======
  const { coveragePrevalidationInput, patientId, appointmentId } = JSON.parse(input.body) as GetEligibilityParameters;
>>>>>>> 05d94f21

  if (!appointmentId || !isValidUUID(appointmentId)) {
    throw new Error('Parameter "appointmentId" must be included in input body and be a valid UUID.');
  }
  if (!patientId || !isValidUUID(patientId)) {
    throw new Error('Parameter "patientId" must be included in input body and be a valid UUID.');
  }

  if (coveragePrevalidationInput !== undefined) {
    const { responseItems } = coveragePrevalidationInput;
    if (responseItems === undefined) {
      throw new Error('Parameter "responseItems" must be included in prevalidation input');
    }
    if (responseItems !== undefined && (!Array.isArray(responseItems) || typeof responseItems[0] !== 'object')) {
      throw new Error('Parameter "prevalidationInput.responseItems" must be an array of objects when included');
    }
    if (responseItems) {
      const primaryPolicyHolder = mapResponseItemsToInsurancePolicyHolder(responseItems);
      const primaryInsuranceData = mapResponseItemsToInsuranceData(responseItems);
      const secondaryInsuranceItem = responseItems.find((item) => item.linkId === 'secondary-insurance');
      let secondaryPolicyHolder: GetEligibilityPolicyHolder | undefined;
      let secondaryInsuranceData: GetEligibilityInsuranceData | undefined;
      if (secondaryInsuranceItem !== undefined) {
        secondaryPolicyHolder = mapResponseItemsToInsurancePolicyHolder(secondaryInsuranceItem?.item ?? [], '-2');
        secondaryInsuranceData = mapResponseItemsToInsuranceData(secondaryInsuranceItem.item ?? [], '-2');
      }
      console.log('primaryPolicyHolder', JSON.stringify(primaryPolicyHolder));
      console.log('primaryInsuranceData', JSON.stringify(primaryInsuranceData));
      return {
        appointmentId,
        patientId,
        primaryPolicyHolder,
        primaryInsuranceData,
        secondaryPolicyHolder,
        secondaryInsuranceData,
        secrets: input.secrets,
        coveragePrevalidationInput: coveragePrevalidationInput,
      };
    }
  }

  const { primaryInsuranceData, primaryPolicyHolder, secondaryInsuranceData, secondaryPolicyHolder } = JSON.parse(
    input.body
  ) as GetEligibilityParameters;

  if (!primaryInsuranceData) {
    throw new Error('Parameter "insurance" must be included in input body.');
  }
  if (!primaryInsuranceData.insuranceId || !isValidUUID(primaryInsuranceData.insuranceId)) {
    throw new Error('Parameter "insurance.insuranceId" must be included in input body and be a valid UUID.');
  }
  if (!primaryInsuranceData.memberId) {
    throw new Error('Parameter "insurance.memberId" must be included in input body and be a non-empty string.');
  }
  if (!primaryPolicyHolder) {
    throw new Error('Parameter "policyHolder" must be included in input body.');
  }
  if (typeof primaryPolicyHolder.isPatient !== 'boolean') {
    throw new Error('Parameter "policyHolder.isPatient" must be included in input body and be a boolean.');
  }

  return {
    appointmentId,
    primaryInsuranceData,
    patientId,
    primaryPolicyHolder,
    secondaryInsuranceData,
    secondaryPolicyHolder,
    secrets: input.secrets,
  };
}

export const validateInsuranceRequirements = ({
  insurancePlanDto,
  insuranceData,
  policyHolder,
  primary,
}: {
  insurancePlanDto: InsurancePlanDTO;
  insuranceData: GetEligibilityInsuranceData;
  policyHolder: GetEligibilityPolicyHolder;
  primary: boolean;
}): void => {
  const prefix = (letter: string): string => {
    if (!primary) return `Secondary ${letter.toLowerCase()}`;
    return letter;
  };

  console.log('insurance plan policy holder', JSON.stringify(policyHolder));

  if (insurancePlanDto.requiresSubscriberId && !insuranceData.memberId) {
    throw new Error(`${prefix('M')}ember ID was not provided.`);
  }
  if (insurancePlanDto.requiresSubscriberName && (!policyHolder.firstName || !policyHolder.lastName)) {
    throw new Error(`${prefix('P')}olicy holder's first or last name was not provided.`);
  }
  if (insurancePlanDto.requiresSubscriberDOB && !policyHolder.dob) {
    throw new Error(`${prefix('P')}olicy holder's date of birth was not provided.`);
  }
  if (insurancePlanDto.requiresRelationshipToSubscriber && !policyHolder.relationship) {
    throw new Error(`${prefix('P')}olicy holder's relationship to the insured was not provided.`);
  }
};

const mapResponseItemsToInsuranceData = (
  items: QuestionnaireResponseItem[],
  suffix = ''
): GetEligibilityInsuranceData => {
  let insuranceId, memberId: string | undefined;
  const requiredFields = new Set([`insurance-member-id${suffix}`, `insurance-carrier${suffix}`]);
  items.forEach((i) => {
    requiredFields.delete(i.linkId);
    if (i.linkId === `insurance-member-id${suffix}`) {
      memberId = i.answer?.[0]?.valueString;
    }
    if (i.linkId === `insurance-carrier${suffix}`) {
      insuranceId = i.answer?.[0]?.valueReference?.reference?.split('/')?.[1];
    }
  });
  if (insuranceId === undefined || memberId === undefined) {
    const missingVals = Array.from(requiredFields.values()).join(', ');
    throw new Error(
      `Could not perform eligibility check because QuestionnaireResponse page did not include the following items: ${missingVals}`
    );
  }
  return {
    insuranceId,
    memberId,
  };
};

const mapResponseItemsToInsurancePolicyHolder = (
  items: QuestionnaireResponseItem[],
  suffix = ''
): GetEligibilityPolicyHolder => {
  let firstName, lastName, zip, state, address, addressLine2, sex, dob, relationship: string | undefined;
  let isPatient = false;
  items.forEach((i) => {
    if (i.linkId === `patient-relationship-to-insured${suffix}`) {
      isPatient = i.answer?.[0]?.valueString?.toLowerCase() === 'self';
      relationship = i.answer?.[0]?.valueString;
    }
    if (i.linkId === `policy-holder-first-name${suffix}`) {
      firstName = i.answer?.[0]?.valueString;
    }
    if (i.linkId === `policy-holder-last-name${suffix}`) {
      lastName = i.answer?.[0]?.valueString;
    }
    if (i.linkId === `policy-holder-zip${suffix}`) {
      zip = i.answer?.[0]?.valueString;
    }
    if (i.linkId === `policy-holder-state${suffix}`) {
      state = i.answer?.[0]?.valueString;
    }
    if (i.linkId === `policy-holder-address${suffix}`) {
      address = i.answer?.[0]?.valueString;
    }
    if (i.linkId === `policy-holder-address-additional-line${suffix}`) {
      addressLine2 = i.answer?.[0]?.valueString;
    }
    if (i.linkId === `policy-holder-birth-sex${suffix}`) {
      sex = i.answer?.[0]?.valueString;
    }
    if (i.linkId === `policy-holder-dob${suffix}`) {
      dob = i.answer?.[0]?.valueString;
    }
  });

  const policyHolder: GetEligibilityPolicyHolder = {
    firstName,
    lastName,
    zip,
    state,
    address,
    addressLine2,
    sex,
    dob,
    isPatient,
    relationship,
  };
  return policyHolder;
};

export const complexBillingProviderValidation = async (
  plans: GetBillingProviderInput['plans'],
  appointmentId: string,
  secrets: Secrets | null,
  oystehrClient: Oystehr
): Promise<BillingProviderDataObject> => {
  //const { type, reference } = prevalidationInput.billingProviderResource;

  const providerData = await getBillingProviderData(
    {
      plans,
      secrets,
      appointmentId,
    },
    oystehrClient
  );

  if (providerData === undefined) {
    throw APIErrorCode.MISSING_BILLING_PROVIDER_DETAILS;
  }
  return providerData;
};<|MERGE_RESOLUTION|>--- conflicted
+++ resolved
@@ -1,45 +1,26 @@
 import Oystehr from '@oystehr/sdk';
 import { QuestionnaireResponseItem } from 'fhir/r4b';
 import {
-<<<<<<< HEAD
-=======
   APIErrorCode,
   BillingProviderDataObject,
   getBillingProviderData,
   GetBillingProviderInput,
-  GetEligibilityInput,
->>>>>>> 05d94f21
   GetEligibilityInsuranceData,
   GetEligibilityParameters,
   GetEligibilityPolicyHolder,
   InsurancePlanDTO,
   isValidUUID,
-<<<<<<< HEAD
-=======
-  Secrets,
-  ZambdaInput,
->>>>>>> 05d94f21
 } from 'utils';
-import { ZambdaInput } from 'zambda-utils';
-import { Secrets } from 'zambda-utils';
+import { Secrets, ZambdaInput } from 'zambda-utils';
 
 export function validateRequestParameters(input: ZambdaInput): GetEligibilityParameters & { secrets: Secrets | null } {
   if (!input.body) {
     throw new Error('No request body provided');
   }
 
-<<<<<<< HEAD
-  const {
-    appointmentId,
-    primaryInsuranceData,
-    patientId,
-    primaryPolicyHolder,
-    secondaryInsuranceData,
-    secondaryPolicyHolder,
-  } = JSON.parse(input.body) as ReturnType<typeof validateRequestParameters>;
-=======
-  const { coveragePrevalidationInput, patientId, appointmentId } = JSON.parse(input.body) as GetEligibilityParameters;
->>>>>>> 05d94f21
+  const { appointmentId, patientId, coveragePrevalidationInput } = JSON.parse(input.body) as ReturnType<
+    typeof validateRequestParameters
+  >;
 
   if (!appointmentId || !isValidUUID(appointmentId)) {
     throw new Error('Parameter "appointmentId" must be included in input body and be a valid UUID.');
