import Oystehr from '@oystehr/sdk';
import { APIGatewayProxyResult } from 'aws-lambda';
import { Appointment, Location } from 'fhir/r4b';
import { decodeJwt, jwtVerify } from 'jose';
import {
<<<<<<< HEAD
  PROJECT_WEBSITE,
  SecretsKeys,
=======
>>>>>>> 4073778e
  TelemedAppointmentStatusEnum,
  createOystehrClient,
  getAppointmentResourceById,
  getLocationIdFromAppointment,
  mapStatusToTelemed,
} from 'utils';
import { ZambdaInput } from 'zambda-utils';
import { SecretsKeys, getSecret } from 'zambda-utils';
import { getAuth0Token } from '../shared';
import { estimatedTimeStatesGroups } from '../shared/appointment/constants';
import { getUser } from '../shared/auth';
import { getVideoEncounterForAppointment } from '../shared/encounters';
import { convertStatesAbbreviationsToLocationIds, getAllAppointmentsByLocations } from './utils/fhir';
import { validateRequestParameters } from './validateRequestParameters';

// Lifting up value to outside of the handler allows it to stay in memory across warm lambda invocations
let zapehrToken: string;
export const index = async (input: ZambdaInput): Promise<APIGatewayProxyResult> => {
  try {
    console.group('validateRequestParameters');
    const validatedParameters = validateRequestParameters(input);
    console.log(JSON.stringify(validatedParameters, null, 4));
    const { appointmentID, secrets, authorization } = validatedParameters;
    console.groupEnd();
    console.debug('validateRequestParameters success');

    // for now, require patient to log in
    if (!authorization) {
      console.log('User is not authenticated yet');
      // TODO: not sure what to do with yet
      return {
        statusCode: 401,
        body: JSON.stringify({ message: 'Unauthorized' }),
      };
    }

    const websiteUrl = getSecret(SecretsKeys.WEBSITE_URL, secrets);
    const telemedClientSecret = getSecret(SecretsKeys.AUTH0_SECRET, secrets);

    const jwt = authorization.replace('Bearer ', '');
    let claims;
    try {
      claims = decodeJwt(jwt);
      console.log('JWT claims:', claims);
      // invited participant case
      if (claims.iss === PROJECT_WEBSITE) {
        const secret = new TextEncoder().encode(telemedClientSecret);
        await jwtVerify(jwt, secret, {
          audience: `${websiteUrl}/waiting-room/appointment/${appointmentID}`,
        });
      } else {
        console.log('getting user');
        const user = await getUser(jwt, secrets);
        console.log(`user: ${user.name}`);
      }
    } catch (error) {
      console.log('User verification error:', error);
      return {
        statusCode: 401,
        body: JSON.stringify({ message: 'Unauthorized' }),
      };
    }

    if (!zapehrToken) {
      console.log('getting m2m token for service calls');
      zapehrToken = await getAuth0Token(secrets); // keeping token externally for reuse
    } else {
      console.log('already have a token, no need to update');
      // TODO: wonder if we need to check if it's expired at some point?
    }

    const oystehr = createOystehrClient(
      zapehrToken,
      getSecret(SecretsKeys.FHIR_API, secrets),
      getSecret(SecretsKeys.PROJECT_API, secrets)
    );

    console.log(`getting appointment resource for id ${appointmentID}`);
    const [appointment, videoEncounter] = await Promise.all([
      getAppointmentResourceById(appointmentID, oystehr),
      getVideoEncounterForAppointment(appointmentID || 'Unknown', oystehr),
    ]);

    if (!appointment || !videoEncounter) {
      console.log(`Appointment/Encounter is not found for appointment id ${appointmentID}`);
      return {
        statusCode: 404,
        body: JSON.stringify({ message: 'Appointment is not found' }),
      };
    }

    console.log(`Encounter found for appointment id ${appointmentID}: `, JSON.stringify(videoEncounter));

    const locationId = getLocationIdFromAppointment(appointment);

    if (!locationId) {
      console.log(`Location ID is not found in appointment: ${JSON.stringify(appointment)}`);
      return {
        statusCode: 404,
        body: JSON.stringify({ message: 'Location ID not found in appointment' }),
      };
    }

    const telemedStatus = mapStatusToTelemed(videoEncounter.status, appointment.status);

    if (telemedStatus === 'ready' || telemedStatus === 'pre-video' || telemedStatus === 'on-video') {
      const appointments = await getAppointmentsForLocation(oystehr, locationId);

      const estimatedTime = calculateEstimatedTime(appointments);
      const numberInLine = getNumberInLine(appointments, appointmentID);

      const response = {
        statusCode: 200,
        body: JSON.stringify({
          status: telemedStatus === 'on-video' ? telemedStatus : TelemedAppointmentStatusEnum.ready,
          estimatedTime: estimatedTime,
          numberInLine: numberInLine,
          encounterId: telemedStatus === 'on-video' ? videoEncounter?.id : undefined,
        }),
      };
      console.log(JSON.stringify(response, null, 4));
      return response;
    } else {
      console.log(videoEncounter.status, appointment.status);
      const response = {
        statusCode: 200,
        body: JSON.stringify({
          status: telemedStatus === 'cancelled' ? telemedStatus : TelemedAppointmentStatusEnum.complete,
        }),
      };
      console.log(JSON.stringify(response, null, 4));
      return response;
    }
  } catch (error: any) {
    console.log(error, JSON.stringify(error));
    return {
      statusCode: 500,
      body: JSON.stringify({ error: 'Internal error' }),
    };
  }
};

const getAppointmentsForLocation = async (oystehr: Oystehr, locationId: string): Promise<Appointment[]> => {
  const location = await readLocationResource(oystehr, locationId);
  const currentState = location?.address?.state;
  if (!(location && currentState)) return [];

  const statesGroup = getStatesGroupForSearch(currentState);
  const locationsIdsToSearchWith = await convertStatesAbbreviationsToLocationIds(oystehr, statesGroup);

  return await getAllAppointmentsByLocations(oystehr, locationsIdsToSearchWith);
};

const calculateEstimatedTime = (appointments: Appointment[]): number | undefined => {
  const waitingTimeInMills = calculateLongestWaitingTime(appointments);
  const additionalTime = 15 * 60_000;
  return waitingTimeInMills + additionalTime;
};

const getNumberInLine = (appointments: Appointment[], appointmentId: string): number => {
  for (let i = 0; i < appointments.length; i++) {
    if (appointments[i].id === appointmentId) {
      return i + 1;
    }
  }
  return 0;
};

const readLocationResource = async (oystehr: Oystehr, locationId: string): Promise<Location> => {
  const location = await oystehr.fhir.get<Location>({
    resourceType: 'Location',
    id: locationId,
  });
  return location;
};

const getStatesGroupForSearch = (currentState: string): string[] => {
  return estimatedTimeStatesGroups.find((group) => group.includes(currentState)) || [currentState];
};

const calculateLongestWaitingTime = (appointments: Appointment[]): number => {
  let longestTime = 0;
  appointments.forEach((appointment) => {
    const rawDate = appointment.start;
    if (rawDate) {
      const apptDate = new Date(rawDate);
      const timeDifference = Math.abs(new Date().getTime() - apptDate.getTime());
      if (timeDifference > longestTime) longestTime = timeDifference;
    }
  });

  return longestTime;
};<|MERGE_RESOLUTION|>--- conflicted
+++ resolved
@@ -3,11 +3,7 @@
 import { Appointment, Location } from 'fhir/r4b';
 import { decodeJwt, jwtVerify } from 'jose';
 import {
-<<<<<<< HEAD
   PROJECT_WEBSITE,
-  SecretsKeys,
-=======
->>>>>>> 4073778e
   TelemedAppointmentStatusEnum,
   createOystehrClient,
   getAppointmentResourceById,
