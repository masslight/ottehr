--- conflicted
+++ resolved
@@ -7,13 +7,7 @@
   formatPhoneNumberDisplay,
   getRelatedPersonForPatient,
   isLocationVirtual,
-<<<<<<< HEAD
   PROJECT_NAME,
-  Secrets,
-  SecretsKeys,
-  sendErrors,
-=======
->>>>>>> 4073778e
   ServiceMode,
   SLUG_SYSTEM,
 } from 'utils';
