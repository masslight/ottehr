--- conflicted
+++ resolved
@@ -77,12 +77,8 @@
   RELATED_PERSON_SAME_AS_PATIENT_ADDRESS_URL,
   PROJECT_NAME,
   PRIVACY_POLICY_CODE,
-<<<<<<< HEAD
   PROJECT_MODULE,
-=======
-  OTTEHR_MODULE,
   getPhoneNumberForIndividual,
->>>>>>> c293a83d
 } from 'utils';
 import { v4 as uuid } from 'uuid';
 import { createOrUpdateFlags } from '../../../paperwork/sharedHelpers';
