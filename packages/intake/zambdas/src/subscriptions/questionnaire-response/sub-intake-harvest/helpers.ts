--- conflicted
+++ resolved
@@ -51,12 +51,7 @@
   INSURANCE_COVERAGE_CODING,
   IntakeQuestionnaireItem,
   isoStringFromDateComponents,
-<<<<<<< HEAD
   FHIR_BASE_URL,
-=======
-  OTTEHR_BASE_URL,
-  OTTEHR_MODULE,
->>>>>>> 4073778e
   PATIENT_PHOTO_CODE,
   PATIENT_PHOTO_ID_PREFIX,
   PatientEthnicity,
@@ -79,15 +74,8 @@
   SCHOOL_WORK_NOTE_WORK_ID,
   SUBSCRIBER_RELATIONSHIP_CODE_MAP,
   uploadPDF,
-<<<<<<< HEAD
-  consolidateOperations,
-  RELATED_PERSON_SAME_AS_PATIENT_ADDRESS_URL,
   PROJECT_NAME,
-  PRIVACY_POLICY_CODE,
   PROJECT_MODULE,
-  getPhoneNumberForIndividual,
-=======
->>>>>>> 4073778e
 } from 'utils';
 import { v4 as uuid } from 'uuid';
 import { getSecret, Secrets, SecretsKeys } from 'zambda-utils';
