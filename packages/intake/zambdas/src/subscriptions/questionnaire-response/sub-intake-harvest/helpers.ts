--- conflicted
+++ resolved
@@ -77,12 +77,9 @@
   PROJECT_NAME,
   LanguageOption,
   getPatchOperationToAddOrUpdatePreferredLanguage,
-<<<<<<< HEAD
   PROJECT_MODULE,
-=======
   getPatchOperationToAddOrUpdateResponsiblePartyRelationship,
   RelationshipOption,
->>>>>>> 6f665453
 } from 'utils';
 import { v4 as uuid } from 'uuid';
 import { getSecret, Secrets, SecretsKeys } from 'zambda-utils';
