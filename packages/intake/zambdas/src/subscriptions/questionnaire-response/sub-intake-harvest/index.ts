--- conflicted
+++ resolved
@@ -14,22 +14,8 @@
   QuestionnaireResponseItem,
   RelatedPerson,
 } from 'fhir/r4b';
-<<<<<<< HEAD
-import { flattenIntakeQuestionnaireItems, IntakeQuestionnaireItem } from 'utils';
-import { ZambdaInput } from 'zambda-utils';
-import { getSecret, SecretsKeys, topLevelCatch, triggerSlackAlarm } from 'zambda-utils';
-=======
-import {
-  flattenIntakeQuestionnaireItems,
-  getRelatedPersonForPatient,
-  getSecret,
-  IntakeQuestionnaireItem,
-  SecretsKeys,
-  topLevelCatch,
-  triggerSlackAlarm,
-  ZambdaInput,
-} from 'utils';
->>>>>>> 89ab4cb6
+import { flattenIntakeQuestionnaireItems, getRelatedPersonForPatient, IntakeQuestionnaireItem } from 'utils';
+import { getSecret, SecretsKeys, topLevelCatch, triggerSlackAlarm, ZambdaInput } from 'zambda-utils';
 import '../../../../instrument.mjs';
 import { captureSentryException, configSentry, getAuth0Token } from '../../../shared';
 import { createOystehrClient } from '../../../shared/helpers';
@@ -37,13 +23,13 @@
   createConflictResolutionTask,
   createConsentResources,
   createDocumentResources,
+  createErxContactOperation,
   createInsuranceResources,
   createMasterRecordPatchOperations,
   flagPaperworkEdit,
   hasConflictingUpdates,
   PatientMasterRecordResources,
   searchInsuranceInformation,
-  createErxContactOperation,
 } from './helpers';
 import { validateRequestParameters } from './validateRequestParameters';
 
