import { wrapHandler } from '@sentry/aws-serverless';
import { APIGatewayProxyResult } from 'aws-lambda';
<<<<<<< HEAD
import {
  ZambdaInput,
  topLevelCatch,
  getPatientContactEmail,
  DATETIME_FULL_NO_YEAR,
  TaskStatus,
  PROJECT_WEBSITE,
} from 'utils';
import { Location, Appointment, Patient, RelatedPerson } from 'fhir/r4b';
import { validateRequestParameters } from '../validateRequestParameters';
import { getAccessToken } from '../../../shared';
import { createOystehrClient } from '../../../shared/helpers';
=======
import { Appointment, Location, Patient, RelatedPerson } from 'fhir/r4b';
>>>>>>> 4073778e
import { DateTime } from 'luxon';
import { DATETIME_FULL_NO_YEAR, TaskStatus, getPatientContactEmail } from 'utils';
import { ZambdaInput } from 'zambda-utils';
import { topLevelCatch } from 'zambda-utils';
import '../../../../instrument.mjs';
import { captureSentryException, configSentry, getAuth0Token } from '../../../shared';
import { createOystehrClient } from '../../../shared/helpers';
import { patchTaskStatus } from '../../helpers';
import { sendText } from '../helpers';
import { validateRequestParameters } from '../validateRequestParameters';

let zapehrToken: string;

export const index = wrapHandler(async (input: ZambdaInput): Promise<APIGatewayProxyResult> => {
  configSentry('sub-ready-text', input.secrets);
  console.log(`Input: ${JSON.stringify(input)}`);
  try {
    console.group('validateRequestParameters');
    const validatedParameters = validateRequestParameters(input);
    const { task, secrets } = validatedParameters;
    console.log('task ID', task.id);
    console.groupEnd();
    console.debug('validateRequestParameters success');

    if (!zapehrToken) {
      console.log('getting token');
      zapehrToken = await getAuth0Token(secrets);
    } else {
      console.log('already have token');
    }

    const oystehr = createOystehrClient(zapehrToken, secrets);

    let taskStatusToUpdate: TaskStatus;
    let statusReasonToUpdate: string | undefined;

    console.log('getting appointment Id from the task');
    const appointmentID =
      task.focus?.type === 'Appointment' ? task.focus?.reference?.replace('Appointment/', '') : undefined;
    console.log('appointment ID parsed: ', appointmentID);

    console.log('searching for appointment, location and patient resources related to this task');
    let fhirAppointment: Appointment | undefined,
      fhirLocation: Location | undefined,
      fhirPatient: Patient | undefined,
      fhirRelatedPerson: RelatedPerson | undefined;
    const allResources = (
      await oystehr.fhir.search<Appointment | Location | Patient | RelatedPerson>({
        resourceType: 'Appointment',
        params: [
          {
            name: '_id',
            value: appointmentID || '',
          },
          {
            name: '_include',
            value: 'Appointment:location',
          },
          {
            name: '_include',
            value: 'Appointment:patient',
          },
          {
            name: '_revinclude:iterate',
            value: 'RelatedPerson:patient',
          },
        ],
      })
    ).unbundle();
    console.log(`number of reasources returned ${allResources.length}`);

    allResources.forEach((resource) => {
      if (resource.resourceType === 'Appointment') {
        fhirAppointment = resource as Appointment;
      }
      if (resource.resourceType === 'Location') {
        fhirLocation = resource as Location;
      }
      if (resource.resourceType === 'Patient') {
        fhirPatient = resource as Patient;
      }
      if (resource.resourceType === 'RelatedPerson') {
        const relatedPerson = resource as RelatedPerson;
        const isUserRelatedPerson = relatedPerson.relationship?.find(
          (relationship) => relationship.coding?.find((code) => code.code === 'user-relatedperson')
        );
        if (isUserRelatedPerson) {
          fhirRelatedPerson = relatedPerson;
        }
      }
    });

    const missingResources = [];
    if (!fhirAppointment) missingResources.push('appointment');
    if (!fhirLocation) missingResources.push('location');
    if (!fhirPatient) missingResources.push('patient');

    if (!fhirAppointment || !fhirLocation || !fhirPatient) {
      throw new Error(`missing the following vital resources: ${missingResources.join(',')}`);
    }

    console.log('formatting information included in email');
    const email = getPatientContactEmail(fhirPatient);
    const timezone = fhirLocation.extension?.find(
      (extensionTemp) => extensionTemp.url === 'http://hl7.org/fhir/StructureDefinition/timezone'
    )?.valueString;
    const startTime = DateTime.fromISO(fhirAppointment?.start || '')
      .setZone(timezone)
      .toFormat(DATETIME_FULL_NO_YEAR);
    const visitType = fhirAppointment.appointmentType?.text ?? 'Unknown';
    console.log('info', email, timezone, startTime, visitType);

    if (fhirRelatedPerson) {
      const message = `Please set up access to your patient portal so you can view test results and discharge information: ${PROJECT_WEBSITE}/patient-portal`;
      const { taskStatus, statusReason } = await sendText(message, fhirRelatedPerson, zapehrToken, secrets);
      taskStatusToUpdate = taskStatus;
      statusReasonToUpdate = statusReason;
    } else {
      taskStatusToUpdate = 'failed';
      statusReasonToUpdate = 'could not retrieve related person to get sms number';
      console.log('No related person found. Skipping sending text');
    }

    if (!taskStatusToUpdate) {
      console.log('no task was attempted');
      taskStatusToUpdate = 'failed';
      statusReasonToUpdate = 'no task was attempted';
    }

    // update task status and status reason
    console.log('making patch request to update task status');
    const patchedTask = await patchTaskStatus({ task, taskStatusToUpdate, statusReasonToUpdate }, oystehr);

    console.log('successfully patched task');
    console.log(JSON.stringify(patchedTask));

    const response = {
      taskStatus: taskStatusToUpdate,
      statusReason: statusReasonToUpdate,
    };

    return {
      statusCode: 200,
      body: JSON.stringify(response),
    };
  } catch (error: any) {
    return topLevelCatch('sub-ready-text', error, input.secrets, captureSentryException);
  }
});<|MERGE_RESOLUTION|>--- conflicted
+++ resolved
@@ -1,23 +1,8 @@
 import { wrapHandler } from '@sentry/aws-serverless';
 import { APIGatewayProxyResult } from 'aws-lambda';
-<<<<<<< HEAD
-import {
-  ZambdaInput,
-  topLevelCatch,
-  getPatientContactEmail,
-  DATETIME_FULL_NO_YEAR,
-  TaskStatus,
-  PROJECT_WEBSITE,
-} from 'utils';
-import { Location, Appointment, Patient, RelatedPerson } from 'fhir/r4b';
-import { validateRequestParameters } from '../validateRequestParameters';
-import { getAccessToken } from '../../../shared';
-import { createOystehrClient } from '../../../shared/helpers';
-=======
 import { Appointment, Location, Patient, RelatedPerson } from 'fhir/r4b';
->>>>>>> 4073778e
 import { DateTime } from 'luxon';
-import { DATETIME_FULL_NO_YEAR, TaskStatus, getPatientContactEmail } from 'utils';
+import { DATETIME_FULL_NO_YEAR, PROJECT_WEBSITE, TaskStatus, getPatientContactEmail } from 'utils';
 import { ZambdaInput } from 'zambda-utils';
 import { topLevelCatch } from 'zambda-utils';
 import '../../../../instrument.mjs';
