--- conflicted
+++ resolved
@@ -5,11 +5,7 @@
 import { JSONPath } from 'jsonpath-plus';
 import {
   FHIR_EXTENSION,
-<<<<<<< HEAD
   PROJECT_WEBSITE,
-  SecretsKeys,
-=======
->>>>>>> 4073778e
   VideoChatCreateInviteInput,
   VideoChatCreateInviteResponse,
   createOystehrClient,
