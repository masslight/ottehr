import { FC } from 'react';
import { i18n } from 'i18next';
import {
  BreakpointsOptions,
  Components,
  createTheme,
  PaletteColor,
  PaletteOptions,
  ThemeProvider,
} from '@mui/material';
import { TypographyOptions } from '@mui/material/styles/createTypography';
import { PropsWithChildren } from '../types';
import { IntakeThemeContext } from '../contexts';

export const breakpoints: BreakpointsOptions = {
  values: {
    xs: 0,
    sm: 400,
    md: 700,
    lg: 1000,
    xl: 1400,
  },
};

// https://stackoverflow.com/questions/50069724/how-to-add-custom-mui-palette-colors
declare module '@mui/material/styles' {
  interface Palette {
    tertiary: PaletteColor;
    destructive: PaletteColor;
  }
  interface PaletteOptions {
    tertiary: PaletteColor;
    destructive: PaletteColor;
  }
}

declare module '@mui/material/Button' {
  interface ButtonPropsColorOverrides {
    destructive: true;
  }
}

type IntakeThemeProviderProps = PropsWithChildren & {
  palette: PaletteOptions & {
    secondary: {
      main: string;
    };
    error: {
      main: string;
    };
    text: {
      disabled: string;
    };
  };
  otherColors: Record<string, string>;
  i18n: i18n;
  textFonts?: string[];
  headerFonts?: string[];
  customTypographyOverrides?: TypographyOptions;
  customComponentsOverrides?: Components;
};

export const IntakeThemeProviderBase: FC<IntakeThemeProviderProps> = (props) => {
  const {
    children,
    palette,
    otherColors,
    i18n,
<<<<<<< HEAD
    textFonts = ['Arial', 'Rubik'],
    headerFonts = ['Arial', 'Rubik'],
=======
    textFonts = ['Times New Roman'],
    headerFonts = ['Times New Roman'],
>>>>>>> d0f945be
    customTypographyOverrides,
    customComponentsOverrides,
  } = props;

  const defaultComponentsOverrides: Components = {
    MuiButton: {
      styleOverrides: {
        root: {
          fontSize: 16,
          fontWeight: 700,
          fontFamily: textFonts.join(','),
          textTransform: 'none',
          lineHeight: '140%',
          '&:not($sizeLarge):not($sizeSmall) $label': {
            fontSize: 16,
          },
          borderRadius: 50,
        },
        sizeLarge: {
          '& $label': {
            fontSize: 17,
          },
        },
        sizeSmall: {
          '& $label': {
            fontSize: 15,
          },
        },
      },
    },
    MuiButtonBase: {
      styleOverrides: {
        root: {
          '&.MuiPickersDay-root': {
            fontSize: 16,
            '&.MuiPickersDay-today': {
              borderColor: palette.secondary.main,
            },
            '&.Mui-selected': {
              backgroundColor: palette.secondary.main,
            },
          },
        },
      },
    },
    MuiContainer: {
      styleOverrides: {
        maxWidthMd: {
          '&.MuiContainer-maxWidthMd': {
            maxWidth: 550,
            paddingLeft: 0,
            paddingRight: 0,
          },
        },
      },
    },
    MuiGrid: {
      styleOverrides: {
        root: {
          '&.MuiGrid-item': {
            marginTop: 6,
          },
        },
      },
    },
    MuiInput: {
      styleOverrides: {
        root: {
          fontSize: 16,
        },
      },
    },
    MuiInputBase: {
      styleOverrides: {
        root: {
          '&.Mui-error': {
            '&& .MuiInput-input': {
              borderColor: palette.error.main,
            },
          },
        },
      },
    },
    MuiTab: {
      styleOverrides: {
        root: {
          textTransform: 'capitalize',
          fontSize: 16,
        },
      },
    },
    MuiTabs: {
      styleOverrides: {
        flexContainer: {
          borderBottom: `1px solid ${otherColors.scheduleBorder}`,
          marginBottom: '2.5px',
        },
      },
    },
    MuiTypography: {
      styleOverrides: {
        root: {
          '&.MuiDayPicker-weekDayLabel': {
            fontSize: 16,
            color: otherColors.scheduleBorder,
          },
          '&.PrivatePickersMonth-root:disabled': {
            color: palette.text.disabled,
          },
        },
      },
    },
  };

  const defaultTypographyOverrides: TypographyOptions = {
    fontFamily: textFonts.join(','),
    fontWeightMedium: 600,
    h1: {
      fontSize: 34,
      fontWeight: '500',
      fontFamily: headerFonts.join(','),
      lineHeight: '140%',
    },
    h2: {
      fontSize: 26,
      fontWeight: '500',
      fontFamily: headerFonts.join(','),
      lineHeight: '140%',
    },
    h3: {
      fontSize: 20,
      fontWeight: '500',
      fontFamily: headerFonts.join(','),
      lineHeight: '140%',
    },
    h4: {
      fontSize: 18,
      fontWeight: '500',
      fontFamily: headerFonts.join(','),
      lineHeight: '140%',
    },
    h5: {
      fontSize: 18,
      fontWeight: '500',
      fontFamily: headerFonts.join(','),
      lineHeight: '140%',
    },
    h6: {
      fontSize: 16,
      fontWeight: '500',
      fontFamily: headerFonts.join(','),
      lineHeight: '140%',
    },
    subtitle1: {
      fontSize: 16,
      fontWeight: 700,
      fontFamily: textFonts.join(','),
      lineHeight: '140%',
    },
    subtitle2: {
      fontSize: 14,
      fontWeight: 700,
      fontFamily: textFonts.join(','),
      lineHeight: '140%',
    },
    body1: {
      fontSize: 16,
      fontWeight: 400,
      fontFamily: textFonts.join(','),
      lineHeight: '140%',
    },
    body2: {
      fontSize: 16,
      fontWeight: 400,
      fontFamily: textFonts.join(','),
      lineHeight: '140%',
    },
    button: {},
    caption: {
      fontSize: 14,
      fontWeight: 400,
      fontFamily: textFonts.join(','),
      lineHeight: '140%',
    },
    overline: {
      fontSize: 12,
      fontWeight: 700,
      fontFamily: textFonts.join(','),
      lineHeight: '140%',
    },
  };

  const theme = createTheme({
    palette: palette,
    components: { ...defaultComponentsOverrides, ...customComponentsOverrides },
    direction: 'ltr',
    breakpoints: breakpoints,
    typography: { ...defaultTypographyOverrides, ...customTypographyOverrides },
  });

  // https://mui.com/material-ui/customization/typography/#responsive-font-sizes
  theme.typography.h1 = {
    ...theme.typography.h1,
    [theme.breakpoints.down('md')]: {
      fontSize: 28,
    },
  };
  theme.typography.h2 = {
    ...theme.typography.h2,
    [theme.breakpoints.down('md')]: {
      fontSize: 22,
    },
  };

  return (
    <ThemeProvider theme={theme}>
      <IntakeThemeContext.Provider value={{ otherColors, i18n }}>{children}</IntakeThemeContext.Provider>
    </ThemeProvider>
  );
};<|MERGE_RESOLUTION|>--- conflicted
+++ resolved
@@ -66,13 +66,8 @@
     palette,
     otherColors,
     i18n,
-<<<<<<< HEAD
     textFonts = ['Arial', 'Rubik'],
     headerFonts = ['Arial', 'Rubik'],
-=======
-    textFonts = ['Times New Roman'],
-    headerFonts = ['Times New Roman'],
->>>>>>> d0f945be
     customTypographyOverrides,
     customComponentsOverrides,
   } = props;
