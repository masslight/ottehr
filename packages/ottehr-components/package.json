--- conflicted
+++ resolved
@@ -1,11 +1,7 @@
 {
   "name": "ottehr-components",
   "private": true,
-<<<<<<< HEAD
-  "version": "0.16.0",
-=======
   "version": "0.17.0",
->>>>>>> 43d46cb9
   "main": "lib/main.ts",
   "types": "lib/main.ts",
   "scripts": {
