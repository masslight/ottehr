{
  "name": "spec",
<<<<<<< HEAD
  "version": "1.18.20",
=======
  "version": "1.19.7",
>>>>>>> 983f6b03
  "description": "Library for interacting with Ottehr spec and var files",
  "scripts": {
    "build": "tsc --noEmit",
    "lint-terraform": "terraform fmt",
    "lint": "NODE_OPTIONS='--max-old-space-size=8192' eslint --ext .ts --report-unused-disable-directives --max-warnings 0 ."
  },
  "devDependencies": {
    "@types/node": "^24.2.1"
  }
}<|MERGE_RESOLUTION|>--- conflicted
+++ resolved
@@ -1,10 +1,6 @@
 {
   "name": "spec",
-<<<<<<< HEAD
-  "version": "1.18.20",
-=======
   "version": "1.19.7",
->>>>>>> 983f6b03
   "description": "Library for interacting with Ottehr spec and var files",
   "scripts": {
     "build": "tsc --noEmit",
