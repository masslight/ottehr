{
  "name": "spec",
<<<<<<< HEAD
  "version": "1.18.17",
=======
  "version": "1.19.6",
>>>>>>> dd2f0d38
  "description": "Library for interacting with Ottehr spec and var files",
  "scripts": {
    "build": "tsc --noEmit",
    "lint-terraform": "terraform fmt",
    "lint": "NODE_OPTIONS='--max-old-space-size=8192' eslint --ext .ts --report-unused-disable-directives --max-warnings 0 ."
  },
  "devDependencies": {
    "@types/node": "^24.2.1"
  }
}<|MERGE_RESOLUTION|>--- conflicted
+++ resolved
@@ -1,10 +1,6 @@
 {
   "name": "spec",
-<<<<<<< HEAD
-  "version": "1.18.17",
-=======
   "version": "1.19.6",
->>>>>>> dd2f0d38
   "description": "Library for interacting with Ottehr spec and var files",
   "scripts": {
     "build": "tsc --noEmit",
