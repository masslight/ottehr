{
  "name": "spec",
<<<<<<< HEAD
  "version": "1.20.11",
=======
  "version": "1.21.19",
>>>>>>> 75355f30
  "description": "Library for interacting with Ottehr spec and var files",
  "scripts": {
    "build": "tsc --noEmit",
    "lint-terraform": "terraform fmt",
    "lint": "NODE_OPTIONS='--max-old-space-size=8192' eslint --ext .ts --report-unused-disable-directives --max-warnings 0 ."
  },
  "devDependencies": {
    "@types/node": "^24.2.1"
  }
}<|MERGE_RESOLUTION|>--- conflicted
+++ resolved
@@ -1,10 +1,6 @@
 {
   "name": "spec",
-<<<<<<< HEAD
-  "version": "1.20.11",
-=======
   "version": "1.21.19",
->>>>>>> 75355f30
   "description": "Library for interacting with Ottehr spec and var files",
   "scripts": {
     "build": "tsc --noEmit",
