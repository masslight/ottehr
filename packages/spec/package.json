--- conflicted
+++ resolved
@@ -1,10 +1,6 @@
 {
   "name": "spec",
-<<<<<<< HEAD
-  "version": "1.17.26",
-=======
   "version": "1.18.2",
->>>>>>> cc114bfe
   "description": "Library for interacting with Ottehr spec and var files",
   "scripts": {
     "build": "tsc --noEmit",
