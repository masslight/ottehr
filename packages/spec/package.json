{
  "name": "spec",
<<<<<<< HEAD
  "version": "1.19.8",
=======
  "version": "1.19.11",
>>>>>>> 7cc0a0dd
  "description": "Library for interacting with Ottehr spec and var files",
  "scripts": {
    "build": "tsc --noEmit",
    "lint-terraform": "terraform fmt",
    "lint": "NODE_OPTIONS='--max-old-space-size=8192' eslint --ext .ts --report-unused-disable-directives --max-warnings 0 ."
  },
  "devDependencies": {
    "@types/node": "^24.2.1"
  }
}<|MERGE_RESOLUTION|>--- conflicted
+++ resolved
@@ -1,10 +1,6 @@
 {
   "name": "spec",
-<<<<<<< HEAD
-  "version": "1.19.8",
-=======
   "version": "1.19.11",
->>>>>>> 7cc0a0dd
   "description": "Library for interacting with Ottehr spec and var files",
   "scripts": {
     "build": "tsc --noEmit",
