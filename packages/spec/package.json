--- conflicted
+++ resolved
@@ -1,10 +1,6 @@
 {
   "name": "spec",
-<<<<<<< HEAD
-  "version": "1.21.7",
-=======
   "version": "1.21.11",
->>>>>>> d8996f92
   "description": "Library for interacting with Ottehr spec and var files",
   "scripts": {
     "build": "tsc --noEmit",
