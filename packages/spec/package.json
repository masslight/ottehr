--- conflicted
+++ resolved
@@ -1,10 +1,6 @@
 {
   "name": "spec",
-<<<<<<< HEAD
-  "version": "1.19.23",
-=======
   "version": "1.20.4",
->>>>>>> 499fdb68
   "description": "Library for interacting with Ottehr spec and var files",
   "scripts": {
     "build": "tsc --noEmit",
