import { LoadingButton } from '@mui/lab';
import {
  Box,
  Button,
  FormControlLabel,
  FormLabel,
  Grid,
  Paper,
  Skeleton,
  Switch,
  TextField,
  Typography,
  useTheme,
} from '@mui/material';
import { FhirClient } from '@zapehr/sdk';
import { Location } from 'fhir/r4';
import { useState } from 'react';
import { useMutation, useQuery } from 'react-query';
import { Link, useParams } from 'react-router-dom';
import CustomBreadcrumbs from '../../../components/CustomBreadcrumbs';
import { useApiClients } from '../../../hooks/useAppClients';
import PageContainer from '../../../layout/PageContainer';
import { AllStatesToNames, StateType } from '../../../types/types';

export default function EditStatePage(): JSX.Element {
  const { fhirClient } = useApiClients();
  const theme = useTheme();
  const [isOperateInStateChecked, setIsOperateInStateChecked] = useState<boolean>(false);
  const [stateName, setStateName] = useState<string | undefined>(undefined);
  const { state } = useParams();
  const fullLabel = `${state} - ${AllStatesToNames[state as StateType]}`;

  if (!fhirClient || !state) {
    throw new Error('fhirClient or state is not initialized.');
  }

  const { data: location, isFetching } = useQuery(
    ['state-location-data'],
    () => getStateLocation(fhirClient, state as StateType),
    {
      onSuccess: (location) => {
        setIsOperateInStateChecked(Boolean(location && location.status === 'active'));
        setStateName(location?.name);
      },
    },
  );

  const mutation = useMutation(({ location, newStatus }: { location: Location; newStatus: string }) =>
    updateStateLocationStatusAndName(fhirClient, location, newStatus, stateName ?? ''),
  );

  const onSwitchChange = (value: boolean): void => {
    setIsOperateInStateChecked(value);
  };

  const onSubmit = async (event: any): Promise<void> => {
    event.preventDefault();
    const newStatus = isOperateInStateChecked ? 'active' : 'suspended';
    if (!location) {
      throw new Error('Location was not loaded.');
    }
    mutation.mutate({ newStatus, location });
  };

  return (
    <PageContainer tabTitle={'Edit State'}>
      <form onSubmit={onSubmit}>
        <Grid container direction="row" alignItems="center" justifyContent="center">
          <Grid item maxWidth={'584px'} width={'100%'}>
            {/* Breadcrumbs */}
            <CustomBreadcrumbs
              chain={[
                { link: '/telemed-admin/states', children: 'States' },
                { link: '#', children: fullLabel || <Skeleton width={150} /> },
              ]}
            />

            {/* Page Title */}
            <Typography
              variant="h3"
              color="primary.main"
              marginTop={2}
              sx={{ display: 'flex', flexDirection: 'row', alignItems: 'center', fontWeight: '600 !important' }}
            >
              {fullLabel || <Skeleton width={250} />}
            </Typography>

            {/* Page Content */}
            <Paper sx={{ padding: 3 }}>
              <FormLabel
                sx={{ ...theme.typography.h4, color: theme.palette.primary.main, mb: 1, fontWeight: '600 !important' }}
              >
                State information
              </FormLabel>

              <Box sx={{ marginTop: '10px' }}>
<<<<<<< HEAD
                <TextField
                  id="outlined-read-only-input"
                  label="State name"
                  value={fullLabel}
                  sx={{ marginBottom: 2 }}
                  margin="dense"
                  InputProps={{
                    readOnly: true,
                  }}
                />
=======
                {isFetching ? (
                  <Skeleton width={195} height={75} sx={{ marginBottom: 1 }} />
                ) : (
                  <TextField
                    id="outlined-input"
                    label="State name"
                    value={stateName}
                    onChange={(e) => setStateName(e.target.value)}
                    sx={{ marginBottom: 2 }}
                    margin="dense"
                    required
                  />
                )}
>>>>>>> bedc56cd
              </Box>
              <Box>
                {isFetching ? (
                  <Skeleton width={140} height={38} />
                ) : (
                  <FormControlLabel
                    control={
                      <Switch
                        checked={isOperateInStateChecked}
                        onChange={(event) => onSwitchChange(event.target.checked)}
                      />
                    }
                    label="Operate in state"
                  />
                )}
              </Box>

              {/* Update State and Cancel Buttons */}
              <Grid>
                <LoadingButton
                  variant="contained"
                  color="primary"
                  sx={{
                    textTransform: 'none',
                    borderRadius: 28,
                    marginTop: 3,
                    fontWeight: 'bold',
                    marginRight: 1,
                  }}
                  type="submit"
                  loading={isFetching || mutation.isLoading}
                  disabled={false}
                >
                  Save changes
                </LoadingButton>

                <Link to="/telemed-admin/states">
                  <Button
                    variant="text"
                    color="primary"
                    sx={{
                      textTransform: 'none',
                      borderRadius: 28,
                      marginTop: 3,
                      fontWeight: 'bold',
                    }}
                  >
                    Cancel
                  </Button>
                </Link>
              </Grid>
            </Paper>
          </Grid>
        </Grid>
      </form>
    </PageContainer>
  );
}

async function getStateLocation(fhirClient: FhirClient, state: StateType): Promise<Location | undefined> {
  const resources = (await fhirClient.searchResources({
    resourceType: 'Location',
    searchParams: [
      {
        name: 'address-state',
        value: state,
      },
      // {
      //   name: 'name:contains',
      //   value: 'virtual',
      // },
    ],
  })) as Location[];

  return resources.find(
    (loca) =>
      loca.extension?.find((ext) => ext.url === 'https://extensions.fhir.zapehr.com/location-form-pre-release')
        ?.valueCoding?.code === 'vi',
  );
}

async function updateStateLocationStatusAndName(
  fhirClient: FhirClient,
  location: Location,
  status: string,
  name: string,
): Promise<Location | undefined> {
  const updatedLocation = await fhirClient.patchResource<Location>({
    resourceType: 'Location',
    resourceId: location.id ?? '',
    operations: [
      {
        op: location.status ? 'replace' : 'add',
        path: '/status',
        value: status,
      },
      {
        op: location.name ? 'replace' : 'add',
        path: '/name',
        value: name,
      },
    ],
  });
  return updatedLocation;
}<|MERGE_RESOLUTION|>--- conflicted
+++ resolved
@@ -94,18 +94,6 @@
               </FormLabel>
 
               <Box sx={{ marginTop: '10px' }}>
-<<<<<<< HEAD
-                <TextField
-                  id="outlined-read-only-input"
-                  label="State name"
-                  value={fullLabel}
-                  sx={{ marginBottom: 2 }}
-                  margin="dense"
-                  InputProps={{
-                    readOnly: true,
-                  }}
-                />
-=======
                 {isFetching ? (
                   <Skeleton width={195} height={75} sx={{ marginBottom: 1 }} />
                 ) : (
@@ -119,7 +107,6 @@
                     required
                   />
                 )}
->>>>>>> bedc56cd
               </Box>
               <Box>
                 {isFetching ? (
