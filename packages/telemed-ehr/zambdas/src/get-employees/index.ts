import { BatchInputRequest, User } from '@zapehr/sdk';
import { APIGatewayProxyResult } from 'aws-lambda';
import { Bundle, Practitioner } from 'fhir/r4';
import { DateTime } from 'luxon';
import { PractitionerLicense, Secrets, standardizePhoneNumber } from 'ehr-utils';
import { getAuth0Token, getSecret, lambdaResponse } from '../shared';
import { topLevelCatch } from '../shared/errors';
import { createAppClient, createFhirClient } from '../shared/helpers';
import { ZambdaInput } from '../types';
import { validateRequestParameters } from './validateRequestParameters';

export interface GetEmployeesInput {
  secrets: Secrets | null;
}

interface EmployeeDetails {
  id: string;
  profile: string;
  name: string;
  firstName: string;
  lastName: string;
  email: string;
  phoneNumber: string;
  status: 'Active' | 'Deactivated';
  lastLogin: string;
  licenses: PractitionerLicense[];
  seenPatientRecently: boolean;
  isProvider: boolean;
}

interface GetEmployeesResponse {
  message: string;
  employees: EmployeeDetails[];
}

let zapehrToken: string;
export const index = async (input: ZambdaInput): Promise<APIGatewayProxyResult> => {
  try {
    console.group('validateRequestParameters');
    const validatedParameters = validateRequestParameters(input);
    const { secrets } = validatedParameters;
    console.groupEnd();
    console.debug('validateRequestParameters success');

    if (!zapehrToken) {
      console.log('getting token');
      zapehrToken = await getAuth0Token(secrets);
    } else {
      console.log('already have token');
    }

    const fhirClient = createFhirClient(zapehrToken, secrets);

    const promises = [getEmployees(zapehrToken, secrets), getRoles(zapehrToken, secrets)];
    const [allEmployees, existingRoles] = await Promise.all(promises);

    console.log(`Fetched ${allEmployees.length} employees and ${existingRoles.length} roles.`);

    const inactiveRoleId = existingRoles.find((role: any) => role.name === 'Inactive')?.id;
    const providerRoleId = existingRoles.find((role: any) => role.name === 'Provider')?.id;
    if (!inactiveRoleId || !providerRoleId) {
      throw new Error('Error searching for Inactive or Provider role.');
    }

    console.log('Preparing the FHIR batch request.');

    const practitionerIds = allEmployees.map((employee) => employee.profile.split('/')[1]);
    const encounterCutDate = DateTime.now().minus({ minutes: 30 }).toFormat("yyyy-MM-dd'T'HH:mm");
    const batchRequests: BatchInputRequest[] = [
      {
        method: 'GET',
        url: `Practitioner?_id=${practitionerIds.join(',')}&_elements=id,meta,qualification,name`,
      },
      {
        method: 'GET',
        url: `Encounter?status=in-progress&_elements=id,participant`,
      },
      {
        method: 'GET',
        url: `Encounter?status=finished&date=gt${encounterCutDate}&_elements=id,participant`,
      },
    ];

    console.log('Do mixed promises in parallel...');

    const mixedPromises = [
      getRoleMembers(inactiveRoleId, zapehrToken, secrets),
      getRoleMembers(providerRoleId, zapehrToken, secrets),
      fhirClient.batchRequest({ requests: batchRequests }),
    ];

<<<<<<< HEAD
    console.log(`*** grabbed the roles for ${inactiveRoleId} and ${providerRoleId}`);

=======
>>>>>>> 3691f8e7
    const [inactiveRoleMembers, providerRoleMembers, fhirBundle] = <[{ id: string }[], { id: string }[], Bundle]>(
      await Promise.all(mixedPromises)
    );

    console.log(
      `Fetched ${inactiveRoleMembers.length} Inactive and ${providerRoleMembers.length} Provider role members.`,
    );
    const inactiveMemberIds = inactiveRoleMembers.map((member: { id: string }) => member.id);
    const providerMemberIds = providerRoleMembers.map((member: { id: string }) => member.id);

    const recentlyActivePractitioners: string[] = Array.from(
      new Set<string>([
        ...extractParticipantsFromBunle(<Bundle>fhirBundle.entry![1].resource!),
        ...extractParticipantsFromBunle(<Bundle>fhirBundle.entry![2].resource!),
      ]),
    );

    console.log('recentlyActivePractitioners.length:', recentlyActivePractitioners.length);

    const employeeDetails: EmployeeDetails[] = allEmployees.map((employee) => {
      const status = inactiveMemberIds.includes(employee.id) ? 'Deactivated' : 'Active';
      const practitionerId = employee.profile.split('/')[1];
      const bundle = <Bundle>fhirBundle.entry![0].resource;
      const practitioner = bundle.entry!.find(
        (entry: any) => entry.resource?.resourceType === 'Practitioner' && entry.resource.id === practitionerId,
      )?.resource as Practitioner | undefined;

      const phone = practitioner?.telecom?.find((telecom) => telecom.system === 'phone')?.value;

      let licenses: PractitionerLicense[] = [];
      if (practitioner?.qualification) {
        licenses = practitioner.qualification.map((qualification: any) =>
          // Use direct mapping same as in get-user lambda, without checking for extension.urls.
          ({
            state: qualification.extension[0].extension[1].valueCodeableConcept.coding[0].code,
            code: qualification.code.coding[0].code,
            active: qualification.extension[0].extension[0].valueCode === 'active',
          }),
        );
      }

      return {
        id: employee.id,
        profile: employee.profile,
        name: employee.name,
        email: employee.email,
        status: status,
        isProvider: Boolean(providerMemberIds.includes(employee.id)),
        lastLogin: practitioner?.meta?.tag?.find((tag) => tag.system === 'last-login')?.code ?? '',
        firstName: practitioner?.name?.[0].given?.join(' ') ?? '',
        lastName: practitioner?.name?.[0].family ?? '',
        phoneNumber: phone ? standardizePhoneNumber(phone)! : '',
        licenses: licenses,
        seenPatientRecently: recentlyActivePractitioners.includes(employee.profile),
      };
    });

    const response: GetEmployeesResponse = {
      message: `Successfully retrieved employee details`,
      employees: <EmployeeDetails[]>employeeDetails,
    };

    return lambdaResponse(200, response);
  } catch (error: any) {
    await topLevelCatch('admin-get-employee-details', error, input.secrets);
    console.log('Error: ', JSON.stringify(error.message));
    return lambdaResponse(500, error.message);
  }
};

async function getEmployees(zapehrToken: string, secrets: Secrets | null): Promise<User[]> {
  console.log('Getting all employees..');
  const appClient = createAppClient(zapehrToken, secrets);
  const allEmployees = (await appClient.getAllUsers()).filter(
    (user) => !user.name.startsWith('+') && user.profile.includes('Practitioner'),
  );
  return allEmployees;
}

async function getRoles(zapehrToken: string, secrets: Secrets | null): Promise<any[]> {
  console.log('Getting roles...');
  const PROJECT_API = getSecret('PROJECT_API', secrets);
  const headers = {
    accept: 'application/json',
    'content-type': 'application/json',
    Authorization: `Bearer ${zapehrToken}`,
  };

  const existingRolesResponse = await fetch(`${PROJECT_API}/iam/role`, {
    method: 'GET',
    headers: headers,
  });
  if (!existingRolesResponse.ok) {
    console.log('Error searching for existing roles', await existingRolesResponse.json());
    throw new Error('Error searching for existing roles');
  }
  return existingRolesResponse.json();
}

export async function getRoleMembers(
  roleId: string,
  zapehrToken: string,
  secrets: Secrets | null,
): Promise<{ id: string }[]> {
  const PROJECT_API = getSecret('PROJECT_API', secrets);
  const headers = {
    accept: 'application/json',
    'content-type': 'application/json',
    Authorization: `Bearer ${zapehrToken}`,
  };

  let cursor = '';
  let page = 0;
  const COUNT = 100;
  const members = [];

  console.log(`search limit: ${COUNT}`);

  do {
    const response = await fetch(
      `${PROJECT_API}/user/v2/list?limit=${COUNT}&sort=name&cursor=${cursor}&roleId=${roleId}`,
      {
        method: 'GET',
        headers: headers,
      },
    );
    if (!response.ok) {
      throw new Error(
        `Failed to get role.id=${roleId} members at ${cursor ? `page ${page} with cursor ${cursor}` : `page ${page}`}.`,
      );
    }
    const responseJSON = await response.json();
    members.push(...responseJSON.data);
    cursor = responseJSON.metadata.nextCursor;
    page += 1;
  } while (cursor !== null);

  return members;
}

function extractParticipantsFromBunle(bundle: Bundle): string[] {
  // Set will take care of values being unique.
  const participantSet =
    bundle.entry?.reduce((set: Set<string>, entry: any) => {
      const participants = entry.resource?.participant ?? [];
      participants.forEach((participant: any) => set.add(participant.individual?.reference));
      return set;
    }, new Set<string>()) ?? new Set<string>();

  return Array.from(participantSet).filter((participant) => participant.match(/^Practitioner\//) !== null);
}<|MERGE_RESOLUTION|>--- conflicted
+++ resolved
@@ -88,12 +88,7 @@
       getRoleMembers(providerRoleId, zapehrToken, secrets),
       fhirClient.batchRequest({ requests: batchRequests }),
     ];
-
-<<<<<<< HEAD
-    console.log(`*** grabbed the roles for ${inactiveRoleId} and ${providerRoleId}`);
-
-=======
->>>>>>> 3691f8e7
+    
     const [inactiveRoleMembers, providerRoleMembers, fhirBundle] = <[{ id: string }[], { id: string }[], Bundle]>(
       await Promise.all(mixedPromises)
     );
