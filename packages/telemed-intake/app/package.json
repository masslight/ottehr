{
  "name": "telemed-intake-app",
  "private": true,
  "version": "0.13.0",
  "type": "module",
  "scripts": {
    "start:local": "vite",
<<<<<<< HEAD
    "build:development": "vite build --mode development",
    "build": "vite build",
    "deploy:dev": "PREFIX=development CLOUDFRONT_ID=EIYX001DGGQK8 ENV=dev pnpm run ci-deploy-skeleton",
=======
    "build:dev": "tsc && vite build --mode dev",
    "build": "tsc && vite build",
    "deploy:development": "ENV=development PREFIX=development CLOUDFRONT_ID=EIYX001DGGQK8 pnpm run ci-deploy-skeleton",
>>>>>>> 8b9051ce
    "ci-deploy-skeleton": "ENV=${ENV} VITE_APP_SHA=${GIT_HEAD:-$(git rev-parse --short HEAD)} VITE_APP_VERSION=$(node -pe 'require(\"./package.json\").version') pnpm run build:dev && aws s3 sync build/ s3://telemed.ottehr.com --region us-east-1 --delete && aws cloudfront create-invalidation --distribution-id ${CLOUDFRONT_ID} --paths '/*' --region us-east-1"
  },
  "dependencies": {
    "@mui/x-date-pickers": "^7.7.0",
    "amazon-chime-sdk-component-library-react": "^3.7.0",
    "amazon-chime-sdk-js": "^3.20.0",
    "ottehr-components": "*",
    "ottehr-utils": "*",
    "styled-components": "^5.3.11",
    "styled-system": "^5.1.5",
    "tsconfig": "*"
  },
  "devDependencies": {
    "@types/styled-components": "^5.1.34"
  }
}<|MERGE_RESOLUTION|>--- conflicted
+++ resolved
@@ -5,15 +5,9 @@
   "type": "module",
   "scripts": {
     "start:local": "vite",
-<<<<<<< HEAD
-    "build:development": "vite build --mode development",
-    "build": "vite build",
-    "deploy:dev": "PREFIX=development CLOUDFRONT_ID=EIYX001DGGQK8 ENV=dev pnpm run ci-deploy-skeleton",
-=======
-    "build:dev": "tsc && vite build --mode dev",
+    "build:development": "tsc && vite build --mode development",
     "build": "tsc && vite build",
-    "deploy:development": "ENV=development PREFIX=development CLOUDFRONT_ID=EIYX001DGGQK8 pnpm run ci-deploy-skeleton",
->>>>>>> 8b9051ce
+    "deploy:development": "PREFIX=development CLOUDFRONT_ID=EIYX001DGGQK8 pnpm run ci-deploy-skeleton",
     "ci-deploy-skeleton": "ENV=${ENV} VITE_APP_SHA=${GIT_HEAD:-$(git rev-parse --short HEAD)} VITE_APP_VERSION=$(node -pe 'require(\"./package.json\").version') pnpm run build:dev && aws s3 sync build/ s3://telemed.ottehr.com --region us-east-1 --delete && aws cloudfront create-invalidation --distribution-id ${CLOUDFRONT_ID} --paths '/*' --region us-east-1"
   },
   "dependencies": {
