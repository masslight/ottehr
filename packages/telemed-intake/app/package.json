--- conflicted
+++ resolved
@@ -1,11 +1,7 @@
 {
   "name": "telemed-intake-app",
   "private": true,
-<<<<<<< HEAD
-  "version": "0.16.0",
-=======
   "version": "0.17.0",
->>>>>>> 43d46cb9
   "type": "module",
   "scripts": {
     "start:local": "vite",
