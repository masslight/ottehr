import { FC } from 'react';
import { createTheme } from '@mui/material';
import { PropsWithChildren, IntakeThemeProviderBase } from 'ottehr-components';
import i18n from './lib/i18n';

export const otherColors = {
  appointmentInfoBackground: '#8F66EF',
  background: '#5324BE',
  borderGray: '#D6D8DF',
  borderLightBlue: '#4294F3',
  checkIcon: '#7045F2',
  clearImage: '#EB5757',
  coachingVisit: '#EDE8FF',
  lightBlue: '#CFF5FF',
  darkPurple: '#301367',
  brightPurple: '#7045F1',
  darkGreen: '#0F5A4C',
  lightGreen: '#C1FBEA',
  purple: '#4D15B7',
  brown: '#604203',
  white: '#FFFFFF',
  lightPurple: '#F5F2FF',
  lightPurpleAlt: '#F1ECFE',
  languageIcon: 'rgba(15, 229, 189, 1)',
  lightblue: '#ECF5FF',
  lightGray: '#CED4DA',
  placeholder: '#A9A9A9',
  primaryBackground: '#F5F2FF',
  popupBackground: 'rgba(97, 97, 97, 0.9)',
  primaryBoxShadow: 'rgba(77, 21, 183, 0.25)',
  scheduleBorder: '#8F9AA7',
  translateIcon: '#0FE5BD',
  transparent: 'rgba(0, 0, 0, 0)',
  patientGreen: '#C7FDD3',
  patientSubtitle: '#545454',
  wrongPatient: '#8F9AA7',
  cardBackground: '#F7F8F9',
  cancel: '#B22020',
  lightCancel: '#FFD8D8',
  black: '#000000',
  toolTipGrey: '#F9FAFB',
  toolTipClose: '#938B7D',
};

const { palette: p } = createTheme(); // TODO: once https://github.com/mui/material-ui/issues/17410 is resolved, export directly from mui

export const palette = {
  text: {
    primary: '#212130',
    secondary: '#4F4F4F',
    disabled: '#C3C9D2',
    cancelled: '#D91B1B',
  },
  primary: {
<<<<<<< HEAD
    main: '#061B74',
=======
    main: '#4D15B7',
>>>>>>> d0f945be
    contrast: '#FFFFFF',
  },
  secondary: {
    main: '#301367',
    contrast: '#FFFFFF',
  },
  tertiary: p.augmentColor({ color: { main: '#ECE4FB' } }),
  step: {
    main: '#17C4F3',
  },
  info: {
    main: '#C1FBEA',
  },
  success: {
    main: '#66BA70',
  },
  warning: {
    main: '#FFDF9A',
  },
  error: {
    main: '#EC6930',
  },
  destructive: p.augmentColor({ color: { main: '#EB5757' } }),
  action: {
    active: 'rgba(0, 0, 0, 0.54)',
    hover: 'rgba(0, 0, 0, 0.04)',
    selected: 'rgba(0, 0, 0, 0.08)',
    disabled: 'rgba(0, 0, 0, 0.26)',
    disabledBackground: 'rgba(0, 0, 0, 0.12)',
    focus: 'rgba(0, 0, 0, 0.12)',
  },
  background: {
    default: '#FFFFFF',
    paper: '#FFFFFF',
    cancelled: '#FCBDBD',
  },
  divider: '#C3C9D2',
};

export const IntakeThemeProvider: FC<PropsWithChildren> = (props) => {
  const { children } = props;

  return (
    <IntakeThemeProviderBase palette={palette} otherColors={otherColors} i18n={i18n}>
      {children}
    </IntakeThemeProviderBase>
  );
};<|MERGE_RESOLUTION|>--- conflicted
+++ resolved
@@ -52,11 +52,7 @@
     cancelled: '#D91B1B',
   },
   primary: {
-<<<<<<< HEAD
     main: '#061B74',
-=======
-    main: '#4D15B7',
->>>>>>> d0f945be
     contrast: '#FFFFFF',
   },
   secondary: {
