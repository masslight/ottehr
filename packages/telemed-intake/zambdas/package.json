--- conflicted
+++ resolved
@@ -16,11 +16,7 @@
     "setup-default-locations": "ts-node scripts/setup-default-locations.ts",
     "update-permissions-for-users": "ts-node scripts/update-permissions-for-users.ts",
     "build": "tsc && sls package --stage development",
-<<<<<<< HEAD
-    "package": "sls package --stage ${ENV} && npm run rebundle",
-=======
     "package": "tsc && sls package && npm run rebundle",
->>>>>>> 8b9051ce
     "rebundle": "bash scripts/package-for-release.sh",
     "test": "jest",
     "debug": "export SLS_DEBUG=* && node --inspect ../../../node_modules/serverless/bin/serverless offline --stage=local --httpPort 3000"
