export * from './base';
export * from './clean-appointment';
export * from './helpers';
<<<<<<< HEAD
export * from './clean-appointment';
export * from './patient-condition-photos-step';
=======
export * from './login';
export * from './response-utils';
>>>>>>> 917b2c25
<|MERGE_RESOLUTION|>--- conflicted
+++ resolved
@@ -1,10 +1,6 @@
 export * from './base';
 export * from './clean-appointment';
 export * from './helpers';
-<<<<<<< HEAD
-export * from './clean-appointment';
-export * from './patient-condition-photos-step';
-=======
 export * from './login';
 export * from './response-utils';
->>>>>>> 917b2c25
+export * from './patient-condition-photos-step';