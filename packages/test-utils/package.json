{
  "name": "test-utils",
  "type": "module",
  "private": true,
<<<<<<< HEAD
  "version": "1.19.8",
=======
  "version": "1.19.11",
>>>>>>> 7cc0a0dd
  "main": "lib/main.ts",
  "types": "lib/main.ts",
  "engines": {
    "node": ">=20.0.0",
    "npm": ">=9.0.0"
  },
  "scripts": {
    "start": "vite",
    "build": "tsc && vite build",
    "lint": "NODE_OPTIONS='--max-old-space-size=8192' eslint --ext .ts,.tsx,.js,.jsx --report-unused-disable-directives --max-warnings 0 .",
    "lint:fix": "NODE_OPTIONS='--max-old-space-size=8192' eslint --ext .ts,.tsx,.js,.jsx --report-unused-disable-directives --max-warnings 0 --fix .",
    "preview": "vite preview",
    "test": "vitest --silent",
    "coverage": "vitest run --coverage",
    "clean-e2e": "tsc scripts/clean-up-e2e.ts"
  },
  "devDependencies": {
    "@playwright/test": "^1.40.1"
  },
  "dependencies": {
    "axios": "1.8.4"
  }
}<|MERGE_RESOLUTION|>--- conflicted
+++ resolved
@@ -2,11 +2,7 @@
   "name": "test-utils",
   "type": "module",
   "private": true,
-<<<<<<< HEAD
-  "version": "1.19.8",
-=======
   "version": "1.19.11",
->>>>>>> 7cc0a0dd
   "main": "lib/main.ts",
   "types": "lib/main.ts",
   "engines": {
