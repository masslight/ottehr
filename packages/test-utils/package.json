{
  "name": "test-utils",
  "type": "module",
  "private": true,
<<<<<<< HEAD
  "version": "1.21.25",
=======
  "version": "1.21.18",
>>>>>>> 73712342
  "main": "lib/main.ts",
  "types": "lib/main.ts",
  "engines": {
    "node": ">=22.0.0",
    "npm": ">=10.0.0"
  },
  "scripts": {
    "start": "vite",
    "build": "tsc && vite build",
    "lint": "NODE_OPTIONS='--max-old-space-size=8192' eslint --ext .ts,.tsx,.js,.jsx --report-unused-disable-directives --max-warnings 0 .",
    "lint:fix": "NODE_OPTIONS='--max-old-space-size=8192' eslint --ext .ts,.tsx,.js,.jsx --report-unused-disable-directives --max-warnings 0 --fix .",
    "preview": "vite preview",
    "test": "vitest --silent",
    "coverage": "vitest run --coverage",
    "clean-e2e": "tsc scripts/clean-up-e2e.ts"
  },
  "devDependencies": {
    "@playwright/test": "^1.40.1"
  },
  "dependencies": {
    "axios": "1.8.4"
  }
}<|MERGE_RESOLUTION|>--- conflicted
+++ resolved
@@ -2,11 +2,7 @@
   "name": "test-utils",
   "type": "module",
   "private": true,
-<<<<<<< HEAD
   "version": "1.21.25",
-=======
-  "version": "1.21.18",
->>>>>>> 73712342
   "main": "lib/main.ts",
   "types": "lib/main.ts",
   "engines": {
