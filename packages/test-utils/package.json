{
  "name": "test-utils",
  "type": "module",
  "private": true,
<<<<<<< HEAD
  "version": "1.12.13",
=======
  "version": "1.13.1",
>>>>>>> 037a366a
  "main": "lib/main.ts",
  "types": "lib/main.ts",
  "engines": {
    "node": ">=20.0.0",
    "npm": ">=9.0.0"
  },
  "scripts": {
    "start": "vite",
    "build": "tsc && vite build",
    "lint": "NODE_OPTIONS='--max-old-space-size=8192' eslint --ext .ts,.tsx,.js,.jsx --report-unused-disable-directives --max-warnings 0 .",
    "lint:fix": "NODE_OPTIONS='--max-old-space-size=8192' eslint --ext .ts,.tsx,.js,.jsx --report-unused-disable-directives --max-warnings 0 --fix .",
    "preview": "vite preview",
    "test": "vitest --silent",
    "coverage": "vitest run --coverage",
    "clean-e2e": "tsc scripts/clean-up-e2e.ts"
  },
  "devDependencies": {
    "@playwright/test": "^1.40.1"
  },
  "dependencies": {
    "axios": "1.8.4"
  }
}<|MERGE_RESOLUTION|>--- conflicted
+++ resolved
@@ -2,11 +2,7 @@
   "name": "test-utils",
   "type": "module",
   "private": true,
-<<<<<<< HEAD
-  "version": "1.12.13",
-=======
   "version": "1.13.1",
->>>>>>> 037a366a
   "main": "lib/main.ts",
   "types": "lib/main.ts",
   "engines": {
