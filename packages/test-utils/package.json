--- conflicted
+++ resolved
@@ -2,11 +2,7 @@
   "name": "test-utils",
   "type": "module",
   "private": true,
-<<<<<<< HEAD
-  "version": "1.7.13",
-=======
   "version": "1.8.2",
->>>>>>> 3821b07a
   "main": "lib/main.ts",
   "types": "lib/main.ts",
   "engines": {
