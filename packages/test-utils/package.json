--- conflicted
+++ resolved
@@ -2,11 +2,7 @@
   "name": "test-utils",
   "type": "module",
   "private": true,
-<<<<<<< HEAD
-  "version": "1.19.6",
-=======
   "version": "1.19.8",
->>>>>>> 533908cf
   "main": "lib/main.ts",
   "types": "lib/main.ts",
   "engines": {
