{
  "name": "test-utils",
  "type": "module",
  "private": true,
<<<<<<< HEAD
  "version": "1.8.14",
=======
  "version": "1.9.1",
>>>>>>> 43c7a2ad
  "main": "lib/main.ts",
  "types": "lib/main.ts",
  "engines": {
    "node": ">=20.0.0",
    "npm": ">=9.0.0"
  },
  "scripts": {
    "start": "vite",
    "build": "tsc && vite build",
    "lint": "eslint --ext ts,tsx,js,jsx --report-unused-disable-directives --max-warnings 0",
    "prettier": "prettier --write .",
    "preview": "vite preview",
    "test": "vitest --silent",
    "coverage": "vitest run --coverage"
  },
  "devDependencies": {
    "@playwright/test": "^1.40.1"
  },
  "dependencies": {
    "axios": "1.8.4"
  }
}<|MERGE_RESOLUTION|>--- conflicted
+++ resolved
@@ -2,11 +2,7 @@
   "name": "test-utils",
   "type": "module",
   "private": true,
-<<<<<<< HEAD
-  "version": "1.8.14",
-=======
   "version": "1.9.1",
->>>>>>> 43c7a2ad
   "main": "lib/main.ts",
   "types": "lib/main.ts",
   "engines": {
