--- conflicted
+++ resolved
@@ -1,8 +1,4 @@
 {
   "name": "tsconfig",
-<<<<<<< HEAD
-  "version": "1.21.7"
-=======
   "version": "1.21.11"
->>>>>>> d8996f92
 }