{
  "name": "tsconfig",
<<<<<<< HEAD
  "version": "1.5.22"
=======
  "version": "1.6.1"
>>>>>>> 8280edb5
}<|MERGE_RESOLUTION|>--- conflicted
+++ resolved
@@ -1,8 +1,4 @@
 {
   "name": "tsconfig",
-<<<<<<< HEAD
-  "version": "1.5.22"
-=======
   "version": "1.6.1"
->>>>>>> 8280edb5
 }