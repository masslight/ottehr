--- conflicted
+++ resolved
@@ -1,8 +1,4 @@
 {
   "name": "tsconfig",
-<<<<<<< HEAD
-  "version": "1.18.17"
-=======
   "version": "1.19.6"
->>>>>>> dd2f0d38
 }