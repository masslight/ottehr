--- conflicted
+++ resolved
@@ -1,8 +1,4 @@
 {
   "name": "tsconfig",
-<<<<<<< HEAD
-  "version": "1.13.5"
-=======
   "version": "1.14.1"
->>>>>>> 8d2d99d6
 }