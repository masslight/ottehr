{
  "name": "tsconfig",
<<<<<<< HEAD
  "version": "1.14.16"
=======
  "version": "1.15.6"
>>>>>>> 99c67a4f
}<|MERGE_RESOLUTION|>--- conflicted
+++ resolved
@@ -1,8 +1,4 @@
 {
   "name": "tsconfig",
-<<<<<<< HEAD
-  "version": "1.14.16"
-=======
   "version": "1.15.6"
->>>>>>> 99c67a4f
 }