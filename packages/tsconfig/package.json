{
  "name": "tsconfig",
<<<<<<< HEAD
  "version": "1.7.4"
=======
  "version": "1.7.5"
>>>>>>> 4896f397
}<|MERGE_RESOLUTION|>--- conflicted
+++ resolved
@@ -1,8 +1,4 @@
 {
   "name": "tsconfig",
-<<<<<<< HEAD
-  "version": "1.7.4"
-=======
   "version": "1.7.5"
->>>>>>> 4896f397
 }