{
  "name": "tsconfig",
<<<<<<< HEAD
  "version": "1.17.26"
=======
  "version": "1.18.2"
>>>>>>> cc114bfe
}<|MERGE_RESOLUTION|>--- conflicted
+++ resolved
@@ -1,8 +1,4 @@
 {
   "name": "tsconfig",
-<<<<<<< HEAD
-  "version": "1.17.26"
-=======
   "version": "1.18.2"
->>>>>>> cc114bfe
 }