{
  "name": "tsconfig",
<<<<<<< HEAD
  "version": "1.20.11"
=======
  "version": "1.21.19"
>>>>>>> 75355f30
}<|MERGE_RESOLUTION|>--- conflicted
+++ resolved
@@ -1,8 +1,4 @@
 {
   "name": "tsconfig",
-<<<<<<< HEAD
-  "version": "1.20.11"
-=======
   "version": "1.21.19"
->>>>>>> 75355f30
 }