{
  "name": "tsconfig",
<<<<<<< HEAD
  "version": "1.8.14"
=======
  "version": "1.9.1"
>>>>>>> 43c7a2ad
}<|MERGE_RESOLUTION|>--- conflicted
+++ resolved
@@ -1,8 +1,4 @@
 {
   "name": "tsconfig",
-<<<<<<< HEAD
-  "version": "1.8.14"
-=======
   "version": "1.9.1"
->>>>>>> 43c7a2ad
 }