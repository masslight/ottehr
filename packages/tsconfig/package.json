--- conflicted
+++ resolved
@@ -1,8 +1,4 @@
 {
   "name": "tsconfig",
-<<<<<<< HEAD
-  "version": "1.12.13"
-=======
   "version": "1.13.1"
->>>>>>> 037a366a
 }