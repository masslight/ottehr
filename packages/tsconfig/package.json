--- conflicted
+++ resolved
@@ -1,8 +1,4 @@
 {
   "name": "tsconfig",
-<<<<<<< HEAD
-  "version": "1.14.13"
-=======
   "version": "1.15.3"
->>>>>>> 12c4d914
 }