{
  "name": "tsconfig",
<<<<<<< HEAD
  "version": "1.9.12"
=======
  "version": "1.10.0"
>>>>>>> b547e230
}<|MERGE_RESOLUTION|>--- conflicted
+++ resolved
@@ -1,8 +1,4 @@
 {
   "name": "tsconfig",
-<<<<<<< HEAD
-  "version": "1.9.12"
-=======
   "version": "1.10.0"
->>>>>>> b547e230
 }