{
  "name": "tsconfig",
<<<<<<< HEAD
  "version": "1.10.17"
=======
  "version": "1.11.5"
>>>>>>> 4b734caf
}<|MERGE_RESOLUTION|>--- conflicted
+++ resolved
@@ -1,8 +1,4 @@
 {
   "name": "tsconfig",
-<<<<<<< HEAD
-  "version": "1.10.17"
-=======
   "version": "1.11.5"
->>>>>>> 4b734caf
 }