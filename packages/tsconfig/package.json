--- conflicted
+++ resolved
@@ -1,8 +1,4 @@
 {
   "name": "tsconfig",
-<<<<<<< HEAD
-  "version": "1.12.21"
-=======
   "version": "1.13.0"
->>>>>>> 204aae7b
 }