{
  "name": "tsconfig",
<<<<<<< HEAD
  "version": "1.9.18"
=======
  "version": "1.10.2"
>>>>>>> f1c90128
}<|MERGE_RESOLUTION|>--- conflicted
+++ resolved
@@ -1,8 +1,4 @@
 {
   "name": "tsconfig",
-<<<<<<< HEAD
-  "version": "1.9.18"
-=======
   "version": "1.10.2"
->>>>>>> f1c90128
 }