{
  "name": "tsconfig",
<<<<<<< HEAD
  "version": "1.20.0"
=======
  "version": "1.20.2"
>>>>>>> 38984071
}<|MERGE_RESOLUTION|>--- conflicted
+++ resolved
@@ -1,8 +1,4 @@
 {
   "name": "tsconfig",
-<<<<<<< HEAD
-  "version": "1.20.0"
-=======
   "version": "1.20.2"
->>>>>>> 38984071
 }