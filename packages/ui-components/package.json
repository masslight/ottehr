{
  "name": "ui-components",
  "private": true,
<<<<<<< HEAD
  "version": "1.12.13",
=======
  "version": "1.13.1",
>>>>>>> 037a366a
  "main": "lib/main.ts",
  "types": "lib/main.ts",
  "engines": {
    "node": ">=20.0.0",
    "npm": ">=9.0.0"
  },
  "scripts": {
    "start": "vite",
    "build": "tsc && vite build",
    "lint": "NODE_OPTIONS='--max-old-space-size=8192' eslint --ext .ts,.tsx,.js,.jsx --report-unused-disable-directives --max-warnings 0 .",
    "lint:fix": "NODE_OPTIONS='--max-old-space-size=8192' eslint --ext .ts,.tsx,.js,.jsx --report-unused-disable-directives --max-warnings 0 --fix .",
    "preview": "vite preview"
  },
  "dependencies": {
    "@stripe/react-stripe-js": "^3.0.0",
    "@stripe/stripe-js": "^3.5.0",
    "tsconfig": "*",
    "utils": "*"
  }
}<|MERGE_RESOLUTION|>--- conflicted
+++ resolved
@@ -1,11 +1,7 @@
 {
   "name": "ui-components",
   "private": true,
-<<<<<<< HEAD
-  "version": "1.12.13",
-=======
   "version": "1.13.1",
->>>>>>> 037a366a
   "main": "lib/main.ts",
   "types": "lib/main.ts",
   "engines": {
