{
  "name": "ui-components",
  "private": true,
<<<<<<< HEAD
  "version": "1.13.1",
=======
  "version": "1.12.15",
>>>>>>> ce0e8d88
  "main": "lib/main.ts",
  "types": "lib/main.ts",
  "engines": {
    "node": ">=20.0.0",
    "npm": ">=9.0.0"
  },
  "scripts": {
    "start": "vite",
    "build": "tsc && vite build",
    "lint": "NODE_OPTIONS='--max-old-space-size=8192' eslint --ext .ts,.tsx,.js,.jsx --report-unused-disable-directives --max-warnings 0 .",
    "lint:fix": "NODE_OPTIONS='--max-old-space-size=8192' eslint --ext .ts,.tsx,.js,.jsx --report-unused-disable-directives --max-warnings 0 --fix .",
    "preview": "vite preview"
  },
  "dependencies": {
    "@stripe/react-stripe-js": "^3.0.0",
    "@stripe/stripe-js": "^3.5.0",
    "tsconfig": "*",
    "utils": "*"
  }
}<|MERGE_RESOLUTION|>--- conflicted
+++ resolved
@@ -1,11 +1,7 @@
 {
   "name": "ui-components",
   "private": true,
-<<<<<<< HEAD
-  "version": "1.13.1",
-=======
   "version": "1.12.15",
->>>>>>> ce0e8d88
   "main": "lib/main.ts",
   "types": "lib/main.ts",
   "engines": {
