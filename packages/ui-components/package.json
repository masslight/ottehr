--- conflicted
+++ resolved
@@ -1,11 +1,7 @@
 {
   "name": "ui-components",
   "private": true,
-<<<<<<< HEAD
-  "version": "1.18.17",
-=======
   "version": "1.19.6",
->>>>>>> dd2f0d38
   "main": "lib/main.ts",
   "types": "lib/main.ts",
   "engines": {
