--- conflicted
+++ resolved
@@ -1,11 +1,7 @@
 {
   "name": "ui-components",
   "private": true,
-<<<<<<< HEAD
-  "version": "1.14.13",
-=======
   "version": "1.15.3",
->>>>>>> 12c4d914
   "main": "lib/main.ts",
   "types": "lib/main.ts",
   "engines": {
