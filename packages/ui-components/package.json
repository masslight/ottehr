--- conflicted
+++ resolved
@@ -1,11 +1,7 @@
 {
   "name": "ui-components",
   "private": true,
-<<<<<<< HEAD
-  "version": "1.6.16",
-=======
   "version": "1.7.0",
->>>>>>> bc45fb6d
   "main": "lib/main.ts",
   "types": "lib/main.ts",
   "engines": {
