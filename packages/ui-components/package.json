--- conflicted
+++ resolved
@@ -1,11 +1,7 @@
 {
   "name": "ui-components",
   "private": true,
-<<<<<<< HEAD
-  "version": "1.19.6",
-=======
   "version": "1.19.8",
->>>>>>> 533908cf
   "main": "lib/main.ts",
   "types": "lib/main.ts",
   "engines": {
