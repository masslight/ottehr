{
  "name": "ui-components",
  "private": true,
<<<<<<< HEAD
  "version": "1.17.26",
=======
  "version": "1.18.2",
>>>>>>> cc114bfe
  "main": "lib/main.ts",
  "types": "lib/main.ts",
  "engines": {
    "node": ">=20.0.0",
    "npm": ">=9.0.0"
  },
  "scripts": {
    "start": "vite",
    "build": "tsc && vite build",
    "lint": "NODE_OPTIONS='--max-old-space-size=8192' eslint --ext .ts,.tsx,.js,.jsx --report-unused-disable-directives --max-warnings 0 .",
    "lint:fix": "NODE_OPTIONS='--max-old-space-size=8192' eslint --ext .ts,.tsx,.js,.jsx --report-unused-disable-directives --max-warnings 0 --fix .",
    "preview": "vite preview"
  },
  "dependencies": {
    "@stripe/react-stripe-js": "^3.0.0",
    "@stripe/stripe-js": "^3.5.0",
    "tsconfig": "*",
    "utils": "*"
  }
}<|MERGE_RESOLUTION|>--- conflicted
+++ resolved
@@ -1,11 +1,7 @@
 {
   "name": "ui-components",
   "private": true,
-<<<<<<< HEAD
-  "version": "1.17.26",
-=======
   "version": "1.18.2",
->>>>>>> cc114bfe
   "main": "lib/main.ts",
   "types": "lib/main.ts",
   "engines": {
