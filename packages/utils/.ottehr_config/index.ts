--- conflicted
+++ resolved
@@ -1,8 +1,4 @@
-<<<<<<< HEAD
 export * from './branding';
 export * from './sendgrid';
 export * from './examination';
-=======
-export * from './examination';
-export * from './screening-questions';
->>>>>>> b85030fd
+export * from './screening-questions';