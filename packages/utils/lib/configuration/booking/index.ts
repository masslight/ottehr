import _ from 'lodash';
import inPersonIntakeQuestionnaireJson from '../../../../../config/oystehr/in-person-intake-questionnaire.json' assert { type: 'json' };
import virtualIntakeQuestionnaireJson from '../../../../../config/oystehr/virtual-intake-questionnaire.json' assert { type: 'json' };
import { BOOKING_OVERRIDES } from '../../../.ottehr_config';

const REASON_FOR_VISIT_OPTIONS = Object.freeze([
  'Cough and/or congestion',
  'Throat pain',
  'Eye concern',
  'Fever',
  'Ear pain',
  'Vomiting and/or diarrhea',
  'Abdominal (belly) pain',
  'Rash or skin issue',
  'Urinary problem',
  'Breathing problem',
  'Injury to arm',
  'Injury to leg',
  'Injury to head',
  'Injury (Other)',
  'Cut to arm or leg',
  'Cut to face or head',
  'Removal of sutures/stitches/staples',
  'Choked or swallowed something',
  'Allergic reaction to medication or food',
  'Other',
]);

<<<<<<< HEAD
export const intakeQuestionnaireUrls: Readonly<Array<string>> = (() => {
  const inPersonUrl = inPersonIntakeQuestionnaireJson.fhirResources['questionnaire-in-person-previsit'].resource.url;
  const virtualUrl = virtualIntakeQuestionnaireJson.fhirResources['questionnaire-virtual-previsit'].resource.url;
  const urls = new Array<string>();
  if (inPersonUrl) {
    urls.push(inPersonUrl);
  }
  if (virtualUrl) {
    urls.push(virtualUrl);
  }
  return urls;
})();

const BOOKING_DEFAULTS = Object.freeze({
  reasonForVisitOptions: REASON_FOR_VISIT_OPTIONS,
  intakeQuestionnaireUrls,
=======
const CANCEL_REASON_OPTIONS = Object.freeze([
  'Patient improved',
  'Wait time too long',
  'Prefer another provider',
  'Changing location',
  'Changing to telemedicine',
  'Financial responsibility concern',
  'Insurance issue',
]);

const BOOKING_DEFAULTS = Object.freeze({
  reasonForVisitOptions: REASON_FOR_VISIT_OPTIONS,
  cancelReasonOptions: CANCEL_REASON_OPTIONS,
>>>>>>> 357e02aa
});

const mergedBookingConfig = _.merge({ ...BOOKING_DEFAULTS }, { ...BOOKING_OVERRIDES });

export const BOOKING_CONFIG = Object.freeze(mergedBookingConfig);<|MERGE_RESOLUTION|>--- conflicted
+++ resolved
@@ -26,7 +26,6 @@
   'Other',
 ]);
 
-<<<<<<< HEAD
 export const intakeQuestionnaireUrls: Readonly<Array<string>> = (() => {
   const inPersonUrl = inPersonIntakeQuestionnaireJson.fhirResources['questionnaire-in-person-previsit'].resource.url;
   const virtualUrl = virtualIntakeQuestionnaireJson.fhirResources['questionnaire-virtual-previsit'].resource.url;
@@ -39,11 +38,6 @@
   }
   return urls;
 })();
-
-const BOOKING_DEFAULTS = Object.freeze({
-  reasonForVisitOptions: REASON_FOR_VISIT_OPTIONS,
-  intakeQuestionnaireUrls,
-=======
 const CANCEL_REASON_OPTIONS = Object.freeze([
   'Patient improved',
   'Wait time too long',
@@ -57,7 +51,7 @@
 const BOOKING_DEFAULTS = Object.freeze({
   reasonForVisitOptions: REASON_FOR_VISIT_OPTIONS,
   cancelReasonOptions: CANCEL_REASON_OPTIONS,
->>>>>>> 357e02aa
+  intakeQuestionnaireUrls,
 });
 
 const mergedBookingConfig = _.merge({ ...BOOKING_DEFAULTS }, { ...BOOKING_OVERRIDES });
