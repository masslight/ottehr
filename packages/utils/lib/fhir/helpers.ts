--- conflicted
+++ resolved
@@ -1017,7 +1017,6 @@
   return fhirName;
 };
 
-<<<<<<< HEAD
 export const mapBirthSexToGender = (
   birthSex: 'Male' | 'Female' | 'Intersex' | undefined
 ): (RelatedPerson | Patient)['gender'] => {
@@ -1174,7 +1173,6 @@
 
   return true;
 };
-=======
 export function flattenBundleResources(searchResults: Bundle<FhirResource>): FhirResource[] {
   const flattenedResources: FhirResource[] = [];
 
@@ -1193,7 +1191,6 @@
   return flattenedResources;
 }
 
->>>>>>> 6f665453
 export function slashPathToLodashPath(slashPath: string): string {
   return slashPath
     .split('/')
@@ -1203,7 +1200,6 @@
     .replace(/\.\[/g, '[');
 }
 
-<<<<<<< HEAD
 export const deduplicateUnbundledResources = <T extends Resource>(unbundledResources: T[]): T[] => {
   const uniqueObjects: Record<string, T> = {};
   unbundledResources.forEach((object) => {
@@ -1222,9 +1218,9 @@
   }
 
   return resourceList.find((res) => `${res.resourceType}/${res.id}` === referenceString) as T | undefined;
-=======
+};
+
 export const unpackFhirResponse = async <T>(response: { json: () => Promise<any> }): Promise<T> => {
   const data = await response.json();
   return (data.output ? data.output : data) as T;
->>>>>>> 6f665453
 };