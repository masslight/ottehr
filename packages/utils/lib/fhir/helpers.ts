import Oystehr, { BatchInputPostRequest, SearchParam } from '@oystehr/sdk';
import { Operation } from 'fast-json-patch';
import {
  Appointment,
  Bundle,
  CodeableConcept,
  Coding,
  Consent,
  Coverage,
  DocumentReference,
  Encounter,
  Extension,
  FhirResource,
  HealthcareService,
  HumanName,
  InsurancePlan,
  List,
  Location,
  Meta,
  Money,
  OperationOutcome,
  Organization,
  Practitioner,
  QuestionnaireResponse,
  Reference,
  Resource,
  Task,
  TaskInput,
} from 'fhir/r4b';
import { DateTime } from 'luxon';
import {
  addOperation,
  findExistingListByDocumentTypeCode,
  PatientMasterRecordResourceType,
  replaceOperation,
  TaskCoding,
  TELEMED_VIDEO_ROOM_CODE,
} from 'utils';
import {
  EncounterVirtualServiceExtension,
  HealthcareServiceWithLocationContext,
  PractitionerLicense,
  PractitionerQualificationCode,
  ServiceMode,
  VisitType,
} from '../types';
import {
  FHIR_EXTENSION,
  FHIR_IDENTIFIER_CODE_TAX_EMPLOYER,
  FHIR_IDENTIFIER_CODE_TAX_SS,
  FHIR_IDENTIFIER_NPI,
  FHIR_IDENTIFIER_SYSTEM_TAX,
  PRACTITIONER_QUALIFICATION_CODE_SYSTEM,
  PRACTITIONER_QUALIFICATION_EXTENSION_URL,
  PRACTITIONER_QUALIFICATION_STATE_SYSTEM,
  PUBLIC_EXTENSION_BASE_URL,
  SCHEDULE_STRATEGY_SYSTEM,
  ScheduleStrategy,
  SERVICE_MODE_SYSTEM,
  ServiceModeCoding,
} from './constants';

export function isFHIRError(error: any): boolean {
  return !(error instanceof Error) && typeof error === 'object' && error.resourceType === 'OperationOutcome';
}

export function handleUnknownError(error: any): any {
  let errorToThrow = error;

  // check for FHIR error
  if (isFHIRError(error)) {
    const fhirError = error as OperationOutcome;
    const firstIssue = fhirError.issue[0];
    const fhirMessage = 'FHIR Error: ' + firstIssue.details?.text;

    // use fhir error details for error message
    errorToThrow = new Error(fhirMessage);
  }

  return errorToThrow;
}

export function getNPI(resource: Practitioner | Organization | Location | HealthcareService): string | undefined {
  return resource.identifier?.find((ident) => {
    return ident.system === FHIR_IDENTIFIER_NPI;
  })?.value;
}
export function getTaxID(resource: Practitioner | Organization | Location | HealthcareService): string | undefined {
  // https://docs.oystehr.com/services/rcm/eligibility/#provider-practitioner--practitionerrole--organization
  return resource.identifier?.find((ident) => {
    if (resource.resourceType === 'Practitioner') {
      return ident.type?.coding?.some(
        (tc) =>
          tc.system === FHIR_IDENTIFIER_SYSTEM_TAX &&
          (tc.code === FHIR_IDENTIFIER_CODE_TAX_EMPLOYER || tc.code === FHIR_IDENTIFIER_CODE_TAX_SS)
      );
    }
    // don't check for SS on anything that isn't a Practitioner
    return ident.type?.coding?.some(
      (tc) => tc.system === FHIR_IDENTIFIER_SYSTEM_TAX && tc.code === FHIR_IDENTIFIER_CODE_TAX_EMPLOYER
    );
  })?.value;
}

export const codingsEqual = (coding1: Coding, coding2: Coding): boolean => {
  const systemsAreEqual = coding1.system === coding2.system;
  const codesAreEqual = coding1.code === coding2.code;

  return systemsAreEqual && codesAreEqual;
};

export const codingContainedInList = (coding: Coding, codingList: Coding[]): boolean => {
  return codingList.reduce((haveMatch, currentCoding) => {
    return haveMatch || codingsEqual(coding, currentCoding);
  }, false);
};

export const findLocationForAppointment = (appointment: Appointment, locations: Location[]): Location | undefined => {
  const { participant } = appointment;
  if (!participant) {
    return undefined;
  }
  return locations.find((loc) => {
    return participant.some((part) => {
      const { actor } = part;
      if (actor && actor.reference) {
        const [type, appLocationId] = actor.reference.split('/');
        if (type !== 'Location') {
          return false;
        }
        // console.log('appLocationId', appLocationId);
        return appLocationId === loc.id;
      } else {
        console.log('no actor?', JSON.stringify(actor));
      }
      return false;
    });
  });
};

export const findEncounterForAppointment = (
  appointment: Appointment,
  encounters: Encounter[]
): Encounter | undefined => {
  // Go through encounters and find the one with appointment
  return encounters.find(
    (encounter) =>
      encounter.appointment?.find((appRef) => {
        const { reference } = appRef;
        if (!reference) {
          return false;
        }
        const [_, refId] = reference.split('/');
        return refId && refId === appointment.id;
      })
  );
};

export const resourceHasTag = (resource: Resource, tag: Coding): boolean => {
  const tags = resource.meta?.tag ?? [];
  return tags.some((t) => {
    return t.system === tag.system && t.code === tag.code;
  });
};

export const isPrebookAppointment = (appointment: Appointment): boolean => {
  const typeCoding = appointment.appointmentType?.text;
  return typeCoding === VisitType.PostTelemed || typeCoding === VisitType.PreBook;
};

export const isPostTelemedAppointment = (appointment: Appointment): boolean => {
  const typeCoding = appointment.appointmentType?.text;
  return typeCoding === VisitType.PostTelemed;
};

export function getOtherOfficesForLocation(location: Location): { display: string; url: string }[] {
  const rawExtensionValue = location?.extension?.find(
    (extensionTemp) => extensionTemp.url === 'https://fhir.zapehr.com/r4/StructureDefinitions/other-offices'
  )?.valueString;
  if (!rawExtensionValue) {
    console.log("Location doesn't have other-offices extension");
    return [];
  }

  let parsedExtValue: { display: string; url: string }[] = [];
  try {
    parsedExtValue = JSON.parse(rawExtensionValue);
  } catch (_) {
    console.log('Location other-offices extension is formatted incorrectly');
    return [];
  }

  return parsedExtValue;
}

export interface FileDocDataForDocReference {
  url: string;
  title: string;
}

export interface CreateDocumentReferenceInput {
  files: FileDocDataForDocReference[];
  type: CodeableConcept;
  dateCreated: string;
  references: object;
  oystehr: Oystehr;
  generateUUID?: () => string;
  docStatus?: 'preliminary' | 'final' | 'amended' | 'entered-in-error' | undefined;
  meta?: Meta;
  searchParams: SearchParam[];
  listResources?: List[];
}

export async function createFilesDocumentReferences(input: CreateDocumentReferenceInput): Promise<DocumentReference[]> {
  const { files, type, meta, dateCreated, docStatus, references, oystehr, searchParams, generateUUID, listResources } =
    input;
  console.log('files for doc refs', JSON.stringify(files, null, 2));
  try {
    console.log('searching for current document references', JSON.stringify(searchParams, null, 2));
    const docsJson = (
      await oystehr.fhir.search<DocumentReference>({
        resourceType: 'DocumentReference',
        params: [
          {
            name: 'status',
            value: 'current',
          },
          ...searchParams,
        ],
      })
    ).unbundle();

    const results: DocumentReference[] = [];
    // Track new entries by list type code
    const newEntriesByType: Record<string, Array<{ date: string; item: { type: string; reference: string } }>> = {};

    for (const file of files) {
      // Check if there's an existing DocumentReference for this file
      const existingDoc = docsJson.find(
        (doc) => doc.content[0]?.attachment.title === file.title && doc.content[0]?.attachment.url === file.url
      );

      if (existingDoc) {
        // If exact same file exists, reuse it
        results.push(existingDoc);
        continue;
      }
      // If different version exists, mark it as superseded
      const oldDoc = docsJson.find((doc) => doc.content[0]?.attachment.title === file.title);
      if (oldDoc) {
        await oystehr.fhir.patch({
          resourceType: 'DocumentReference',
          id: oldDoc.id || '',
          operations: [{ op: 'replace', path: '/status', value: 'superseded' }],
        });
      }

      // Create all DocumentReferences
      const urlExt = file.url.split('.').slice(-1).toString();
      const contentType = urlExt === 'pdf' ? 'application/pdf' : urlExt === 'jpg' ? 'image/jpeg' : `image/${urlExt}`;

      const writeDRFullUrl = generateUUID ? generateUUID() : undefined;

      const writeDocRefReq: BatchInputPostRequest<DocumentReference> = {
        method: 'POST',
        fullUrl: writeDRFullUrl,
        url: '/DocumentReference',
        resource: {
          resourceType: 'DocumentReference',
          meta,
          status: 'current',
          docStatus,
          type: type,
          date: dateCreated,
          content: [
            {
              attachment: {
                url: file.url,
                contentType,
                title: file.title,
              },
            },
          ],
          ...references,
        },
      };

      console.log('making DocumentReference ...');
      const docRefBundle = await oystehr.fhir.transaction<DocumentReference>({
        requests: [writeDocRefReq],
      });
      console.log('making DocumentReference results =>', JSON.stringify(docRefBundle, null, 2));

      const docRef = docRefBundle.entry?.[0]?.resource;
      // Collect document reference to list by type
      if (listResources && type.coding?.[0]?.code && docRef) {
        const typeCode = type.coding[0].code;
        if (!newEntriesByType[typeCode]) {
          newEntriesByType[typeCode] = [];
        }
        newEntriesByType[typeCode].push({
          date: DateTime.now().setZone('UTC').toISO() ?? '',
          item: {
            type: 'DocumentReference',
            reference: `DocumentReference/${docRef.id}`,
          },
        });
        results.push(docRef);
      }
    }

    // Update lists
    if (listResources) {
      for (const [typeCode, newEntries] of Object.entries(newEntriesByType)) {
        const list = findExistingListByDocumentTypeCode(listResources, typeCode);
        if (!list?.id) {
          console.log(`default list for files with typeCode: ${typeCode} not found. Add typeCode to FOLDERS_CONFIG`);
          // TODO: Create List with default config
        } else {
          const updatedFolderEntries = [...(list?.entry ?? []), ...newEntries];
          const patchListWithDocRefOperation: Operation =
            list?.entry && list.entry?.length > 0
              ? replaceOperation('/entry', updatedFolderEntries)
              : addOperation('/entry', updatedFolderEntries);
          console.log('operation:', JSON.stringify(patchListWithDocRefOperation));

          console.log(`patching documents folder List ...`);

          const listPatchResult = await oystehr.fhir.patch<List>({
            resourceType: 'List',
            id: list?.id ?? '',
            operations: [patchListWithDocRefOperation],
          });

          console.log(`patch results => `);
          console.log(JSON.stringify(listPatchResult));
        }
      }
    }

    return results;
  } catch (error: unknown) {
    throw new Error(`Failed to create DocumentReference resource: ${JSON.stringify(error)}`);
  }
}

export interface DocRefSyncTaskInput {
  context: { patientId: string; encounterId?: string };
  documentRef?: string;
  focus?: string;
}

export interface TaskDetails {
  coding: TaskCoding;
  input?: TaskInput[];
}

interface AppointmentTaskInput {
  taskDetails: TaskDetails;
  appointmentID: string;
}

export const makeAppointmentTask = (input: AppointmentTaskInput): Task => {
  const { taskDetails, appointmentID } = input;
  return {
    resourceType: 'Task',
    status: 'requested',
    intent: 'plan',
    focus: {
      type: 'Appointment',
      reference: `Appointment/${appointmentID}`,
    },
    code: {
      coding: [taskDetails.coding],
    },
    input: taskDetails.input,
  };
};

export async function createConsentResource(
  patientID: string,
  documentReferenceID: string,
  dateTime: string,
  oystehr: Oystehr
): Promise<Consent> {
  try {
    console.log('creating new consent resource');
    const createdConsent = await oystehr.fhir.create<Consent>({
      resourceType: 'Consent',
      dateTime: dateTime,
      status: 'active',
      patient: {
        reference: `Patient/${patientID}`,
      },
      category: [
        {
          coding: [
            {
              system: 'http://terminology.hl7.org/CodeSystem/consentcategorycodes',
              code: 'hipaa-ack',
            },
          ],
        },
        {
          coding: [
            {
              system: 'http://terminology.hl7.org/CodeSystem/consentcategorycodes',
              code: 'treat-guarantee',
            },
          ],
        },
      ],
      policy: [
        {
          uri: 'https://ottehr.com',
        },
        {
          uri: 'https://ottehr.com',
        },
      ],
      sourceReference: {
        reference: `DocumentReference/${documentReferenceID}`,
      },
      scope: {
        coding: [
          {
            system: 'http://terminology.hl7.org/CodeSystem/consentscope',
            code: 'patient-privacy',
            display: 'Privacy Consent',
          },
          {
            system: 'http://terminology.hl7.org/CodeSystem/consentscope',
            code: 'treatment',
            display: 'Treatment',
          },
        ],
      },
    });

    return createdConsent;
  } catch (error: unknown) {
    throw new Error(`Failed to create Consent resource: ${error}`);
  }
}

export const getLastUpdateTimestampForResource = (resource: Resource): number | undefined => {
  if (!resource) {
    return undefined;
  }
  const metaTimeStamp = resource.meta?.lastUpdated;

  if (metaTimeStamp) {
    const updateTime = DateTime.fromISO(metaTimeStamp);

    if (updateTime.isValid) {
      return updateTime.toSeconds();
    }
  }
  return undefined;
};

export async function getQuestionnaireResponse(
  questionnaireID: string,
  encounterID: string,
  oystehr: Oystehr
): Promise<QuestionnaireResponse | undefined> {
  const questionnaireResponse = (
    await oystehr.fhir.search<QuestionnaireResponse>({
      resourceType: 'QuestionnaireResponse',
      params: [
        {
          name: 'questionnaire',
          value: `Questionnaire/${questionnaireID}`,
        },
        {
          name: 'encounter',
          value: `Encounter/${encounterID}`,
        },
      ],
    })
  ).unbundle();

  if (questionnaireResponse.length === 1) {
    return questionnaireResponse[0];
  }
  return undefined;
}

export async function getRecentQuestionnaireResponse(
  questionnaireID: string,
  patientID: string,
  oystehr: Oystehr
): Promise<QuestionnaireResponse | undefined> {
  console.log('questionnaireID', questionnaireID);
  const questionnaireResponse = (
    await oystehr.fhir.search<QuestionnaireResponse>({
      resourceType: 'QuestionnaireResponse',
      params: [
        {
          name: 'questionnaire',
          value: `Questionnaire/${questionnaireID}`,
        },
        {
          name: 'subject',
          value: `Patient/${patientID}`,
        },
        {
          name: 'source:missing',
          value: 'false',
        },
        {
          name: '_sort',
          value: '-_lastUpdated',
        },
        {
          name: '_count',
          value: '1',
        },
      ],
    })
  ).unbundle();

  console.log('questionnaireResponse found', questionnaireResponse);

  if (questionnaireResponse.length === 1) {
    return questionnaireResponse[0];
  }
  return undefined;
}

export async function getRecentQrsQuestionnaireResponse(
  patientId: string,
  oystehr: Oystehr
): Promise<QuestionnaireResponse | undefined> {
  // TODO: since there is an Oystehr bug where 'contains' doesn't work, I will filter this in code and not limit to
  // _count=1. All commented out code in this function are because of this.
  const questionnaireResponse = (
    await oystehr.fhir.search<QuestionnaireResponse>({
      resourceType: 'QuestionnaireResponse',
      params: [
        // {
        //   name: 'questionnaire:contains',
        //   value: 'qrs-paperwork-ip',
        // },
        {
          name: 'subject',
          value: `Patient/${patientId}`,
        },
        {
          name: 'status',
          value: 'completed',
        },
        {
          name: '_sort',
          value: '-_lastUpdated',
        },
        // {
        //   name: '_count',
        //   value: '1',
        // },
      ],
    })
  ).unbundle();

  const qrsQuestionnaireResponse = questionnaireResponse.filter(
    (response) => response.questionnaire?.includes('qrs-paperwork-ip')
  );

  console.log('qrsQuestionnaireResponse found', qrsQuestionnaireResponse);

  return qrsQuestionnaireResponse[0];
  // if (questionnaireResponse.length === 1) {
  //   return questionnaireResponse[0];
  // }
  // return undefined;
}

export const CRITICAL_CHANGE_SYSTEM = 'critical-update-by'; // exists in ehr as well

export const getCriticalUpdateTagOp = (resource: Resource, updateBy: string): Operation => {
  const recordUpdateByTag = {
    system: CRITICAL_CHANGE_SYSTEM,
    display: updateBy,
    version: DateTime.now().toISO() || '',
  };

  if (!resource.meta?.tag) {
    return {
      op: 'add',
      path: '/meta/tag',
      value: [recordUpdateByTag],
    };
  } else {
    const currentTags = resource.meta?.tag ?? [];
    const existingTagIdx = currentTags.findIndex((coding) => {
      return coding.system === CRITICAL_CHANGE_SYSTEM;
    });
    if (existingTagIdx >= 0) {
      return {
        op: 'replace',
        path: `/meta/tag/${existingTagIdx}`,
        value: recordUpdateByTag,
      };
    } else {
      return {
        op: 'add',
        path: `/meta/tag/-`,
        value: recordUpdateByTag,
      };
    }
  }
};

export const getLocationIdFromAppointment = (appointment: Appointment): string | undefined => {
  return appointment.participant
    .find((appointment) => appointment.actor?.reference?.startsWith('Location/'))
    ?.actor?.reference?.replace('Location/', '');
};

export const getAbbreviationFromLocation = (location: Location): string | undefined => {
  return location.address?.state;
};

export function getTaskResource(coding: TaskCoding, appointmentID: string): Task {
  return {
    resourceType: 'Task',
    status: 'requested',
    intent: 'plan',
    focus: {
      type: 'Appointment',
      reference: `Appointment/${appointmentID}`,
    },
    code: {
      coding: [coding],
    },
  };
}
export const getStartTimeFromEncounterStatusHistory = (encounter: Encounter): string | undefined => {
  const statusHistory = encounter.statusHistory ?? [];

  return statusHistory.find((sh) => {
    return sh.status === 'arrived';
  })?.period?.start;
};

export function allLicensesForPractitioner(practitioner: Practitioner): PractitionerLicense[] {
  const allLicenses: PractitionerLicense[] = [];
  if (practitioner?.qualification) {
    practitioner.qualification.forEach((qualification) => {
      const qualificationExt = qualification.extension?.find(
        (ext) => ext.url === PRACTITIONER_QUALIFICATION_EXTENSION_URL
      );

      if (qualificationExt) {
        const qualificationCode = qualification.code.coding?.find(
          (code) => code.system === PRACTITIONER_QUALIFICATION_CODE_SYSTEM
        )?.code as PractitionerQualificationCode;

        const stateExtension = qualificationExt.extension?.find((ext) => ext.url === 'whereValid');
        const qualificationState = stateExtension?.valueCodeableConcept?.coding?.find(
          (coding) => coding.system === PRACTITIONER_QUALIFICATION_STATE_SYSTEM
        )?.code;

        const statusExtension = qualificationExt.extension?.find((ext) => ext.url === 'status')?.valueCode;

        if (qualificationCode && qualificationState)
          allLicenses.push({
            state: qualificationState,
            code: qualificationCode,
            active: statusExtension === 'active',
          });
      }
    });
  }

  return allLicenses;
}

export const getPractitionerStateCredentials = (practioner: Practitioner): string[] => {
  return allLicensesForPractitioner(practioner).map(({ state }) => state);
};

export const getPlanIdAndNameFromCoverage = (coverage: Coverage): { planId?: string; planName?: string } => {
  const coverageClass = coverage.class?.find((cc) => {
    const typeCoding = cc.type;
    const isPlan = typeCoding.coding?.some((coded) => {
      return coded.code === 'plan';
    });
    return cc.value && isPlan;
  });

  if (!coverageClass) {
    return {};
  }
  const { value: planId, name: planName } = coverageClass;
  return { planId, planName };
};

export const getGroupNumberAndNameFromCoverage = (coverage: Coverage): { groupNumber?: string; groupName?: string } => {
  const coverageClass = coverage.class?.find((cc) => {
    const typeCoding = cc.type;
    const isGroup = typeCoding.coding?.some((coded) => {
      return coded.code === 'group';
    });
    return cc.value && isGroup;
  });

  if (!coverageClass) {
    return {};
  }
  const { value: groupNumber, name: groupName } = coverageClass;
  return { groupNumber, groupName };
};

export const getStartAndEndDatesForCoverage = (coverage: Coverage): { start?: string; end?: string } => {
  const start = coverage.period?.start;
  const end = coverage.period?.end;

  return { start, end };
};

export const getVideoRoomResourceExtension = (resource: Resource): EncounterVirtualServiceExtension | null => {
  let resourcePrefix: string;
  let castedResource;
  if (resource.resourceType === 'Appointment') {
    castedResource = resource as Appointment;
    resourcePrefix = 'appointment';
  } else if (resource.resourceType === 'Encounter') {
    castedResource = resource as Encounter;
    resourcePrefix = 'encounter';
  } else {
    return null;
  }

  for (let index = 0; index < (castedResource.extension?.length ?? 0); index++) {
    const extension = castedResource.extension?.[index];
    if (extension?.url !== `${PUBLIC_EXTENSION_BASE_URL}/${resourcePrefix}-virtual-service-pre-release`) {
      continue;
    }
    for (let j = 0; j < (extension?.extension?.length ?? 0); j++) {
      const internalExtension = extension.extension?.[j];
      if (internalExtension?.url === 'channelType' && internalExtension.valueCoding?.code === TELEMED_VIDEO_ROOM_CODE) {
        return extension as EncounterVirtualServiceExtension;
      }
    }
  }
  return null;
};
export function createReference(resource: Resource): Reference {
  return {
    reference: resource.resourceType + '/' + resource.id,
  };
}

function parseBundleIntoResources(bundle: Bundle): Resource[] {
  if (bundle.resourceType !== 'Bundle' || bundle.entry === undefined) {
    console.log('search bundle malformed: ', JSON.stringify(bundle));
    throw new Error('could not parse search bundle');
  }

  const result: Resource[] = [];
  bundle.entry.forEach((entry) => {
    if (
      entry.response?.outcome?.id === 'ok' &&
      entry.resource &&
      entry.resource.resourceType === 'Bundle' &&
      entry.resource.type === 'searchset'
    ) {
      const innerBundle = entry.resource as Bundle;
      const innerEntry = innerBundle.entry;
      if (!innerEntry) {
        throw new Error('could not parse search bundle');
      }
      innerEntry.forEach((e) => {
        if (e.resource?.resourceType && e.resource?.id) result.push(e.resource);
      });
    }
  });
  return result;
}

export async function getResourcesFromBatchInlineRequests(oystehr: Oystehr, requests: string[]): Promise<Resource[]> {
  const batchResult = await oystehr.fhir.batch<FhirResource>({
    requests: requests.map((url) => {
      return {
        method: 'GET',
        url,
      };
    }),
  });
  return parseBundleIntoResources(batchResult);
}

export async function getInsurancePlanById(id: string, oystehr: Oystehr): Promise<InsurancePlan> {
  const insurancePlan = await oystehr.fhir.get<InsurancePlan>({
    resourceType: 'InsurancePlan',
    id,
  });
  return insurancePlan;
}

export const getUnconfirmedDOBForAppointment = (appointment?: Appointment): string | undefined => {
  if (!appointment) return;
  const unconfirmedDobExt = appointment.extension?.find((ext) => {
    return ext.url.replace('http:', 'https:') === FHIR_EXTENSION.Appointment.unconfirmedDateOfBirth.url;
  });
  return unconfirmedDobExt?.valueString || unconfirmedDobExt?.valueDate;
};

export const getUnconfirmedDOBIdx = (appointment?: Appointment): number | undefined => {
  if (!appointment) return;
  return appointment.extension?.findIndex((ext) => {
    return ext.url.replace('http:', 'https:') === FHIR_EXTENSION.Appointment.unconfirmedDateOfBirth.url;
  });
};

export const getIpAddress = (questionnaireResponse?: QuestionnaireResponse): string | undefined => {
  if (!questionnaireResponse) return;
  return questionnaireResponse.extension?.find((ext) => {
    return ext.url.replace('http:', 'https:') === FHIR_EXTENSION.QuestionnaireResponse.ipAddress.url;
  })?.valueString;
};

export function filterResources(allResources: Resource[], resourceType: string): Resource[] {
  return allResources.filter((res) => res.resourceType === resourceType && res.id);
}

export function getProviderNameWithProfession(practitioner: Practitioner): string {
  const firstName = practitioner.name?.[0].given?.[0];
  const secondName = practitioner.name?.[0].family;
  const professionAbbreviation = practitioner.name?.[0].suffix?.join(' ');
  return [`${secondName}, ${firstName}`, professionAbbreviation].join(' | ');
}

export const findExtensionIndex = (extensions: Extension[], url: string): number => {
  return extensions.findIndex((e) => e.url === url);
};

export const createExtensionValue = (
  url: string,
  value: any,
  valueType: 'valueString' | 'valueBoolean' | 'valueCodeableConcept' | 'valueDateTime',
  coding?: { system: string; code: string; display?: string }
): Extension => {
  const extension: Extension = { url };

  if (valueType === 'valueCodeableConcept' && coding) {
    extension.valueCodeableConcept = {
      coding: [
        {
          system: coding.system,
          code: coding.code,
          display: coding.display,
        },
      ],
    };
  } else {
    extension[valueType] = value;
  }

  return extension;
};

export function codeableConcept(code: string, system: string, text: string | undefined = undefined): CodeableConcept {
  return {
    coding: [{ code: code, system: system }],
    text: text,
  };
}

export function filterUndefined<T>(...values: (T | undefined)[]): T[] {
  return values.filter((value) => value !== undefined) as T[];
}

export function undefinedIfEmptyArray<T>(values: T[]): T[] | undefined {
  return values.length > 0 ? values : undefined;
}

export function money(amount: number | undefined): Money | undefined {
  if (amount == null) {
    return undefined;
  }
  return {
    value: amount,
  };
}

export const extractExtensionValue = (extension: any): any => {
  if ('valueString' in extension) return extension.valueString;
  if ('valueBoolean' in extension) return extension.valueBoolean;
  if ('valueDateTime' in extension) return extension.valueDateTime;
  if ('valueCodeableConcept' in extension) {
    return extension.valueCodeableConcept.coding?.[0]?.display;
  }
  return undefined;
};

export function getArrayInfo(path: string): { isArray: boolean; parentPath: string; index: number } {
  const parts = path.split('/').filter(Boolean);
  const lastPart = parts[parts.length - 1];
  const isArray = !isNaN(Number(lastPart));
  const parentPath = isArray ? '/' + parts.slice(0, -1).join('/') : path;
  const index = isArray ? Number(lastPart) : -1;

  return { isArray, parentPath, index };
}

export const extractResourceTypeAndPath = (
  fieldName: string
): { resourceType: PatientMasterRecordResourceType; path: string } => {
  const parts = fieldName.split('/');

  const resourceType = parts[0] as PatientMasterRecordResourceType;
  const path = '/' + parts.slice(1).join('/');
  return { resourceType, path };
};

export const serviceModeForHealthcareService = (service: HealthcareService): ServiceMode | undefined => {
  const firstModeCharacteristic = service.characteristic?.find((cc) => {
    return cc.coding?.some((code) => code.system === SERVICE_MODE_SYSTEM);
  })?.coding;
  if (firstModeCharacteristic == undefined) {
    return undefined;
  }
  if (
    firstModeCharacteristic.find((code) => code.system === SERVICE_MODE_SYSTEM)?.code ===
    ServiceModeCoding.inPerson.code
  ) {
    return ServiceMode['in-person'];
  } else {
    return ServiceMode['virtual'];
  }
};

export const scheduleStrategyForHealthcareService = (service: HealthcareService): ScheduleStrategy | undefined => {
  const firstStrategyCharacteristic = service.characteristic?.find((cc) => {
    return cc.coding?.some((code) => code.system === SCHEDULE_STRATEGY_SYSTEM);
  })?.coding;
  if (firstStrategyCharacteristic == undefined) {
    return undefined;
  }
  const code = firstStrategyCharacteristic.find((code) => code.system === SCHEDULE_STRATEGY_SYSTEM)?.code;
  if (Object.values(ScheduleStrategy).includes((code ?? '') as ScheduleStrategy)) {
    return code as ScheduleStrategy;
  }
  return undefined;
};

export const extractHealthcareServiceAndSupportingLocations = (
  bundle: Resource[]
): HealthcareServiceWithLocationContext | undefined => {
  const hsList = bundle.filter((resource) => {
    return resource.resourceType == 'HealthcareService';
  }) as HealthcareService[];
  if (!hsList || hsList.length !== 1) {
    return undefined;
  }
  const hs = hsList[0];

  let locations = bundle.filter((resource) => {
    return (
      hs.location?.find((loc) => {
        loc.reference === `${resource.resourceType}/${resource.id}`;
      }) !== undefined
    );
  }) as Location[] | undefined;

  let coverageArea = bundle.filter((resource) => {
    return (
      hs.coverageArea?.find((loc) => {
        loc.reference === `${resource.resourceType}/${resource.id}`;
      }) !== undefined
    );
  }) as Location[] | undefined;

  if (locations?.length === 0) {
    locations = undefined;
  }
  if (coverageArea?.length === 0) {
    coverageArea = undefined;
  }

  return { hs, locations, coverageArea };
};

<<<<<<< HEAD
export function slashPathToLodashPath(slashPath: string): string {
  return slashPath
    .split('/')
    .filter(Boolean)
    .map((key) => (isNaN(Number(key)) ? key : `[${key}]`))
    .join('.')
    .replace(/\.\[/g, '[');
}
=======
export const createFhirHumanName = (
  firstName: string | undefined,
  middleName: string | undefined,
  lastName: string | undefined
): HumanName[] | undefined => {
  let givenNames: string[] | undefined;
  let familyName: string | undefined;
  let fhirName: HumanName[] | undefined;
  if (firstName) {
    givenNames = [firstName];
    if (middleName) {
      givenNames.push(middleName);
    }
  }
  if (lastName) {
    familyName = lastName;
  }
  if (givenNames || familyName) {
    fhirName = [
      {
        given: givenNames,
        family: familyName,
      },
    ];
  }
  return fhirName;
};
>>>>>>> 374b43cc
<|MERGE_RESOLUTION|>--- conflicted
+++ resolved
@@ -983,16 +983,6 @@
   return { hs, locations, coverageArea };
 };
 
-<<<<<<< HEAD
-export function slashPathToLodashPath(slashPath: string): string {
-  return slashPath
-    .split('/')
-    .filter(Boolean)
-    .map((key) => (isNaN(Number(key)) ? key : `[${key}]`))
-    .join('.')
-    .replace(/\.\[/g, '[');
-}
-=======
 export const createFhirHumanName = (
   firstName: string | undefined,
   middleName: string | undefined,
@@ -1020,4 +1010,12 @@
   }
   return fhirName;
 };
->>>>>>> 374b43cc
+
+export function slashPathToLodashPath(slashPath: string): string {
+  return slashPath
+    .split('/')
+    .filter(Boolean)
+    .map((key) => (isNaN(Number(key)) ? key : `[${key}]`))
+    .join('.')
+    .replace(/\.\[/g, '[');
+}