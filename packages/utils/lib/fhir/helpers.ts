--- conflicted
+++ resolved
@@ -1016,7 +1016,6 @@
   return fhirName;
 };
 
-<<<<<<< HEAD
 export const mapBirthSexToGender = (
   birthSex: 'Male' | 'Female' | 'Intersex' | undefined
 ): (RelatedPerson | Patient)['gender'] => {
@@ -1173,7 +1172,6 @@
 
   return true;
 };
-=======
 export function slashPathToLodashPath(slashPath: string): string {
   return slashPath
     .split('/')
@@ -1181,5 +1179,4 @@
     .map((key) => (isNaN(Number(key)) ? key : `[${key}]`))
     .join('.')
     .replace(/\.\[/g, '[');
-}
->>>>>>> 2144d15c
+}