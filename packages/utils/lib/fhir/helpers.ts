--- conflicted
+++ resolved
@@ -1412,7 +1412,6 @@
   return undefined;
 }
 
-<<<<<<< HEAD
 export const getAddressString = (addressResource: Address | undefined): string => {
   if (!addressResource) {
     return '';
@@ -1458,8 +1457,6 @@
   }
   return address;
 };
-=======
 export function getExtension(resource: DomainResource, url: string): Extension | undefined {
   return resource.extension?.find((extension) => extension.url === url);
-}
->>>>>>> b85030fd
+}