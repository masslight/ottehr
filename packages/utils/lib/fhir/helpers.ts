--- conflicted
+++ resolved
@@ -1307,7 +1307,6 @@
   })?.value;
 };
 
-<<<<<<< HEAD
 const OTTEHR_FHIR_URL = 'https://fhir.ottehr.com';
 
 export const ottehrCodeSystemUrl = (name: string): string => {
@@ -1325,7 +1324,7 @@
 export const ottehrIdentifierSystem = (name: string): string => {
   return OTTEHR_FHIR_URL + '/Identifier/' + name;
 };
-=======
+
 export async function getAllFhirSearchPages<T extends FhirResource>(
   fhirSearchParams: FhirSearchParams,
   oystehr: Oystehr
@@ -1349,5 +1348,4 @@
 
   console.log('Found', result.length, `${fhirSearchParams.resourceType} resources`);
   return result;
-}
->>>>>>> 4b5429ea
+}