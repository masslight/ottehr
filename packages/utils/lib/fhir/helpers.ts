--- conflicted
+++ resolved
@@ -1521,14 +1521,12 @@
   return encounter.extension?.find((ext) => ext.url === FHIR_EXTENSION.Encounter.attestedConsent.url)?.valueSignature;
 };
 
-<<<<<<< HEAD
-export function getPatientReferenceFromAccount(account: Account): string | undefined {
-  return account.subject?.find((subj) => subj.reference?.includes('Patient/'))?.reference;
-}
-=======
 export const getInsuranceNameFromCoverage = (coverage: Coverage): string | undefined => {
   return coverage?.class?.find(
     (cls) => cls.type.coding?.find((coding) => coding.system === CODE_SYSTEM_COVERAGE_CLASS && coding.code === 'plan')
   )?.name;
 };
->>>>>>> 1adc741c
+
+export function getPatientReferenceFromAccount(account: Account): string | undefined {
+  return account.subject?.find((subj) => subj.reference?.includes('Patient/'))?.reference;
+}