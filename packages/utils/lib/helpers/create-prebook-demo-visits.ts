import { Oystehr } from '@oystehr/sdk/dist/cjs/resources/classes';
import { Address, Appointment, Location, Patient, Practitioner, QuestionnaireResponseItem } from 'fhir/r4b';
import { DateTime } from 'luxon';
import { isLocationVirtual } from '../fhir';
import {
  CreateAppointmentInputParams,
  CreateAppointmentResponse,
  PatchPaperworkParameters,
  PersonSex,
  ScheduleType,
  ServiceMode,
  SubmitPaperworkParameters,
  VisitType,
} from '../types';
import { GetPaperworkAnswers } from './create-telemed-demo-visits';
import {
  getAdditionalQuestionsAnswers,
  getAllergiesStepAnswers,
  getConsentStepAnswers,
  getContactInformationAnswers,
  getInviteParticipantStepAnswers,
  getMedicalConditionsStepAnswers,
  getMedicationsStepAnswers,
  getPatientDetailsStepAnswers,
  getPaymentOptionSelfPayAnswers,
  getResponsiblePartyStepAnswers,
  getSchoolWorkNoteStepAnswers,
  getSurgicalHistoryStepAnswers,
  isoToDateObject,
} from './helpers';

interface AppointmentData {
  firstNames?: string[];
  lastNames?: string[];
  reasonsForVisit?: string[];
  phoneNumbers?: string[];
  emails?: string[];
  gender?: string;
  birthDate?: string;
  telecom?: {
    system: string;
    value: string;
  }[];
  address?: Address[];
}

interface DemoConfig {
  numberOfAppointments?: number;
}

type DemoAppointmentData = AppointmentData & DemoConfig;

const DEFAULT_FIRST_NAMES = [
  'Alice',
  'Bob',
  'Charlie',
  'Diana',
  'Ethan',
  'Gabriel',
  'Hannah',
  'Jake',
  'John',
  'Jane',
  'Katherine',
  'Liam',
  'Mia',
  'Noah',
  'Olivia',
  'William',
];
const DEFAULT_LAST_NAMES = [
  'Smith',
  'Johnson',
  'Williams',
  'Jones',
  'Brown',
  'Clark',
  'Davis',
  'Elliott',
  'Foster',
  'Garcia',
  'Hernandez',
];
const DEFAULT_REASONS_FOR_VISIT = [
  'Cough and/or congestion',
  'Fever',
  'Throat pain',
  'Ear pain',
  'Vomiting and/or diarrhea',
  'Abdominal (belly) pain',
  'Rash or skin issue',
  'Urinary problem',
  'Breathing problem',
  'Injury to arms or legs',
  'Injury to head or fall on head',
  'Cut to arms or legs',
  'Cut to face or head',
  'Choked or swallowed something',
  'Allergic reaction',
  'Eye concern',
];

export const createSamplePrebookAppointments = async ({
  oystehr,
  authToken,
  phoneNumber,
  createAppointmentZambdaId,
  zambdaUrl,
  selectedLocationId,
  demoData,
  projectId,
  paperworkAnswers,
}: {
  oystehr: Oystehr | undefined;
  authToken: string;
  phoneNumber: string;
  createAppointmentZambdaId: string;
  zambdaUrl: string;
  selectedLocationId?: string;
  demoData?: DemoAppointmentData;
  projectId: string;
<<<<<<< HEAD
}): Promise<CreateAppointmentResponse> => {
=======
  paperworkAnswers?: GetPaperworkAnswers;
}): Promise<CreateAppointmentResponse | { error: string }> => {
>>>>>>> 4922ccb8
  if (!projectId) {
    throw new Error('PROJECT_ID is not set');
  }

  if (!oystehr) {
    console.log('oystehr client is not defined');
    throw new Error('oystehr client is not defined');
  }

  try {
    const numberOfAppointments = demoData?.numberOfAppointments || 10;

    // Run all appointment creations in parallel
    const appointmentPromises = Array.from({ length: numberOfAppointments }, async (_, i) => {
      try {
        const serviceMode = i % 2 === 0 ? ServiceMode['in-person'] : ServiceMode.virtual;

        const randomPatientInfo = await generateRandomPatientInfo(
          oystehr,
          serviceMode,
          phoneNumber,
          {
            firstNames: DEFAULT_FIRST_NAMES,
            lastNames: DEFAULT_LAST_NAMES,
            reasonsForVisit: DEFAULT_REASONS_FOR_VISIT,
            ...demoData,
          },
          selectedLocationId
        );

        const createAppointmentResponse = await fetch(`${zambdaUrl}/zambda/${createAppointmentZambdaId}/execute`, {
          method: 'POST',
          headers: {
            'Content-Type': 'application/json',
            Authorization: `Bearer ${authToken}`,
          },
          body: JSON.stringify(randomPatientInfo),
        });

        if (!createAppointmentResponse.ok) {
          throw new Error(`Failed to create appointment. Status: ${createAppointmentResponse.status}`);
        }

        console.log(`Appointment ${i + 1} created successfully.`);

        let appointmentData = await createAppointmentResponse.json();

        if ((appointmentData as any)?.output) {
          appointmentData = (appointmentData as any).output as CreateAppointmentResponse;
        }

        if (!appointmentData) {
          console.error('Error: appointment data is null');
          throw new Error('Error: appointment data is null');
        }

        await processPrebookPaperwork(
          appointmentData,
          randomPatientInfo,
          zambdaUrl,
          authToken,
          projectId,
          serviceMode,
          paperworkAnswers
        );

        // If it's a virtual appointment, mark it as 'arrived'
        if (serviceMode === ServiceMode.virtual) {
          await oystehr.fhir.patch<Appointment>({
            id: appointmentData.appointment!,
            resourceType: 'Appointment',
            operations: [{ op: 'replace', path: '/status', value: 'arrived' }],
          });
        }

        return appointmentData;
      } catch (error) {
        console.error(`Error processing appointment ${i + 1}:`, error);
        throw error;
      }
    });

    // Wait for all appointments to complete
    const results = await Promise.all(appointmentPromises);

    // Filter out failed attempts
    const successfulAppointments = results.filter((data) => data.error === undefined) as CreateAppointmentResponse[];

    if (successfulAppointments.length > 0) {
      return successfulAppointments[0]; // Return the first successful appointment
    }

    throw new Error(
      `All appointment creation attempts failed. ${JSON.stringify(
        results.find((r) => r.error !== undefined),
        null,
        2
      )}`
    );
  } catch (error) {
    console.error('Error creating appointments:', error);
    throw error;
  }
};
const processPrebookPaperwork = async (
  appointmentData: CreateAppointmentResponse,
  patientInfo: any,
  zambdaUrl: string,
  authToken: string,
  projectId: string,
  serviceMode: ServiceMode,
  paperworkAnswers?: GetPaperworkAnswers
): Promise<void> => {
  try {
    const { appointment: appointmentId, questionnaireResponseId } = appointmentData;

    if (!questionnaireResponseId) return;

    const birthDate = isoToDateObject(patientInfo?.patient?.dateOfBirth || '');

    // Determine the paperwork patches based on service mode
    const paperworkPatches = paperworkAnswers
      ? await paperworkAnswers({ patientInfo, appointmentId: appointmentId!, authToken, zambdaUrl, projectId })
      : serviceMode === ServiceMode.virtual
      ? [
          getContactInformationAnswers({
            firstName: patientInfo.patient.firstName,
            lastName: patientInfo.patient.lastName,
            ...(birthDate ? { birthDate } : {}),
            email: patientInfo.patient.email,
            phoneNumber: patientInfo.patient.phoneNumber,
            birthSex: patientInfo.patient.sex,
          }),
          getPatientDetailsStepAnswers({}),
          getMedicationsStepAnswers(),
          getAllergiesStepAnswers(),
          getMedicalConditionsStepAnswers(),
          getSurgicalHistoryStepAnswers(),
          getAdditionalQuestionsAnswers(),
          getPaymentOptionSelfPayAnswers(),
          getResponsiblePartyStepAnswers({}),
          getSchoolWorkNoteStepAnswers(),
          getConsentStepAnswers({}),
          getInviteParticipantStepAnswers(),
        ]
      : [
          getContactInformationAnswers({
            firstName: patientInfo.patient.firstName,
            lastName: patientInfo.patient.lastName,
            ...(birthDate ? { birthDate } : {}),
            email: patientInfo.patient.email,
            phoneNumber: patientInfo.patient.phoneNumber,
            birthSex: patientInfo.patient.sex,
          }),
          getPatientDetailsStepAnswers({}),
          getPaymentOptionSelfPayAnswers(),
          getResponsiblePartyStepAnswers({}),
          getConsentStepAnswers({}),
        ];

    // Execute the paperwork patches
    await makeSequentialPaperworkPatches(questionnaireResponseId, paperworkPatches, zambdaUrl, authToken, projectId);

    // Submit the paperwork
    const response = await fetch(`${zambdaUrl}/zambda/submit-paperwork/execute-public`, {
      method: 'POST',
      headers: {
        'Content-Type': 'application/json',
        Authorization: `Bearer ${authToken}`,
        'x-zapehr-project-id': projectId,
      },
      body: JSON.stringify(<SubmitPaperworkParameters>{
        answers: [],
        questionnaireResponseId,
        appointmentId,
      }),
    });

    if (!response.ok) {
      // This may be an error if some paperwork required answers were not provided.
      // Check QuestionnaireResponse resource if it corresponds to all Questionnaire requirements
      throw new Error(
        `Error submitting paperwork, response: ${response}, body: ${JSON.stringify(await response.json())}`
      );
    }

    console.log(`Paperwork submitted for appointment: ${appointmentId}`);
  } catch (error) {
    console.error(`Error processing paperwork:`, error);
  }
};

const generateRandomPatientInfo = async (
  oystehr: Oystehr,
  serviceMode: ServiceMode,
  phoneNumber?: string,
  demoData?: AppointmentData,
  selectedLocationId?: string
): Promise<CreateAppointmentInputParams> => {
  const {
    firstNames = DEFAULT_FIRST_NAMES,
    lastNames = DEFAULT_LAST_NAMES,
    reasonsForVisit = DEFAULT_REASONS_FOR_VISIT,
    emails = [],
    phoneNumbers = [],
    gender,
    birthDate,
    address,
    telecom,
  } = demoData || {};

  const sexes: PersonSex[] = [PersonSex.Male, PersonSex.Female, PersonSex.Intersex];
  const randomFirstName = firstNames[Math.floor(Math.random() * firstNames.length)];
  const randomLastName = lastNames[Math.floor(Math.random() * lastNames.length)];
  const randomEmail =
    emails.length > 0
      ? emails[Math.floor(Math.random() * emails.length)]
      : `${randomFirstName.toLowerCase()}.${randomLastName.toLowerCase()}@example.com`;
  const randomPhoneNumber =
    phoneNumbers.length > 0 ? phoneNumbers[Math.floor(Math.random() * phoneNumbers.length)] : phoneNumber;
  const randomDateOfBirth =
    birthDate ||
    DateTime.now()
      .minus({ years: 7 + Math.floor(Math.random() * 16) })
      .toISODate();
  const randomSex = (gender as Patient['gender']) || sexes[Math.floor(Math.random() * sexes.length)];

  const allOffices = (
    await oystehr.fhir.search<Location>({
      resourceType: 'Location',
      params: [
        { name: '_count', value: '1000' },
        { name: 'address-state:missing', value: 'false' },
      ],
    })
  ).unbundle();

  const telemedOffices = allOffices.filter((loc) => isLocationVirtual(loc));
  const activeOffices = allOffices.filter((item) => item.status === 'active');
  const practitionersTemp = (
    await oystehr.fhir.search<Practitioner>({
      resourceType: 'Practitioner',
      params: [
        { name: '_count', value: '1000' },
        { name: 'active', value: 'true' },
      ],
    })
  ).unbundle();

  const randomLocationIndex = Math.floor(Math.random() * activeOffices.length);
  const randomLocationId = activeOffices[randomLocationIndex].id;
  const randomTelemedLocationId = telemedOffices[Math.floor(Math.random() * telemedOffices.length)].id;
  const randomProviderId = practitionersTemp[Math.floor(Math.random() * practitionersTemp.length)].id;
  const randomReason = reasonsForVisit[Math.floor(Math.random() * reasonsForVisit.length)];

  const patientData = {
    newPatient: true,
    firstName: randomFirstName,
    lastName: randomLastName,
    dateOfBirth: randomDateOfBirth,
    sex: randomSex,
    email: randomEmail,
    phoneNumber: randomPhoneNumber,
    reasonForVisit: randomReason,
    ...(address ? { address } : {}),
    ...(telecom ? { telecom } : {}),
  };

  if (serviceMode === 'virtual') {
    return {
      patient: patientData,
      unconfirmedDateOfBirth: randomDateOfBirth,
      scheduleType: ScheduleType.location,
      visitType: VisitType.PreBook,
      serviceType: ServiceMode.virtual,
      providerID: randomProviderId,
      locationID: randomTelemedLocationId,
      slot: DateTime.now().plus({ hours: 2 }).toISO(),
      language: 'en',
    };
  }

  return {
    patient: patientData,
    scheduleType: ScheduleType.location,
    visitType: VisitType.PreBook,
    serviceType: ServiceMode['in-person'],
    providerID: randomProviderId,
    locationID: selectedLocationId || randomLocationId,
    slot: DateTime.now().plus({ hours: 2 }).toISO(),
    language: 'en',
  };
};

export async function makeSequentialPaperworkPatches(
  questionnaireResponseId: string,
  stepAnswers: QuestionnaireResponseItem[],
  intakeZambdaUrl: string,
  authToken: string,
  projectId: string
): Promise<void> {
  await stepAnswers.reduce(async (previousPromise, answer) => {
    await previousPromise;

    const response = await fetch(`${intakeZambdaUrl}/zambda/patch-paperwork/execute-public`, {
      method: 'POST',
      headers: {
        'Content-Type': 'application/json',
        Authorization: `Bearer ${authToken}`,
        'x-zapehr-project-id': projectId,
      },
      body: JSON.stringify(<PatchPaperworkParameters>{
        answers: answer,
        questionnaireResponseId: questionnaireResponseId,
      }),
    });

    if (!response.ok) {
      throw new Error(`Failed to patch paperwork with linkId: ${answer.linkId}`);
    }
  }, Promise.resolve() as Promise<void>);
}<|MERGE_RESOLUTION|>--- conflicted
+++ resolved
@@ -119,12 +119,8 @@
   selectedLocationId?: string;
   demoData?: DemoAppointmentData;
   projectId: string;
-<<<<<<< HEAD
+  paperworkAnswers?: GetPaperworkAnswers;
 }): Promise<CreateAppointmentResponse> => {
-=======
-  paperworkAnswers?: GetPaperworkAnswers;
-}): Promise<CreateAppointmentResponse | { error: string }> => {
->>>>>>> 4922ccb8
   if (!projectId) {
     throw new Error('PROJECT_ID is not set');
   }
