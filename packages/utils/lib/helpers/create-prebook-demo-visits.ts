import { Oystehr } from '@oystehr/sdk/dist/cjs/resources/classes';
import {
  Address,
  Appointment,
  Location,
  Patient,
  Practitioner,
  QuestionnaireResponseItem,
  Schedule,
  Slot,
} from 'fhir/r4b';
import { DateTime } from 'luxon';
import { isLocationVirtual } from '../fhir';
import {
  CreateAppointmentInputParams,
  CreateAppointmentResponse,
  PatchPaperworkParameters,
  PersonSex,
  ScheduleType,
  ServiceMode,
  SubmitPaperworkParameters,
  VisitType,
} from '../types';
import { GetPaperworkAnswers } from './create-telemed-demo-visits';
import {
  getAdditionalQuestionsAnswers,
  getAllergiesStepAnswers,
  getConsentStepAnswers,
  getContactInformationAnswers,
  getInviteParticipantStepAnswers,
  getMedicalConditionsStepAnswers,
  getMedicationsStepAnswers,
  getPatientDetailsStepAnswers,
  getPaymentOptionSelfPayAnswers,
  getPrimaryCarePhysicianStepAnswers,
  getResponsiblePartyStepAnswers,
  getSchoolWorkNoteStepAnswers,
  getSurgicalHistoryStepAnswers,
  isoToDateObject,
} from './helpers';

interface AppointmentData {
  firstNames?: string[];
  lastNames?: string[];
  reasonsForVisit?: string[];
  phoneNumbers?: string[];
  emails?: string[];
  gender?: string;
  birthDate?: string;
  telecom?: {
    system: string;
    value: string;
  }[];
  address?: Address[];
}

interface DemoConfig {
  numberOfAppointments?: number;
}

type DemoAppointmentData = AppointmentData & DemoConfig;

const DEFAULT_FIRST_NAMES = [
  'Alice',
  'Bob',
  'Charlie',
  'Diana',
  'Ethan',
  'Gabriel',
  'Hannah',
  'Jake',
  'John',
  'Jane',
  'Katherine',
  'Liam',
  'Mia',
  'Noah',
  'Olivia',
  'William',
];
const DEFAULT_LAST_NAMES = [
  'Smith',
  'Johnson',
  'Williams',
  'Jones',
  'Brown',
  'Clark',
  'Davis',
  'Elliott',
  'Foster',
  'Garcia',
  'Hernandez',
];
const DEFAULT_REASONS_FOR_VISIT = [
  'Cough and/or congestion',
  'Fever',
  'Throat pain',
  'Ear pain',
  'Vomiting and/or diarrhea',
  'Abdominal (belly) pain',
  'Rash or skin issue',
  'Urinary problem',
  'Breathing problem',
  'Injury to arms or legs',
  'Injury to head or fall on head',
  'Cut to arms or legs',
  'Cut to face or head',
  'Choked or swallowed something',
  'Allergic reaction',
  'Eye concern',
];

export const createSamplePrebookAppointments = async ({
  oystehr,
  authToken,
  phoneNumber,
  createAppointmentZambdaId,
  zambdaUrl,
  selectedLocationId,
  demoData,
  projectId,
  paperworkAnswers,
}: {
  oystehr: Oystehr | undefined;
  authToken: string;
  phoneNumber: string;
  createAppointmentZambdaId: string;
  zambdaUrl: string;
  selectedLocationId?: string;
  demoData?: DemoAppointmentData;
  projectId: string;
  paperworkAnswers?: GetPaperworkAnswers;
}): Promise<CreateAppointmentResponse> => {
  if (!projectId) {
    throw new Error('PROJECT_ID is not set');
  }

  if (!oystehr) {
    console.log('oystehr client is not defined');
    throw new Error('oystehr client is not defined');
  }

  try {
    const numberOfAppointments = demoData?.numberOfAppointments || 10;

    // Run all appointment creations in parallel
    const appointmentPromises = Array.from({ length: numberOfAppointments }, async (_, i) => {
      try {
        const serviceMode = i % 2 === 0 ? ServiceMode['in-person'] : ServiceMode.virtual;

        const randomPatientInfo = await generateRandomPatientInfo(
          oystehr,
          serviceMode,
          phoneNumber,
          {
            firstNames: DEFAULT_FIRST_NAMES,
            lastNames: DEFAULT_LAST_NAMES,
            reasonsForVisit: DEFAULT_REASONS_FOR_VISIT,
            ...demoData,
          },
          selectedLocationId
        );

        const createAppointmentResponse = await fetch(`${zambdaUrl}/zambda/${createAppointmentZambdaId}/execute`, {
          method: 'POST',
          headers: {
            'Content-Type': 'application/json',
            Authorization: `Bearer ${authToken}`,
          },
          body: JSON.stringify(randomPatientInfo),
        });

        if (!createAppointmentResponse.ok) {
          throw new Error(`Failed to create appointment. Status: ${createAppointmentResponse.status}`);
        }

        console.log(`Appointment ${i + 1} created successfully.`);

        let appointmentData = await createAppointmentResponse.json();

        if ((appointmentData as any)?.output) {
          appointmentData = (appointmentData as any).output as CreateAppointmentResponse;
        }

        if (!appointmentData) {
          console.error('Error: appointment data is null');
          throw new Error('Error: appointment data is null');
        }

        await processPrebookPaperwork(
          appointmentData,
          randomPatientInfo,
          zambdaUrl,
          authToken,
          projectId,
          serviceMode,
          paperworkAnswers
        );

        // If it's a virtual appointment, mark it as 'arrived'
        if (serviceMode === ServiceMode.virtual) {
          await oystehr.fhir.patch<Appointment>({
            id: appointmentData.appointment!,
            resourceType: 'Appointment',
            operations: [{ op: 'replace', path: '/status', value: 'arrived' }],
          });
        }

        return appointmentData;
      } catch (error) {
        console.error(`Error processing appointment ${i + 1}:`, error);
        throw error;
      }
    });

    // Wait for all appointments to complete
    const results = await Promise.all(appointmentPromises);

    // Filter out failed attempts
    const successfulAppointments = results.filter((data) => data.error === undefined) as CreateAppointmentResponse[];

    if (successfulAppointments.length > 0) {
      return successfulAppointments[0]; // Return the first successful appointment
    }

    throw new Error(
      `All appointment creation attempts failed. ${JSON.stringify(
        results.find((r) => r.error !== undefined),
        null,
        2
      )}`
    );
  } catch (error) {
    console.error('Error creating appointments:', error);
    throw error;
  }
};
const processPrebookPaperwork = async (
  appointmentData: CreateAppointmentResponse,
  patientInfo: any,
  zambdaUrl: string,
  authToken: string,
  projectId: string,
  serviceMode: ServiceMode,
  paperworkAnswers?: GetPaperworkAnswers
): Promise<void> => {
  try {
    const { appointment: appointmentId, questionnaireResponseId } = appointmentData;

    if (!questionnaireResponseId) return;

    const birthDate = isoToDateObject(patientInfo?.patient?.dateOfBirth || '');

    // Determine the paperwork patches based on service mode
<<<<<<< HEAD
    const paperworkPatches =
      serviceMode === ServiceMode.virtual
        ? [
            getContactInformationAnswers({
              firstName: patientInfo.patient.firstName,
              lastName: patientInfo.patient.lastName,
              ...(birthDate ? { birthDate } : {}),
              email: patientInfo.patient.email,
              phoneNumber: patientInfo.patient.phoneNumber,
              birthSex: patientInfo.patient.sex,
            }),
            getPatientDetailsStepAnswers({}),
            getMedicationsStepAnswers(),
            getAllergiesStepAnswers(),
            getMedicalConditionsStepAnswers(),
            getSurgicalHistoryStepAnswers(),
            getAdditionalQuestionsAnswers(),
            getPaymentOptionSelfPayAnswers(),
            getResponsiblePartyStepAnswers({}),
            getPrimaryCarePhysicianStepAnswers({}),
            getSchoolWorkNoteStepAnswers(),
            getConsentStepAnswers({}),
            getInviteParticipantStepAnswers(),
          ]
        : [
            getContactInformationAnswers({
              firstName: patientInfo.patient.firstName,
              lastName: patientInfo.patient.lastName,
              ...(birthDate ? { birthDate } : {}),
              email: patientInfo.patient.email,
              phoneNumber: patientInfo.patient.phoneNumber,
              birthSex: patientInfo.patient.sex,
            }),
            getPatientDetailsStepAnswers({}),
            getPaymentOptionSelfPayAnswers(),
            getResponsiblePartyStepAnswers({}),
            getPrimaryCarePhysicianStepAnswers({}),
            getConsentStepAnswers({}),
          ];
=======
    const paperworkPatches = paperworkAnswers
      ? await paperworkAnswers({ patientInfo, appointmentId: appointmentId!, authToken, zambdaUrl, projectId })
      : serviceMode === ServiceMode.virtual
      ? [
          getContactInformationAnswers({
            firstName: patientInfo.patient.firstName,
            lastName: patientInfo.patient.lastName,
            ...(birthDate ? { birthDate } : {}),
            email: patientInfo.patient.email,
            phoneNumber: patientInfo.patient.phoneNumber,
            birthSex: patientInfo.patient.sex,
          }),
          getPatientDetailsStepAnswers({}),
          getMedicationsStepAnswers(),
          getAllergiesStepAnswers(),
          getMedicalConditionsStepAnswers(),
          getSurgicalHistoryStepAnswers(),
          getAdditionalQuestionsAnswers(),
          getPaymentOptionSelfPayAnswers(),
          getResponsiblePartyStepAnswers({}),
          getSchoolWorkNoteStepAnswers(),
          getConsentStepAnswers({}),
          getInviteParticipantStepAnswers(),
        ]
      : [
          getContactInformationAnswers({
            firstName: patientInfo.patient.firstName,
            lastName: patientInfo.patient.lastName,
            ...(birthDate ? { birthDate } : {}),
            email: patientInfo.patient.email,
            phoneNumber: patientInfo.patient.phoneNumber,
            birthSex: patientInfo.patient.sex,
          }),
          getPatientDetailsStepAnswers({}),
          getPaymentOptionSelfPayAnswers(),
          getResponsiblePartyStepAnswers({}),
          getConsentStepAnswers({}),
        ];
>>>>>>> 472c25da

    // Execute the paperwork patches
    await makeSequentialPaperworkPatches(questionnaireResponseId, paperworkPatches, zambdaUrl, authToken, projectId);

    // Submit the paperwork
    const response = await fetch(`${zambdaUrl}/zambda/submit-paperwork/execute-public`, {
      method: 'POST',
      headers: {
        'Content-Type': 'application/json',
        Authorization: `Bearer ${authToken}`,
        'x-zapehr-project-id': projectId,
      },
      body: JSON.stringify(<SubmitPaperworkParameters>{
        answers: [],
        questionnaireResponseId,
        appointmentId,
      }),
    });

    if (!response.ok) {
      // This may be an error if some paperwork required answers were not provided.
      // Check QuestionnaireResponse resource if it corresponds to all Questionnaire requirements
      throw new Error(
        `Error submitting paperwork, response: ${response}, body: ${JSON.stringify(await response.json())}`
      );
    }

    console.log(`Paperwork submitted for appointment: ${appointmentId}`);
  } catch (error) {
    console.error(`Error processing paperwork:`, error);
  }
};

const generateRandomPatientInfo = async (
  oystehr: Oystehr,
  serviceMode: ServiceMode,
  phoneNumber?: string,
  demoData?: AppointmentData,
  selectedLocationId?: string
): Promise<CreateAppointmentInputParams> => {
  const {
    firstNames = DEFAULT_FIRST_NAMES,
    lastNames = DEFAULT_LAST_NAMES,
    reasonsForVisit = DEFAULT_REASONS_FOR_VISIT,
    emails = [],
    phoneNumbers = [],
    gender,
    birthDate,
    address,
    telecom,
  } = demoData || {};

  const sexes: PersonSex[] = [PersonSex.Male, PersonSex.Female, PersonSex.Intersex];
  const randomFirstName = firstNames[Math.floor(Math.random() * firstNames.length)];
  const randomLastName = lastNames[Math.floor(Math.random() * lastNames.length)];
  const randomEmail =
    emails.length > 0
      ? emails[Math.floor(Math.random() * emails.length)]
      : `${randomFirstName.toLowerCase()}.${randomLastName.toLowerCase()}@example.com`;
  const randomPhoneNumber =
    phoneNumbers.length > 0 ? phoneNumbers[Math.floor(Math.random() * phoneNumbers.length)] : phoneNumber;
  const randomDateOfBirth =
    birthDate ||
    DateTime.now()
      .minus({ years: 7 + Math.floor(Math.random() * 16) })
      .toISODate();
  const randomSex = (gender as Patient['gender']) || sexes[Math.floor(Math.random() * sexes.length)];

  const allOfficesAndSchedules = (
    await oystehr.fhir.search<Location | Schedule>({
      resourceType: 'Location',
      params: [
        { name: '_count', value: '1000' },
        { name: 'address-state:missing', value: 'false' },
        { name: '_revinclude', value: 'Schedule:actor:Location' },
      ],
    })
  ).unbundle();

  const allOffices = allOfficesAndSchedules.filter((loc) => loc.resourceType === 'Location') as Location[];
  const allSchedules = allOfficesAndSchedules.filter((loc) => loc.resourceType === 'Schedule') as Schedule[];

  const telemedOffices = allOffices.filter((loc) => isLocationVirtual(loc));
  const activeOffices = allOffices.filter((item) => item.status === 'active');
  const practitionersTemp = (
    await oystehr.fhir.search<Practitioner>({
      resourceType: 'Practitioner',
      params: [
        { name: '_count', value: '1000' },
        { name: 'active', value: 'true' },
      ],
    })
  ).unbundle();

  const randomLocationIndex = Math.floor(Math.random() * activeOffices.length);
  const randomLocationId = activeOffices[randomLocationIndex].id;
  const randomTelemedLocationId = telemedOffices[Math.floor(Math.random() * telemedOffices.length)].id;
  const randomProviderId = practitionersTemp[Math.floor(Math.random() * practitionersTemp.length)].id;
  const randomReason = reasonsForVisit[Math.floor(Math.random() * reasonsForVisit.length)];
  const matchingRandomSchedule = allSchedules.find((schedule) => {
    const scheduleOwner = schedule.actor?.[0]?.reference;
    if (scheduleOwner) {
      const [type, id] = scheduleOwner.split('/');
      return type === 'Location' && id === randomLocationId;
    }
    return false;
  });

  if (!matchingRandomSchedule) {
    throw new Error(`No matching schedule found for location ID: ${randomLocationId}`);
  }
  const now = DateTime.now();
  const startTime = now.plus({ hours: 2 }).toISO();
  const endTime = now.plus({ hours: 2, minutes: 15 }).toISO();
  const slot: Slot = {
    resourceType: 'Slot',
    id: `${matchingRandomSchedule}-${startTime}`,
    status: 'busy',
    start: startTime,
    end: endTime,
    schedule: {
      reference: `Schedule/${matchingRandomSchedule.id}`,
    },
  };

  const patientData = {
    newPatient: true,
    firstName: randomFirstName,
    lastName: randomLastName,
    dateOfBirth: randomDateOfBirth,
    sex: randomSex,
    email: randomEmail,
    phoneNumber: randomPhoneNumber,
    reasonForVisit: randomReason,
    ...(address ? { address } : {}),
    ...(telecom ? { telecom } : {}),
  };

  if (serviceMode === 'virtual') {
    return {
      patient: patientData,
      unconfirmedDateOfBirth: randomDateOfBirth,
      scheduleType: ScheduleType.location,
      visitType: VisitType.PreBook,
      serviceType: ServiceMode.virtual,
      providerID: randomProviderId,
      locationID: randomTelemedLocationId,
      slot,
      language: 'en',
    };
  }

  return {
    patient: patientData,
    scheduleType: ScheduleType.location,
    visitType: VisitType.PreBook,
    serviceType: ServiceMode['in-person'],
    providerID: randomProviderId,
    locationID: selectedLocationId || randomLocationId,
    slot,
    language: 'en',
  };
};

export async function makeSequentialPaperworkPatches(
  questionnaireResponseId: string,
  stepAnswers: QuestionnaireResponseItem[],
  intakeZambdaUrl: string,
  authToken: string,
  projectId: string
): Promise<void> {
  await stepAnswers.reduce(async (previousPromise, answer) => {
    await previousPromise;

    const response = await fetch(`${intakeZambdaUrl}/zambda/patch-paperwork/execute-public`, {
      method: 'POST',
      headers: {
        'Content-Type': 'application/json',
        Authorization: `Bearer ${authToken}`,
        'x-zapehr-project-id': projectId,
      },
      body: JSON.stringify(<PatchPaperworkParameters>{
        answers: answer,
        questionnaireResponseId: questionnaireResponseId,
      }),
    });

    if (!response.ok) {
      throw new Error(`Failed to patch paperwork with linkId: ${answer.linkId}`);
    }
  }, Promise.resolve() as Promise<void>);
}<|MERGE_RESOLUTION|>--- conflicted
+++ resolved
@@ -252,47 +252,6 @@
     const birthDate = isoToDateObject(patientInfo?.patient?.dateOfBirth || '');
 
     // Determine the paperwork patches based on service mode
-<<<<<<< HEAD
-    const paperworkPatches =
-      serviceMode === ServiceMode.virtual
-        ? [
-            getContactInformationAnswers({
-              firstName: patientInfo.patient.firstName,
-              lastName: patientInfo.patient.lastName,
-              ...(birthDate ? { birthDate } : {}),
-              email: patientInfo.patient.email,
-              phoneNumber: patientInfo.patient.phoneNumber,
-              birthSex: patientInfo.patient.sex,
-            }),
-            getPatientDetailsStepAnswers({}),
-            getMedicationsStepAnswers(),
-            getAllergiesStepAnswers(),
-            getMedicalConditionsStepAnswers(),
-            getSurgicalHistoryStepAnswers(),
-            getAdditionalQuestionsAnswers(),
-            getPaymentOptionSelfPayAnswers(),
-            getResponsiblePartyStepAnswers({}),
-            getPrimaryCarePhysicianStepAnswers({}),
-            getSchoolWorkNoteStepAnswers(),
-            getConsentStepAnswers({}),
-            getInviteParticipantStepAnswers(),
-          ]
-        : [
-            getContactInformationAnswers({
-              firstName: patientInfo.patient.firstName,
-              lastName: patientInfo.patient.lastName,
-              ...(birthDate ? { birthDate } : {}),
-              email: patientInfo.patient.email,
-              phoneNumber: patientInfo.patient.phoneNumber,
-              birthSex: patientInfo.patient.sex,
-            }),
-            getPatientDetailsStepAnswers({}),
-            getPaymentOptionSelfPayAnswers(),
-            getResponsiblePartyStepAnswers({}),
-            getPrimaryCarePhysicianStepAnswers({}),
-            getConsentStepAnswers({}),
-          ];
-=======
     const paperworkPatches = paperworkAnswers
       ? await paperworkAnswers({ patientInfo, appointmentId: appointmentId!, authToken, zambdaUrl, projectId })
       : serviceMode === ServiceMode.virtual
@@ -329,9 +288,9 @@
           getPatientDetailsStepAnswers({}),
           getPaymentOptionSelfPayAnswers(),
           getResponsiblePartyStepAnswers({}),
+          getPrimaryCarePhysicianStepAnswers({}),
           getConsentStepAnswers({}),
         ];
->>>>>>> 472c25da
 
     // Execute the paperwork patches
     await makeSequentialPaperworkPatches(questionnaireResponseId, paperworkPatches, zambdaUrl, authToken, projectId);
