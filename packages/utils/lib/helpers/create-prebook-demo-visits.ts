import { Address, Appointment, Location, Patient, Practitioner, QuestionnaireResponseItem } from 'fhir/r4b';
import { DateTime } from 'luxon';
import { isLocationVirtual } from '../fhir';
import {
  CreateAppointmentInputParams,
  CreateAppointmentResponse,
  PatchPaperworkParameters,
  PersonSex,
  ScheduleType,
  ServiceMode,
  SubmitPaperworkParameters,
  VisitType,
} from '../types';
import {
  getAdditionalQuestionsAnswers,
  getAllergiesStepAnswers,
  getConsentStepAnswers,
  getContactInformationAnswers,
  getInviteParticipantStepAnswers,
  getMedicalConditionsStepAnswers,
  getMedicationsStepAnswers,
  getPatientDetailsStepAnswers,
  getPaymentOptionSelfPayAnswers,
  getResponsiblePartyStepAnswers,
  getSchoolWorkNoteStepAnswers,
  getSurgicalHistoryStepAnswers,
  isoToDateObject,
} from './helpers';
import { Oystehr } from '@oystehr/sdk/dist/cjs/resources/classes';

interface AppointmentData {
  firstNames?: string[];
  lastNames?: string[];
  reasonsForVisit?: string[];
  phoneNumbers?: string[];
  emails?: string[];
  gender?: string;
  birthDate?: string;
  telecom?: {
    system: string;
    value: string;
  }[];
  address?: Address[];
}

interface DemoConfig {
  numberOfAppointments?: number;
}

type DemoAppointmentData = AppointmentData & DemoConfig;

const DEFAULT_FIRST_NAMES = [
  'Alice',
  'Bob',
  'Charlie',
  'Diana',
  'Ethan',
  'Gabriel',
  'Hannah',
  'Jake',
  'John',
  'Jane',
  'Katherine',
  'Liam',
  'Mia',
  'Noah',
  'Olivia',
  'William',
];
const DEFAULT_LAST_NAMES = [
  'Smith',
  'Johnson',
  'Williams',
  'Jones',
  'Brown',
  'Clark',
  'Davis',
  'Elliott',
  'Foster',
  'Garcia',
  'Hernandez',
];
const DEFAULT_REASONS_FOR_VISIT = [
  'Cough and/or congestion',
  'Fever',
  'Throat pain',
  'Ear pain',
  'Vomiting and/or diarrhea',
  'Abdominal (belly) pain',
  'Rash or skin issue',
  'Urinary problem',
  'Breathing problem',
  'Injury to arms or legs',
  'Injury to head or fall on head',
  'Cut to arms or legs',
  'Cut to face or head',
  'Choked or swallowed something',
  'Allergic reaction',
  'Eye concern',
];
<<<<<<< HEAD
export const createSamplePrebookAppointments = async (
  oystehr: Oystehr | undefined,
  authToken: string,
  phoneNumber: string,
  createAppointmentZambdaId: string,
  islocal: boolean,
  intakeZambdaUrl: string,
  projectId: string,
  selectedLocationId?: string,
  demoData?: DemoAppointmentData
): Promise<CreateAppointmentResponse | null> => {
=======

export const createSamplePrebookAppointments = async ({
  oystehr,
  authToken,
  phoneNumber,
  createAppointmentZambdaId,
  intakeZambdaUrl,
  selectedLocationId,
  demoData,
  projectId,
}: {
  oystehr: Oystehr | undefined;
  authToken: string;
  phoneNumber: string;
  createAppointmentZambdaId: string;
  intakeZambdaUrl: string;
  selectedLocationId?: string;
  demoData?: DemoAppointmentData;
  projectId: string;
}): Promise<CreateAppointmentResponse | null> => {
  if (!projectId) {
    throw new Error('PROJECT_ID is not set');
  }

>>>>>>> 4b45a5ef
  if (!oystehr) {
    console.log('oystehr client is not defined');
    return null;
  }

  try {
    const numberOfAppointments = demoData?.numberOfAppointments || 10;

<<<<<<< HEAD
    // Run all appointment creations in parallel
    const appointmentPromises = Array.from({ length: numberOfAppointments }, async (_, i) => {
      try {
        const serviceMode = i % 2 === 0 ? ServiceMode['in-person'] : ServiceMode.virtual;

        const randomPatientInfo = await generateRandomPatientInfo(
          oystehr,
          serviceMode,
          phoneNumber,
          {
            firstNames: DEFAULT_FIRST_NAMES,
            lastNames: DEFAULT_LAST_NAMES,
            reasonsForVisit: DEFAULT_REASONS_FOR_VISIT,
            ...demoData,
          },
          selectedLocationId
=======
    for (let i = 0; i < numberOfAppointments; i++) {
      const serviceMode = i % 2 === 0 ? ServiceMode['in-person'] : ServiceMode.virtual;
      const randomPatientInfo = await generateRandomPatientInfo(
        oystehr,
        serviceMode,
        phoneNumber,
        {
          // default demoData values:
          firstNames: DEFAULT_FIRST_NAMES,
          lastNames: DEFAULT_LAST_NAMES,
          reasonsForVisit: DEFAULT_REASONS_FOR_VISIT,

          // demoData values:
          ...demoData,
        },
        selectedLocationId
      );

      const createAppointmentResponse = await fetch(`${intakeZambdaUrl}/zambda/${createAppointmentZambdaId}/execute`, {
        method: 'POST',
        headers: {
          'Content-Type': 'application/json',
          Authorization: `Bearer ${authToken}`,
          'x-zapehr-project-id': projectId,
        },
        body: JSON.stringify(randomPatientInfo),
      });

      appointmentData = await createAppointmentResponse.json();

      if ((appointmentData as any)?.output) {
        appointmentData = (appointmentData as any).output as CreateAppointmentResponse;
      }

      const { appointment: appointmentId, questionnaireResponseId } = appointmentData;

      const birthDate = isoToDateObject(randomPatientInfo?.patient?.dateOfBirth || '');

      await makeSequentialPaperworkPatches(
        questionnaireResponseId!,
        [
          getContactInformationAnswers({
            firstName: randomPatientInfo.patient.firstName,
            lastName: randomPatientInfo.patient.lastName,
            ...(birthDate ? { birthDate } : {}),
            email: randomPatientInfo.patient.email,
            phoneNumber: randomPatientInfo.patient.phoneNumber,
            birthSex: randomPatientInfo.patient.sex,
          }),
          getPatientDetailsStepAnswers({}),
          getPaymentOptionSelfPayAnswers(),
          getResponsiblePartyStepAnswers({}),
          getConsentStepAnswers({}),
        ],
        intakeZambdaUrl,
        authToken,
        projectId
      );

      const response = await fetch(`${intakeZambdaUrl}/zambda/submit-paperwork/execute-public`, {
        method: 'POST',
        headers: {
          'Content-Type': 'application/json',
          Authorization: `Bearer ${authToken}`,
          'x-zapehr-project-id': projectId,
        },
        body: JSON.stringify(<SubmitPaperworkParameters>{
          answers: [],
          questionnaireResponseId: questionnaireResponseId,
          appointmentId,
        }),
      });

      if (!response.ok) {
        // This may be an error if some paperwork required answers were not provided.
        // Check QuestionnaireResponse resource if it corresponds to all Questionnaire requirements
        throw new Error(
          `Error submitting paperwork, response: ${response}, body: ${JSON.stringify(await response.json())}`
>>>>>>> 4b45a5ef
        );

        const createAppointmentResponse = await fetch(
          `${intakeZambdaUrl}/zambda/${createAppointmentZambdaId}/execute`,
          {
            method: 'POST',
            headers: {
              'Content-Type': 'application/json',
              Authorization: `Bearer ${authToken}`,
            },
            body: JSON.stringify(randomPatientInfo),
          }
        );

        if (!createAppointmentResponse.ok) {
          throw new Error(`Failed to create appointment. Status: ${createAppointmentResponse.status}`);
        }

        console.log(`Appointment ${i + 1} created successfully.`);

        const appointmentData: CreateAppointmentResponse = islocal
          ? await createAppointmentResponse.json()
          : (await createAppointmentResponse.json()).output;

        if (!appointmentData) {
          console.error('Error: appointment data is null');
          return null;
        }

        await processPrebookPaperwork(
          appointmentData,
          randomPatientInfo,
          intakeZambdaUrl,
          authToken,
          projectId,
          serviceMode
        );

        // If it's a virtual appointment, mark it as 'arrived'
        if (serviceMode === ServiceMode.virtual) {
          await oystehr.fhir.patch<Appointment>({
            id: appointmentData.appointment!,
            resourceType: 'Appointment',
            operations: [{ op: 'replace', path: '/status', value: 'arrived' }],
          });
        }

        return appointmentData;
      } catch (error) {
        console.error(`Error processing appointment ${i + 1}:`, error);
        return null;
      }
    });

    // Wait for all appointments to complete
    const results = await Promise.all(appointmentPromises);

    // Filter out failed attempts (null values)
    const successfulAppointments = results.filter((data) => data !== null) as CreateAppointmentResponse[];

    if (successfulAppointments.length > 0) {
      return successfulAppointments[0]; // Return the first successful appointment
    }

    throw new Error('All appointment creation attempts failed.');
  } catch (error) {
    console.error('Error creating appointments:', error);
    throw error;
  }
};
const processPrebookPaperwork = async (
  appointmentData: CreateAppointmentResponse,
  patientInfo: any,
  intakeZambdaUrl: string,
  authToken: string,
  projectId: string,
  serviceMode: ServiceMode
): Promise<void> => {
  try {
    const appointmentId = appointmentData.appointment;
    const questionnaireResponseId = appointmentData.questionnaireResponseId;

    if (!questionnaireResponseId) return;

    const birthDate = isoToDateObject(patientInfo?.patient?.dateOfBirth || '');

    // Determine the paperwork patches based on service mode
    const paperworkPatches =
      serviceMode === ServiceMode.virtual
        ? [
            getContactInformationAnswers({
              firstName: patientInfo.patient.firstName,
              lastName: patientInfo.patient.lastName,
              ...(birthDate ? { birthDate } : {}),
              email: patientInfo.patient.email,
              phoneNumber: patientInfo.patient.phoneNumber,
              birthSex: patientInfo.patient.sex,
            }),
            getPatientDetailsStepAnswers({}),
            getMedicationsStepAnswers(),
            getAllergiesStepAnswers(),
            getMedicalConditionsStepAnswers(),
            getSurgicalHistoryStepAnswers(),
            getAdditionalQuestionsAnswers(),
            getPaymentOptionSelfPayAnswers(),
            getResponsiblePartyStepAnswers({}),
            getSchoolWorkNoteStepAnswers(),
            getConsentStepAnswers({}),
            getInviteParticipantStepAnswers(),
          ]
        : [
            getContactInformationAnswers({
              firstName: patientInfo.patient.firstName,
              lastName: patientInfo.patient.lastName,
              ...(birthDate ? { birthDate } : {}),
              email: patientInfo.patient.email,
              phoneNumber: patientInfo.patient.phoneNumber,
              birthSex: patientInfo.patient.sex,
            }),
            getPatientDetailsStepAnswers({}),
            getPaymentOptionSelfPayAnswers(),
            getResponsiblePartyStepAnswers({}),
            getConsentStepAnswers({}),
          ];

    // Execute the paperwork patches
    await makeSequentialPaperworkPatches(
      questionnaireResponseId,
      paperworkPatches,
      intakeZambdaUrl,
      authToken,
      projectId
    );

    // Submit the paperwork
    const response = await fetch(`${intakeZambdaUrl}/zambda/submit-paperwork/execute-public`, {
      method: 'POST',
      headers: {
        'Content-Type': 'application/json',
        Authorization: `Bearer ${authToken}`,
        'x-zapehr-project-id': projectId,
      },
      body: JSON.stringify(<SubmitPaperworkParameters>{
        answers: [],
        questionnaireResponseId,
        appointmentId,
      }),
    });

    if (!response.ok) {
      throw new Error(`Error submitting paperwork: ${response.status}`);
    }

    console.log(`Paperwork submitted for appointment: ${appointmentId}`);
  } catch (error) {
    console.error(`Error processing paperwork:`, error);
  }
};

const generateRandomPatientInfo = async (
  oystehr: Oystehr,
  serviceMode: ServiceMode,
  phoneNumber?: string,
  demoData?: AppointmentData,
  selectedLocationId?: string
): Promise<CreateAppointmentInputParams> => {
  const {
    firstNames = DEFAULT_FIRST_NAMES,
    lastNames = DEFAULT_LAST_NAMES,
    reasonsForVisit = DEFAULT_REASONS_FOR_VISIT,
    emails = [],
    phoneNumbers = [],
    gender,
    birthDate,
    address,
    telecom,
  } = demoData || {};

  const sexes: PersonSex[] = [PersonSex.Male, PersonSex.Female, PersonSex.Intersex];
  const randomFirstName = firstNames[Math.floor(Math.random() * firstNames.length)];
  const randomLastName = lastNames[Math.floor(Math.random() * lastNames.length)];
  const randomEmail =
    emails.length > 0
      ? emails[Math.floor(Math.random() * emails.length)]
      : `${randomFirstName.toLowerCase()}.${randomLastName.toLowerCase()}@example.com`;
  const randomPhoneNumber =
    phoneNumbers.length > 0 ? phoneNumbers[Math.floor(Math.random() * phoneNumbers.length)] : phoneNumber;
  const randomDateOfBirth =
    birthDate ||
    DateTime.now()
      .minus({ years: 7 + Math.floor(Math.random() * 16) })
      .toISODate();
  const randomSex = (gender as Patient['gender']) || sexes[Math.floor(Math.random() * sexes.length)];

  const allOffices = (
    await oystehr.fhir.search<Location>({
      resourceType: 'Location',
      params: [
        { name: '_count', value: '1000' },
        { name: 'address-state:missing', value: 'false' },
      ],
    })
  ).unbundle();

  const telemedOffices = allOffices.filter((loc) => isLocationVirtual(loc));
  const activeOffices = allOffices.filter((item) => item.status === 'active');
  const practitionersTemp = (
    await oystehr.fhir.search<Practitioner>({
      resourceType: 'Practitioner',
      params: [
        { name: '_count', value: '1000' },
        { name: 'active', value: 'true' },
      ],
    })
  ).unbundle();

  const randomLocationIndex = Math.floor(Math.random() * activeOffices.length);
  const randomLocationId = activeOffices[randomLocationIndex].id;
  const randomTelemedLocationId = telemedOffices[Math.floor(Math.random() * telemedOffices.length)].id;
  const randomProviderId = practitionersTemp[Math.floor(Math.random() * practitionersTemp.length)].id;
  const randomReason = reasonsForVisit[Math.floor(Math.random() * reasonsForVisit.length)];

  const patientData = {
    newPatient: true,
    firstName: randomFirstName,
    lastName: randomLastName,
    dateOfBirth: randomDateOfBirth,
    sex: randomSex,
    email: randomEmail,
    phoneNumber: randomPhoneNumber,
    reasonForVisit: randomReason,
    ...(address ? { address } : {}),
    ...(telecom ? { telecom } : {}),
  };

  if (serviceMode === 'virtual') {
    return {
      patient: patientData,
      unconfirmedDateOfBirth: randomDateOfBirth,
      scheduleType: ScheduleType.location,
      visitType: VisitType.PreBook,
      serviceType: ServiceMode.virtual,
      providerID: randomProviderId,
      locationID: randomTelemedLocationId,
      slot: DateTime.now().plus({ hours: 2 }).toISO(),
      language: 'en',
    };
  }

  return {
    patient: patientData,
    scheduleType: ScheduleType.location,
    visitType: VisitType.PreBook,
    serviceType: ServiceMode['in-person'],
    providerID: randomProviderId,
    locationID: selectedLocationId || randomLocationId,
    slot: DateTime.now().plus({ hours: 2 }).toISO(),
    language: 'en',
  };
};

export async function makeSequentialPaperworkPatches(
  questionnaireResponseId: string,
  stepAnswers: QuestionnaireResponseItem[],
  intakeZambdaUrl: string,
  authToken: string,
  projectId: string
): Promise<void> {
  await stepAnswers.reduce(async (previousPromise, answer) => {
    await previousPromise;

    const response = await fetch(`${intakeZambdaUrl}/zambda/patch-paperwork/execute-public`, {
      method: 'POST',
      headers: {
        'Content-Type': 'application/json',
        Authorization: `Bearer ${authToken}`,
        'x-zapehr-project-id': projectId,
      },
      body: JSON.stringify(<PatchPaperworkParameters>{
        answers: answer,
        questionnaireResponseId: questionnaireResponseId,
      }),
    });

    if (!response.ok) {
      throw new Error(`Failed to patch paperwork with linkId: ${answer.linkId}`);
    }
  }, Promise.resolve() as Promise<void>);
}<|MERGE_RESOLUTION|>--- conflicted
+++ resolved
@@ -1,3 +1,4 @@
+import { Oystehr } from '@oystehr/sdk/dist/cjs/resources/classes';
 import { Address, Appointment, Location, Patient, Practitioner, QuestionnaireResponseItem } from 'fhir/r4b';
 import { DateTime } from 'luxon';
 import { isLocationVirtual } from '../fhir';
@@ -26,7 +27,6 @@
   getSurgicalHistoryStepAnswers,
   isoToDateObject,
 } from './helpers';
-import { Oystehr } from '@oystehr/sdk/dist/cjs/resources/classes';
 
 interface AppointmentData {
   firstNames?: string[];
@@ -98,19 +98,6 @@
   'Allergic reaction',
   'Eye concern',
 ];
-<<<<<<< HEAD
-export const createSamplePrebookAppointments = async (
-  oystehr: Oystehr | undefined,
-  authToken: string,
-  phoneNumber: string,
-  createAppointmentZambdaId: string,
-  islocal: boolean,
-  intakeZambdaUrl: string,
-  projectId: string,
-  selectedLocationId?: string,
-  demoData?: DemoAppointmentData
-): Promise<CreateAppointmentResponse | null> => {
-=======
 
 export const createSamplePrebookAppointments = async ({
   oystehr,
@@ -135,7 +122,6 @@
     throw new Error('PROJECT_ID is not set');
   }
 
->>>>>>> 4b45a5ef
   if (!oystehr) {
     console.log('oystehr client is not defined');
     return null;
@@ -144,7 +130,6 @@
   try {
     const numberOfAppointments = demoData?.numberOfAppointments || 10;
 
-<<<<<<< HEAD
     // Run all appointment creations in parallel
     const appointmentPromises = Array.from({ length: numberOfAppointments }, async (_, i) => {
       try {
@@ -161,86 +146,6 @@
             ...demoData,
           },
           selectedLocationId
-=======
-    for (let i = 0; i < numberOfAppointments; i++) {
-      const serviceMode = i % 2 === 0 ? ServiceMode['in-person'] : ServiceMode.virtual;
-      const randomPatientInfo = await generateRandomPatientInfo(
-        oystehr,
-        serviceMode,
-        phoneNumber,
-        {
-          // default demoData values:
-          firstNames: DEFAULT_FIRST_NAMES,
-          lastNames: DEFAULT_LAST_NAMES,
-          reasonsForVisit: DEFAULT_REASONS_FOR_VISIT,
-
-          // demoData values:
-          ...demoData,
-        },
-        selectedLocationId
-      );
-
-      const createAppointmentResponse = await fetch(`${intakeZambdaUrl}/zambda/${createAppointmentZambdaId}/execute`, {
-        method: 'POST',
-        headers: {
-          'Content-Type': 'application/json',
-          Authorization: `Bearer ${authToken}`,
-          'x-zapehr-project-id': projectId,
-        },
-        body: JSON.stringify(randomPatientInfo),
-      });
-
-      appointmentData = await createAppointmentResponse.json();
-
-      if ((appointmentData as any)?.output) {
-        appointmentData = (appointmentData as any).output as CreateAppointmentResponse;
-      }
-
-      const { appointment: appointmentId, questionnaireResponseId } = appointmentData;
-
-      const birthDate = isoToDateObject(randomPatientInfo?.patient?.dateOfBirth || '');
-
-      await makeSequentialPaperworkPatches(
-        questionnaireResponseId!,
-        [
-          getContactInformationAnswers({
-            firstName: randomPatientInfo.patient.firstName,
-            lastName: randomPatientInfo.patient.lastName,
-            ...(birthDate ? { birthDate } : {}),
-            email: randomPatientInfo.patient.email,
-            phoneNumber: randomPatientInfo.patient.phoneNumber,
-            birthSex: randomPatientInfo.patient.sex,
-          }),
-          getPatientDetailsStepAnswers({}),
-          getPaymentOptionSelfPayAnswers(),
-          getResponsiblePartyStepAnswers({}),
-          getConsentStepAnswers({}),
-        ],
-        intakeZambdaUrl,
-        authToken,
-        projectId
-      );
-
-      const response = await fetch(`${intakeZambdaUrl}/zambda/submit-paperwork/execute-public`, {
-        method: 'POST',
-        headers: {
-          'Content-Type': 'application/json',
-          Authorization: `Bearer ${authToken}`,
-          'x-zapehr-project-id': projectId,
-        },
-        body: JSON.stringify(<SubmitPaperworkParameters>{
-          answers: [],
-          questionnaireResponseId: questionnaireResponseId,
-          appointmentId,
-        }),
-      });
-
-      if (!response.ok) {
-        // This may be an error if some paperwork required answers were not provided.
-        // Check QuestionnaireResponse resource if it corresponds to all Questionnaire requirements
-        throw new Error(
-          `Error submitting paperwork, response: ${response}, body: ${JSON.stringify(await response.json())}`
->>>>>>> 4b45a5ef
         );
 
         const createAppointmentResponse = await fetch(
@@ -261,9 +166,11 @@
 
         console.log(`Appointment ${i + 1} created successfully.`);
 
-        const appointmentData: CreateAppointmentResponse = islocal
-          ? await createAppointmentResponse.json()
-          : (await createAppointmentResponse.json()).output;
+        let appointmentData: CreateAppointmentResponse = await createAppointmentResponse.json();
+
+        if ((appointmentData as any)?.output) {
+          appointmentData = (appointmentData as any).output as CreateAppointmentResponse;
+        }
 
         if (!appointmentData) {
           console.error('Error: appointment data is null');
@@ -311,6 +218,7 @@
     throw error;
   }
 };
+
 const processPrebookPaperwork = async (
   appointmentData: CreateAppointmentResponse,
   patientInfo: any,
@@ -320,8 +228,7 @@
   serviceMode: ServiceMode
 ): Promise<void> => {
   try {
-    const appointmentId = appointmentData.appointment;
-    const questionnaireResponseId = appointmentData.questionnaireResponseId;
+    const { appointment: appointmentId, questionnaireResponseId } = appointmentData;
 
     if (!questionnaireResponseId) return;
 
@@ -391,7 +298,11 @@
     });
 
     if (!response.ok) {
-      throw new Error(`Error submitting paperwork: ${response.status}`);
+      // This may be an error if some paperwork required answers were not provided.
+      // Check QuestionnaireResponse resource if it corresponds to all Questionnaire requirements
+      throw new Error(
+        `Error submitting paperwork, response: ${response}, body: ${JSON.stringify(await response.json())}`
+      );
     }
 
     console.log(`Paperwork submitted for appointment: ${appointmentId}`);
