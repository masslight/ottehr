--- conflicted
+++ resolved
@@ -166,19 +166,6 @@
     locationState: selectedLocationId || randomTelemedLocationId, // ?
   };
 };
-<<<<<<< HEAD
-export const createSampleTelemedAppointments = async (
-  oystehr: Oystehr | undefined,
-  authToken: string,
-  phoneNumber: string,
-  createAppointmentZambdaId: string,
-  islocal: boolean,
-  intakeZambdaUrl: string,
-  projectId: string,
-  selectedLocationId?: string,
-  demoData?: DemoAppointmentData
-): Promise<CreateAppointmentUCTelemedResponse | null> => {
-=======
 
 export const createSampleTelemedAppointments = async ({
   oystehr,
@@ -204,7 +191,6 @@
     throw new Error('PROJECT_ID is not set');
   }
 
->>>>>>> 4b45a5ef
   if (!oystehr) {
     console.log('oystehr client is not defined');
     return null;
@@ -230,38 +216,22 @@
           }
         );
 
-<<<<<<< HEAD
         if (!createAppointmentResponse.ok) {
           throw new Error(`Failed to create appointment. Status: ${createAppointmentResponse.status}`);
         }
-=======
-      const createAppointmentResponse = await fetch(`${intakeZambdaUrl}/zambda/${createAppointmentZambdaId}/execute`, {
-        method: 'POST',
-        headers: {
-          'Content-Type': 'application/json',
-          Authorization: `Bearer ${authToken}`,
-          'x-zapehr-project-id': projectId,
-        },
-        body: JSON.stringify(patientInfo),
-      });
->>>>>>> 4b45a5ef
 
         console.log(`Appointment ${i + 1} created successfully.`);
 
-<<<<<<< HEAD
-        const appointmentData: CreateAppointmentUCTelemedResponse = islocal
-          ? await createAppointmentResponse.json()
-          : (await createAppointmentResponse.json()).output;
-=======
-      appointmentData = await createAppointmentResponse.json();
-
-      if ((appointmentData as any)?.output) {
-        appointmentData = (appointmentData as any).output as CreateAppointmentUCTelemedResponse;
-      }
->>>>>>> 4b45a5ef
+        let appointmentData = await createAppointmentResponse.json();
+
+        if ((appointmentData as any)?.output) {
+          appointmentData = (appointmentData as any).output as CreateAppointmentUCTelemedResponse;
+        }
+
+        console.log({ appointmentData });
 
         if (!appointmentData) {
-          console.error('Error: appointment data is null');
+          console.error('Error creating appointment:', appointmentData);
           return null;
         }
 
@@ -279,7 +249,6 @@
     // Filter out failed attempts (null values)
     const successfulAppointments = results.filter((data) => data !== null) as CreateAppointmentUCTelemedResponse[];
 
-<<<<<<< HEAD
     if (successfulAppointments.length > 0) {
       return successfulAppointments[0]; // Return the first successful appointment
     }
@@ -290,50 +259,6 @@
     throw error;
   }
 };
-=======
-      if (questionnaireResponseId) {
-        await makeSequentialPaperworkPatches(
-          questionnaireResponseId,
-          [
-            getContactInformationAnswers({
-              firstName: patientInfo.patient.firstName,
-              lastName: patientInfo.patient.lastName,
-              birthDate,
-              email: patientInfo.patient.email,
-              phoneNumber: patientInfo.patient.phoneNumber,
-              birthSex: patientInfo.patient.sex,
-            }),
-            getPatientDetailsStepAnswers({}),
-            getMedicationsStepAnswers(),
-            getAllergiesStepAnswers(),
-            getMedicalConditionsStepAnswers(),
-            getSurgicalHistoryStepAnswers(),
-            getAdditionalQuestionsAnswers(),
-            getPaymentOptionSelfPayAnswers(),
-            getResponsiblePartyStepAnswers({}),
-            getSchoolWorkNoteStepAnswers(),
-            getConsentStepAnswers({}),
-            getInviteParticipantStepAnswers(),
-          ],
-          intakeZambdaUrl,
-          authToken,
-          projectId
-        );
-
-        const response = await fetch(`${intakeZambdaUrl}/zambda/submit-paperwork/execute-public`, {
-          method: 'POST',
-          headers: {
-            'Content-Type': 'application/json',
-            Authorization: `Bearer ${authToken}`,
-            'x-zapehr-project-id': projectId,
-          },
-          body: JSON.stringify(<SubmitPaperworkParameters>{
-            answers: [],
-            questionnaireResponseId: questionnaireResponseId,
-            appointmentId,
-          }),
-        });
->>>>>>> 4b45a5ef
 
 // Separate function for processing paperwork
 const processPaperwork = async (
@@ -347,7 +272,6 @@
     const appointmentId = appointmentData.appointmentId;
     const questionnaireResponseId = appointmentData.questionnaireId;
 
-<<<<<<< HEAD
     if (!questionnaireResponseId) return;
 
     const birthDate = isoToDateObject(patientInfo.patient.dateOfBirth || '') || undefined;
@@ -395,11 +319,11 @@
     });
 
     if (!response.ok) {
-      throw new Error(`Error submitting paperwork: ${response.status}`);
-=======
-        await new Promise((resolve) => setTimeout(resolve, 5_000)); // todo: handle without waiting
-      }
->>>>>>> 4b45a5ef
+      // This may be an error if some paperwork required answers were not provided.
+      // Check QuestionnaireResponse resource if it corresponds to all Questionnaire requirements
+      throw new Error(
+        `Error submitting paperwork, response: ${response}, body: ${JSON.stringify(await response.json())}`
+      );
     }
 
     console.log(`Paperwork submitted for appointment: ${appointmentId}`);
