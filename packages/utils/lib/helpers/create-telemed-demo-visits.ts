--- conflicted
+++ resolved
@@ -248,11 +248,7 @@
           return null;
         }
 
-<<<<<<< HEAD
-        await processPaperwork(appointmentData, patientInfo, intakeZambdaUrl, authToken, projectId, paperworkAnswers);
-=======
-        await processPaperwork(appointmentData, patientInfo, zambdaUrl, authToken, projectId);
->>>>>>> 6f957d53
+        await processPaperwork(appointmentData, patientInfo, zambdaUrl, authToken, projectId, paperworkAnswers);
         return appointmentData;
       } catch (error) {
         console.error(`Error processing appointment ${i + 1}:`, error);
@@ -296,7 +292,6 @@
 
     await makeSequentialPaperworkPatches(
       questionnaireResponseId,
-<<<<<<< HEAD
       paperworkAnswers
         ? await paperworkAnswers({ patientInfo, appointmentId, authToken, intakeZambdaUrl, projectId })
         : [
@@ -320,31 +315,7 @@
             getConsentStepAnswers({}),
             getInviteParticipantStepAnswers(),
           ],
-      intakeZambdaUrl,
-=======
-      [
-        getContactInformationAnswers({
-          firstName: patientInfo.patient.firstName,
-          lastName: patientInfo.patient.lastName,
-          birthDate,
-          email: patientInfo.patient.email,
-          phoneNumber: patientInfo.patient.phoneNumber,
-          birthSex: patientInfo.patient.sex,
-        }),
-        getPatientDetailsStepAnswers({}),
-        getMedicationsStepAnswers(),
-        getAllergiesStepAnswers(),
-        getMedicalConditionsStepAnswers(),
-        getSurgicalHistoryStepAnswers(),
-        getAdditionalQuestionsAnswers(),
-        getPaymentOptionSelfPayAnswers(),
-        getResponsiblePartyStepAnswers({}),
-        getSchoolWorkNoteStepAnswers(),
-        getConsentStepAnswers({}),
-        getInviteParticipantStepAnswers(),
-      ],
       zambdaUrl,
->>>>>>> 6f957d53
       authToken,
       projectId
     );
