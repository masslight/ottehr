import Oystehr, { OystehrConfig } from '@oystehr/sdk';
import { NetworkType } from 'candidhealth/api/resources/preEncounter/resources/coverages/resources/v1';
import {
  Appointment,
  Coverage,
  Extension,
  Location,
  Organization,
  PaymentNotice,
  Practitioner,
  QuestionnaireResponseItemAnswer,
  Resource,
} from 'fhir/r4b';
import { DateTime } from 'luxon';
import {
<<<<<<< HEAD
  allLicensesForPractitioner,
  FHIR_IDENTIFIER_SYSTEM,
=======
  CANDID_PLAN_TYPE_SYSTEM,
  FHIR_IDENTIFIER_SYSTEM,
  INSURANCE_CANDID_PLAN_TYPE_CODES,
>>>>>>> 0237ebc7
  OTTEHR_MODULE,
  PAYMENT_METHOD_EXTENSION_URL,
  SLUG_SYSTEM,
} from '../fhir';
<<<<<<< HEAD
import {
  CashPaymentDTO,
  PatchPaperworkParameters,
  PractitionerQualificationCode,
  ScheduleOwnerFhirResource,
} from '../types';
=======
import { CashPaymentDTO, PatchPaperworkParameters, ScheduleOwnerFhirResource } from '../types';
>>>>>>> 0237ebc7
import { phoneRegex, zipRegex } from '../validation';
import { AllStatesToNames } from './states';

export function createOystehrClient(token: string, fhirAPI: string, projectAPI: string): Oystehr {
  const FHIR_API = fhirAPI.replace(/\/r4/g, '');
  const CLIENT_CONFIG: OystehrConfig = {
    accessToken: token,
    fhirApiUrl: FHIR_API,
    projectApiUrl: projectAPI,
  };
  console.log('creating fhir client');
  return new Oystehr(CLIENT_CONFIG);
}

export type FetchClientWithOystAuth = {
  oystFetch: <T = any>(method: 'GET' | 'POST' | 'DELETE' | 'PUT' | 'PATCH', url: string, body?: any) => Promise<T>;
};

export function createFetchClientWithOystAuth(params: {
  authToken: string;
  projectId?: string;
}): FetchClientWithOystAuth {
  const authToken = params.authToken;
  const oystehrProjectId = params.projectId;

  async function fetchWithOystehrAuth<T = any>(
    method: 'GET' | 'POST' | 'DELETE' | 'PUT' | 'PATCH',
    url: string,
    body?: any
  ): Promise<T> {
    const headers: any = {
      accept: 'application/json',
      'content-type': 'application/json',
      authorization: `Bearer ${authToken}`,
    };
    if (oystehrProjectId) headers['x-oystehr-project-id'] = oystehrProjectId;
    const response = await fetch(url, {
      method,
      headers,
      body: body ? JSON.stringify(body) : undefined,
    });

    if (!response.ok) {
      const res = await response.json();
      throw new Error(`HTTP error for ${method} ${url}: ${res}, ${JSON.stringify(res)}`);
    }
    console.log(`Request status for ${method} ${url}: `, response.status);

    if (response.body) {
      const data = await response.json();
      return data?.output ? data.output : data;
    }

    return {} as T;
  }
  return {
    oystFetch: fetchWithOystehrAuth,
  };
}

export function getParticipantIdFromAppointment(
  appointment: Appointment,
  participant: 'Patient' | 'Practitioner'
): string | undefined {
  return appointment.participant
    .find((currentParticipant: any) => currentParticipant.actor?.reference?.startsWith(participant))
    ?.actor?.reference?.replace(`${participant}/`, '');
}

/*
export function getAppointmentConfirmationMessage(
  appointmentID: string,
  locationName: string,
  startTime: string,
  websiteURL: string,
  firstName: string
): string {
  return `You're confirmed! Your check-in time for ${firstName} at ${locationName} is ${startTime}. Please save time at check-in by completing your pre-visit paperwork, or modify/cancel your visit: ${websiteURL}/appointment/${appointmentID}`;
}
  */

export function checkValidBookingTime(slotTime: string): boolean {
  const slotDate = DateTime.fromISO(slotTime);

  const currentDate = DateTime.now().setZone('UTC');

  return slotDate > currentDate;
}

export function getBucketAndObjectFromZ3URL(z3URL: string, projectAPI: string): { bucket: string; object: string } {
  const updatedPhotoIdFrontUrl = z3URL.replace(`${projectAPI}/z3/object/`, '');
  const photoIdFrontItems = updatedPhotoIdFrontUrl.split('/');
  const bucket = photoIdFrontItems[0];
  const object = photoIdFrontItems.slice(1).join('/');
  return { bucket, object };
}

export const isPostalCodeValid = (postalCode: string | undefined): boolean => {
  if (!postalCode) {
    return false;
  }
  return zipRegex.test(postalCode);
};

const tenDigitRegex = /^\d{10}$/;

export const isPhoneNumberValid = (phoneNumber: string | undefined): boolean => {
  if (!phoneNumber) {
    return false;
  }
  const plusOneRegex = /^\+1\d{10}$/;
  return plusOneRegex.test(phoneNumber) || tenDigitRegex.test(phoneNumber) || phoneRegex.test(phoneNumber);
};

export function formatPhoneNumber(phoneNumber: string | undefined): string | undefined {
  phoneNumber = phoneNumber?.replace(/([^0-9+])/g, '');
  if (!phoneNumber) {
    return phoneNumber;
  }
  if (!isPhoneNumberValid(phoneNumber)) {
    throw new Error('Invalid phone number');
  }
  return tenDigitRegex.test(phoneNumber) ? `+1${phoneNumber}` : phoneNumber;
}

export const isNPIValid = (npi: string): boolean => {
  const npiRegex = /^\d{10}$/;
  return npiRegex.test(npi);
};

export function formatPhoneNumberDisplay(phoneNumber: string): string {
  const cleaned = ('' + phoneNumber.slice(-10)).replace(/\D/g, '');
  const match = cleaned.match(/^(\d{3})(\d{3})(\d{4})$/);

  if (match) {
    return `(${match[1]}) ${match[2]}-${match[3]}`;
  }

  return phoneNumber;
}

const getExtensionStartTimeValue = (extension: Extension): string | undefined =>
  extension?.extension?.find((element: any) => element.url === 'startTime')?.valueTime;
const getExtensionCapacityValue = (extension: Extension): number | undefined =>
  extension?.extension?.find((element: any) => element.url === 'capacity')?.valueUnsignedInt;

export function findFirstAndLastTimeSlot(arr: Extension[]): {
  firstFulfillmentIndex: number;
  lastFulfillmentIndex: number;
} {
  let firstFulfillmentIndex = -1;
  let lastFulfillmentIndex = -1;

  for (let i = 0; i < arr.length; i++) {
    const hourStart = getExtensionStartTimeValue(arr[i]);
    const capacity = getExtensionCapacityValue(arr[i]);

    if (!hourStart || !capacity) {
      continue;
    }

    if (firstFulfillmentIndex === -1) {
      firstFulfillmentIndex = i;
    }

    lastFulfillmentIndex = i;
  }

  return { firstFulfillmentIndex, lastFulfillmentIndex };
}

// https://stackoverflow.com/a/13653180/2150542
const uuidRegex = /^[0-9a-f]{8}-[0-9a-f]{4}-[0-5][0-9a-f]{3}-[089ab][0-9a-f]{3}-[0-9a-f]{12}$/;
export const isValidUUID = (maybeUUID: string): boolean => {
  return uuidRegex.test(maybeUUID);
};

export const deepCopy = <T extends object>(source: T): T => {
  return JSON.parse(JSON.stringify(source));
};

function timeout(ms: number): Promise<void> {
  return new Promise((resolve) => setTimeout(resolve, ms));
}
export async function sleep(period: number): Promise<void> {
  await timeout(period);
}

export const removePrefix = (prefix: string, text: string): string | undefined => {
  return text.includes(prefix) ? text.replace(prefix, '') : undefined;
};

export const diffInMinutes = (laterDate: DateTime, earlierDate: DateTime): number =>
  Math.round(laterDate.diff(earlierDate, 'minutes').minutes);

export function stripMarkdownLink(text: string): string {
  try {
    const str = String(text).replace(/(?:__|[*#])|\[(.*?)\]\(.*?\)/gm, '$1');
    return str;
  } catch {
    return text;
  }
}

export function validateDefined<T>(value: T, name: string): NonNullable<T> {
  if (value == null) {
    throw new Error(`"${name}" is undefined`);
  }
  return value;
}

export function standardizePhoneNumber(phoneNumber: string | undefined): string | undefined {
  // input format:  some arbitrary format which may or may not include (, ), -, +1
  // output format: (XXX) XXX-XXXX
  if (!phoneNumber) {
    return undefined;
  }

  const digits = phoneNumber.replace(/\D/g, '');
  let phoneNumberDigits: string | undefined;

  if (digits.length === 10) {
    phoneNumberDigits = digits;
  } else if (digits.length === 11 && digits.startsWith('1')) {
    phoneNumberDigits = digits.slice(1);
  }

  if (!phoneNumberDigits) {
    return undefined;
  }

  return `(${phoneNumberDigits.slice(0, 3)}) ${phoneNumberDigits.slice(3, 6)}-${phoneNumberDigits.slice(6)}`;
}

export function resourceHasMetaTag(resource: Resource, metaTag: OTTEHR_MODULE): boolean {
  return Boolean(resource.meta?.tag?.find((coding) => coding.code === metaTag));
}

export const formatPhoneNumberForQuestionnaire = (phone: string): string => {
  if (phone.length !== 10) {
    throw new Error('Invalid phone number');
  }
  return `(${phone.slice(0, 3)}) ${phone.slice(3, 6)}-${phone.slice(6)}`;
};

export const objectToDateString = (dateObj: { year: string; month: string; day: string }): string => {
  const { year, month, day } = dateObj;
  return `${year}-${month}-${day}`;
};

export const isoToDateObject = (isoString: string): { year: string; month: string; day: string } | '' => {
  if (!isoString) return '';

  const date = new Date(isoString);

  return {
    day: date.getDate().toString().padStart(2, '0'),
    month: (date.getMonth() + 1).toString().padStart(2, '0'),
    year: date.getFullYear().toString(),
  };
};

export const DEMO_VISIT_STREET_ADDRESS = `20250519 Test Line`;
export const DEMO_VISIT_STREET_ADDRESS_OPTIONAL = 'Apt 4B';
export const DEMO_VISIT_CITY = 'New York';
export const DEMO_VISIT_STATE = 'NY';
export const DEMO_VISIT_ZIP = '06001';
export const DEMO_VISIT_RESPONSIBLE_RELATIONSHIP = 'Legal Guardian';
export const DEMO_VISIT_RESPONSIBLE_FIRST_NAME = 'fwe';
export const DEMO_VISIT_RESPONSIBLE_LAST_NAME = 'sf';
export const DEMO_VISIT_RESPONSIBLE_DATE_OF_BIRTH_DAY = '13';
export const DEMO_VISIT_RESPONSIBLE_DATE_OF_BIRTH_MONTH = '05';
export const DEMO_VISIT_RESPONSIBLE_DATE_OF_BIRTH_YEAR = '1900';
export const DEMO_VISIT_RESPONSIBLE_BIRTH_SEX = 'Intersex';
export const DEMO_VISIT_RESPONSIBLE_PHONE = '(240) 333-3333';
export const DEMO_VISIT_RESPONSIBLE_EMAIL = 'ibenham+test@masslight.com';
export const DEMO_VISIT_RESPONSIBLE_ADDRESS1 = '333 test street';
export const DEMO_VISIT_RESPONSIBLE_CITY = 'Cleveland';
export const DEMO_VISIT_RESPONSIBLE_STATE = 'OH';
export const DEMO_VISIT_RESPONSIBLE_ZIP = '44101';
export const DEMO_VISIT_PATIENT_ETHNICITY = 'Decline to Specify';
export const DEMO_VISIT_PATIENT_RACE = 'Native Hawaiian or Other Pacific Islander';
export const DEMO_VISIT_POINT_OF_DISCOVERY = 'Friend/Family';
export const DEMO_VISIT_MARKETING_MESSAGING = true;
export const DEMO_VISIT_PREFERRED_LANGUAGE = 'English';
export const DEMO_VISIT_PROVIDER_FIRST_NAME = 'Provider first name';
export const DEMO_VISIT_PROVIDER_LAST_NAME = 'Provider last name';
export const DEMO_VISIT_PRACTICE_NAME = 'Practice name';
export const DEMO_VISIT_PHYSICIAN_ADDRESS = '441 4th Street, NW';
export const DEMO_VISIT_PHYSICIAN_MOBILE = '(202) 456-7890';

export function getContactInformationAnswers({
  willBe18 = false,
  isNewPatient = false,
  firstName = 'TEST-FIRST-NAME',
  lastName = 'TEST-LAST-NAME',
  birthDate = {
    day: '02',
    month: '02',
    year: '1990',
  },
  birthSex = 'Female',
  address = {
    street: DEMO_VISIT_STREET_ADDRESS,
    street2: DEMO_VISIT_STREET_ADDRESS_OPTIONAL,
    city: DEMO_VISIT_CITY,
    state: DEMO_VISIT_STATE,
    zip: DEMO_VISIT_ZIP,
  },
  email = 'test-email@test-domain-1237843298123.co',
  phoneNumber = '(202) 733-9622',

  mobileOptIn = DEMO_VISIT_MARKETING_MESSAGING,
}: {
  willBe18?: boolean;
  isNewPatient?: boolean;
  firstName?: string;
  lastName?: string;
  birthDate?: { day: string; month: string; year: string };
  birthSex?: string;
  address?: { street: string; street2: string; city: string; state: string; zip: string };
  email?: string;
  phoneNumber?: string;
  mobileOptIn?: boolean;
}): PatchPaperworkParameters['answers'] {
  return {
    linkId: 'contact-information-page',
    item: [
      {
        linkId: 'patient-will-be-18',
        answer: [{ valueBoolean: willBe18 }],
      },
      {
        linkId: 'is-new-qrs-patient',
        answer: [{ valueBoolean: isNewPatient }],
      },
      {
        linkId: 'patient-first-name',
        answer: [{ valueString: firstName }],
      },
      {
        linkId: 'patient-last-name',
        answer: [{ valueString: lastName }],
      },
      {
        linkId: 'patient-birthdate',
        item: [
          {
            linkId: 'patient-dob-day',
            answer: [{ valueString: birthDate.day }],
          },
          {
            linkId: 'patient-dob-month',
            answer: [{ valueString: birthDate.month }],
          },
          {
            linkId: 'patient-dob-year',
            answer: [{ valueString: birthDate.year }],
          },
        ],
      },
      {
        linkId: 'patient-birth-sex',
        answer: [{ valueString: birthSex }],
      },
      {
        linkId: 'patient-street-address',
        answer: [{ valueString: address.street }],
      },
      {
        linkId: 'patient-street-address-2',
        answer: [{ valueString: address.street2 }],
      },
      {
        linkId: 'patient-city',
        answer: [{ valueString: address.city }],
      },
      {
        linkId: 'patient-state',
        answer: [{ valueString: address.state }],
      },
      {
        linkId: 'patient-zip',
        answer: [{ valueString: address.zip }],
      },
      {
        linkId: 'mobile-opt-in',
        answer: [{ valueBoolean: mobileOptIn }],
      },
      {
        linkId: 'patient-email',
        answer: [
          {
            valueString: email,
          },
        ],
      },
      {
        linkId: 'patient-number',
        answer: [
          {
            valueString: formatPhoneNumberForQuestionnaire(phoneNumber),
          },
        ],
      },
    ],
  };
}

export function getPatientDetailsStepAnswers({
  ethnicity = DEMO_VISIT_PATIENT_ETHNICITY,
  race = DEMO_VISIT_PATIENT_RACE,
  pointOfDiscovery = DEMO_VISIT_POINT_OF_DISCOVERY,
  preferredLanguage = DEMO_VISIT_PREFERRED_LANGUAGE,
  pronouns = 'She/her',
  ovrpInterest = 'Need more info',
}: {
  ethnicity?: string;
  race?: string;
  pronouns?: string;
  ovrpInterest?: string;
  pointOfDiscovery?: string;
  preferredLanguage?: string;
}): PatchPaperworkParameters['answers'] {
  return {
    linkId: 'patient-details-page',
    item: [
      {
        linkId: 'patient-ethnicity',
        answer: [{ valueString: ethnicity }],
      },
      {
        linkId: 'patient-race',
        answer: [{ valueString: race }],
      },
      {
        linkId: 'patient-point-of-discovery',
        answer: [{ valueString: pointOfDiscovery }],
      },
      {
        linkId: 'patient-pronouns',
        answer: [{ valueString: pronouns }],
      },
      {
        linkId: 'ovrp-interest',
        answer: [{ valueString: ovrpInterest }],
      },
      {
        linkId: 'preferred-language',
        answer: [
          {
            valueString: preferredLanguage,
          },
        ],
      },
      {
        linkId: 'relay-phone',
        answer: [
          {
            valueString: 'No',
          },
        ],
      },
    ],
  };
}

export function getResponsiblePartyStepAnswers({
  relationship = DEMO_VISIT_RESPONSIBLE_RELATIONSHIP,
  firstName = DEMO_VISIT_RESPONSIBLE_FIRST_NAME,
  lastName = DEMO_VISIT_RESPONSIBLE_LAST_NAME,
  birthDate = {
    day: DEMO_VISIT_RESPONSIBLE_DATE_OF_BIRTH_DAY,
    month: DEMO_VISIT_RESPONSIBLE_DATE_OF_BIRTH_MONTH,
    year: DEMO_VISIT_RESPONSIBLE_DATE_OF_BIRTH_YEAR,
  },
  birthSex = DEMO_VISIT_RESPONSIBLE_BIRTH_SEX,
  phone = DEMO_VISIT_RESPONSIBLE_PHONE,
  address1 = DEMO_VISIT_RESPONSIBLE_ADDRESS1,
  city = DEMO_VISIT_RESPONSIBLE_CITY,
  state = DEMO_VISIT_RESPONSIBLE_STATE,
  zip = DEMO_VISIT_RESPONSIBLE_ZIP,
  email = DEMO_VISIT_RESPONSIBLE_EMAIL,
}: {
  firstName?: string;
  relationship?: string;
  birthDate?: { day: string; month: string; year: string };
  birthSex?: string;
  lastName?: string;
  address1?: string;
  city?: string;
  state?: string;
  zip?: string;
  email?: string;
  phone?: string;
}): PatchPaperworkParameters['answers'] {
  return {
    linkId: 'responsible-party-page',
    item: [
      {
        linkId: 'responsible-party-relationship',
        answer: [{ valueString: relationship }],
      },
      {
        linkId: 'responsible-party-first-name',
        answer: [{ valueString: firstName }],
      },
      {
        linkId: 'responsible-party-last-name',
        answer: [{ valueString: lastName }],
      },
      {
        linkId: 'responsible-party-date-of-birth',
        answer: [
          {
            valueString: `${birthDate?.year}-${birthDate?.month}-${birthDate?.day}`,
          },
        ],
      },
      {
        linkId: 'responsible-party-birth-sex',
        answer: [{ valueString: birthSex }],
      },
      {
        linkId: 'responsible-party-address',
        answer: [{ valueString: address1 }],
      },
      {
        linkId: 'responsible-party-city',
        answer: [{ valueString: city }],
      },
      {
        linkId: 'responsible-party-state',
        answer: [{ valueString: state }],
      },
      {
        linkId: 'responsible-party-zip',
        answer: [{ valueString: zip }],
      },
      {
        linkId: 'responsible-party-number',
        answer: [
          {
            valueString: phone,
          },
        ],
      },
      {
        linkId: 'responsible-party-email',
        answer: [
          {
            valueString: email,
          },
        ],
      },
    ],
  };
}

export function getPaymentOptionSelfPayAnswers(): PatchPaperworkParameters['answers'] {
  return {
    linkId: 'payment-option-page',
    item: [
      {
        linkId: 'payment-option',
        answer: [{ valueString: 'I will pay without insurance' }],
      },
    ],
  };
}

export function getPaymentOptionInsuranceAnswers({
  insuranceCarrier,
  insurancePlanType,
  insurancePlanType2,
  insuranceMemberId,
  insurancePolicyHolderFirstName,
  insurancePolicyHolderLastName,
  insurancePolicyHolderMiddleName,
  insurancePolicyHolderDateOfBirth,
  insurancePolicyHolderBirthSex,
  insurancePolicyHolderAddressAsPatient,
  insurancePolicyHolderAddress,
  insurancePolicyHolderAddressAdditionalLine,
  insurancePolicyHolderCity,
  insurancePolicyHolderState,
  insurancePolicyHolderZip,
  insurancePolicyHolderRelationshipToInsured,
  insuranceCarrier2,
  insuranceMemberId2,
  insurancePolicyHolderFirstName2,
  insurancePolicyHolderLastName2,
  insurancePolicyHolderMiddleName2,
  insurancePolicyHolderDateOfBirth2,
  insurancePolicyHolderBirthSex2,
  insurancePolicyHolderAddressAsPatient2,
  insurancePolicyHolderAddress2,
  insurancePolicyHolderAddressAdditionalLine2,
  insurancePolicyHolderCity2,
  insurancePolicyHolderState2,
  insurancePolicyHolderZip2,
  insurancePolicyHolderRelationshipToInsured2,
}: {
  insuranceCarrier: QuestionnaireResponseItemAnswer;
  insurancePlanType: string;
  insuranceMemberId: string;
  insurancePolicyHolderFirstName: string;
  insurancePolicyHolderLastName: string;
  insurancePolicyHolderMiddleName: string;
  insurancePolicyHolderDateOfBirth: string;
  insurancePolicyHolderBirthSex: string;
  insurancePolicyHolderAddressAsPatient: boolean;
  insurancePolicyHolderAddress: string;
  insurancePolicyHolderAddressAdditionalLine: string;
  insurancePolicyHolderCity: string;
  insurancePolicyHolderState: string;
  insurancePolicyHolderZip: string;
  insurancePolicyHolderRelationshipToInsured: string;
  insurancePolicyHolderFirstName2: string;
  insurancePolicyHolderLastName2: string;
  insurancePolicyHolderMiddleName2: string;
  insurancePolicyHolderDateOfBirth2: string;
  insurancePolicyHolderBirthSex2: string;
  insurancePolicyHolderAddressAsPatient2: boolean;
  insurancePolicyHolderAddress2: string;
  insurancePolicyHolderAddressAdditionalLine2: string;
  insurancePolicyHolderCity2: string;
  insurancePolicyHolderState2: string;
  insurancePolicyHolderZip2: string;
  insurancePolicyHolderRelationshipToInsured2: string;
  insuranceCarrier2: QuestionnaireResponseItemAnswer;
  insurancePlanType2: string;
  insuranceMemberId2: string;
}): PatchPaperworkParameters['answers'] {
  return {
    linkId: 'payment-option-page',
    item: [
      {
        item: [
          {
            linkId: 'insurance-carrier-2',
            answer: [insuranceCarrier2],
          },
          {
            linkId: 'insurance-plan-type-2',
            answer: [
              {
                valueString: insurancePlanType2,
              },
            ],
          },
          {
            linkId: 'insurance-member-id-2',
            answer: [
              {
                valueString: insuranceMemberId2,
              },
            ],
          },
          {
            linkId: 'policy-holder-first-name-2',
            answer: [
              {
                valueString: insurancePolicyHolderFirstName2,
              },
            ],
          },
          {
            linkId: 'policy-holder-middle-name-2',
            answer: [
              {
                valueString: insurancePolicyHolderMiddleName2,
              },
            ],
          },
          {
            linkId: 'policy-holder-last-name-2',
            answer: [
              {
                valueString: insurancePolicyHolderLastName2,
              },
            ],
          },
          {
            linkId: 'policy-holder-date-of-birth-2',
            answer: [
              {
                valueString: insurancePolicyHolderDateOfBirth2,
              },
            ],
          },
          {
            linkId: 'policy-holder-birth-sex-2',
            answer: [
              {
                valueString: insurancePolicyHolderBirthSex2,
              },
            ],
          },
          {
            linkId: 'policy-holder-address-as-patient-2',
            answer: [
              {
                valueBoolean: insurancePolicyHolderAddressAsPatient2,
              },
            ],
          },
          {
            linkId: 'policy-holder-address-2',
            answer: [
              {
                valueString: insurancePolicyHolderAddress2,
              },
            ],
          },
          {
            linkId: 'policy-holder-address-additional-line-2',
            answer: [
              {
                valueString: insurancePolicyHolderAddressAdditionalLine2,
              },
            ],
          },
          {
            linkId: 'policy-holder-city-2',
            answer: [
              {
                valueString: insurancePolicyHolderCity2,
              },
            ],
          },
          {
            linkId: 'policy-holder-state-2',
            answer: [
              {
                valueString: insurancePolicyHolderState2,
              },
            ],
          },
          {
            linkId: 'policy-holder-zip-2',
            answer: [
              {
                valueString: insurancePolicyHolderZip2,
              },
            ],
          },
          {
            linkId: 'patient-relationship-to-insured-2',
            answer: [
              {
                valueString: insurancePolicyHolderRelationshipToInsured2,
              },
            ],
          },
          {
            linkId: 'insurance-card-front-2',
          },
          {
            linkId: 'insurance-card-back-2',
          },
        ],
        linkId: 'secondary-insurance',
      },
      {
        linkId: 'display-secondary-insurance',
        answer: [
          {
            valueBoolean: true,
          },
        ],
      },
      {
        linkId: 'patient-relationship-to-insured',
        answer: [
          {
            valueString: insurancePolicyHolderRelationshipToInsured,
          },
        ],
      },
      {
        linkId: 'policy-holder-zip',
        answer: [
          {
            valueString: insurancePolicyHolderZip,
          },
        ],
      },
      {
        linkId: 'policy-holder-state',
        answer: [
          {
            valueString: insurancePolicyHolderState,
          },
        ],
      },
      {
        linkId: 'policy-holder-city',
        answer: [
          {
            valueString: insurancePolicyHolderCity,
          },
        ],
      },
      {
        linkId: 'policy-holder-address',
        answer: [
          {
            valueString: insurancePolicyHolderAddress,
          },
        ],
      },
      {
        linkId: 'policy-holder-address-additional-line',
        answer: [
          {
            valueString: insurancePolicyHolderAddressAdditionalLine,
          },
        ],
      },
      {
        linkId: 'policy-holder-birth-sex',
        answer: [
          {
            valueString: insurancePolicyHolderBirthSex,
          },
        ],
      },
      {
        linkId: 'policy-holder-address-as-patient',
        answer: [
          {
            valueBoolean: insurancePolicyHolderAddressAsPatient,
          },
        ],
      },
      {
        linkId: 'policy-holder-date-of-birth',
        answer: [
          {
            valueString: insurancePolicyHolderDateOfBirth,
          },
        ],
      },
      {
        linkId: 'policy-holder-last-name',
        answer: [
          {
            valueString: insurancePolicyHolderLastName,
          },
        ],
      },
      {
        linkId: 'policy-holder-middle-name',
        answer: [
          {
            valueString: insurancePolicyHolderMiddleName,
          },
        ],
      },
      {
        linkId: 'policy-holder-first-name',
        answer: [
          {
            valueString: insurancePolicyHolderFirstName,
          },
        ],
      },
      {
        linkId: 'insurance-member-id',
        answer: [
          {
            valueString: insuranceMemberId,
          },
        ],
      },
      {
        linkId: 'insurance-carrier',
        answer: [insuranceCarrier],
      },
      {
        linkId: 'insurance-plan-type',
        answer: [
          {
            valueString: insurancePlanType,
          },
        ],
      },
      {
        linkId: 'payment-option',
        answer: [
          {
            valueString: 'I have insurance',
          },
        ],
      },
      {
        linkId: 'insurance-eligibility-verification-status',
        answer: [
          {
            valueString: 'eligibility-check-not-supported',
          },
          {
            valueString: 'eligibility-check-not-supported',
          },
        ],
      },
    ],
  };
}

export function getConsentStepAnswers({
  firstName = 'TEST-FIRST-NAME',
  lastName = 'TEST-LAST-NAME',
}: {
  firstName?: string;
  lastName?: string;
}): PatchPaperworkParameters['answers'] {
  return {
    linkId: 'consent-forms-page',
    item: [
      {
        linkId: 'hipaa-acknowledgement',
        answer: [
          {
            valueBoolean: true,
          },
        ],
      },
      {
        linkId: 'consent-to-treat',
        answer: [
          {
            valueBoolean: true,
          },
        ],
      },
      {
        linkId: 'signature',
        answer: [
          {
            valueString: 'Signature text',
          },
        ],
      },
      {
        linkId: 'full-name',
        answer: [
          {
            valueString: `${firstName} ${lastName}`,
          },
        ],
      },
      {
        linkId: 'consent-form-signer-relationship',
        answer: [
          {
            valueString: 'Self',
          },
        ],
      },
    ],
  };
}

export function getAdditionalQuestionsAnswers(): PatchPaperworkParameters['answers'] {
  return {
    linkId: 'additional-page',
    item: [
      {
        linkId: 'covid-symptoms',
        answer: [
          {
            valueString: 'No',
          },
        ],
      },
      {
        linkId: 'tested-positive-covid',
        answer: [
          {
            valueString: 'Yes',
          },
        ],
      },
      {
        linkId: 'travel-usa',
        answer: [
          {
            valueString: 'No',
          },
        ],
      },
    ],
  };
}

export function getAllergiesStepAnswers(): PatchPaperworkParameters['answers'] {
  return {
    linkId: 'allergies-page',
    item: [
      {
        item: [
          { linkId: 'allergies-form-type', answer: [{ valueString: 'Other' }] },
          { linkId: 'allergies-form-agent-substance-medications', answer: [{ valueString: 'Azithromycin' }] },
          { linkId: 'allergies-form-agent-substance-other', answer: [{ valueString: 'Fish/ Fish Oil' }] },
        ],
        linkId: 'allergies',
      },
      { linkId: 'allergies-yes-no', answer: [{ valueString: 'Patient has known current allergies' }] },
    ],
  };
}

export function getMedicationsStepAnswers(
  medications: string[] = ['Amoxicillin', 'Cetirizine/ Zyrtec']
): PatchPaperworkParameters['answers'] {
  return {
    linkId: 'current-medications-page',
    item: [
      {
        item: [
          {
            linkId: 'current-medications-form-medication',
            answer: [...medications.map((med) => ({ valueString: med }))],
          },
        ],
        linkId: 'current-medications',
      },
      { linkId: 'current-medications-yes-no', answer: [{ valueString: 'Patient takes medication currently' }] },
    ],
  };
}

export function getMedicalConditionsStepAnswers(): PatchPaperworkParameters['answers'] {
  return {
    linkId: 'medical-history-page',
    item: [
      {
        item: [{ linkId: 'medical-history-form-medical-condition', answer: [{ valueString: 'Constipation' }] }],
        linkId: 'medical-history',
      },
      { linkId: 'medical-history-yes-no', answer: [{ valueString: 'Patient has current medical conditions' }] },
    ],
  };
}

export function getSurgicalHistoryStepAnswers(): PatchPaperworkParameters['answers'] {
  return {
    linkId: 'surgical-history-page',
    item: [
      {
        item: [
          {
            linkId: 'surgical-history-form-type',
            answer: [{ valueString: 'Circumcision' }, { valueString: 'Ear tube placement (Myringotomy)' }],
          },
        ],
        linkId: 'surgical-history',
      },
      { linkId: 'surgical-history-yes-no', answer: [{ valueString: 'Patient has surgical history' }] },
    ],
  };
}

export function getSchoolWorkNoteStepAnswers(): PatchPaperworkParameters['answers'] {
  return {
    linkId: 'school-work-note-page',
    item: [{ linkId: 'school-work-note-choice', answer: [{ valueString: 'Neither' }] }],
  };
}

export function getInviteParticipantStepAnswers(): PatchPaperworkParameters['answers'] {
  return {
    linkId: 'invite-participant-page',
    item: [
      { linkId: 'invite-from-another-device', answer: [{ valueString: 'No, only one device will be connected' }] },
    ],
  };
}

export function getPrimaryCarePhysicianStepAnswers({
  providerFirstName = DEMO_VISIT_PROVIDER_FIRST_NAME,
  providerLastName = DEMO_VISIT_PROVIDER_LAST_NAME,
  practiceName = DEMO_VISIT_PRACTICE_NAME,
  address = DEMO_VISIT_PHYSICIAN_ADDRESS,
  mobile = DEMO_VISIT_PHYSICIAN_MOBILE,
}: {
  providerFirstName?: string;
  providerLastName?: string;
  practiceName?: string;
  address?: string;
  mobile?: string;
}): PatchPaperworkParameters['answers'] {
  return {
    linkId: 'primary-care-physician-page',
    item: [
      {
        linkId: 'pcp-first',
        answer: [
          {
            valueString: providerFirstName,
          },
        ],
      },
      {
        linkId: 'pcp-last',
        answer: [
          {
            valueString: providerLastName,
          },
        ],
      },
      {
        linkId: 'pcp-practice',
        answer: [
          {
            valueString: practiceName,
          },
        ],
      },
      {
        linkId: 'pcp-address',
        answer: [
          {
            valueString: address,
          },
        ],
      },
      {
        linkId: 'pcp-number',
        answer: [
          {
            valueString: mobile,
          },
        ],
      },
    ],
  };
}

const cashPaymentDTOFromFhirPaymentNotice = (paymentNotice: PaymentNotice): CashPaymentDTO | undefined => {
  const { extension, amount, created, id } = paymentNotice;

  if (!extension || !amount || !amount.value || !created || !id) {
    return undefined;
  }

  const paymentMethod = extension.find((ext) => ext.url === PAYMENT_METHOD_EXTENSION_URL)?.valueString;

  if (!paymentMethod || (paymentMethod !== 'cash' && paymentMethod !== 'check')) {
    return undefined;
  }

  return {
    paymentMethod: paymentMethod as 'cash' | 'check',
    amountInCents: Math.round(amount.value * 100),
    dateISO: created,
    fhirPaymentNotificationId: id,
  };
};

export const convertPaymentNoticeListToCashPaymentDTOs = (
  paymentNotices: PaymentNotice[],
  encounterId?: string
): CashPaymentDTO[] => {
  return paymentNotices.flatMap((notice) => {
    const mapped = cashPaymentDTOFromFhirPaymentNotice(notice);
    if (!mapped) {
      return [];
    }

    if (!encounterId) {
      return mapped;
    }

    const { request } = notice;
    if (request && request.reference) {
      const [resourceType, resourceId] = request.reference.split('/');
      if (resourceType !== 'Encounter' || !resourceId) {
        return [];
      }
      if (resourceId !== encounterId) {
        return [];
      }
    }
    return mapped;
  });
};

export const checkResourceHasSlug = (resource: ScheduleOwnerFhirResource, slug: string): boolean => {
  const identifiers = resource.identifier ?? [];
  return identifiers.some((id) => id.system === SLUG_SYSTEM && id.value === slug);
};

export const getPayerId = (org: Organization | undefined): string | undefined => {
  const payerId = org?.identifier?.find(
    (identifier) =>
      identifier.type?.coding?.some((coding) => coding.system === FHIR_IDENTIFIER_SYSTEM && coding.code === 'XX')
  )?.value;
  return payerId;
};

<<<<<<< HEAD
export const getPractitionerQualificationByLocation = (
  practitioner: Practitioner,
  location: Location
): PractitionerQualificationCode | undefined => {
  const existedLicenses = allLicensesForPractitioner(practitioner);
  const qualification = existedLicenses.find(
    (license) => license.active && AllStatesToNames[license.state] === location.name
  )?.code;

  return qualification;
};

export function isPhysicianQualification(qualification?: string): boolean {
  return qualification != null && ['MD', 'OD'].includes(qualification);
}
=======
export const getCandidPlanTypeCodeFromCoverage = (coverage: Coverage): NetworkType | undefined => {
  const coverageCandidTypeCode = coverage.type?.coding?.find(
    (coding) => coding.system && coding.system === CANDID_PLAN_TYPE_SYSTEM
  )?.code;
  if (!coverageCandidTypeCode || !INSURANCE_CANDID_PLAN_TYPE_CODES.includes(coverageCandidTypeCode)) {
    return undefined;
  }
  return coverageCandidTypeCode as NetworkType;
};
>>>>>>> 0237ebc7
<|MERGE_RESOLUTION|>--- conflicted
+++ resolved
@@ -13,28 +13,20 @@
 } from 'fhir/r4b';
 import { DateTime } from 'luxon';
 import {
-<<<<<<< HEAD
   allLicensesForPractitioner,
-  FHIR_IDENTIFIER_SYSTEM,
-=======
   CANDID_PLAN_TYPE_SYSTEM,
   FHIR_IDENTIFIER_SYSTEM,
   INSURANCE_CANDID_PLAN_TYPE_CODES,
->>>>>>> 0237ebc7
   OTTEHR_MODULE,
   PAYMENT_METHOD_EXTENSION_URL,
   SLUG_SYSTEM,
 } from '../fhir';
-<<<<<<< HEAD
 import {
   CashPaymentDTO,
   PatchPaperworkParameters,
   PractitionerQualificationCode,
   ScheduleOwnerFhirResource,
 } from '../types';
-=======
-import { CashPaymentDTO, PatchPaperworkParameters, ScheduleOwnerFhirResource } from '../types';
->>>>>>> 0237ebc7
 import { phoneRegex, zipRegex } from '../validation';
 import { AllStatesToNames } from './states';
 
@@ -1238,7 +1230,6 @@
   return payerId;
 };
 
-<<<<<<< HEAD
 export const getPractitionerQualificationByLocation = (
   practitioner: Practitioner,
   location: Location
@@ -1254,7 +1245,7 @@
 export function isPhysicianQualification(qualification?: string): boolean {
   return qualification != null && ['MD', 'OD'].includes(qualification);
 }
-=======
+
 export const getCandidPlanTypeCodeFromCoverage = (coverage: Coverage): NetworkType | undefined => {
   const coverageCandidTypeCode = coverage.type?.coding?.find(
     (coding) => coding.system && coding.system === CANDID_PLAN_TYPE_SYSTEM
@@ -1263,5 +1254,4 @@
     return undefined;
   }
   return coverageCandidTypeCode as NetworkType;
-};
->>>>>>> 0237ebc7
+};