import Oystehr, { OystehrConfig } from '@oystehr/sdk';
import { Appointment, Extension, PaymentNotice, QuestionnaireResponseItemAnswer, Resource } from 'fhir/r4b';
import { DateTime } from 'luxon';
<<<<<<< HEAD
import { phone } from 'phone';
import { OTTEHR_MODULE, PAYMENT_METHOD_EXTENSION_URL, SLUG_SYSTEM } from '../fhir';
import { CashPaymentDTO, PatchPaperworkParameters, ScheduleOwnerFhirResource } from '../types';
=======
import { OTTEHR_MODULE, PAYMENT_METHOD_EXTENSION_URL } from '../fhir';
import { CashPaymentDTO, PatchPaperworkParameters } from '../types';
>>>>>>> bd4eb510
import { phoneRegex, zipRegex } from '../validation';

export function createOystehrClient(token: string, fhirAPI: string, projectAPI: string): Oystehr {
  const FHIR_API = fhirAPI.replace(/\/r4/g, '');
  const CLIENT_CONFIG: OystehrConfig = {
    accessToken: token,
    fhirApiUrl: FHIR_API,
    projectApiUrl: projectAPI,
  };
  console.log('creating fhir client');
  return new Oystehr(CLIENT_CONFIG);
}

export function getParticipantIdFromAppointment(
  appointment: Appointment,
  participant: 'Patient' | 'Practitioner'
): string | undefined {
  return appointment.participant
    .find((currentParticipant: any) => currentParticipant.actor?.reference?.startsWith(participant))
    ?.actor?.reference?.replace(`${participant}/`, '');
}

/*
export function getAppointmentConfirmationMessage(
  appointmentID: string,
  locationName: string,
  startTime: string,
  websiteURL: string,
  firstName: string
): string {
  return `You're confirmed! Your check-in time for ${firstName} at ${locationName} is ${startTime}. Please save time at check-in by completing your pre-visit paperwork, or modify/cancel your visit: ${websiteURL}/appointment/${appointmentID}`;
}
  */

export function checkValidBookingTime(slotTime: string): boolean {
  const slotDate = DateTime.fromISO(slotTime);

  const currentDate = DateTime.now().setZone('UTC');

  return slotDate > currentDate;
}

export function getBucketAndObjectFromZ3URL(z3URL: string, projectAPI: string): { bucket: string; object: string } {
  const updatedPhotoIdFrontUrl = z3URL.replace(`${projectAPI}/z3/object/`, '');
  const photoIdFrontItems = updatedPhotoIdFrontUrl.split('/');
  const bucket = photoIdFrontItems[0];
  const object = photoIdFrontItems.slice(1).join('/');
  return { bucket, object };
}

export const isPostalCodeValid = (postalCode: string | undefined): boolean => {
  if (!postalCode) {
    return false;
  }
  return zipRegex.test(postalCode);
};

const tenDigitRegex = /^\d{10}$/;

export const isPhoneNumberValid = (phoneNumber: string | undefined): boolean => {
  if (!phoneNumber) {
    return false;
  }
  const plusOneRegex = /^\+1\d{10}$/;
  return plusOneRegex.test(phoneNumber) || tenDigitRegex.test(phoneNumber) || phoneRegex.test(phoneNumber);
};

export function formatPhoneNumber(phoneNumber: string | undefined): string | undefined {
  phoneNumber = phoneNumber?.replace(/([^0-9+])/g, '');
  if (!phoneNumber) {
    return phoneNumber;
  }
  if (!isPhoneNumberValid(phoneNumber)) {
    throw new Error('Invalid phone number');
  }
  return tenDigitRegex.test(phoneNumber) ? `+1${phoneNumber}` : phoneNumber;
}

export const isNPIValid = (npi: string): boolean => {
  const npiRegex = /^\d{10}$/;
  return npiRegex.test(npi);
};

export function formatPhoneNumberDisplay(phoneNumber: string): string {
  const cleaned = ('' + phoneNumber.slice(-10)).replace(/\D/g, '');
  const match = cleaned.match(/^(\d{3})(\d{3})(\d{4})$/);

  if (match) {
    return `(${match[1]}) ${match[2]}-${match[3]}`;
  }

  return phoneNumber;
}

const getExtensionStartTimeValue = (extension: Extension): string | undefined =>
  extension?.extension?.find((element: any) => element.url === 'startTime')?.valueTime;
const getExtensionCapacityValue = (extension: Extension): number | undefined =>
  extension?.extension?.find((element: any) => element.url === 'capacity')?.valueUnsignedInt;

export function findFirstAndLastTimeSlot(arr: Extension[]): {
  firstFulfillmentIndex: number;
  lastFulfillmentIndex: number;
} {
  let firstFulfillmentIndex = -1;
  let lastFulfillmentIndex = -1;

  for (let i = 0; i < arr.length; i++) {
    const hourStart = getExtensionStartTimeValue(arr[i]);
    const capacity = getExtensionCapacityValue(arr[i]);

    if (!hourStart || !capacity) {
      continue;
    }

    if (firstFulfillmentIndex === -1) {
      firstFulfillmentIndex = i;
    }

    lastFulfillmentIndex = i;
  }

  return { firstFulfillmentIndex, lastFulfillmentIndex };
}

// https://stackoverflow.com/a/13653180/2150542
const uuidRegex = /^[0-9a-f]{8}-[0-9a-f]{4}-[0-5][0-9a-f]{3}-[089ab][0-9a-f]{3}-[0-9a-f]{12}$/;
export const isValidUUID = (maybeUUID: string): boolean => {
  return uuidRegex.test(maybeUUID);
};

export const deepCopy = <T extends object>(source: T): T => {
  return JSON.parse(JSON.stringify(source));
};

function timeout(ms: number): Promise<void> {
  return new Promise((resolve) => setTimeout(resolve, ms));
}
export async function sleep(period: number): Promise<void> {
  await timeout(period);
}

export const removePrefix = (prefix: string, text: string): string | undefined => {
  return text.includes(prefix) ? text.replace(prefix, '') : undefined;
};

export const diffInMinutes = (laterDate: DateTime, earlierDate: DateTime): number =>
  Math.round(laterDate.diff(earlierDate, 'minutes').minutes);

export function stripMarkdownLink(text: string): string {
  try {
    const str = String(text).replace(/(?:__|[*#])|\[(.*?)\]\(.*?\)/gm, '$1');
    return str;
  } catch (_) {
    return text;
  }
}

export function validateDefined<T>(value: T, name: string): NonNullable<T> {
  if (value == null) {
    throw new Error(`"${name}" is undefined`);
  }
  return value;
}

export function standardizePhoneNumber(phoneNumber: string | undefined): string | undefined {
  // input format:  some arbitrary format which may or may not include (, ), -, +1
  // output format: (XXX) XXX-XXXX
  if (!phoneNumber) {
    return phoneNumber;
  }

  const digits = phoneNumber.replace(/\D/g, '');
  let phoneNumberDigits = undefined;

  if (digits.length === 10) {
    phoneNumberDigits = digits;
  } else if (digits.length === 11 && digits.startsWith('1')) {
    phoneNumberDigits = digits.slice(1);
  }

  return formatPhoneNumber(phoneNumberDigits);
}

export function resourceHasMetaTag(resource: Resource, metaTag: OTTEHR_MODULE): boolean {
  return Boolean(resource.meta?.tag?.find((coding) => coding.code === metaTag));
}

export const formatPhoneNumberForQuestionnaire = (phone: string): string => {
  if (phone.length !== 10) {
    throw new Error('Invalid phone number');
  }
  return `(${phone.slice(0, 3)}) ${phone.slice(3, 6)}-${phone.slice(6)}`;
};

export const objectToDateString = (dateObj: { year: string; month: string; day: string }): string => {
  const { year, month, day } = dateObj;
  return `${year}-${month}-${day}`;
};

export const isoToDateObject = (isoString: string): { year: string; month: string; day: string } | '' => {
  if (!isoString) return '';

  const date = new Date(isoString);

  return {
    day: date.getDate().toString().padStart(2, '0'),
    month: (date.getMonth() + 1).toString().padStart(2, '0'),
    year: date.getFullYear().toString(),
  };
};

export const DEMO_VISIT_STREET_ADDRESS = `20250519 Test Line`;
export const DEMO_VISIT_STREET_ADDRESS_OPTIONAL = 'Apt 4B';
export const DEMO_VISIT_CITY = 'New York';
export const DEMO_VISIT_STATE = 'NY';
export const DEMO_VISIT_ZIP = '06001';
export const DEMO_VISIT_RESPONSIBLE_RELATIONSHIP = 'Legal Guardian';
export const DEMO_VISIT_RESPONSIBLE_FIRST_NAME = 'fwe';
export const DEMO_VISIT_RESPONSIBLE_LAST_NAME = 'sf';
export const DEMO_VISIT_RESPONSIBLE_DATE_OF_BIRTH_DAY = '13';
export const DEMO_VISIT_RESPONSIBLE_DATE_OF_BIRTH_MONTH = '05';
export const DEMO_VISIT_RESPONSIBLE_DATE_OF_BIRTH_YEAR = '1900';
export const DEMO_VISIT_RESPONSIBLE_BIRTH_SEX = 'Intersex';
export const DEMO_VISIT_RESPONSIBLE_PHONE = '(240) 333-3333';
export const DEMO_VISIT_RESPONSIBLE_ADDRESS1 = '333 test street';
export const DEMO_VISIT_RESPONSIBLE_CITY = 'Cleveland';
export const DEMO_VISIT_RESPONSIBLE_STATE = 'OH';
export const DEMO_VISIT_RESPONSIBLE_ZIP = '44101';
export const DEMO_VISIT_PATIENT_ETHNICITY = 'Decline to Specify';
export const DEMO_VISIT_PATIENT_RACE = 'Native Hawaiian or Other Pacific Islander';
export const DEMO_VISIT_POINT_OF_DISCOVERY = 'Friend/Family';
export const DEMO_VISIT_MARKETING_MESSAGING = true;
export const DEMO_VISIT_PREFERRED_LANGUAGE = 'English';
export const DEMO_VISIT_PROVIDER_FIRST_NAME = 'Provider first name';
export const DEMO_VISIT_PROVIDER_LAST_NAME = 'Provider last name';
export const DEMO_VISIT_PRACTICE_NAME = 'Practice name';
export const DEMO_VISIT_PHYSICIAN_ADDRESS = '441 4th Street, NW';
export const DEMO_VISIT_PHYSICIAN_MOBILE = '(202) 456-7890';

export function getContactInformationAnswers({
  willBe18 = false,
  isNewPatient = false,
  firstName = 'TEST-FIRST-NAME',
  lastName = 'TEST-LAST-NAME',
  birthDate = {
    day: '02',
    month: '02',
    year: '1990',
  },
  birthSex = 'Female',
  address = {
    street: DEMO_VISIT_STREET_ADDRESS,
    street2: DEMO_VISIT_STREET_ADDRESS_OPTIONAL,
    city: DEMO_VISIT_CITY,
    state: DEMO_VISIT_STATE,
    zip: DEMO_VISIT_ZIP,
  },
  email = 'test-email@test-domain-1237843298123.co',
  phoneNumber = '(202) 733-9622',

  mobileOptIn = DEMO_VISIT_MARKETING_MESSAGING,
}: {
  willBe18?: boolean;
  isNewPatient?: boolean;
  firstName?: string;
  lastName?: string;
  birthDate?: { day: string; month: string; year: string };
  birthSex?: string;
  address?: { street: string; street2: string; city: string; state: string; zip: string };
  email?: string;
  phoneNumber?: string;
  mobileOptIn?: boolean;
}): PatchPaperworkParameters['answers'] {
  return {
    linkId: 'contact-information-page',
    item: [
      {
        linkId: 'patient-will-be-18',
        answer: [{ valueBoolean: willBe18 }],
      },
      {
        linkId: 'is-new-qrs-patient',
        answer: [{ valueBoolean: isNewPatient }],
      },
      {
        linkId: 'patient-first-name',
        answer: [{ valueString: firstName }],
      },
      {
        linkId: 'patient-last-name',
        answer: [{ valueString: lastName }],
      },
      {
        linkId: 'patient-birthdate',
        item: [
          {
            linkId: 'patient-dob-day',
            answer: [{ valueString: birthDate.day }],
          },
          {
            linkId: 'patient-dob-month',
            answer: [{ valueString: birthDate.month }],
          },
          {
            linkId: 'patient-dob-year',
            answer: [{ valueString: birthDate.year }],
          },
        ],
      },
      {
        linkId: 'patient-birth-sex',
        answer: [{ valueString: birthSex }],
      },
      {
        linkId: 'patient-street-address',
        answer: [{ valueString: address.street }],
      },
      {
        linkId: 'patient-street-address-2',
        answer: [{ valueString: address.street2 }],
      },
      {
        linkId: 'patient-city',
        answer: [{ valueString: address.city }],
      },
      {
        linkId: 'patient-state',
        answer: [{ valueString: address.state }],
      },
      {
        linkId: 'patient-zip',
        answer: [{ valueString: address.zip }],
      },
      {
        linkId: 'mobile-opt-in',
        answer: [{ valueBoolean: mobileOptIn }],
      },
      {
        linkId: 'patient-email',
        answer: [
          {
            valueString: email,
          },
        ],
      },
      {
        linkId: 'patient-number',
        answer: [
          {
            valueString: formatPhoneNumberForQuestionnaire(phoneNumber),
          },
        ],
      },
    ],
  };
}

export function getPatientDetailsStepAnswers({
  ethnicity = DEMO_VISIT_PATIENT_ETHNICITY,
  race = DEMO_VISIT_PATIENT_RACE,
  pointOfDiscovery = DEMO_VISIT_POINT_OF_DISCOVERY,
  preferredLanguage = DEMO_VISIT_PREFERRED_LANGUAGE,
  pronouns = 'She/her',
  ovrpInterest = 'Need more info',
}: {
  ethnicity?: string;
  race?: string;
  pronouns?: string;
  ovrpInterest?: string;
  pointOfDiscovery?: string;
  preferredLanguage?: string;
}): PatchPaperworkParameters['answers'] {
  return {
    linkId: 'patient-details-page',
    item: [
      {
        linkId: 'patient-ethnicity',
        answer: [{ valueString: ethnicity }],
      },
      {
        linkId: 'patient-race',
        answer: [{ valueString: race }],
      },
      {
        linkId: 'patient-point-of-discovery',
        answer: [{ valueString: pointOfDiscovery }],
      },
      {
        linkId: 'patient-pronouns',
        answer: [{ valueString: pronouns }],
      },
      {
        linkId: 'ovrp-interest',
        answer: [{ valueString: ovrpInterest }],
      },
      {
        linkId: 'preferred-language',
        answer: [
          {
            valueString: preferredLanguage,
          },
        ],
      },
      {
        linkId: 'relay-phone',
        answer: [
          {
            valueString: 'No',
          },
        ],
      },
    ],
  };
}

export function getResponsiblePartyStepAnswers({
  relationship = DEMO_VISIT_RESPONSIBLE_RELATIONSHIP,
  firstName = DEMO_VISIT_RESPONSIBLE_FIRST_NAME,
  lastName = DEMO_VISIT_RESPONSIBLE_LAST_NAME,
  birthDate = {
    day: DEMO_VISIT_RESPONSIBLE_DATE_OF_BIRTH_DAY,
    month: DEMO_VISIT_RESPONSIBLE_DATE_OF_BIRTH_MONTH,
    year: DEMO_VISIT_RESPONSIBLE_DATE_OF_BIRTH_YEAR,
  },
  birthSex = DEMO_VISIT_RESPONSIBLE_BIRTH_SEX,
  phone = DEMO_VISIT_RESPONSIBLE_PHONE,
  address1 = DEMO_VISIT_RESPONSIBLE_ADDRESS1,
  city = DEMO_VISIT_RESPONSIBLE_CITY,
  state = DEMO_VISIT_RESPONSIBLE_STATE,
  zip = DEMO_VISIT_RESPONSIBLE_ZIP,
}: {
  firstName?: string;
  relationship?: string;
  birthDate?: { day: string; month: string; year: string };
  birthSex?: string;
  lastName?: string;
  address1?: string;
  city?: string;
  state?: string;
  zip?: string;
  phone?: string;
}): PatchPaperworkParameters['answers'] {
  return {
    linkId: 'responsible-party-page',
    item: [
      {
        linkId: 'responsible-party-relationship',
        answer: [{ valueString: relationship }],
      },
      {
        linkId: 'responsible-party-first-name',
        answer: [{ valueString: firstName }],
      },
      {
        linkId: 'responsible-party-last-name',
        answer: [{ valueString: lastName }],
      },
      {
        linkId: 'responsible-party-date-of-birth',
        answer: [
          {
            valueString: `${birthDate?.year}-${birthDate?.month}-${birthDate?.day}`,
          },
        ],
      },
      {
        linkId: 'responsible-party-birth-sex',
        answer: [{ valueString: birthSex }],
      },
      {
        linkId: 'responsible-party-address',
        answer: [{ valueString: address1 }],
      },
      {
        linkId: 'responsible-party-city',
        answer: [{ valueString: city }],
      },
      {
        linkId: 'responsible-party-state',
        answer: [{ valueString: state }],
      },
      {
        linkId: 'responsible-party-zip',
        answer: [{ valueString: zip }],
      },
      {
        linkId: 'responsible-party-number',
        answer: [
          {
            valueString: phone,
          },
        ],
      },
    ],
  };
}

export function getPaymentOptionSelfPayAnswers(): PatchPaperworkParameters['answers'] {
  return {
    linkId: 'payment-option-page',
    item: [
      {
        linkId: 'payment-option',
        answer: [{ valueString: 'I will pay without insurance' }],
      },
    ],
  };
}

export function getPaymentOptionInsuranceAnswers({
  insuranceCarrier,
  insuranceMemberId,
  insurancePolicyHolderFirstName,
  insurancePolicyHolderLastName,
  insurancePolicyHolderMiddleName,
  insurancePolicyHolderDateOfBirth,
  insurancePolicyHolderBirthSex,
  insurancePolicyHolderAddressAsPatient,
  insurancePolicyHolderAddress,
  insurancePolicyHolderAddressAdditionalLine,
  insurancePolicyHolderCity,
  insurancePolicyHolderState,
  insurancePolicyHolderZip,
  insurancePolicyHolderRelationshipToInsured,
  insuranceCarrier2,
  insuranceMemberId2,
  insurancePolicyHolderFirstName2,
  insurancePolicyHolderLastName2,
  insurancePolicyHolderMiddleName2,
  insurancePolicyHolderDateOfBirth2,
  insurancePolicyHolderBirthSex2,
  insurancePolicyHolderAddressAsPatient2,
  insurancePolicyHolderAddress2,
  insurancePolicyHolderAddressAdditionalLine2,
  insurancePolicyHolderCity2,
  insurancePolicyHolderState2,
  insurancePolicyHolderZip2,
  insurancePolicyHolderRelationshipToInsured2,
}: {
  insuranceCarrier: QuestionnaireResponseItemAnswer;
  insuranceMemberId: string;
  insurancePolicyHolderFirstName: string;
  insurancePolicyHolderLastName: string;
  insurancePolicyHolderMiddleName: string;
  insurancePolicyHolderDateOfBirth: string;
  insurancePolicyHolderBirthSex: string;
  insurancePolicyHolderAddressAsPatient: boolean;
  insurancePolicyHolderAddress: string;
  insurancePolicyHolderAddressAdditionalLine: string;
  insurancePolicyHolderCity: string;
  insurancePolicyHolderState: string;
  insurancePolicyHolderZip: string;
  insurancePolicyHolderRelationshipToInsured: string;
  insurancePolicyHolderFirstName2: string;
  insurancePolicyHolderLastName2: string;
  insurancePolicyHolderMiddleName2: string;
  insurancePolicyHolderDateOfBirth2: string;
  insurancePolicyHolderBirthSex2: string;
  insurancePolicyHolderAddressAsPatient2: boolean;
  insurancePolicyHolderAddress2: string;
  insurancePolicyHolderAddressAdditionalLine2: string;
  insurancePolicyHolderCity2: string;
  insurancePolicyHolderState2: string;
  insurancePolicyHolderZip2: string;
  insurancePolicyHolderRelationshipToInsured2: string;
  insuranceCarrier2: QuestionnaireResponseItemAnswer;
  insuranceMemberId2: string;
}): PatchPaperworkParameters['answers'] {
  return {
    linkId: 'payment-option-page',
    item: [
      {
        item: [
          {
            linkId: 'insurance-carrier-2',
            answer: [insuranceCarrier2],
          },
          {
            linkId: 'insurance-member-id-2',
            answer: [
              {
                valueString: insuranceMemberId2,
              },
            ],
          },
          {
            linkId: 'policy-holder-first-name-2',
            answer: [
              {
                valueString: insurancePolicyHolderFirstName2,
              },
            ],
          },
          {
            linkId: 'policy-holder-middle-name-2',
            answer: [
              {
                valueString: insurancePolicyHolderMiddleName2,
              },
            ],
          },
          {
            linkId: 'policy-holder-last-name-2',
            answer: [
              {
                valueString: insurancePolicyHolderLastName2,
              },
            ],
          },
          {
            linkId: 'policy-holder-date-of-birth-2',
            answer: [
              {
                valueString: insurancePolicyHolderDateOfBirth2,
              },
            ],
          },
          {
            linkId: 'policy-holder-birth-sex-2',
            answer: [
              {
                valueString: insurancePolicyHolderBirthSex2,
              },
            ],
          },
          {
            linkId: 'policy-holder-address-as-patient-2',
            answer: [
              {
                valueBoolean: insurancePolicyHolderAddressAsPatient2,
              },
            ],
          },
          {
            linkId: 'policy-holder-address-2',
            answer: [
              {
                valueString: insurancePolicyHolderAddress2,
              },
            ],
          },
          {
            linkId: 'policy-holder-address-additional-line-2',
            answer: [
              {
                valueString: insurancePolicyHolderAddressAdditionalLine2,
              },
            ],
          },
          {
            linkId: 'policy-holder-city-2',
            answer: [
              {
                valueString: insurancePolicyHolderCity2,
              },
            ],
          },
          {
            linkId: 'policy-holder-state-2',
            answer: [
              {
                valueString: insurancePolicyHolderState2,
              },
            ],
          },
          {
            linkId: 'policy-holder-zip-2',
            answer: [
              {
                valueString: insurancePolicyHolderZip2,
              },
            ],
          },
          {
            linkId: 'patient-relationship-to-insured-2',
            answer: [
              {
                valueString: insurancePolicyHolderRelationshipToInsured2,
              },
            ],
          },
          {
            linkId: 'insurance-card-front-2',
          },
          {
            linkId: 'insurance-card-back-2',
          },
        ],
        linkId: 'secondary-insurance',
      },
      {
        linkId: 'display-secondary-insurance',
        answer: [
          {
            valueBoolean: true,
          },
        ],
      },
      {
        linkId: 'patient-relationship-to-insured',
        answer: [
          {
            valueString: insurancePolicyHolderRelationshipToInsured,
          },
        ],
      },
      {
        linkId: 'policy-holder-zip',
        answer: [
          {
            valueString: insurancePolicyHolderZip,
          },
        ],
      },
      {
        linkId: 'policy-holder-state',
        answer: [
          {
            valueString: insurancePolicyHolderState,
          },
        ],
      },
      {
        linkId: 'policy-holder-city',
        answer: [
          {
            valueString: insurancePolicyHolderCity,
          },
        ],
      },
      {
        linkId: 'policy-holder-address',
        answer: [
          {
            valueString: insurancePolicyHolderAddress,
          },
        ],
      },
      {
        linkId: 'policy-holder-address-additional-line',
        answer: [
          {
            valueString: insurancePolicyHolderAddressAdditionalLine,
          },
        ],
      },
      {
        linkId: 'policy-holder-birth-sex',
        answer: [
          {
            valueString: insurancePolicyHolderBirthSex,
          },
        ],
      },
      {
        linkId: 'policy-holder-address-as-patient',
        answer: [
          {
            valueBoolean: insurancePolicyHolderAddressAsPatient,
          },
        ],
      },
      {
        linkId: 'policy-holder-date-of-birth',
        answer: [
          {
            valueString: insurancePolicyHolderDateOfBirth,
          },
        ],
      },
      {
        linkId: 'policy-holder-last-name',
        answer: [
          {
            valueString: insurancePolicyHolderLastName,
          },
        ],
      },
      {
        linkId: 'policy-holder-middle-name',
        answer: [
          {
            valueString: insurancePolicyHolderMiddleName,
          },
        ],
      },
      {
        linkId: 'policy-holder-first-name',
        answer: [
          {
            valueString: insurancePolicyHolderFirstName,
          },
        ],
      },
      {
        linkId: 'insurance-member-id',
        answer: [
          {
            valueString: insuranceMemberId,
          },
        ],
      },
      {
        linkId: 'insurance-carrier',
        answer: [insuranceCarrier],
      },
      {
        linkId: 'payment-option',
        answer: [
          {
            valueString: 'I have insurance',
          },
        ],
      },
      {
        linkId: 'insurance-eligibility-verification-status',
        answer: [
          {
            valueString: 'eligibility-check-not-supported',
          },
          {
            valueString: 'eligibility-check-not-supported',
          },
        ],
      },
    ],
  };
}

export function getConsentStepAnswers({
  firstName = 'TEST-FIRST-NAME',
  lastName = 'TEST-LAST-NAME',
}: {
  firstName?: string;
  lastName?: string;
}): PatchPaperworkParameters['answers'] {
  return {
    linkId: 'consent-forms-page',
    item: [
      {
        linkId: 'hipaa-acknowledgement',
        answer: [
          {
            valueBoolean: true,
          },
        ],
      },
      {
        linkId: 'consent-to-treat',
        answer: [
          {
            valueBoolean: true,
          },
        ],
      },
      {
        linkId: 'signature',
        answer: [
          {
            valueString: 'Signature text',
          },
        ],
      },
      {
        linkId: 'full-name',
        answer: [
          {
            valueString: `${firstName} ${lastName}`,
          },
        ],
      },
      {
        linkId: 'consent-form-signer-relationship',
        answer: [
          {
            valueString: 'Self',
          },
        ],
      },
    ],
  };
}

export function getAdditionalQuestionsAnswers(): PatchPaperworkParameters['answers'] {
  return {
    linkId: 'additional-page',
    item: [
      {
        linkId: 'covid-symptoms',
        answer: [
          {
            valueString: 'No',
          },
        ],
      },
      {
        linkId: 'tested-positive-covid',
        answer: [
          {
            valueString: 'Yes',
          },
        ],
      },
      {
        linkId: 'travel-usa',
        answer: [
          {
            valueString: 'No',
          },
        ],
      },
    ],
  };
}

export function getAllergiesStepAnswers(): PatchPaperworkParameters['answers'] {
  return {
    linkId: 'allergies-page',
    item: [
      {
        item: [
          { linkId: 'allergies-form-type', answer: [{ valueString: 'Other' }] },
          { linkId: 'allergies-form-agent-substance-medications', answer: [{ valueString: 'Azithromycin' }] },
          { linkId: 'allergies-form-agent-substance-other', answer: [{ valueString: 'Fish/ Fish Oil' }] },
        ],
        linkId: 'allergies',
      },
      { linkId: 'allergies-yes-no', answer: [{ valueString: 'Patient has known current allergies' }] },
    ],
  };
}

export function getMedicationsStepAnswers(
  medications: string[] = ['Amoxicillin', 'Cetirizine/ Zyrtec']
): PatchPaperworkParameters['answers'] {
  return {
    linkId: 'current-medications-page',
    item: [
      {
        item: [
          {
            linkId: 'current-medications-form-medication',
            answer: [...medications.map((med) => ({ valueString: med }))],
          },
        ],
        linkId: 'current-medications',
      },
      { linkId: 'current-medications-yes-no', answer: [{ valueString: 'Patient takes medication currently' }] },
    ],
  };
}

export function getMedicalConditionsStepAnswers(): PatchPaperworkParameters['answers'] {
  return {
    linkId: 'medical-history-page',
    item: [
      {
        item: [{ linkId: 'medical-history-form-medical-condition', answer: [{ valueString: 'Constipation' }] }],
        linkId: 'medical-history',
      },
      { linkId: 'medical-history-yes-no', answer: [{ valueString: 'Patient has current medical conditions' }] },
    ],
  };
}

export function getSurgicalHistoryStepAnswers(): PatchPaperworkParameters['answers'] {
  return {
    linkId: 'surgical-history-page',
    item: [
      {
        item: [
          {
            linkId: 'surgical-history-form-type',
            answer: [{ valueString: 'Circumcision' }, { valueString: 'Ear tube placement (Myringotomy)' }],
          },
        ],
        linkId: 'surgical-history',
      },
      { linkId: 'surgical-history-yes-no', answer: [{ valueString: 'Patient has surgical history' }] },
    ],
  };
}

export function getSchoolWorkNoteStepAnswers(): PatchPaperworkParameters['answers'] {
  return {
    linkId: 'school-work-note-page',
    item: [{ linkId: 'school-work-note-choice', answer: [{ valueString: 'Neither' }] }],
  };
}

export function getInviteParticipantStepAnswers(): PatchPaperworkParameters['answers'] {
  return {
    linkId: 'invite-participant-page',
    item: [
      { linkId: 'invite-from-another-device', answer: [{ valueString: 'No, only one device will be connected' }] },
    ],
  };
}

export function getPrimaryCarePhysicianStepAnswers({
  providerFirstName = DEMO_VISIT_PROVIDER_FIRST_NAME,
  providerLastName = DEMO_VISIT_PROVIDER_LAST_NAME,
  practiceName = DEMO_VISIT_PRACTICE_NAME,
  address = DEMO_VISIT_PHYSICIAN_ADDRESS,
  mobile = DEMO_VISIT_PHYSICIAN_MOBILE,
}: {
  providerFirstName?: string;
  providerLastName?: string;
  practiceName?: string;
  address?: string;
  mobile?: string;
}): PatchPaperworkParameters['answers'] {
  return {
    linkId: 'primary-care-physician-page',
    item: [
      {
        linkId: 'pcp-first',
        answer: [
          {
            valueString: providerFirstName,
          },
        ],
      },
      {
        linkId: 'pcp-last',
        answer: [
          {
            valueString: providerLastName,
          },
        ],
      },
      {
        linkId: 'pcp-practice',
        answer: [
          {
            valueString: practiceName,
          },
        ],
      },
      {
        linkId: 'pcp-address',
        answer: [
          {
            valueString: address,
          },
        ],
      },
      {
        linkId: 'pcp-number',
        answer: [
          {
            valueString: mobile,
          },
        ],
      },
    ],
  };
}

const cashPaymentDTOFromFhirPaymentNotice = (paymentNotice: PaymentNotice): CashPaymentDTO | undefined => {
  const { extension, amount, created, id } = paymentNotice;

  if (!extension || !amount || !amount.value || !created || !id) {
    return undefined;
  }

  const paymentMethod = extension.find((ext) => ext.url === PAYMENT_METHOD_EXTENSION_URL)?.valueString;

  if (!paymentMethod || (paymentMethod !== 'cash' && paymentMethod !== 'check')) {
    return undefined;
  }

  return {
    paymentMethod: paymentMethod as 'cash' | 'check',
    amountInCents: Math.round(amount.value * 100),
    dateISO: created,
    fhirPaymentNotificationId: id,
  };
};

export const convertPaymentNoticeListToCashPaymentDTOs = (
  paymentNotices: PaymentNotice[],
  encounterId?: string
): CashPaymentDTO[] => {
  return paymentNotices.flatMap((notice) => {
    const mapped = cashPaymentDTOFromFhirPaymentNotice(notice);
    if (!mapped) {
      return [];
    }

    if (!encounterId) {
      return mapped;
    }

    const { request } = notice;
    if (request && request.reference) {
      const [resourceType, resourceId] = request.reference.split('/');
      if (resourceType !== 'Encounter' || !resourceId) {
        return [];
      }
      if (resourceId !== encounterId) {
        return [];
      }
    }
    return mapped;
  });
};

export const checkResourceHasSlug = (resource: ScheduleOwnerFhirResource, slug: string): boolean => {
  const identifiers = resource.identifier ?? [];
  return identifiers.some((id) => id.system === SLUG_SYSTEM && id.value === slug);
};<|MERGE_RESOLUTION|>--- conflicted
+++ resolved
@@ -1,14 +1,8 @@
 import Oystehr, { OystehrConfig } from '@oystehr/sdk';
 import { Appointment, Extension, PaymentNotice, QuestionnaireResponseItemAnswer, Resource } from 'fhir/r4b';
 import { DateTime } from 'luxon';
-<<<<<<< HEAD
-import { phone } from 'phone';
 import { OTTEHR_MODULE, PAYMENT_METHOD_EXTENSION_URL, SLUG_SYSTEM } from '../fhir';
 import { CashPaymentDTO, PatchPaperworkParameters, ScheduleOwnerFhirResource } from '../types';
-=======
-import { OTTEHR_MODULE, PAYMENT_METHOD_EXTENSION_URL } from '../fhir';
-import { CashPaymentDTO, PatchPaperworkParameters } from '../types';
->>>>>>> bd4eb510
 import { phoneRegex, zipRegex } from '../validation';
 
 export function createOystehrClient(token: string, fhirAPI: string, projectAPI: string): Oystehr {
