import Oystehr, { OystehrConfig } from '@oystehr/sdk';
import { Appointment, Extension, QuestionnaireResponse, Resource } from 'fhir/r4b';
import { DateTime } from 'luxon';
import { OTTEHR_MODULE } from '../fhir';
import { UpdateQuestionnaireResponseParams } from '../types';

export function createOystehrClient(token: string, fhirAPI: string, projectAPI: string): Oystehr {
  const FHIR_API = fhirAPI.replace(/\/r4/g, '');
  const CLIENT_CONFIG: OystehrConfig = {
    accessToken: token,
    fhirApiUrl: FHIR_API,
    projectApiUrl: projectAPI,
  };
  console.log('creating fhir client');
  return new Oystehr(CLIENT_CONFIG);
}

export function getParticipantIdFromAppointment(
  appointment: Appointment,
  participant: 'Patient' | 'Practitioner'
): string | undefined {
  return appointment.participant
    .find((currentParticipant: any) => currentParticipant.actor?.reference?.startsWith(participant))
    ?.actor?.reference?.replace(`${participant}/`, '');
}

export function getAppointmentConfirmationMessage(
  appointmentID: string,
  locationName: string,
  startTime: string,
  websiteURL: string,
  firstName: string
): string {
  return `You're confirmed! Your check-in time for ${firstName} at ${locationName} is ${startTime}. Please save time at check-in by completing your pre-visit paperwork, or modify/cancel your visit: ${websiteURL}/appointment/${appointmentID}`;
}

export function checkValidBookingTime(slotTime: string): boolean {
  const slotDate = DateTime.fromISO(slotTime);

  const currentDate = DateTime.now().setZone('UTC');

  return slotDate > currentDate;
}

export function getBucketAndObjectFromZ3URL(z3URL: string, projectAPI: string): { bucket: string; object: string } {
  const updatedPhotoIdFrontUrl = z3URL.replace(`${projectAPI}/z3/object/`, '');
  const photoIdFrontItems = updatedPhotoIdFrontUrl.split('/');
  const bucket = photoIdFrontItems[0];
  const object = photoIdFrontItems.slice(1).join('/');
  return { bucket, object };
}

export const isPhoneNumberValid = (phoneNumber: string | undefined): boolean => {
  if (!phoneNumber) {
    return false;
  }
  const plusOneRegex = /^\+1\d{10}$/;
  const tenDigitRegex = /^\d{10}$/;
  return plusOneRegex.test(phoneNumber) || tenDigitRegex.test(phoneNumber);
};

export function formatPhoneNumber(phoneNumber: string | undefined): string | undefined {
  phoneNumber = phoneNumber?.replace(/([^0-9+])/g, '');
  if (!phoneNumber) {
    return phoneNumber;
  }
  if (!isPhoneNumberValid(phoneNumber)) {
    throw new Error('Invalid phone number format');
  }
  const tenDigitRegex = /^\d{10}$/;
  return tenDigitRegex.test(phoneNumber) ? `+1${phoneNumber}` : phoneNumber;
}

export const isNPIValid = (npi: string): boolean => {
  const npiRegex = /^\d{10}$/;
  return npiRegex.test(npi);
};

export function formatPhoneNumberDisplay(phoneNumber: string): string {
  const cleaned = ('' + phoneNumber).replace(/\D/g, '');
  const match = cleaned.match(/^(\d{3})(\d{3})(\d{4})$/);

  if (match) {
    return `(${match[1]}) ${match[2]}-${match[3]}`;
  }

  return phoneNumber;
}

const getExtensionStartTimeValue = (extension: Extension): string | undefined =>
  extension?.extension?.find((element: any) => element.url === 'startTime')?.valueTime;
const getExtensionCapacityValue = (extension: Extension): number | undefined =>
  extension?.extension?.find((element: any) => element.url === 'capacity')?.valueUnsignedInt;

export function findFirstAndLastTimeSlot(arr: Extension[]): {
  firstFulfillmentIndex: number;
  lastFulfillmentIndex: number;
} {
  let firstFulfillmentIndex = -1;
  let lastFulfillmentIndex = -1;

  for (let i = 0; i < arr.length; i++) {
    const hourStart = getExtensionStartTimeValue(arr[i]);
    const capacity = getExtensionCapacityValue(arr[i]);

    if (!hourStart || !capacity) {
      continue;
    }

    if (firstFulfillmentIndex === -1) {
      firstFulfillmentIndex = i;
    }

    lastFulfillmentIndex = i;
  }

  return { firstFulfillmentIndex, lastFulfillmentIndex };
}

// https://stackoverflow.com/a/13653180/2150542
const uuidRegex = /^[0-9a-f]{8}-[0-9a-f]{4}-[0-5][0-9a-f]{3}-[089ab][0-9a-f]{3}-[0-9a-f]{12}$/;
export const isValidUUID = (maybeUUID: string): boolean => {
  return uuidRegex.test(maybeUUID);
};

export const deepCopy = <T extends object>(source: T): T => {
  return JSON.parse(JSON.stringify(source));
};

function timeout(ms: number): Promise<void> {
  return new Promise((resolve) => setTimeout(resolve, ms));
}
export async function sleep(period: number): Promise<void> {
  await timeout(period);
}

export const removePrefix = (prefix: string, text: string): string | undefined => {
  return text.includes(prefix) ? text.replace(prefix, '') : undefined;
};

export const diffInMinutes = (laterDate: DateTime, earlierDate: DateTime): number =>
  Math.round(laterDate.diff(earlierDate, 'minutes').minutes);

export function stripMarkdownLink(text: string): string {
  try {
    const str = String(text).replace(/(?:__|[*#])|\[(.*?)\]\(.*?\)/gm, '$1');
    return str;
  } catch (_) {
    return text;
  }
}

export function validateDefined<T>(value: T, name: string): NonNullable<T> {
  if (value == null) {
    throw new Error(`"${name}" is undefined`);
  }
  return value;
}

export function standardizePhoneNumber(phoneNumber: string | undefined): string | undefined {
  // input format:  some arbitrary format which may or may not include (, ), -, +1
  // output format: (XXX) XXX-XXXX
  if (!phoneNumber) {
    return phoneNumber;
  }

  const digits = phoneNumber.replace(/\D/g, '');
  let phoneNumberDigits = undefined;

  if (digits.length === 10) {
    phoneNumberDigits = digits;
  } else if (digits.length === 11 && digits.startsWith('1')) {
    phoneNumberDigits = digits.slice(1);
  }

  return formatPhoneNumber(phoneNumberDigits);
}

export function resourceHasMetaTag(resource: Resource, metaTag: OTTEHR_MODULE): boolean {
  return Boolean(resource.meta?.tag?.find((coding) => coding.code === metaTag));
}

const formatPhoneNumberForQuestionarie = (phone: string): string => {
  if (phone.length !== 10) {
    throw new Error('Invalid phone number');
  }
  return `(${phone.slice(0, 3)}) ${phone.slice(3, 6)}-${phone.slice(6)}`;
};

export function updateQuestionnaireResponse({
  questionnaire,
  questionnaireResponseId,
  encounterId,
  status = 'in-progress',
  firstName = 'TEST-FIRST-NAME',
  lastName = 'TEST-LAST-NAME',
  birthDate = '1990-02-02',
  email = 'test-email@test-domain-1237843298123.co',
  phoneNumber = '(202) 733-9622',
  birthSex = 'Female',
  address = {
    street: '123 Main Street',
    street2: 'Apt 4B',
    city: 'Orlando',
    state: 'AK',
    zip: '32801',
  },
  ethnicity = 'Decline to Specify',
  race = 'Native Hawaiian or Other Pacific Islander',
  pronouns = 'She/her',
  paymentOption = 'I will pay without insurance',
  responsibleParty = {
    relationship: 'Legal Guardian',
    firstName: 'fwe',
    lastName: 'sf',
    birthDate: '1990-02-02',
    birthSex: 'Intersex',
  },
}: UpdateQuestionnaireResponseParams): QuestionnaireResponse {
  // console.log(params);
  return {
    id: questionnaireResponseId,
    resourceType: 'QuestionnaireResponse',
    questionnaire,
    encounter: {
      reference: `Encounter/${encounterId}`,
    },
    status,
    item: [
      {
        linkId: 'contact-information-page',
        item: [
          {
            linkId: 'patient-will-be-18',
            answer: [
              {
                valueBoolean: false,
              },
            ],
          },
          {
            linkId: 'is-new-qrs-patient',
            answer: [
              {
                valueBoolean: false,
              },
            ],
          },
          {
            linkId: 'patient-first-name',
            answer: [
              {
                valueString: firstName,
              },
            ],
          },
          {
            linkId: 'patient-last-name',
            answer: [
              {
                valueString: lastName,
              },
            ],
          },
          {
            linkId: 'patient-birthdate',
            answer: [
              {
                valueString: birthDate,
              },
            ],
          },
          {
            linkId: 'patient-birth-sex',
            answer: [
              {
                valueString: birthSex,
              },
            ],
          },
          {
            linkId: 'patient-birth-sex-missing',
          },
          {
            linkId: 'patient-street-address',
            answer: [
              {
                valueString: address.street,
              },
            ],
          },
          {
            linkId: 'patient-street-address-2',
            answer: [
              {
                valueString: address.street2,
              },
            ],
          },
          {
            linkId: 'patient-city',
            answer: [
              {
                valueString: address.city,
              },
            ],
          },
          {
            linkId: 'patient-state',
            answer: [
              {
                valueString: address.state,
              },
            ],
          },
          {
            linkId: 'patient-zip',
            answer: [
              {
                valueString: address.zip,
              },
            ],
          },
          {
            linkId: 'patient-email',
            answer: [
              {
                valueString: email,
              },
            ],
          },
          {
            linkId: 'patient-number',
            answer: [
              {
                valueString: formatPhoneNumberForQuestionarie(phoneNumber),
              },
            ],
          },
          {
            linkId: 'mobile-opt-in',
          },
        ],
      },
      {
        linkId: 'patient-details-page',
        item: [
          {
            linkId: 'patient-ethnicity',
            answer: [
              {
                valueString: ethnicity,
              },
            ],
          },
          {
            linkId: 'patient-race',
            answer: [
              {
                valueString: race,
              },
            ],
          },
          {
            linkId: 'patient-pronouns',
            answer: [
              {
                valueString: pronouns,
              },
            ],
          },
          {
            linkId: 'patient-pronouns-custom',
          },
          {
            linkId: 'patient-point-of-discovery',
          },
          {
            linkId: 'preferred-language',
            answer: [
              {
                valueString: 'English',
              },
            ],
          },
          {
            linkId: 'relay-phone',
            answer: [
              {
                valueString: 'No',
              },
            ],
          },
        ],
      },
      {
        linkId: 'primary-care-physician-page',
        item: [
          {
            linkId: 'pcp-first',
            answer: [
              {
                valueString: 'qweqwe',
              },
            ],
          },
          {
            linkId: 'pcp-last',
            answer: [
              {
                valueString: 'qweqwe',
              },
            ],
          },
          {
            linkId: 'pcp-practice',
            answer: [
              {
                valueString: 'qweqwe',
              },
            ],
          },
          {
            linkId: 'pcp-address',
            answer: [
              {
                valueString: 'qweqweqwe',
              },
            ],
          },
          {
            linkId: 'pcp-number',
            answer: [
              {
                valueString: '(123) 123-1231',
              },
            ],
          },
        ],
      },
      {
        linkId: 'current-medications-page',
        item: [
          {
            linkId: 'current-medications-yes-no',
            answer: [
              {
                valueString: 'Patient does not take any medications currently',
              },
            ],
          },
          {
            linkId: 'current-medications',
          },
        ],
      },
      {
        linkId: 'allergies-page',
        item: [
          {
            linkId: 'allergies-yes-no',
            answer: [
              {
                valueString: 'Patient has no known current allergies',
              },
            ],
          },
          {
            linkId: 'allergies',
          },
        ],
      },
      {
        linkId: 'medical-history-page',
        item: [
          {
            linkId: 'medical-history-yes-no',
            answer: [
              {
                valueString: 'Patient has no current medical conditions',
              },
            ],
          },
          {
            linkId: 'medical-history',
          },
        ],
      },
      {
        linkId: 'surgical-history-page',
        item: [
          {
            linkId: 'surgical-history-yes-no',
            answer: [
              {
                valueString: 'Patient has no surgical history',
              },
            ],
          },
          {
            linkId: 'surgical-history',
          },
        ],
      },
      {
        linkId: 'additional-page',
        item: [
          {
            linkId: 'covid-symptoms',
            answer: [
              {
                valueString: 'No',
              },
            ],
          },
          {
            linkId: 'tested-positive-covid',
            answer: [
              {
                valueString: 'No',
              },
            ],
          },
          {
            linkId: 'travel-usa',
            answer: [
              {
                valueString: 'No',
              },
            ],
          },
        ],
      },
      {
        linkId: 'payment-option-page',
        item: [
          {
            linkId: 'payment-option',
            answer: [
              {
                valueString: paymentOption,
              },
            ],
          },
          {
            item: [
              {
                linkId: 'valid-card-on-file',
              },
            ],
            linkId: 'card-payment-data',
          },
          {
            linkId: 'insurance-carrier',
          },
          {
            linkId: 'insurance-member-id',
          },
          {
            linkId: 'policy-holder-first-name',
          },
          {
            linkId: 'policy-holder-middle-name',
          },
          {
            linkId: 'policy-holder-last-name',
          },
          {
            linkId: 'policy-holder-date-of-birth',
          },
          {
            linkId: 'policy-holder-birth-sex',
          },
          {
            linkId: 'policy-holder-address-as-patient',
          },
          {
            linkId: 'policy-holder-address',
          },
          {
            linkId: 'policy-holder-address-additional-line',
          },
          {
            linkId: 'policy-holder-city',
          },
          {
            linkId: 'policy-holder-state',
          },
          {
            linkId: 'policy-holder-zip',
          },
          {
            linkId: 'patient-relationship-to-insured',
          },
          {
            linkId: 'insurance-card-front',
          },
          {
            linkId: 'insurance-card-back',
          },
          {
            linkId: 'display-secondary-insurance',
          },
          {
            linkId: 'secondary-insurance',
          },
        ],
      },
      {
        linkId: 'responsible-party-page',
        item: [
          {
            linkId: 'responsible-party-relationship',
            answer: [
              {
                valueString: 'Parent',
              },
            ],
          },
          {
            linkId: 'responsible-party-first-name',
            answer: [
              {
                valueString: responsibleParty.firstName,
              },
            ],
          },
          {
            linkId: 'responsible-party-last-name',
            answer: [
              {
                valueString: responsibleParty.lastName,
              },
            ],
          },
          {
            linkId: 'responsible-party-date-of-birth',
            answer: [
              {
                valueString: responsibleParty.birthDate,
              },
            ],
          },
          {
            linkId: 'responsible-party-birth-sex',
            answer: [
              {
                valueString: responsibleParty.birthSex,
              },
            ],
          },
          // {
          //   linkId: 'responsible-party-number',
          //   answer: [
          //     {
          //       valueString: responsibleParty.phoneNumber,
          //     },
          //   ],
          // },
        ],
      },
      // {
      //   linkId: 'photo-id-page',
      //   item: [
      //     {
      //       linkId: 'photo-id-front',
      //     },
      //     {
      //       linkId: 'photo-id-back',
      //     },
      //   ],
      // },
      // {
      //   linkId: 'patient-condition-page',
      //   item: [
      //     {
      //       linkId: 'patient-photos',
      //     },
      //   ],
      // },
      {
        linkId: 'school-work-note-page',
        item: [
          {
            linkId: 'school-work-note-choice',
            answer: [
              {
                valueString: 'Neither',
              },
            ],
          },
          {
            linkId: 'school-work-note-template-upload-group',
          },
        ],
      },
      {
        linkId: 'consent-forms-page',
        item: [
          {
            linkId: 'hipaa-acknowledgement',
            answer: [
              {
                valueBoolean: true,
              },
            ],
          },
          {
            linkId: 'consent-to-treat',
            answer: [
              {
                valueBoolean: true,
              },
            ],
          },
          {
            linkId: 'signature',
            answer: [
              {
                valueString: 'asdf',
              },
            ],
          },
          {
            linkId: 'full-name',
            answer: [
              {
                valueString: `${firstName} ${lastName}`,
              },
            ],
          },
          {
            linkId: 'consent-form-signer-relationship',
            answer: [
              {
                valueString: 'Self',
              },
            ],
          },
        ],
      },
      {
        linkId: 'invite-participant-page',
        item: [
          {
            linkId: 'invite-from-another-device',
            answer: [
              {
                valueString: 'No, only one device will be connected',
              },
            ],
          },
          {
            linkId: 'invite-first',
          },
          {
            linkId: 'invite-last',
          },
          {
            linkId: 'invite-contact',
          },
          {
            linkId: 'invite-email',
          },
          {
            linkId: 'invite-phone',
          },
        ],
      },
    ],
    // authored: '2025-02-13T12:39:34.515+04:00',
    // extension: [
    //   {
    //     url: 'https://fhir.zapehr.com/r4/StructureDefinitions/ip-address',
    //     valueString: '::1',
    //   },
    // ],
  };
<<<<<<< HEAD
}

export const performEffectWithEnvFile = async (
  pkg: 'intake' | 'ehr',
  callback: (config: any) => void
): Promise<void> => {
  const env = process.argv[2];
  try {
    const configPath = path.resolve(__dirname, `../../../${pkg}/zambdas/.env/${env}.json`);
    const config = await import(configPath);
    await callback(config);
  } catch (e) {
    console.error(e);
    throw new Error(`can't import config for the environment: '${env}'`);
  }
};
=======
}
>>>>>>> e962f9bc
<|MERGE_RESOLUTION|>--- conflicted
+++ resolved
@@ -187,14 +187,42 @@
   return `(${phone.slice(0, 3)}) ${phone.slice(3, 6)}-${phone.slice(6)}`;
 };
 
+export const objectToDateString = (dateObj: { year: string; month: string; day: string }): string => {
+  const { year, month, day } = dateObj;
+  return `${year}-${month}-${day}`;
+};
+
+export const isoToDateObject = (isoString: string): { year: string; month: string; day: string } | '' => {
+  if (!isoString) return '';
+
+  const date = new Date(isoString);
+
+  return {
+    day: date.getDate().toString().padStart(2, '0'),
+    month: (date.getMonth() + 1).toString().padStart(2, '0'),
+    year: date.getFullYear().toString(),
+  };
+};
+
 export function updateQuestionnaireResponse({
-  questionnaire,
+  patientId,
   questionnaireResponseId,
   encounterId,
   status = 'in-progress',
   firstName = 'TEST-FIRST-NAME',
   lastName = 'TEST-LAST-NAME',
-  birthDate = '1990-02-02',
+  birthDate = {
+    day: '02',
+    month: '02',
+    year: '1990',
+  },
+  consentJurisdiction = 'NY',
+  willBe18 = false,
+  isNewPatient = false,
+  fillingOutAs = 'Parent/Guardian',
+  guardianEmail = 'testemail@s0metestdomain123454321.com',
+  guardianNumber = '(925) 622-4222',
+
   email = 'test-email@test-domain-1237843298123.co',
   phoneNumber = '(202) 733-9622',
   birthSex = 'Female',
@@ -202,124 +230,113 @@
     street: '123 Main Street',
     street2: 'Apt 4B',
     city: 'Orlando',
-    state: 'AK',
+    state: 'FL',
     zip: '32801',
   },
+  mobileOptIn = true,
   ethnicity = 'Decline to Specify',
   race = 'Native Hawaiian or Other Pacific Islander',
   pronouns = 'She/her',
+  ovrpInterest = 'Need more info',
   paymentOption = 'I will pay without insurance',
   responsibleParty = {
     relationship: 'Legal Guardian',
     firstName: 'fwe',
     lastName: 'sf',
-    birthDate: '1990-02-02',
+    birthDate: {
+      day: '13',
+      month: '05',
+      year: '2009',
+    },
     birthSex: 'Intersex',
   },
 }: UpdateQuestionnaireResponseParams): QuestionnaireResponse {
-  // console.log(params);
   return {
+    resourceType: 'QuestionnaireResponse',
     id: questionnaireResponseId,
-    resourceType: 'QuestionnaireResponse',
-    questionnaire,
+    status,
+    subject: {
+      reference: `Patient/${patientId}`,
+    },
     encounter: {
       reference: `Encounter/${encounterId}`,
     },
-    status,
     item: [
       {
         linkId: 'contact-information-page',
         item: [
           {
             linkId: 'patient-will-be-18',
-            answer: [
-              {
-                valueBoolean: false,
-              },
-            ],
+            answer: [{ valueBoolean: willBe18 }],
           },
           {
             linkId: 'is-new-qrs-patient',
-            answer: [
-              {
-                valueBoolean: false,
-              },
-            ],
+            answer: [{ valueBoolean: isNewPatient }],
           },
           {
             linkId: 'patient-first-name',
-            answer: [
-              {
-                valueString: firstName,
-              },
-            ],
+            answer: [{ valueString: firstName }],
           },
           {
             linkId: 'patient-last-name',
-            answer: [
-              {
-                valueString: lastName,
-              },
-            ],
+            answer: [{ valueString: lastName }],
           },
           {
             linkId: 'patient-birthdate',
-            answer: [
-              {
-                valueString: birthDate,
-              },
-            ],
+            item: [
+              {
+                linkId: 'patient-dob-day',
+                answer: [{ valueString: birthDate.day }],
+              },
+              {
+                linkId: 'patient-dob-month',
+                answer: [{ valueString: birthDate.month }],
+              },
+              {
+                linkId: 'patient-dob-year',
+                answer: [{ valueString: birthDate.year }],
+              },
+            ],
+          },
+          {
+            linkId: 'patient-filling-out-as',
+            answer: [{ valueString: fillingOutAs }],
+          },
+          {
+            linkId: 'guardian-email',
+            answer: [{ valueString: guardianEmail }],
+          },
+          {
+            linkId: 'guardian-number',
+            answer: [{ valueString: guardianNumber }],
           },
           {
             linkId: 'patient-birth-sex',
-            answer: [
-              {
-                valueString: birthSex,
-              },
-            ],
-          },
-          {
-            linkId: 'patient-birth-sex-missing',
+            answer: [{ valueString: birthSex }],
           },
           {
             linkId: 'patient-street-address',
-            answer: [
-              {
-                valueString: address.street,
-              },
-            ],
+            answer: [{ valueString: address.street }],
           },
           {
             linkId: 'patient-street-address-2',
-            answer: [
-              {
-                valueString: address.street2,
-              },
-            ],
+            answer: [{ valueString: address.street2 }],
           },
           {
             linkId: 'patient-city',
-            answer: [
-              {
-                valueString: address.city,
-              },
-            ],
+            answer: [{ valueString: address.city }],
           },
           {
             linkId: 'patient-state',
-            answer: [
-              {
-                valueString: address.state,
-              },
-            ],
+            answer: [{ valueString: address.state }],
           },
           {
             linkId: 'patient-zip',
-            answer: [
-              {
-                valueString: address.zip,
-              },
-            ],
+            answer: [{ valueString: address.zip }],
+          },
+          {
+            linkId: 'mobile-opt-in',
+            answer: [{ valueBoolean: mobileOptIn }],
           },
           {
             linkId: 'patient-email',
@@ -337,8 +354,34 @@
               },
             ],
           },
-          {
-            linkId: 'mobile-opt-in',
+        ],
+      },
+      {
+        linkId: 'additional-page',
+        item: [
+          {
+            linkId: 'covid-symptoms',
+            answer: [
+              {
+                valueString: 'No',
+              },
+            ],
+          },
+          {
+            linkId: 'tested-positive-covid',
+            answer: [
+              {
+                valueString: 'No',
+              },
+            ],
+          },
+          {
+            linkId: 'travel-usa',
+            answer: [
+              {
+                valueString: 'No',
+              },
+            ],
           },
         ],
       },
@@ -347,33 +390,19 @@
         item: [
           {
             linkId: 'patient-ethnicity',
-            answer: [
-              {
-                valueString: ethnicity,
-              },
-            ],
+            answer: [{ valueString: ethnicity }],
           },
           {
             linkId: 'patient-race',
-            answer: [
-              {
-                valueString: race,
-              },
-            ],
+            answer: [{ valueString: race }],
           },
           {
             linkId: 'patient-pronouns',
-            answer: [
-              {
-                valueString: pronouns,
-              },
-            ],
-          },
-          {
-            linkId: 'patient-pronouns-custom',
-          },
-          {
-            linkId: 'patient-point-of-discovery',
+            answer: [{ valueString: pronouns }],
+          },
+          {
+            linkId: 'ovrp-interest',
+            answer: [{ valueString: ovrpInterest }],
           },
           {
             linkId: 'preferred-language',
@@ -394,290 +423,52 @@
         ],
       },
       {
-        linkId: 'primary-care-physician-page',
-        item: [
-          {
-            linkId: 'pcp-first',
-            answer: [
-              {
-                valueString: 'qweqwe',
-              },
-            ],
-          },
-          {
-            linkId: 'pcp-last',
-            answer: [
-              {
-                valueString: 'qweqwe',
-              },
-            ],
-          },
-          {
-            linkId: 'pcp-practice',
-            answer: [
-              {
-                valueString: 'qweqwe',
-              },
-            ],
-          },
-          {
-            linkId: 'pcp-address',
-            answer: [
-              {
-                valueString: 'qweqweqwe',
-              },
-            ],
-          },
-          {
-            linkId: 'pcp-number',
-            answer: [
-              {
-                valueString: '(123) 123-1231',
-              },
-            ],
-          },
-        ],
-      },
-      {
-        linkId: 'current-medications-page',
-        item: [
-          {
-            linkId: 'current-medications-yes-no',
-            answer: [
-              {
-                valueString: 'Patient does not take any medications currently',
-              },
-            ],
-          },
-          {
-            linkId: 'current-medications',
-          },
-        ],
-      },
-      {
-        linkId: 'allergies-page',
-        item: [
-          {
-            linkId: 'allergies-yes-no',
-            answer: [
-              {
-                valueString: 'Patient has no known current allergies',
-              },
-            ],
-          },
-          {
-            linkId: 'allergies',
-          },
-        ],
-      },
-      {
-        linkId: 'medical-history-page',
-        item: [
-          {
-            linkId: 'medical-history-yes-no',
-            answer: [
-              {
-                valueString: 'Patient has no current medical conditions',
-              },
-            ],
-          },
-          {
-            linkId: 'medical-history',
-          },
-        ],
-      },
-      {
-        linkId: 'surgical-history-page',
-        item: [
-          {
-            linkId: 'surgical-history-yes-no',
-            answer: [
-              {
-                valueString: 'Patient has no surgical history',
-              },
-            ],
-          },
-          {
-            linkId: 'surgical-history',
-          },
-        ],
-      },
-      {
-        linkId: 'additional-page',
-        item: [
-          {
-            linkId: 'covid-symptoms',
-            answer: [
-              {
-                valueString: 'No',
-              },
-            ],
-          },
-          {
-            linkId: 'tested-positive-covid',
-            answer: [
-              {
-                valueString: 'No',
-              },
-            ],
-          },
-          {
-            linkId: 'travel-usa',
-            answer: [
-              {
-                valueString: 'No',
-              },
-            ],
-          },
-        ],
-      },
-      {
         linkId: 'payment-option-page',
         item: [
           {
             linkId: 'payment-option',
-            answer: [
-              {
-                valueString: paymentOption,
-              },
-            ],
-          },
-          {
+            answer: [{ valueString: paymentOption }],
+          },
+        ],
+      },
+      {
+        linkId: 'responsible-party-page',
+        item: [
+          {
+            linkId: 'responsible-party-relationship',
+            answer: [{ valueString: responsibleParty.relationship }],
+          },
+          {
+            linkId: 'responsible-party-first-name',
+            answer: [{ valueString: responsibleParty.firstName }],
+          },
+          {
+            linkId: 'responsible-party-last-name',
+            answer: [{ valueString: responsibleParty.lastName }],
+          },
+          {
+            linkId: 'responsible-party-date-of-birth',
             item: [
               {
-                linkId: 'valid-card-on-file',
-              },
-            ],
-            linkId: 'card-payment-data',
-          },
-          {
-            linkId: 'insurance-carrier',
-          },
-          {
-            linkId: 'insurance-member-id',
-          },
-          {
-            linkId: 'policy-holder-first-name',
-          },
-          {
-            linkId: 'policy-holder-middle-name',
-          },
-          {
-            linkId: 'policy-holder-last-name',
-          },
-          {
-            linkId: 'policy-holder-date-of-birth',
-          },
-          {
-            linkId: 'policy-holder-birth-sex',
-          },
-          {
-            linkId: 'policy-holder-address-as-patient',
-          },
-          {
-            linkId: 'policy-holder-address',
-          },
-          {
-            linkId: 'policy-holder-address-additional-line',
-          },
-          {
-            linkId: 'policy-holder-city',
-          },
-          {
-            linkId: 'policy-holder-state',
-          },
-          {
-            linkId: 'policy-holder-zip',
-          },
-          {
-            linkId: 'patient-relationship-to-insured',
-          },
-          {
-            linkId: 'insurance-card-front',
-          },
-          {
-            linkId: 'insurance-card-back',
-          },
-          {
-            linkId: 'display-secondary-insurance',
-          },
-          {
-            linkId: 'secondary-insurance',
-          },
-        ],
-      },
-      {
-        linkId: 'responsible-party-page',
-        item: [
-          {
-            linkId: 'responsible-party-relationship',
-            answer: [
-              {
-                valueString: 'Parent',
-              },
-            ],
-          },
-          {
-            linkId: 'responsible-party-first-name',
-            answer: [
-              {
-                valueString: responsibleParty.firstName,
-              },
-            ],
-          },
-          {
-            linkId: 'responsible-party-last-name',
-            answer: [
-              {
-                valueString: responsibleParty.lastName,
-              },
-            ],
-          },
-          {
-            linkId: 'responsible-party-date-of-birth',
-            answer: [
-              {
-                valueString: responsibleParty.birthDate,
+                linkId: 'responsible-party-dob-day',
+                answer: [{ valueString: responsibleParty.birthDate?.day }],
+              },
+              {
+                linkId: 'responsible-party-dob-month',
+                answer: [{ valueString: responsibleParty.birthDate?.month }],
+              },
+              {
+                linkId: 'responsible-party-dob-year',
+                answer: [{ valueString: responsibleParty.birthDate?.year }],
               },
             ],
           },
           {
             linkId: 'responsible-party-birth-sex',
-            answer: [
-              {
-                valueString: responsibleParty.birthSex,
-              },
-            ],
-          },
-          // {
-          //   linkId: 'responsible-party-number',
-          //   answer: [
-          //     {
-          //       valueString: responsibleParty.phoneNumber,
-          //     },
-          //   ],
-          // },
-        ],
-      },
-      // {
-      //   linkId: 'photo-id-page',
-      //   item: [
-      //     {
-      //       linkId: 'photo-id-front',
-      //     },
-      //     {
-      //       linkId: 'photo-id-back',
-      //     },
-      //   ],
-      // },
-      // {
-      //   linkId: 'patient-condition-page',
-      //   item: [
-      //     {
-      //       linkId: 'patient-photos',
-      //     },
-      //   ],
-      // },
+            answer: [{ valueString: responsibleParty.birthSex }],
+          },
+        ],
+      },
       {
         linkId: 'school-work-note-page',
         item: [
@@ -698,6 +489,10 @@
         linkId: 'consent-forms-page',
         item: [
           {
+            linkId: 'consent-jurisdiction',
+            answer: [{ valueString: consentJurisdiction }],
+          },
+          {
             linkId: 'hipaa-acknowledgement',
             answer: [
               {
@@ -768,31 +563,5 @@
         ],
       },
     ],
-    // authored: '2025-02-13T12:39:34.515+04:00',
-    // extension: [
-    //   {
-    //     url: 'https://fhir.zapehr.com/r4/StructureDefinitions/ip-address',
-    //     valueString: '::1',
-    //   },
-    // ],
   };
-<<<<<<< HEAD
-}
-
-export const performEffectWithEnvFile = async (
-  pkg: 'intake' | 'ehr',
-  callback: (config: any) => void
-): Promise<void> => {
-  const env = process.argv[2];
-  try {
-    const configPath = path.resolve(__dirname, `../../../${pkg}/zambdas/.env/${env}.json`);
-    const config = await import(configPath);
-    await callback(config);
-  } catch (e) {
-    console.error(e);
-    throw new Error(`can't import config for the environment: '${env}'`);
-  }
-};
-=======
-}
->>>>>>> e962f9bc
+}