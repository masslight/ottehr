--- conflicted
+++ resolved
@@ -781,6 +781,12 @@
       if (linkId === 'policy-holder-birth-sex-2' && secondarySubscriberBirthSex) {
         answer = makeAnswer(capitalize(secondarySubscriberBirthSex));
       }
+      if (linkId === 'policy-holder-address-as-patient') {
+        answer = makeAnswer(policyHolderAddressAsPatient, 'Boolean');
+      }
+      if (linkId === 'policy-holder-address-as-patient-2') {
+        answer = makeAnswer(secondaryPolicyHolderAddressAsPatient, 'Boolean');
+      }
       if (linkId === 'patient-relationship-to-insured' && relationshipToInsured) {
         answer = makeAnswer(relationshipToInsured);
       }
@@ -846,125 +852,7 @@
         linkId,
         answer,
       };
-<<<<<<< HEAD
-    }
-    if (linkId === 'insurance-carrier' && primaryInsurancePlanReference) {
-      answer = makeAnswer(primaryInsurancePlanReference, 'Reference');
-    }
-    if (linkId === 'insurance-carrier-2' && secondaryInsurancePlanReference) {
-      answer = makeAnswer(secondaryInsurancePlanReference, 'Reference');
-    }
-    if (linkId === 'insurance-member-id' && primaryMemberId) {
-      answer = makeAnswer(primaryMemberId);
-    }
-    if (linkId === 'insurance-member-id-2' && secondaryMemberId) {
-      answer = makeAnswer(secondaryMemberId);
-    }
-    if (linkId === 'policy-holder-first-name' && primarySubscriberFirstName) {
-      answer = makeAnswer(primarySubscriberFirstName);
-    }
-    if (linkId === 'policy-holder-first-name-2' && secondarySubscriberFirstName) {
-      answer = makeAnswer(secondarySubscriberFirstName);
-    }
-    if (linkId === 'policy-holder-last-name' && primarySubscriberLastName) {
-      answer = makeAnswer(primarySubscriberLastName);
-    }
-    if (linkId === 'policy-holder-last-name-2' && secondarySubscriberLastName) {
-      answer = makeAnswer(secondarySubscriberLastName);
-    }
-    if (linkId === 'policy-holder-middle-name' && primarySubscriberMiddleName) {
-      answer = makeAnswer(primarySubscriberMiddleName);
-    }
-    if (linkId === 'policy-holder-middle-name-2' && secondarySubscriberMiddleName) {
-      answer = makeAnswer(secondarySubscriberMiddleName);
-    }
-    if (linkId === 'policy-holder-date-of-birth' && primarySubscriberDoB) {
-      answer = makeAnswer(primarySubscriberDoB);
-    }
-    if (linkId === 'policy-holder-date-of-birth-2' && secondarySubscriberDoB) {
-      answer = makeAnswer(secondarySubscriberDoB);
-    }
-    if (linkId === 'policy-holder-birth-sex' && primarySubscriberBirthSex) {
-      answer = makeAnswer(primarySubscriberBirthSex);
-    }
-    if (linkId === 'policy-holder-birth-sex-2' && secondarySubscriberBirthSex) {
-      answer = makeAnswer(capitalize(secondarySubscriberBirthSex));
-    }
-    if (linkId === 'policy-holder-address-as-patient') {
-      answer = makeAnswer(policyHolderAddressAsPatient, 'Boolean');
-    }
-    if (linkId === 'policy-holder-address-as-patient-2') {
-      answer = makeAnswer(secondaryPolicyHolderAddressAsPatient, 'Boolean');
-    }
-    if (linkId === 'patient-relationship-to-insured' && relationshipToInsured) {
-      answer = makeAnswer(relationshipToInsured);
-    }
-    if (linkId === 'policy-holder-zip' && policyHolderZip) {
-      answer = makeAnswer(policyHolderZip);
-    }
-    if (linkId === 'policy-holder-state' && policyHolderState) {
-      answer = makeAnswer(policyHolderState);
-    }
-    if (linkId === 'policy-holder-city' && policyHolderCity) {
-      answer = makeAnswer(policyHolderCity);
-    }
-    if (linkId === 'policy-holder-address-additional-line' && policyHolderAddressAdditionalLine) {
-      answer = makeAnswer(policyHolderAddressAdditionalLine);
-    }
-    if (linkId === 'policy-holder-address' && policyHolderAddressLine) {
-      answer = makeAnswer(policyHolderAddressLine);
-    }
-    if (linkId === 'insurance-additional-information' && primaryAdditionalInformation) {
-      answer = makeAnswer(primaryAdditionalInformation);
-    }
-    if (linkId === 'insurance-priority') {
-      answer = primary ? makeAnswer('Primary') : undefined;
-    }
-    if (linkId === 'patient-relationship-to-insured-2' && secondaryRelationshipToInsured) {
-      answer = makeAnswer(secondaryRelationshipToInsured);
-    }
-    if (linkId === 'policy-holder-zip-2' && secondaryPolicyHolderZip) {
-      answer = makeAnswer(secondaryPolicyHolderZip);
-    }
-    if (linkId === 'policy-holder-state-2' && secondaryPolicyHolderState) {
-      answer = makeAnswer(secondaryPolicyHolderState);
-    }
-    if (linkId === 'policy-holder-city-2' && secondaryPolicyHolderCity) {
-      answer = makeAnswer(secondaryPolicyHolderCity);
-    }
-    if (linkId === 'policy-holder-address-additional-line-2' && secondaryPolicyHolderAddressAdditionalLine) {
-      answer = makeAnswer(secondaryPolicyHolderAddressAdditionalLine);
-    }
-    if (linkId === 'policy-holder-address-2' && secondaryPolicyHolderAddressLine) {
-      answer = makeAnswer(secondaryPolicyHolderAddressLine);
-    }
-    if (linkId === 'insurance-additional-information-2' && secondaryAdditionalInformation) {
-      answer = makeAnswer(secondaryAdditionalInformation);
-    }
-    if (linkId === 'insurance-priority-2') {
-      answer = secondary ? makeAnswer('Secondary') : undefined;
-    }
-    if (linkId === 'insurance-card-front' && insuranceCardFrontDocumentReference) {
-      answer = makeAnswer(insuranceCardFront, 'Attachment');
-    }
-    if (linkId === 'insurance-card-back' && insuranceCardBackDocumentReference) {
-      answer = makeAnswer(insuranceCardBack, 'Attachment');
-    }
-    if (linkId === 'insurance-card-front-2' && secondaryInsuranceCardFrontDocumentReference) {
-      answer = makeAnswer(secondaryInsuranceCardFront, 'Attachment');
-    }
-    if (linkId === 'insurance-card-back-2' && secondaryInsuranceCardBackDocumentReference) {
-      answer = makeAnswer(secondaryInsuranceCardBack, 'Attachment');
-    }
-
-    return {
-      linkId,
-      answer,
-    };
-  });
-=======
     });
->>>>>>> 959d45ab
 };
 
 const GUARANTOR_ITEMS = ['responsible-party-section', 'responsible-party-page'];
