--- conflicted
+++ resolved
@@ -76,12 +76,9 @@
   const patientEmail = contactInfo?.email;
   const patientSendMarketing = patient.extension?.find((e) => e.url === `${PRIVATE_EXTENSION_BASE_URL}/send-marketing`)
     ?.valueBoolean;
-<<<<<<< HEAD
-=======
   const patientCommonWellConsent = patient.extension?.find(
     (e) => e.url === `${PRIVATE_EXTENSION_BASE_URL}/common-well-consent`
   )?.valueBoolean;
->>>>>>> e5178bfb
   const patientEthnicity = patient.extension?.find((e) => e.url === `${PRIVATE_EXTENSION_BASE_URL}/ethnicity`)
     ?.valueCodeableConcept?.coding?.[0]?.display;
   const patientRace = patient.extension?.find((e) => e.url === `${PRIVATE_EXTENSION_BASE_URL}/race`)
@@ -352,18 +349,12 @@
           if (linkId === 'patient-email' && patientEmail) {
             answer = makeAnswer(patientEmail);
           }
-<<<<<<< HEAD
-          if (linkId === 'mobile-opt-in' && patientSendMarketing) {
-            answer = makeAnswer(patientSendMarketing, 'Boolean');
-          }
-=======
           if (linkId === 'mobile-opt-in' && patientSendMarketing !== undefined) {
             answer = makeAnswer(patientSendMarketing, 'Boolean');
           }
           if (linkId === 'common-well-consent' && patientCommonWellConsent !== undefined) {
             answer = makeAnswer(patientCommonWellConsent, 'Boolean');
           }
->>>>>>> e5178bfb
           if (linkId === 'patient-number' && formattedVerifiedPhoneNumber) {
             answer = makeAnswer(formatPhoneNumberDisplay(formattedVerifiedPhoneNumber));
           }
@@ -946,11 +937,7 @@
     if (linkId === 'patient-point-of-discovery' && patientPointOfDiscovery) {
       answer = makeAnswer(patientPointOfDiscovery);
     }
-<<<<<<< HEAD
-    if (linkId === 'mobile-opt-in' && patientSendMarketing) {
-=======
     if (linkId === 'mobile-opt-in' && patientSendMarketing !== undefined) {
->>>>>>> e5178bfb
       answer = makeAnswer(patientSendMarketing, 'Boolean');
     }
     if (linkId === 'preferred-language' && patientPreferredLanguage) {
