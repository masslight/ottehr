import {
  Patient,
  Practitioner,
  DocumentReference,
  Questionnaire,
  QuestionnaireItem,
  QuestionnaireResponseItem,
  QuestionnaireResponseItemAnswer,
  Reference,
  RelatedPerson,
  Account,
} from 'fhir/r4b';
import {
  getFirstName,
  getLastName,
  getMiddleName,
  getNameSuffix,
  getPronounsFromExtension,
  PRIVATE_EXTENSION_BASE_URL,
} from '../../fhir';
import { DateTime } from 'luxon';
import { formatPhoneNumberDisplay } from '../helpers';
import {
  PATIENT_GENDER_IDENTITY_URL,
  PATIENT_INDIVIDUAL_PRONOUNS_URL,
  PATIENT_SEXUAL_ORIENTATION_URL,
  PatientAccountResponse,
} from '../../types';
import { capitalize } from 'lodash-es';
import { PRACTICE_NAME_URL } from '../../types';

// used when patient books an appointment and some of the inputs come from the create-appointment params
interface PrepopulationInput {
  patient: Patient;
  account?: Account;
  appointmentStartTime: string;
  isNewQrsPatient: boolean;
  verifiedPhoneNumber: string | undefined;
  questionnaire: Questionnaire;
  contactInfo: { phone: string; email: string } | undefined;
  newPatientDob?: string;
  unconfirmedDateOfBirth?: string;
  rp?: RelatedPerson;
  documents?: DocumentReference[];
  accountInfo?: PatientAccountResponse | undefined;
}

export const makePrepopulatedItemsForPatient = (input: PrepopulationInput): QuestionnaireResponseItem[] => {
  const {
    patient,
    account,
    newPatientDob,
    unconfirmedDateOfBirth,
    appointmentStartTime: startTime,
    isNewQrsPatient,
    verifiedPhoneNumber,
    contactInfo,
    questionnaire,
    documents,
    accountInfo,
  } = input;

  let formattedVerifiedPhoneNumber: string | undefined;
  if (verifiedPhoneNumber) {
    try {
      formattedVerifiedPhoneNumber = formatPhoneNumberDisplay(verifiedPhoneNumber);
    } catch (e) {
      console.log('unable to format phone number', verifiedPhoneNumber);
    }
  }

  const patientAddress = patient.address?.[0];
  const patientAddressLine1 = patientAddress?.line?.[0];
  const patientAddressLine2 = patientAddress?.line?.[1];
  const patientCity = patientAddress?.city;
  const patientState = patientAddress?.state;
  const patientPostalCode = patientAddress?.postalCode;

  const patientEmail = contactInfo?.email;
  const patientSendMarketing = patient.extension?.find((e) => e.url === `${PRIVATE_EXTENSION_BASE_URL}/send-marketing`)
    ?.valueBoolean;
  const patientEthnicity = patient.extension?.find((e) => e.url === `${PRIVATE_EXTENSION_BASE_URL}/ethnicity`)
    ?.valueCodeableConcept?.coding?.[0]?.display;
  const patientRace = patient.extension?.find((e) => e.url === `${PRIVATE_EXTENSION_BASE_URL}/race`)
    ?.valueCodeableConcept?.coding?.[0]?.display;

  const pronouns = getPronounsFromExtension(patient);
  const customPronouns = patient.extension?.find(
    (e) => e.url === `${PRIVATE_EXTENSION_BASE_URL}/individual-pronouns-custom`
  )?.valueString;
  const language = patient.communication?.find((lang) => lang.preferred)?.language.coding?.[0].display;

  let patientSex: string | undefined;
  if (patient?.gender === 'male') {
    patientSex = 'Male';
  } else if (patient?.gender === 'female') {
    patientSex = 'Female';
  } else if (patient?.gender !== undefined) {
    patientSex = 'Intersex';
  }

<<<<<<< HEAD
  const pcp = patient.contained?.find(
    (resource): resource is Practitioner => resource.resourceType === 'Practitioner' && resource.active === true
  );
  const pcpPractice = pcp?.extension?.find((e) => e.url === PRACTICE_NAME_URL)?.valueString;
  const pcpAddress = pcp?.address?.[0]?.text;
  const pcpPhoneNumber = pcp?.telecom?.[0]?.value;

  let formattedPcpPhoneNumber: string | undefined;
  if (pcpPhoneNumber) {
    try {
      formattedPcpPhoneNumber = formatPhoneNumberDisplay(pcpPhoneNumber);
    } catch (e) {
      console.log('unable to format phone number', pcpPhoneNumber);
    }
  }

  const responsibleParty =
    account?.guarantor?.[0].party.type === 'RelatedPerson' ? (account.contained?.[0] as RelatedPerson) : undefined;

  const responsiblePartyRelationship = responsibleParty?.relationship?.find(
    (rel) =>
      rel.coding?.some((coding) => coding.system === 'http://hl7.org/fhir/ValueSet/relatedperson-relationshiptype')
  )?.coding?.[0].display;

  const responsiblePartyFirstName = responsibleParty?.name?.[0].given?.[0];
  const responsiblePartyLastName = responsibleParty?.name?.[0].family;
  const responsiblePartyBirthDate = responsibleParty?.extension?.find((e) => e.url === DATE_OF_BIRTH_URL)?.valueString;

  let responsiblePartySex: string | undefined;
  if (responsibleParty?.gender === 'male') {
    responsiblePartySex = 'Male';
  } else if (responsibleParty?.gender === 'female') {
    responsiblePartySex = 'Female';
  } else if (responsibleParty?.gender !== undefined) {
    responsiblePartySex = 'Intersex';
  }
  const responsiblePartyPhoneNumber = responsibleParty?.telecom?.find((telecom) => telecom.system === 'phone')?.value;
  let formattedResponsiblePartyPhoneNumber: string | undefined;
  if (responsiblePartyPhoneNumber) {
    try {
      formattedResponsiblePartyPhoneNumber = formatPhoneNumberDisplay(responsiblePartyPhoneNumber.slice(-10));
    } catch (e) {
      console.log('unable to format phone number', responsiblePartyPhoneNumber);
    }
  }

  const selfResponsible = account?.guarantor?.[0].party.type === 'Patient';

=======
>>>>>>> 62a80818
  const photoIdFrontDocumentReference = documents?.find((doc) =>
    doc.content.some((item) => item.attachment.title === 'photo-id-front')
  );

  const photoIdFront = {
    url: photoIdFrontDocumentReference?.content[0].attachment.url,
    title: photoIdFrontDocumentReference?.content[0].attachment.title,
    creation: photoIdFrontDocumentReference?.date,
    contentType: photoIdFrontDocumentReference?.content[0].attachment.contentType,
  };

  const photoIdBackDocumentReference = documents?.find((doc) =>
    doc.content.some((item) => item.attachment.title === 'photo-id-back')
  );

  const photoIdBack = {
    url: photoIdBackDocumentReference?.content[0].attachment.url,
    title: photoIdBackDocumentReference?.content[0].attachment.title,
    creation: photoIdBackDocumentReference?.date,
    contentType: photoIdBackDocumentReference?.content[0].attachment.contentType,
  };

<<<<<<< HEAD
  const insuranceCardFrontDocumentReference = documents?.find((doc) =>
    doc.content.some((item) => item.attachment.title === 'insurance-card-front')
  );

  const insuranceCardFront = {
    url: insuranceCardFrontDocumentReference?.content[0].attachment.url,
    title: insuranceCardFrontDocumentReference?.content[0].attachment.title,
    creation: insuranceCardFrontDocumentReference?.date,
    contentType: insuranceCardFrontDocumentReference?.content[0].attachment.contentType,
  };

  const insuranceCardBackDocumentReference = documents?.find((doc) =>
    doc.content.some((item) => item.attachment.title === 'insurance-card-back')
  );

  const insuranceCardBack = {
    url: insuranceCardBackDocumentReference?.content[0].attachment.url,
    title: insuranceCardBackDocumentReference?.content[0].attachment.title,
    creation: insuranceCardBackDocumentReference?.date,
    contentType: insuranceCardBackDocumentReference?.content[0].attachment.contentType,
  };

  const secondaryInsuranceCardFrontDocumentReference = documents?.find((doc) =>
    doc.content.some((item) => item.attachment.title === 'insurance-card-front-2')
  );

  const secondaryInsuranceCardFront = {
    url: secondaryInsuranceCardFrontDocumentReference?.content[0].attachment.url,
    title: secondaryInsuranceCardFrontDocumentReference?.content[0].attachment.title,
    creation: secondaryInsuranceCardFrontDocumentReference?.date,
    contentType: secondaryInsuranceCardFrontDocumentReference?.content[0].attachment.contentType,
  };

  const secondaryInsuranceCardBackDocumentReference = documents?.find((doc) =>
    doc.content.some((item) => item.attachment.title === 'insurance-card-back-2')
  );

  const secondaryInsuranceCardBack = {
    url: secondaryInsuranceCardBackDocumentReference?.content[0].attachment.url,
    title: secondaryInsuranceCardBackDocumentReference?.content[0].attachment.title,
    creation: secondaryInsuranceCardBackDocumentReference?.date,
    contentType: secondaryInsuranceCardBackDocumentReference?.content[0].attachment.contentType,
  };

  const primaryCoverageRef = account?.coverage?.find((c) => c.priority === 1)?.coverage.reference;
  const primaryCoverage = insuranceInfo?.find(
    (resource): resource is Coverage =>
      resource.resourceType === 'Coverage' && resource.id === primaryCoverageRef?.replace('Coverage/', '')
  );
  const primaryPolicyHolder = primaryCoverage?.contained?.[0] as RelatedPerson | undefined;

  const primaryInsurancePlan = insuranceInfo?.find(
    (resource): resource is InsurancePlan =>
      resource.resourceType === 'InsurancePlan' && resource.ownedBy?.reference === primaryCoverage?.payor?.[0].reference
  );

  const relationshipToInsured = primaryCoverage?.relationship?.coding?.[0].display;
  const policyHolderAddress = primaryPolicyHolder?.address?.[0];
  const policyHolderZip = policyHolderAddress?.postalCode;
  const policyHolderState = policyHolderAddress?.state;
  const policyHolderCity = policyHolderAddress?.city;
  const policyHolderAddressAdditionalLine = policyHolderAddress?.line?.[1];
  const policyHolderAddressLine = policyHolderAddress?.line?.[0];

  let policyHolderBirthSex: string | undefined;
  if (primaryPolicyHolder?.gender === 'male') {
    policyHolderBirthSex = 'Male';
  } else if (primaryPolicyHolder?.gender === 'female') {
    policyHolderBirthSex = 'Female';
  } else if (primaryPolicyHolder?.gender !== undefined) {
    policyHolderBirthSex = 'Intersex';
  }

  const policyHolderBirthDate = primaryPolicyHolder?.birthDate;
  const policyHolderLastName = primaryPolicyHolder?.name?.[0].family;
  const policyHolderMiddleName = primaryPolicyHolder?.name?.[0].given?.[1];
  const policyHolderFirstName = primaryPolicyHolder?.name?.[0].given?.[0];
  const insuranceMemberId = primaryCoverage?.subscriberId;
  const insuranceCarrier = {
    reference: `InsurancePlan/${primaryInsurancePlan?.id}`,
    display: primaryCoverage?.class?.[0].name,
  };

  const selfPrimaryPolicyHolder = primaryCoverage?.subscriber?.reference === `Patient/${patient.id}`;

  const secondaryCoverageRef = account?.coverage?.find((c) => c.priority === 2)?.coverage.reference;
  const secondaryCoverage = insuranceInfo?.find(
    (resource): resource is Coverage =>
      resource.resourceType === 'Coverage' && resource.id === secondaryCoverageRef?.replace('Coverage/', '')
  );

  const displaySecondaryInsurance = secondaryCoverage ? true : false;

  const secondaryPolicyHolder = secondaryCoverage?.contained?.[0] as RelatedPerson | undefined;

  const secondaryInsurancePlan = insuranceInfo?.find(
    (resource): resource is InsurancePlan =>
      resource.resourceType === 'InsurancePlan' &&
      resource.ownedBy?.reference === secondaryCoverage?.payor?.[0].reference
  );

  const secondaryCoverageRelationshipToInsured = secondaryCoverage?.relationship?.coding?.[0].display;
  const secondaryPolicyHolderAddress = secondaryPolicyHolder?.address?.[0];
  const secondaryPolicyHolderZip = secondaryPolicyHolderAddress?.postalCode;
  const secondaryPolicyHolderState = secondaryPolicyHolderAddress?.state;
  const secondaryPolicyHolderCity = secondaryPolicyHolderAddress?.city;
  const secondaryPolicyHolderAddressAdditionalLine = secondaryPolicyHolderAddress?.line?.[1];
  const secondaryPolicyHolderAddressLine = secondaryPolicyHolderAddress?.line?.[0];

  let secondaryPolicyHolderBirthSex: string | undefined;
  if (secondaryPolicyHolder?.gender === 'male') {
    secondaryPolicyHolderBirthSex = 'Male';
  } else if (secondaryPolicyHolder?.gender === 'female') {
    secondaryPolicyHolderBirthSex = 'Female';
  } else if (secondaryPolicyHolder?.gender !== undefined) {
    secondaryPolicyHolderBirthSex = 'Intersex';
  }

  const secondaryPolicyHolderBirthDate = secondaryPolicyHolder?.birthDate;
  const secondaryPolicyHolderLastName = secondaryPolicyHolder?.name?.[0].family;
  const secondaryPolicyHolderMiddleName = secondaryPolicyHolder?.name?.[0].given?.[1];
  const secondaryPolicyHolderFirstName = secondaryPolicyHolder?.name?.[0].given?.[0];
  const secondaryInsuranceMemberId = secondaryCoverage?.subscriberId;
  const secondaryInsuranceCarrier = {
    reference: `InsurancePlan/${secondaryInsurancePlan?.id}`,
    display: secondaryCoverage?.class?.[0].name,
  };

  const selfSecondaryPolicyHolder = secondaryCoverage?.subscriber?.reference === `Patient/${patient.id}`;

=======
>>>>>>> 62a80818
  console.log('patient info for prepop: ');
  console.log('patient: ', JSON.stringify(patient, null, 2));
  console.log('patientSex', patientSex);
  console.log('documents: ', JSON.stringify(documents, null, 2));
  console.log('insurance related resources: ', JSON.stringify(accountInfo, null, 2));

  const patientFirstName = getFirstName(patient) ?? '';
  const patientLastName = getLastName(patient) ?? '';

  const item: QuestionnaireResponseItem[] = (questionnaire.item ?? []).map((item) => {
    const populatedItem: QuestionnaireResponseItem[] = (() => {
      const itemItems = item.item ?? [].filter((i: QuestionnaireItem) => i.type !== 'display');
      if (item.linkId === 'contact-information-page') {
        // todo: consolidate this with mapPatientItemsToQuestionnaireResponseItems
        return itemItems.map((item) => {
          let answer: QuestionnaireResponseItemAnswer[] | undefined;
          const { linkId } = item;
          if (linkId === 'patient-will-be-18') {
            answer = makeAnswer(
              checkPatientWillBe18(startTime ?? '', patient, newPatientDob, unconfirmedDateOfBirth),
              'Boolean'
            );
          }
          if (linkId === 'patient-birthdate') {
            const patientDOB = getPatientDOB(patient, newPatientDob, unconfirmedDateOfBirth);
            if (patientDOB) {
              answer = makeAnswer(patientDOB);
            }
          }
          if (linkId === 'is-new-qrs-patient') {
            answer = makeAnswer(isNewQrsPatient, 'Boolean');
          }
          if (linkId === 'patient-first-name' && patientFirstName) {
            answer = makeAnswer(patientFirstName);
          }
          if (linkId === 'patient-last-name' && patientLastName) {
            answer = makeAnswer(patientLastName);
          }
          if (linkId === 'patient-street-address' && patientAddressLine1) {
            answer = makeAnswer(patientAddressLine1);
          }
          if (linkId === 'patient-street-address-2' && patientAddressLine2) {
            answer = makeAnswer(patientAddressLine2);
          }
          if (linkId === 'patient-city' && patientCity) {
            answer = makeAnswer(patientCity);
          }
          if (linkId === 'patient-state' && patientState) {
            answer = makeAnswer(patientState);
          }
          if (linkId === 'patient-zip' && patientPostalCode) {
            answer = makeAnswer(patientPostalCode);
          }
          if (linkId === 'patient-email' && patientEmail) {
            answer = makeAnswer(patientEmail);
          }
          if (linkId === 'mobile-opt-in' && patientSendMarketing) {
            answer = makeAnswer(patientSendMarketing, 'Boolean');
          }
          if (linkId === 'patient-number' && formattedVerifiedPhoneNumber) {
            answer = makeAnswer(formatPhoneNumberDisplay(formattedVerifiedPhoneNumber));
          }
          if (linkId === 'patient-birth-sex' && patientSex) {
            answer = makeAnswer(patientSex);
          }
          if (linkId === 'patient-birth-sex-missing' && patientSex == undefined) {
            answer = makeAnswer(true, 'Boolean');
          }

          return {
            linkId,
            answer,
          };
        });
      } else if (item.linkId === 'patient-details-page') {
        // todo: consolidate this with mapPatientItemsToQuestionnaireResponseItems
        return itemItems.map((item) => {
          let answer: QuestionnaireResponseItemAnswer[] | undefined;
          const { linkId } = item;
          if (linkId === 'patient-pronouns' && pronouns) {
            answer = makeAnswer(pronouns);
          }
          if (linkId === 'patient-pronouns-custom' && customPronouns) {
            answer = makeAnswer(customPronouns);
          }
          if (linkId === 'preferred-language' && language) {
            answer = makeAnswer(language);
          }
          if (linkId === 'patient-ethnicity' && patientEthnicity) {
            answer = makeAnswer(patientEthnicity);
          }
          if (linkId === 'patient-race' && patientRace) {
            answer = makeAnswer(patientRace);
          }

          return {
            linkId,
            answer,
          };
        });
      } else if (PCP_ITEMS.includes(item.linkId)) {
        return mapPCPToQuestionnaireResponseItems({
          items: itemItems,
          physician: accountInfo?.primaryCarePhysician,
        });
<<<<<<< HEAD
      } else if (item.linkId === 'responsible-party-page') {
        return itemItems.map((item) => {
          let answer: QuestionnaireResponseItemAnswer[] | undefined;
          const { linkId } = item;
          if (selfResponsible) {
            if (linkId === 'responsible-party-relationship') {
              answer = makeAnswer('Self');
            }
            if (linkId === 'responsible-party-first-name') {
              answer = makeAnswer(getFirstName(patient) ?? '');
            }
            if (linkId === 'responsible-party-last-name') {
              answer = makeAnswer(getLastName(patient) ?? '');
            }
            if (linkId === 'responsible-party-date-of-birth') {
              const patientDOB = getPatientDOB(patient, newPatientDob, unconfirmedDateOfBirth);
              if (patientDOB) {
                answer = makeAnswer(patientDOB);
              }
            }
            if (linkId === 'responsible-party-birth-sex' && patientSex) {
              answer = makeAnswer(patientSex);
            }
            if (linkId === 'responsible-party-number' && formattedVerifiedPhoneNumber) {
              answer = makeAnswer(formatPhoneNumberDisplay(formattedVerifiedPhoneNumber));
            }
          } else {
            if (linkId === 'responsible-party-relationship' && responsiblePartyRelationship) {
              answer = makeAnswer(responsiblePartyRelationship);
            }
            if (linkId === 'responsible-party-first-name' && responsiblePartyFirstName) {
              answer = makeAnswer(responsiblePartyFirstName);
            }
            if (linkId === 'responsible-party-last-name' && responsiblePartyLastName) {
              answer = makeAnswer(responsiblePartyLastName);
            }
            if (linkId === 'responsible-party-date-of-birth' && responsiblePartyBirthDate) {
              answer = makeAnswer(responsiblePartyBirthDate);
            }
            if (linkId === 'responsible-party-birth-sex' && responsiblePartySex) {
              answer = makeAnswer(responsiblePartySex);
            }
            if (linkId === 'responsible-party-number' && formattedResponsiblePartyPhoneNumber) {
              answer = makeAnswer(formattedResponsiblePartyPhoneNumber);
            }
          }

          return {
            linkId,
            answer,
          };
        });
      } else if (item.linkId === 'payment-option-page') {
        return itemItems.map((item) => {
          let answer: QuestionnaireResponseItemAnswer[] | undefined;
          let nestedItem: QuestionnaireResponseItem[] | undefined;
          const { linkId } = item;
          if (selfPrimaryPolicyHolder) {
            if (linkId === 'patient-relationship-to-insured') {
              answer = makeAnswer('Self');
            }
            if (linkId === 'policy-holder-birth-sex' && patientSex) {
              answer = makeAnswer(patientSex);
            }
            if (linkId === 'policy-holder-date-of-birth') {
              const patientDOB = getPatientDOB(patient, newPatientDob, unconfirmedDateOfBirth);
              if (patientDOB) {
                answer = makeAnswer(patientDOB);
              }
            }
            if (linkId === 'policy-holder-last-name') {
              answer = makeAnswer(getLastName(patient) ?? '');
            }
            if (linkId === 'policy-holder-middle-name') {
              answer = makeAnswer(getMiddleName(patient) ?? '');
            }
            if (linkId === 'policy-holder-first-name') {
              answer = makeAnswer(getFirstName(patient) ?? '');
            }
            if (linkId === 'policy-holder-zip' && patientPostalCode) {
              answer = makeAnswer(patientPostalCode);
            }
            if (linkId === 'policy-holder-state' && patientState) {
              answer = makeAnswer(patientState);
            }
            if (linkId === 'policy-holder-city' && patientCity) {
              answer = makeAnswer(patientCity);
            }
            if (linkId === 'policy-holder-address' && patientAddressLine1) {
              answer = makeAnswer(patientAddressLine1);
            }
            if (linkId === 'policy-holder-address-additional-line' && patientAddressLine2) {
              answer = makeAnswer(patientAddressLine2);
            }
          } else {
            if (linkId === 'patient-relationship-to-insured' && relationshipToInsured) {
              answer = makeAnswer(relationshipToInsured);
            }
            if (linkId === 'policy-holder-birth-sex' && policyHolderBirthSex) {
              answer = makeAnswer(policyHolderBirthSex);
            }
            if (linkId === 'policy-holder-date-of-birth' && policyHolderBirthDate) {
              answer = makeAnswer(policyHolderBirthDate);
            }
            if (linkId === 'policy-holder-last-name' && policyHolderLastName) {
              answer = makeAnswer(policyHolderLastName);
            }
            if (linkId === 'policy-holder-middle-name' && policyHolderMiddleName) {
              answer = makeAnswer(policyHolderMiddleName);
            }
            if (linkId === 'policy-holder-first-name' && policyHolderFirstName) {
              answer = makeAnswer(policyHolderFirstName);
            }
            if (linkId === 'policy-holder-zip' && policyHolderZip) {
              answer = makeAnswer(policyHolderZip);
            }
            if (linkId === 'policy-holder-state' && policyHolderState) {
              answer = makeAnswer(policyHolderState);
            }
            if (linkId === 'policy-holder-city' && policyHolderCity) {
              answer = makeAnswer(policyHolderCity);
            }
            if (linkId === 'policy-holder-address' && policyHolderAddressLine) {
              answer = makeAnswer(policyHolderAddressLine);
            }
            if (linkId === 'policy-holder-address-additional-line' && policyHolderAddressAdditionalLine) {
              answer = makeAnswer(policyHolderAddressAdditionalLine);
            }
          }
          if (linkId === 'insurance-card-front' && insuranceCardFrontDocumentReference) {
            answer = makeAnswer(insuranceCardFront, 'Attachment');
          }
          if (linkId === 'insurance-card-back' && insuranceCardBackDocumentReference) {
            answer = makeAnswer(insuranceCardBack, 'Attachment');
          }
          if (linkId === 'insurance-member-id' && insuranceMemberId) {
            answer = makeAnswer(insuranceMemberId);
          }
          if (linkId === 'insurance-carrier' && primaryInsurancePlan) {
            answer = makeAnswer(insuranceCarrier, 'Reference');
          }
          if (linkId === 'payment-option' && primaryCoverage) {
            answer = makeAnswer('I have insurance');
          }
          if (linkId === 'display-secondary-insurance') {
            answer = makeAnswer(displaySecondaryInsurance, 'Boolean');
          }
          if (linkId === 'secondary-insurance') {
            nestedItem = (item.item ?? [])
              .filter((item: QuestionnaireItem) => item.type !== 'display')
              .map((item: QuestionnaireItem) => {
                let answer: QuestionnaireResponseItemAnswer[] | undefined;
                const { linkId } = item;
                if (selfSecondaryPolicyHolder) {
                  if (linkId === 'patient-relationship-to-insured-2') {
                    answer = makeAnswer('Self');
                  }
                  if (linkId === 'policy-holder-birth-sex-2' && patientSex) {
                    answer = makeAnswer(patientSex);
                  }
                  if (linkId === 'policy-holder-date-of-birth-2') {
                    const patientDOB = getPatientDOB(patient, newPatientDob, unconfirmedDateOfBirth);
                    if (patientDOB) {
                      answer = makeAnswer(patientDOB);
                    }
                  }
                  if (linkId === 'policy-holder-last-name-2') {
                    answer = makeAnswer(getLastName(patient) ?? '');
                  }
                  if (linkId === 'policy-holder-middle-name-2') {
                    answer = makeAnswer(getMiddleName(patient) ?? '');
                  }
                  if (linkId === 'policy-holder-first-name-2') {
                    answer = makeAnswer(getFirstName(patient) ?? '');
                  }
                  if (linkId === 'policy-holder-zip-2' && patientPostalCode) {
                    answer = makeAnswer(patientPostalCode);
                  }
                  if (linkId === 'policy-holder-state-2' && patientState) {
                    answer = makeAnswer(patientState);
                  }
                  if (linkId === 'policy-holder-city-2' && patientCity) {
                    answer = makeAnswer(patientCity);
                  }
                  if (linkId === 'policy-holder-address-2' && patientAddressLine1) {
                    answer = makeAnswer(patientAddressLine1);
                  }
                  if (linkId === 'policy-holder-address-additional-line-2' && patientAddressLine2) {
                    answer = makeAnswer(patientAddressLine2);
                  }
                } else {
                  if (linkId === 'patient-relationship-to-insured-2' && secondaryCoverageRelationshipToInsured) {
                    answer = makeAnswer(secondaryCoverageRelationshipToInsured);
                  }
                  if (linkId === 'policy-holder-birth-sex-2' && secondaryPolicyHolderBirthSex) {
                    answer = makeAnswer(secondaryPolicyHolderBirthSex);
                  }
                  if (linkId === 'policy-holder-date-of-birth-2' && secondaryPolicyHolderBirthDate) {
                    answer = makeAnswer(secondaryPolicyHolderBirthDate);
                  }
                  if (linkId === 'policy-holder-last-name-2' && secondaryPolicyHolderLastName) {
                    answer = makeAnswer(secondaryPolicyHolderLastName);
                  }
                  if (linkId === 'policy-holder-middle-name-2' && secondaryPolicyHolderMiddleName) {
                    answer = makeAnswer(secondaryPolicyHolderMiddleName);
                  }
                  if (linkId === 'policy-holder-first-name-2' && secondaryPolicyHolderFirstName) {
                    answer = makeAnswer(secondaryPolicyHolderFirstName);
                  }
                  if (linkId === 'policy-holder-zip-2' && secondaryPolicyHolderZip) {
                    answer = makeAnswer(secondaryPolicyHolderZip);
                  }
                  if (linkId === 'policy-holder-state-2' && secondaryPolicyHolderState) {
                    answer = makeAnswer(secondaryPolicyHolderState);
                  }
                  if (linkId === 'policy-holder-city-2' && secondaryPolicyHolderCity) {
                    answer = makeAnswer(secondaryPolicyHolderCity);
                  }
                  if (linkId === 'policy-holder-address-2' && secondaryPolicyHolderAddressLine) {
                    answer = makeAnswer(secondaryPolicyHolderAddressLine);
                  }
                  if (
                    linkId === 'policy-holder-address-additional-line-2' &&
                    secondaryPolicyHolderAddressAdditionalLine
                  ) {
                    answer = makeAnswer(secondaryPolicyHolderAddressAdditionalLine);
                  }
                }
                if (linkId === 'insurance-card-front-2' && secondaryInsuranceCardFrontDocumentReference) {
                  answer = makeAnswer(secondaryInsuranceCardFront, 'Attachment');
                }
                if (linkId === 'insurance-card-back-2' && secondaryInsuranceCardBackDocumentReference) {
                  answer = makeAnswer(secondaryInsuranceCardBack, 'Attachment');
                }
                if (linkId === 'insurance-member-id-2' && secondaryInsuranceMemberId) {
                  answer = makeAnswer(secondaryInsuranceMemberId);
                }
                if (linkId === 'insurance-carrier-2' && secondaryInsurancePlan) {
                  answer = makeAnswer(secondaryInsuranceCarrier, 'Reference');
                }
                return {
                  linkId,
                  answer,
                };
              });
          }

          return {
            linkId,
            answer,
            item: nestedItem,
          };
=======
      } else if (GUARANTOR_ITEMS.includes(item.linkId)) {
        return mapGuarantorToQuestionnaireResponseItems({
          items: itemItems,
          guarantorResource: accountInfo?.guarantorResource,
        });
      } else if (COVERAGE_ITEMS.includes(item.linkId)) {
        return mapCoveragesToQuestionnaireResponseItems({
          items: itemItems,
          coverages: accountInfo?.coverages ?? {},
          insuranceOrgs: accountInfo?.insuranceOrgs ?? [],
          insurancePlans: accountInfo?.insurancePlans ?? [],
          documents,
>>>>>>> 62a80818
        });
      } else if (item.linkId === 'photo-id-page') {
        return itemItems.map((item) => {
          let answer: QuestionnaireResponseItemAnswer[] | undefined;
          const { linkId } = item;
          if (linkId === 'photo-id-front' && photoIdFrontDocumentReference) {
            answer = makeAnswer(photoIdFront, 'Attachment');
          }
          if (linkId === 'photo-id-back' && photoIdBackDocumentReference) {
            answer = makeAnswer(photoIdBack, 'Attachment');
          }

          return {
            linkId,
            answer,
          };
        });
      }

      return [];
    })();
    return {
      linkId: item.linkId,
      item: populatedItem,
    };
  });

  console.log('prepopulation result', JSON.stringify(item));

  return item;
};

const getPatientDOB = (
  patient?: Patient,
  newPatientDob?: string,
  unconfirmedDateOfBirth?: string
): string | undefined => {
  const dobStringToUse = unconfirmedDateOfBirth ?? patient?.birthDate ?? newPatientDob;
  if (dobStringToUse === undefined) {
    return undefined;
  }
  const patientDOB = DateTime.fromISO(dobStringToUse);
  return patientDOB.isValid ? dobStringToUse : undefined;
};

const checkPatientWillBe18 = (
  appointmentStart: string,
  patient?: Patient,
  newPatientDob?: string,
  unconfirmedDateOfBirth?: string
): boolean => {
  // intentionally not worrying about time zone here. the extra accuracy is not worth the query.
  const appointmentStartTime = DateTime.fromISO(appointmentStart);
  const patientDOB = DateTime.fromISO(
    getPatientDOB(patient, newPatientDob, unconfirmedDateOfBirth) ?? DateTime.now().toISO()
  );

  if (!appointmentStartTime.isValid && patientDOB.isValid) {
    return false;
  }

  return patientDOB.plus({ years: 18 }) <= appointmentStartTime;
};

type AnswerType = 'String' | 'Boolean' | 'Reference' | 'Attachment';
export const makeAnswer = (val: any, type: AnswerType = 'String'): QuestionnaireResponseItemAnswer[] => {
  return [
    {
      [`value${type}`]: val,
    },
  ];
};
export const extractFirstValueFromAnswer = (
  answer: QuestionnaireResponseItemAnswer[],
  valueType: AnswerType = 'String'
): any => {
  return (answer[0] as any)?.[`value${valueType}`];
};

export interface PrepopulationFromPatientRecordInput extends PatientAccountResponse {
  questionnaire: Questionnaire;
}

export const makePrepopulatedItemsFromPatientRecord = (
  input: PrepopulationFromPatientRecordInput
): QuestionnaireResponseItem[] => {
  const { patient, questionnaire, primaryCarePhysician, coverages, insuranceOrgs, insurancePlans, guarantorResource } =
    input;
  // console.log('making prepopulated items from patient record', coverages);
  const item: QuestionnaireResponseItem[] = (questionnaire.item ?? []).map((item) => {
    const populatedItem: QuestionnaireResponseItem[] = (() => {
      const itemItems = (item.item ?? []).filter((i: QuestionnaireItem) => i.type !== 'display');
      if (PATIENT_ITEMS.includes(item.linkId)) {
        // console.log('mapping patient items', itemItems);
        return mapPatientItemsToQuestionnaireResponseItems({
          patient,
          items: itemItems,
        });
      }
      if (PCP_ITEMS.includes(item.linkId)) {
        return mapPCPToQuestionnaireResponseItems({
          items: itemItems,
          physician: primaryCarePhysician,
        });
      }
      if (COVERAGE_ITEMS.includes(item.linkId)) {
        return mapCoveragesToQuestionnaireResponseItems({
          items: itemItems,
          coverages,
          insuranceOrgs,
          insurancePlans,
        });
      }
      if (GUARANTOR_ITEMS.includes(item.linkId)) {
        return mapGuarantorToQuestionnaireResponseItems({ items: itemItems, guarantorResource });
      }
      return [];
    })();
    return {
      linkId: item.linkId,
      item: populatedItem,
    };
  });

  return item;
};

// helper functions
const PATIENT_ITEMS = [
  'contact-information-page',
  'patient-info-section',
  'patient-additional-details-section',
  'patient-demographics-section',
  'patient-contact-info-section',
];
interface MapPatientItemsInput {
  patient: Patient;
  items: QuestionnaireItem[];
}
const mapPatientItemsToQuestionnaireResponseItems = (input: MapPatientItemsInput): QuestionnaireResponseItem[] => {
  const { patient, items } = input;
  const patientAddress = patient.address?.[0];
  const patientAddressLine1 = patientAddress?.line?.[0];
  const patientAddressLine2 = patientAddress?.line?.[1];
  const patientCity = patientAddress?.city;
  const patientState = patientAddress?.state;
  const patientPostalCode = patientAddress?.postalCode;

  const patientEmail = patient?.telecom?.find((c) => c.system === 'email' && c.period?.end === undefined)?.value;
  const patientPhone = patient?.telecom?.find((c) => c.system === 'phone' && c.period?.end === undefined)?.value;

  const patientEthnicity = patient.extension?.find((e) => e.url === `${PRIVATE_EXTENSION_BASE_URL}/ethnicity`)
    ?.valueCodeableConcept?.coding?.[0]?.display;
  const patientRace = patient.extension?.find((e) => e.url === `${PRIVATE_EXTENSION_BASE_URL}/race`)
    ?.valueCodeableConcept?.coding?.[0]?.display;
  const patientPrefferedPronouns = patient.extension?.find((e) => e.url === PATIENT_INDIVIDUAL_PRONOUNS_URL)
    ?.valueCodeableConcept?.coding?.[0]?.display;

  const patientPrefferedName = patient.name?.find((name) => name.use === 'nickname')?.given?.[0];

  let patientSex: string | undefined;
  if (patient?.gender === 'male') {
    patientSex = 'Male';
  } else if (patient?.gender === 'female') {
    patientSex = 'Female';
  } else if (patient?.gender !== undefined) {
    patientSex = 'Intersex';
  }

  const patientDOB = patient.birthDate;

  const patientSexualOrientation = patient.extension?.find((e) => e.url === PATIENT_SEXUAL_ORIENTATION_URL)
    ?.valueCodeableConcept?.coding?.[0]?.display;
  const patientGenderIdentity = patient.extension?.find((e) => e.url === PATIENT_GENDER_IDENTITY_URL)
    ?.valueCodeableConcept?.coding?.[0]?.display;
  const patientGenderIdentityDetails = patient.extension?.find(
    (e) => e.url === `${PRIVATE_EXTENSION_BASE_URL}/individual-genderIdentity`
  )?.valueString;
  const patientPointOfDiscovery = patient.extension?.find(
    (e) => e.url === `${PRIVATE_EXTENSION_BASE_URL}/point-of-discovery`
  )?.valueString;
  const patientSendMarketing = patient.extension?.find((e) => e.url === `${PRIVATE_EXTENSION_BASE_URL}/send-marketing`)
    ?.valueBoolean;
  const patientPreferredLanguage = patient.communication?.find((lang) => lang.preferred)?.language.coding?.[0].display;
  const patientCommonWellConsent = patient.extension?.find(
    (e) => e.url === `${PRIVATE_EXTENSION_BASE_URL}/common-well-consent`
  )?.valueBoolean;

  return items.map((item) => {
    let answer: QuestionnaireResponseItemAnswer[] | undefined;
    const { linkId } = item;

    if (linkId === 'patient-birthdate' && patientDOB) {
      answer = makeAnswer(patientDOB);
    }

    if (linkId === 'patient-first-name') {
      answer = makeAnswer(getFirstName(patient) ?? '');
    }
    if (linkId === 'patient-last-name') {
      answer = makeAnswer(getLastName(patient) ?? '');
    }

    if (linkId === 'patient-middle-name') {
      answer = makeAnswer(getMiddleName(patient) ?? '');
    }

    if (linkId === 'patient-name-suffix') {
      answer = makeAnswer(getNameSuffix(patient) ?? '');
    }

    if (linkId === 'patient-preferred-name' && patientPrefferedName) {
      answer = makeAnswer(patientPrefferedName);
    }

    if (linkId === 'patient-pronouns' && patientPrefferedPronouns) {
      answer = makeAnswer(patientPrefferedPronouns);
    }

    if (linkId === 'patient-street-address' && patientAddressLine1) {
      answer = makeAnswer(patientAddressLine1);
    }
    if (linkId === 'patient-street-address-2' && patientAddressLine2) {
      answer = makeAnswer(patientAddressLine2);
    }
    if (linkId === 'patient-city' && patientCity) {
      answer = makeAnswer(patientCity);
    }
    if (linkId === 'patient-state' && patientState) {
      answer = makeAnswer(patientState);
    }
    if (linkId === 'patient-zip' && patientPostalCode) {
      answer = makeAnswer(patientPostalCode);
    }
    if (linkId === 'patient-email' && patientEmail) {
      answer = makeAnswer(patientEmail);
    }
    if (linkId === 'patient-number' && patientPhone) {
      const formatted = formatPhoneNumberDisplay(patientPhone);
      if (formatted) {
        answer = makeAnswer(formatted);
      }
    }
    if (linkId === 'patient-birth-sex' && patientSex) {
      answer = makeAnswer(patientSex);
    }
    if (linkId === 'patient-ethnicity' && patientEthnicity) {
      answer = makeAnswer(patientEthnicity);
    }
    if (linkId === 'patient-race' && patientRace) {
      answer = makeAnswer(patientRace);
    }
    if (linkId === 'patient-sexual-orientation' && patientSexualOrientation) {
      answer = makeAnswer(patientSexualOrientation);
    }
    if (linkId === 'patient-gender-identity' && patientGenderIdentity) {
      answer = makeAnswer(patientGenderIdentity);
    }
    if (linkId === 'patient-gender-identity-details' && patientGenderIdentityDetails) {
      answer = makeAnswer(patientGenderIdentityDetails);
    }
    if (linkId === 'patient-point-of-discovery' && patientPointOfDiscovery) {
      answer = makeAnswer(patientPointOfDiscovery);
    }
    if (linkId === 'mobile-opt-in' && patientSendMarketing) {
      answer = makeAnswer(patientSendMarketing, 'Boolean');
    }
    if (linkId === 'preferred-language' && patientPreferredLanguage) {
      answer = makeAnswer(patientPreferredLanguage);
    }
    if (linkId === 'common-well-consent' && patientCommonWellConsent) {
      answer = makeAnswer(patientCommonWellConsent);
    }
    return {
      linkId,
      answer,
    };
  });
};

const PCP_ITEMS = ['primary-care-physician-section', 'primary-care-physician-page'];
interface MapPCPItemsInput {
  items: QuestionnaireItem[];
  physician?: Practitioner;
}
const mapPCPToQuestionnaireResponseItems = (input: MapPCPItemsInput): QuestionnaireResponseItem[] => {
  const { physician, items } = input;

  const practiceName =
    physician?.extension?.find((e: { url: string }) => e.url === PRACTICE_NAME_URL)?.valueString ?? '';
  const phone = physician?.telecom?.find((c) => c.system === 'phone' && c.period?.end === undefined)?.value ?? '';
  const address = physician?.address?.[0]?.text ?? '';
  let firstName: string | undefined;
  let lastName: string | undefined;

  if (physician) {
    firstName = getFirstName(physician);
    lastName = getLastName(physician);
  }

  return items.map((item) => {
    let answer: QuestionnaireResponseItemAnswer[] | undefined;
    const { linkId } = item;

    if (linkId === 'pcp-first' && firstName) {
      makeAnswer(firstName);
    }
    if (linkId === 'pcp-last' && lastName) {
      makeAnswer(lastName);
    }

    if (linkId === 'pcp-practice' && practiceName) {
      // not really sure where this will come from yet...
      answer = makeAnswer(practiceName);
    }

    if (linkId === 'pcp-address' && address) {
      // not really sure where this will come from yet...
      answer = makeAnswer(address);
    }

    if (linkId === 'pcp-number' && phone) {
      answer = makeAnswer(phone);
    }
    if (linkId === 'pcp-active') {
      answer = makeAnswer(!!physician && !physician.active === false, 'Boolean');
    }
    return {
      linkId,
      answer,
    };
  });
};

const COVERAGE_ITEMS = ['insurance-section', 'insurance-section-2', 'payment-option-page'];
interface MapCoverageItemsInput {
  items: QuestionnaireItem[];
  coverages: PatientAccountResponse['coverages'];
  insurancePlans: PatientAccountResponse['insurancePlans'];
  insuranceOrgs: PatientAccountResponse['insuranceOrgs'];
  documents?: DocumentReference[];
}
const mapCoveragesToQuestionnaireResponseItems = (input: MapCoverageItemsInput): QuestionnaireResponseItem[] => {
  const { items, coverages, insuranceOrgs, insurancePlans, documents } = input;

  const insuranceCardFrontDocumentReference = documents?.find((doc) =>
    doc.content.some((item) => item.attachment.title === 'insurance-card-front')
  );

  const insuranceCardFront = {
    url: insuranceCardFrontDocumentReference?.content[0].attachment.url,
    title: insuranceCardFrontDocumentReference?.content[0].attachment.title,
    creation: insuranceCardFrontDocumentReference?.date,
    contentType: insuranceCardFrontDocumentReference?.content[0].attachment.contentType,
  };

  const insuranceCardBackDocumentReference = documents?.find((doc) =>
    doc.content.some((item) => item.attachment.title === 'insurance-card-back')
  );

  const insuranceCardBack = {
    url: insuranceCardBackDocumentReference?.content[0].attachment.url,
    title: insuranceCardBackDocumentReference?.content[0].attachment.title,
    creation: insuranceCardBackDocumentReference?.date,
    contentType: insuranceCardBackDocumentReference?.content[0].attachment.contentType,
  };

  const secondaryInsuranceCardFrontDocumentReference = documents?.find((doc) =>
    doc.content.some((item) => item.attachment.title === 'insurance-card-front-2')
  );

  const secondaryInsuranceCardFront = {
    url: secondaryInsuranceCardFrontDocumentReference?.content[0].attachment.url,
    title: secondaryInsuranceCardFrontDocumentReference?.content[0].attachment.title,
    creation: secondaryInsuranceCardFrontDocumentReference?.date,
    contentType: secondaryInsuranceCardFrontDocumentReference?.content[0].attachment.contentType,
  };

  const secondaryInsuranceCardBackDocumentReference = documents?.find((doc) =>
    doc.content.some((item) => item.attachment.title === 'insurance-card-back-2')
  );

  const secondaryInsuranceCardBack = {
    url: secondaryInsuranceCardBackDocumentReference?.content[0].attachment.url,
    title: secondaryInsuranceCardBackDocumentReference?.content[0].attachment.title,
    creation: secondaryInsuranceCardBackDocumentReference?.date,
    contentType: secondaryInsuranceCardBackDocumentReference?.content[0].attachment.contentType,
  };

  // console.log('mapping coverages to questionnaire response items', items, coverages);

  const { primary, secondary, primarySubscriber, secondarySubscriber } = coverages;

  let primaryInsurancePlanReference: Reference | undefined;
  let secondaryInsurancePlanReference: Reference | undefined;

  let primaryMemberId = '';
  let secondaryMemberId = '';

  if (primary && insuranceOrgs && insurancePlans) {
    const matchingOrg = insuranceOrgs.find((org) => `${org.resourceType}/${org.id}` === primary.payor?.[0].reference);
    const matchingPlan =
      matchingOrg &&
      insurancePlans.find((plan) => plan.ownedBy?.reference === `${matchingOrg.resourceType}/${matchingOrg.id}`);
    if (matchingPlan) {
      primaryInsurancePlanReference = {
        reference: `${matchingPlan.resourceType}/${matchingPlan.id}`,
        display: matchingPlan.name,
      };
    }
  }
  if (secondary && insuranceOrgs && insurancePlans) {
    const matchingOrg = insuranceOrgs.find((org) => `${org.resourceType}/${org.id}` === secondary.payor?.[0].reference);
    const matchingPlan =
      matchingOrg &&
      insurancePlans.find((plan) => plan.ownedBy?.reference === `${matchingOrg.resourceType}/${matchingOrg.id}`);
    if (matchingPlan) {
      secondaryInsurancePlanReference = {
        reference: `${matchingPlan.resourceType}/${matchingPlan.id}`,
        display: matchingPlan.name,
      };
    }
  }

  if (primary) {
    primaryMemberId =
      primary.identifier?.find(
        (i) => i.type?.coding?.[0]?.code === 'MB' && i.assigner?.reference === primary.payor[0]?.reference
      )?.value ?? '';
  }
  if (secondary) {
    secondaryMemberId =
      secondary.identifier?.find(
        (i) => i.type?.coding?.[0]?.code === 'MB' && i.assigner?.reference === secondary.payor[0]?.reference
      )?.value ?? '';
  }

  const primarySubscriberDoB = primarySubscriber?.birthDate ?? '';
  const primarySubscriberBirthSex = capitalize(primarySubscriber?.gender ?? '');
  let primarySubscriberFirstName = '';
  let primarySubscriberLastName = '';
  let primarySubscriberMiddleName = '';
  const relationshipToInsured = primary?.relationship?.coding?.[0].display;
  const policyHolderAddress = primarySubscriber?.address?.[0];
  const policyHolderZip = policyHolderAddress?.postalCode;
  const policyHolderState = policyHolderAddress?.state;
  const policyHolderCity = policyHolderAddress?.city;
  const policyHolderAddressAdditionalLine = policyHolderAddress?.line?.[1];
  const policyHolderAddressLine = policyHolderAddress?.line?.[0];

  if (primarySubscriber) {
    primarySubscriberFirstName = getFirstName(primarySubscriber) ?? '';
    primarySubscriberLastName = getLastName(primarySubscriber) ?? '';
    primarySubscriberMiddleName = primarySubscriber.name?.[0]?.given?.[1] ?? '';
  }
  const secondarySubscriberDoB = secondarySubscriber?.birthDate;
  const secondarySubscriberBirthSex = secondarySubscriber?.gender;
  let secondarySubscriberFirstName: string | undefined;
  let secondarySubscriberLastName: string | undefined;
  let secondarySubscriberMiddleName: string | undefined;
  const secondaryRelationshipToInsured = secondary?.relationship?.coding?.[0].display;
  const secondaryPolicyHolderAddress = secondarySubscriber?.address?.[0];
  const secondaryPolicyHolderZip = secondaryPolicyHolderAddress?.postalCode;
  const secondaryPolicyHolderState = secondaryPolicyHolderAddress?.state;
  const secondaryPolicyHolderCity = secondaryPolicyHolderAddress?.city;
  const secondaryPolicyHolderAddressAdditionalLine = secondaryPolicyHolderAddress?.line?.[1];
  const secondaryPolicyHolderAddressLine = secondaryPolicyHolderAddress?.line?.[0];
  if (secondarySubscriber) {
    secondarySubscriberFirstName = getFirstName(secondarySubscriber) ?? '';
    secondarySubscriberLastName = getLastName(secondarySubscriber) ?? '';
    secondarySubscriberMiddleName = secondarySubscriber.name?.[0]?.given?.[1] ?? '';
  }

  return items.map((item) => {
    let answer: QuestionnaireResponseItemAnswer[] | undefined;
    const { linkId } = item;

    if (linkId === 'secondary-insurance' && item.type === 'group') {
      return {
        linkId,
        item: mapCoveragesToQuestionnaireResponseItems({ ...input, items: item.item ?? [] }),
      };
    }
    if (linkId === 'insurance-carrier' && primaryInsurancePlanReference) {
      answer = makeAnswer(primaryInsurancePlanReference, 'Reference');
    }
    if (linkId === 'insurance-carrier-2' && secondaryInsurancePlanReference) {
      answer = makeAnswer(secondaryInsurancePlanReference, 'Reference');
    }
    if (linkId === 'insurance-member-id' && primaryMemberId) {
      answer = makeAnswer(primaryMemberId);
    }
    if (linkId === 'insurance-member-id-2' && secondaryMemberId) {
      answer = makeAnswer(secondaryMemberId);
    }
    if (linkId === 'policy-holder-first-name' && primarySubscriberFirstName) {
      answer = makeAnswer(primarySubscriberFirstName);
    }
    if (linkId === 'policy-holder-first-name-2' && secondarySubscriberFirstName) {
      answer = makeAnswer(secondarySubscriberFirstName);
    }
    if (linkId === 'policy-holder-last-name' && primarySubscriberLastName) {
      answer = makeAnswer(primarySubscriberLastName);
    }
    if (linkId === 'policy-holder-last-name-2' && secondarySubscriberLastName) {
      answer = makeAnswer(secondarySubscriberLastName);
    }
    if (linkId === 'policy-holder-middle-name' && primarySubscriberMiddleName) {
      answer = makeAnswer(primarySubscriberMiddleName);
    }
    if (linkId === 'policy-holder-middle-name-2' && secondarySubscriberMiddleName) {
      answer = makeAnswer(secondarySubscriberMiddleName);
    }
    if (linkId === 'policy-holder-date-of-birth' && primarySubscriberDoB) {
      answer = makeAnswer(primarySubscriberDoB);
    }
    if (linkId === 'policy-holder-date-of-birth-2' && secondarySubscriberDoB) {
      answer = makeAnswer(secondarySubscriberDoB);
    }
    if (linkId === 'policy-holder-birth-sex' && primarySubscriberBirthSex) {
      answer = makeAnswer(primarySubscriberBirthSex);
    }
    if (linkId === 'policy-holder-birth-sex-2' && secondarySubscriberBirthSex) {
      answer = makeAnswer(capitalize(secondarySubscriberBirthSex));
    }
    if (linkId === 'patient-relationship-to-insured' && relationshipToInsured) {
      answer = makeAnswer(relationshipToInsured);
    }
    if (linkId === 'policy-holder-zip' && policyHolderZip) {
      answer = makeAnswer(policyHolderZip);
    }
    if (linkId === 'policy-holder-state' && policyHolderState) {
      answer = makeAnswer(policyHolderState);
    }
    if (linkId === 'policy-holder-city' && policyHolderCity) {
      answer = makeAnswer(policyHolderCity);
    }
    if (linkId === 'policy-holder-address-additional-line' && policyHolderAddressAdditionalLine) {
      answer = makeAnswer(policyHolderAddressAdditionalLine);
    }
    if (linkId === 'policy-holder-address' && policyHolderAddressLine) {
      answer = makeAnswer(policyHolderAddressLine);
    }

    if (linkId === 'patient-relationship-to-insured-2' && secondaryRelationshipToInsured) {
      answer = makeAnswer(secondaryRelationshipToInsured);
    }
    if (linkId === 'policy-holder-zip-2' && secondaryPolicyHolderZip) {
      answer = makeAnswer(secondaryPolicyHolderZip);
    }
    if (linkId === 'policy-holder-state-2' && secondaryPolicyHolderState) {
      answer = makeAnswer(secondaryPolicyHolderState);
    }
    if (linkId === 'policy-holder-city-2' && secondaryPolicyHolderCity) {
      answer = makeAnswer(secondaryPolicyHolderCity);
    }
    if (linkId === 'policy-holder-address-additional-line-2' && secondaryPolicyHolderAddressAdditionalLine) {
      answer = makeAnswer(secondaryPolicyHolderAddressAdditionalLine);
    }
    if (linkId === 'policy-holder-address-2' && secondaryPolicyHolderAddressLine) {
      answer = makeAnswer(secondaryPolicyHolderAddressLine);
    }

    if (linkId === 'insurance-priority') {
      answer = primary ? makeAnswer('Primary') : undefined;
    }
    if (linkId === 'insurance-priority-2') {
      answer = secondary ? makeAnswer('Secondary') : undefined;
    }
    if (linkId === 'insurance-card-front' && insuranceCardFrontDocumentReference) {
      answer = makeAnswer(insuranceCardFront, 'Attachment');
    }
    if (linkId === 'insurance-card-back' && insuranceCardBackDocumentReference) {
      answer = makeAnswer(insuranceCardBack, 'Attachment');
    }
    if (linkId === 'insurance-card-front-2' && secondaryInsuranceCardFrontDocumentReference) {
      answer = makeAnswer(secondaryInsuranceCardFront, 'Attachment');
    }
    if (linkId === 'insurance-card-back-2' && secondaryInsuranceCardBackDocumentReference) {
      answer = makeAnswer(secondaryInsuranceCardBack, 'Attachment');
    }

    return {
      linkId,
      answer,
    };
  });
};

const GUARANTOR_ITEMS = ['responsible-party-section', 'responsible-party-page'];
interface MapGuantorItemsInput {
  items: QuestionnaireItem[];
  guarantorResource?: RelatedPerson | Patient;
}

const mapGuarantorToQuestionnaireResponseItems = (input: MapGuantorItemsInput): QuestionnaireResponseItem[] => {
  const { guarantorResource, items } = input;

  const phone = formatPhoneNumberDisplay(
    guarantorResource?.telecom?.find((c) => c.system === 'phone' && c.period?.end === undefined)?.value ?? ''
  );
  let birthSex: string | undefined;
  if (guarantorResource?.gender) {
    const genderString = guarantorResource?.gender === 'other' ? 'Intersex' : guarantorResource?.gender;
    birthSex = capitalize(genderString);
  }
  const dob = guarantorResource?.birthDate;
  let firstName = '';
  let lastName = '';
  if (guarantorResource) {
    firstName = getFirstName(guarantorResource) ?? '';
    lastName = getLastName(guarantorResource) ?? '';
  }
  let relationship: string | undefined;
  if (guarantorResource && guarantorResource.resourceType === 'Patient') {
    relationship = 'Self';
  } else if (guarantorResource) {
    const relationCode = (guarantorResource as RelatedPerson)?.relationship;
    if (relationCode?.[0]) {
      const cc = relationCode[0];
      const coding = cc?.coding?.[0];

      // would be an improvement not to have to rely on display like this
      if (coding && coding.display) {
        relationship = coding.display;
      }
    }
  }
  return items.map((item) => {
    let answer: QuestionnaireResponseItemAnswer[] | undefined;
    const { linkId } = item;

    if (linkId === 'responsible-party-relationship' && relationship) {
      answer = makeAnswer(relationship);
    }
    if (linkId === 'responsible-party-first-name' && firstName) {
      answer = makeAnswer(firstName);
    }
    if (linkId === 'responsible-party-last-name' && lastName) {
      answer = makeAnswer(lastName);
    }
    if (linkId === 'responsible-party-date-of-birth' && dob) {
      answer = makeAnswer(dob);
    }
    if (linkId === 'responsible-party-birth-sex' && birthSex) {
      answer = makeAnswer(birthSex);
    }
    if (linkId === 'responsible-party-number' && phone) {
      answer = makeAnswer(phone);
    }
    return {
      linkId,
      answer,
    };
  });
};<|MERGE_RESOLUTION|>--- conflicted
+++ resolved
@@ -99,7 +99,6 @@
     patientSex = 'Intersex';
   }
 
-<<<<<<< HEAD
   const pcp = patient.contained?.find(
     (resource): resource is Practitioner => resource.resourceType === 'Practitioner' && resource.active === true
   );
@@ -126,7 +125,7 @@
 
   const responsiblePartyFirstName = responsibleParty?.name?.[0].given?.[0];
   const responsiblePartyLastName = responsibleParty?.name?.[0].family;
-  const responsiblePartyBirthDate = responsibleParty?.extension?.find((e) => e.url === DATE_OF_BIRTH_URL)?.valueString;
+  const responsiblePartyBirthDate = responsibleParty?.birthDate;
 
   let responsiblePartySex: string | undefined;
   if (responsibleParty?.gender === 'male') {
@@ -148,8 +147,6 @@
 
   const selfResponsible = account?.guarantor?.[0].party.type === 'Patient';
 
-=======
->>>>>>> 62a80818
   const photoIdFrontDocumentReference = documents?.find((doc) =>
     doc.content.some((item) => item.attachment.title === 'photo-id-front')
   );
@@ -172,7 +169,6 @@
     contentType: photoIdBackDocumentReference?.content[0].attachment.contentType,
   };
 
-<<<<<<< HEAD
   const insuranceCardFrontDocumentReference = documents?.find((doc) =>
     doc.content.some((item) => item.attachment.title === 'insurance-card-front')
   );
@@ -217,15 +213,11 @@
     contentType: secondaryInsuranceCardBackDocumentReference?.content[0].attachment.contentType,
   };
 
-  const primaryCoverageRef = account?.coverage?.find((c) => c.priority === 1)?.coverage.reference;
-  const primaryCoverage = insuranceInfo?.find(
-    (resource): resource is Coverage =>
-      resource.resourceType === 'Coverage' && resource.id === primaryCoverageRef?.replace('Coverage/', '')
-  );
+  const primaryCoverage = accountInfo?.coverages.primary;
   const primaryPolicyHolder = primaryCoverage?.contained?.[0] as RelatedPerson | undefined;
 
-  const primaryInsurancePlan = insuranceInfo?.find(
-    (resource): resource is InsurancePlan =>
+  const primaryInsurancePlan = accountInfo?.insurancePlans.find(
+    (resource) =>
       resource.resourceType === 'InsurancePlan' && resource.ownedBy?.reference === primaryCoverage?.payor?.[0].reference
   );
 
@@ -258,18 +250,14 @@
 
   const selfPrimaryPolicyHolder = primaryCoverage?.subscriber?.reference === `Patient/${patient.id}`;
 
-  const secondaryCoverageRef = account?.coverage?.find((c) => c.priority === 2)?.coverage.reference;
-  const secondaryCoverage = insuranceInfo?.find(
-    (resource): resource is Coverage =>
-      resource.resourceType === 'Coverage' && resource.id === secondaryCoverageRef?.replace('Coverage/', '')
-  );
+  const secondaryCoverage = accountInfo?.coverages.secondary;
 
   const displaySecondaryInsurance = secondaryCoverage ? true : false;
 
   const secondaryPolicyHolder = secondaryCoverage?.contained?.[0] as RelatedPerson | undefined;
 
-  const secondaryInsurancePlan = insuranceInfo?.find(
-    (resource): resource is InsurancePlan =>
+  const secondaryInsurancePlan = accountInfo?.insurancePlans.find(
+    (resource) =>
       resource.resourceType === 'InsurancePlan' &&
       resource.ownedBy?.reference === secondaryCoverage?.payor?.[0].reference
   );
@@ -303,8 +291,6 @@
 
   const selfSecondaryPolicyHolder = secondaryCoverage?.subscriber?.reference === `Patient/${patient.id}`;
 
-=======
->>>>>>> 62a80818
   console.log('patient info for prepop: ');
   console.log('patient: ', JSON.stringify(patient, null, 2));
   console.log('patientSex', patientSex);
@@ -405,12 +391,31 @@
             answer,
           };
         });
-      } else if (PCP_ITEMS.includes(item.linkId)) {
-        return mapPCPToQuestionnaireResponseItems({
-          items: itemItems,
-          physician: accountInfo?.primaryCarePhysician,
+      } else if (item.linkId === 'primary-care-physician-page') {
+        return itemItems.map((item) => {
+          let answer: QuestionnaireResponseItemAnswer[] | undefined;
+          const { linkId } = item;
+          if (linkId === 'pcp-first' && pcp) {
+            answer = makeAnswer(getFirstName(pcp) ?? '');
+          }
+          if (linkId === 'pcp-last' && pcp) {
+            answer = makeAnswer(getLastName(pcp) ?? '');
+          }
+          if (linkId === 'pcp-practice' && pcpPractice) {
+            answer = makeAnswer(pcpPractice);
+          }
+          if (linkId === 'pcp-address' && pcpAddress) {
+            answer = makeAnswer(pcpAddress);
+          }
+          if (linkId === 'pcp-number' && formattedPcpPhoneNumber) {
+            answer = makeAnswer(formattedPcpPhoneNumber);
+          }
+
+          return {
+            linkId,
+            answer,
+          };
         });
-<<<<<<< HEAD
       } else if (item.linkId === 'responsible-party-page') {
         return itemItems.map((item) => {
           let answer: QuestionnaireResponseItemAnswer[] | undefined;
@@ -663,20 +668,6 @@
             answer,
             item: nestedItem,
           };
-=======
-      } else if (GUARANTOR_ITEMS.includes(item.linkId)) {
-        return mapGuarantorToQuestionnaireResponseItems({
-          items: itemItems,
-          guarantorResource: accountInfo?.guarantorResource,
-        });
-      } else if (COVERAGE_ITEMS.includes(item.linkId)) {
-        return mapCoveragesToQuestionnaireResponseItems({
-          items: itemItems,
-          coverages: accountInfo?.coverages ?? {},
-          insuranceOrgs: accountInfo?.insuranceOrgs ?? [],
-          insurancePlans: accountInfo?.insurancePlans ?? [],
-          documents,
->>>>>>> 62a80818
         });
       } else if (item.linkId === 'photo-id-page') {
         return itemItems.map((item) => {
