import {
  AllergyIntolerance,
  ClinicalImpression,
  Communication,
  Condition,
  DocumentReference,
  EpisodeOfCare,
  MedicationRequest,
  MedicationStatement,
  Observation,
  Practitioner,
  Procedure,
  QuestionnaireResponse,
  Reference,
  Resource,
  ServiceRequest,
} from 'fhir/r4b';
import {
  AiObservationField,
  ASQ_FIELD,
  ASQKeys,
  HISTORY_OBTAINED_FROM_FIELD,
  HistorySourceKeys,
  RecentVisitKeys,
  SEEN_IN_LAST_THREE_YEARS_FIELD,
  VitalBloodPressureObservationMethod,
  VitalFieldNames,
  VitalHeartbeatObservationMethod,
  VitalsOxygenSatObservationMethod,
  VitalTemperatureObservationMethod,
} from './chart-data.constants';
import { GetChartDataResponse } from './get-chart-data.types';
import {
  ExamCardsNames,
  ExamFieldsNames,
  InPersonExamCardsNames,
  InPersonExamFieldsNames,
} from './save-chart-data.types';
import { EncounterLabResult } from '../lab';

export interface ChartDataFields {
  chiefComplaint?: FreeTextNoteDTO;
  ros?: FreeTextNoteDTO;
  conditions?: MedicalConditionDTO[];
  medications?: MedicationDTO[];
  prescribedMedications?: PrescribedMedicationDTO[];
  allergies?: AllergyDTO[];
  procedures?: CPTCodeDTO[];
  proceduresNote?: FreeTextNoteDTO;
  observations?: ObservationDTO[];
  examObservations?: ExamObservationDTO[];
  medicalDecision?: ClinicalImpressionDTO;
  cptCodes?: CPTCodeDTO[];
  emCode?: CPTCodeDTO;
  instructions?: CommunicationDTO[];
  disposition?: DispositionDTO;
  episodeOfCare?: HospitalizationDTO[];
  diagnosis?: DiagnosisDTO[];
  aiPotentialDiagnosis?: DiagnosisDTO[];
  patientInfoConfirmed?: BooleanValueDTO;
  addToVisitNote?: BooleanValueDTO;
  addendumNote?: FreeTextNoteDTO;
  notes?: NoteDTO[];
  vitalsObservations?: VitalsObservationDTO[];
  birthHistory?: BirthHistoryDTO[];
<<<<<<< HEAD
  aiChat?: QuestionnaireResponse;
=======
  labResults?: EncounterLabResult;
>>>>>>> 56758427
}

export type ChartDataFieldsKeys = keyof ChartDataFields;

export type ChartDataResources =
  | AllergyIntolerance
  | ClinicalImpression
  | Communication
  | Condition
  | DocumentReference
  | MedicationStatement
  | Observation
  | Procedure
  | ServiceRequest
  | EpisodeOfCare;

export interface ChartDataWithResources {
  chartData: GetChartDataResponse;
  chartResources: Resource[];
}

export interface SaveableDTO {
  resourceId?: string;
}

export interface FreeTextNoteDTO extends SaveableDTO {
  text?: string;
}

export interface BooleanValueDTO {
  value?: boolean;
}

export interface MedicalConditionDTO extends SaveableDTO {
  code?: string;
  display?: string;
  note?: string;
  current?: boolean;
}

export interface MedicationDTO extends SaveableDTO {
  name: string;
  status: Extract<MedicationStatement['status'], 'active' | 'completed'>;
  intakeInfo: MedicationIntakeInfo;
  type: 'scheduled' | 'as-needed';
  id?: string;
  practitioner?: Practitioner | Reference;
}

export interface MedicationIntakeInfo {
  date?: string;
  dose: string;
}

export interface PrescribedMedicationDTO extends SaveableDTO {
  name?: string;
  instructions?: string;
  status?: MedicationRequest['status'] | 'loading';
  provider?: string;
  added?: string;
  prescriptionId?: string;
}

export interface AllergyDTO extends SaveableDTO {
  // type:
  //   | Exclude<ArrayInnerType<WithRequired<AllergyIntolerance, 'category'>['category']>, 'biologic' | 'environment'>
  //   | 'other';
  id?: string;
  name?: string;
  note?: string;
  current?: boolean;
}

export const EXAM_OBSERVATION_META_SYSTEM = 'exam-observation-field';

export const ADDITIONAL_QUESTIONS_META_SYSTEM = 'additional-questions-field';
export const AI_OBSERVATION_META_SYSTEM = 'ai-observation';

export const PATIENT_VITALS_META_SYSTEM = 'patient-vitals-field';

export const NOTHING_TO_EAT_OR_DRINK_ID = 'nothing-to-eat-or-drink'; // fhir url
export const NOTHING_TO_EAT_OR_DRINK_FIELD = 'nothingToEatOrDrink'; // backend/frontend - disposition field & form field
export const NOTHING_TO_EAT_OR_DRINK_LABEL = 'Nothing to eat or drink until evaluated in the Emergency Department.'; // frontend form label

export const PATIENT_INSTRUCTIONS_TEMPLATE_CODE = 'patient-instruction-template';

export const CSS_NOTE_ID = 'css-note';

export interface ExamObservationDTO extends SaveableDTO {
  field: ExamFieldsNames | ExamCardsNames | InPersonExamFieldsNames | InPersonExamCardsNames;
  note?: string;
  value?: boolean;
}
export interface VitalsBaseObservationDTO extends SaveableDTO {
  field: VitalFieldNames;
  resourceId?: string;
  patientId?: string;
  encounterId?: string;
  authorId?: string;
  authorName?: string;
  lastUpdated?: string;
}
export interface VitalsWeightObservationDTO extends VitalsBaseObservationDTO {
  field: Extract<VitalFieldNames, 'vital-weight'>;
  value: number;
}

export interface VitalsHeightObservationDTO extends VitalsBaseObservationDTO {
  field: Extract<VitalFieldNames, 'vital-height'>;
  value: number;
}

export interface VitalsTemperatureObservationDTO extends VitalsBaseObservationDTO {
  field: Extract<VitalFieldNames, 'vital-temperature'>;
  value: number;
  observationMethod?: VitalTemperatureObservationMethod;
}

export interface VitalsHeartbeatObservationDTO extends VitalsBaseObservationDTO {
  field: Extract<VitalFieldNames, 'vital-heartbeat'>;
  value: number;
  observationMethod?: VitalHeartbeatObservationMethod;
}

export interface VitalsBloodPressureObservationDTO extends VitalsBaseObservationDTO {
  field: Extract<VitalFieldNames, 'vital-blood-pressure'>;
  value?: never;
  systolicPressure: number;
  diastolicPressure: number;
  observationMethod?: VitalBloodPressureObservationMethod;
}

export type VitalsVisionOption = 'child_too_young' | 'with_glasses' | 'without_glasses';

export interface VitalsVisionObservationDTO extends VitalsBaseObservationDTO {
  field: Extract<VitalFieldNames, 'vital-vision'>;
  value?: never;
  leftEyeVisionValue: number;
  rightEyeVisionValue: number;
  extraVisionOptions?: VitalsVisionOption[];
}

export interface VitalsOxygenSatObservationDTO extends VitalsBaseObservationDTO {
  field: Extract<VitalFieldNames, 'vital-oxygen-sat'>;
  value: number;
  observationMethod?: VitalsOxygenSatObservationMethod;
}

export interface VitalsRespirationRateObservationDTO extends VitalsBaseObservationDTO {
  field: Extract<VitalFieldNames, 'vital-respiration-rate'>;
  value: number;
}

export type VitalsObservationDTO =
  | VitalsTemperatureObservationDTO
  | VitalsHeartbeatObservationDTO
  | VitalsBloodPressureObservationDTO
  | VitalsOxygenSatObservationDTO
  | VitalsRespirationRateObservationDTO
  | VitalsWeightObservationDTO
  | VitalsHeightObservationDTO
  | VitalsVisionObservationDTO;

export type ObservationDTO = ObservationTextFieldDTO | ObservationBooleanFieldDTO | VitalsObservationDTO;

export interface ObservationBooleanFieldDTO extends SaveableDTO {
  field: string;
  value?: boolean;
}

export type ObservationTextFieldDTO =
  | ObservationHistoryObtainedFromDTO
  | ObservationSeenInLastThreeYearsDTO
  | ASQObservationDTO;

export type ObservationHistoryObtainedFromDTO =
  | CustomOptionObservationHistoryObtainedFromDTO
  | ListOptionObservationHistoryObtainedFromDTO;

export type CustomOptionObservationHistoryObtainedFromDTO = {
  field: typeof HISTORY_OBTAINED_FROM_FIELD;
  value: HistorySourceKeys.NotObtainedOther;
  note: string;
} & SaveableDTO;

export type ListOptionObservationHistoryObtainedFromDTO = {
  field: typeof HISTORY_OBTAINED_FROM_FIELD;
  value: Exclude<HistorySourceKeys, HistorySourceKeys.NotObtainedOther>;
} & SaveableDTO;

export type ObservationSeenInLastThreeYearsDTO = {
  field: typeof SEEN_IN_LAST_THREE_YEARS_FIELD;
  value: RecentVisitKeys;
} & SaveableDTO;

export type ASQObservationDTO = {
  field: typeof ASQ_FIELD;
  value: ASQKeys;
} & SaveableDTO;

export type AiObservationDTO = {
  field: typeof AiObservationField;
  value: string;
} & SaveableDTO;

export interface CPTCodeDTO extends SaveableDTO {
  code: string;
  display: string;
}

export interface ClinicalImpressionDTO extends SaveableDTO {
  text?: string;
}

export interface CommunicationDTO extends SaveableDTO {
  text?: string;
}

export enum NOTE_TYPE {
  INTERNAL = 'internal',
  INTAKE = 'intake',
  VITALS = 'vitals',
  SCREENING = 'screening',
  MEDICATION = 'medication',
  UNKNOWN = 'unknown',
}

export interface NoteDTO extends CommunicationDTO {
  type: NOTE_TYPE;
  resourceId?: string;
  patientId: string;
  encounterId: string;
  text: string;
  authorId: string;
  authorName: string;
  lastUpdated?: string; // system generated, not sent from frontend
}

export type DispositionType = 'ip' | 'ip-lab' | 'pcp' | 'ed' | 'ip-oth' | 'pcp-no-type' | 'another' | 'speciality';

export type DispositionFollowUpType = 'dentistry' | 'ent' | 'ophthalmology' | 'orthopedics' | 'other' | 'lurie-ct';

export interface DispositionDTO {
  type: DispositionType;
  note: string;
  reason?: string;
  labService?: string[];
  virusTest?: string[];
  followUp?: {
    type: DispositionFollowUpType;
    note?: string;
  }[];
  followUpIn?: number;
  [NOTHING_TO_EAT_OR_DRINK_FIELD]?: boolean;
}

export interface HospitalizationDTO extends SaveableDTO {
  code: string;
  display: string;
  snomedDescription: string;
  snomedRegionDescription: string;
}

export interface DiagnosisDTO extends SaveableDTO {
  code: string;
  display: string;
  isPrimary: boolean;
  addedViaLabOrder?: boolean;
}

export interface BirthHistoryDTO extends SaveableDTO {
  field: 'age' | 'weight' | 'length' | 'preg-compl' | 'del-compl';
  value?: number;
  flag?: boolean;
  note?: string;
}

export const SCHOOL_NOTE_CODE = 'school';
export const WORK_NOTE_CODE = 'work';
export type SchoolWorkNoteType = typeof SCHOOL_NOTE_CODE | typeof WORK_NOTE_CODE;

export interface SchoolWorkNoteExcuseDocDTO {
  documentHeader: string;
  parentGuardianName: string;
  headerNote: string;
  bulletItems?: PdfBulletPointItem[];
  footerNote: string;
  providerDetails: SchoolWorkNoteExcuseDocProviderDetails;
  type: SchoolWorkNoteType;
}

export interface SchoolWorkNoteExcuseDocProviderDetails {
  name: string;
  credentials: string;
}

export interface SchoolWorkNoteExcuseDocFileDTO {
  id: string;
  published?: boolean;
  date?: string;
  name?: string;
  url?: string;
  type: SchoolWorkNoteType;
}

export interface PdfBulletPointItem {
  text: string;
  subItems?: PdfBulletPointItem[];
}

export type ExamTabCardNames =
  | 'vitals'
  | 'general'
  | 'head'
  | 'eyes'
  | 'nose'
  | 'ears'
  | 'mouth'
  | 'neck'
  | 'chest'
  | 'back'
  | 'skin'
  | 'abdomen'
  | 'musculoskeletal'
  | 'neurological'
  | 'psych';

export type InPersonExamTabProviderCardNames =
  | 'general'
  | 'skin'
  | 'hair'
  | 'nails'
  | 'head'
  | 'eyes'
  | 'ears'
  | 'nose'
  | 'mouth'
  | 'teeth'
  | 'pharynx'
  | 'neck'
  | 'heart'
  | 'lungs'
  | 'abdomen'
  | 'back'
  | 'rectal'
  | 'extremities'
  | 'musculoskeletal'
  | 'neurologic'
  | 'psychiatric';

export const IN_PERSON_EXAM_CARDS: InPersonExamTabProviderCardNames[] = [
  'general',
  'skin',
  'hair',
  'nails',
  'head',
  'eyes',
  'ears',
  'nose',
  'mouth',
  'teeth',
  'pharynx',
  'neck',
  'heart',
  'lungs',
  'abdomen',
  'back',
  'rectal',
  'extremities',
  'musculoskeletal',
  'neurologic',
  'psychiatric',
];

export type ExamTabProviderCardNames = Exclude<ExamTabCardNames, 'vitals'>;

export type ExamTabGroupNames =
  | 'normal'
  | 'abnormal'
  | 'rightEye'
  | 'leftEye'
  | 'rightEar'
  | 'leftEar'
  | 'form'
  | 'dropdown';

export type ExamObservationFieldItem = {
  field: ExamFieldsNames;
  defaultValue: boolean;
  abnormal: boolean;
  group: ExamTabGroupNames;
  card: ExamTabProviderCardNames;
  label: string;
};

export type InPersonExamObservationFieldItem = {
  field: InPersonExamFieldsNames;
  defaultValue: boolean;
  abnormal: boolean;
  group: ExamTabGroupNames;
  card: InPersonExamTabProviderCardNames;
  label: string;
};

const defaultNotes: Record<DispositionType, string> = {
  ip: 'Please proceed to the In Person Office as advised.',
  'ip-lab':
    'Please proceed to the In Person Office for a lab as advised.\nIf symptoms do not improve, please go to the A. Emergency Department Office, B. Urgent Care Office.',
  pcp: 'Please see your Primary Care Physician.',
  ed: 'Please go to the Emergency Department immediately.',
  'ip-oth': 'Please go to an In Person Office.',
  'pcp-no-type': 'Please see your Primary Care Physician as discussed.',
  another: 'Please proceed to the ABC Office as advised.',
  speciality: '',
};

export const getDefaultNote = (dispositionType: DispositionType): string => {
  return defaultNotes[dispositionType];
};<|MERGE_RESOLUTION|>--- conflicted
+++ resolved
@@ -63,11 +63,8 @@
   notes?: NoteDTO[];
   vitalsObservations?: VitalsObservationDTO[];
   birthHistory?: BirthHistoryDTO[];
-<<<<<<< HEAD
   aiChat?: QuestionnaireResponse;
-=======
   labResults?: EncounterLabResult;
->>>>>>> 56758427
 }
 
 export type ChartDataFieldsKeys = keyof ChartDataFields;
