--- conflicted
+++ resolved
@@ -29,17 +29,13 @@
 } from './chart-data.constants';
 import { GetChartDataResponse } from './get-chart-data.types';
 
-<<<<<<< HEAD
-// todo: need to refactor and simplify types; there are different sets of fields for useChartData and useChartFields, but this types contains all possible values and not very useful
-export interface AllChartValues {
-=======
 export interface AIChatDetails {
   documents: DocumentReference[];
   providers: Practitioner[];
 }
 
-export interface ChartDataFields {
->>>>>>> 8779b21b
+// todo: need to refactor and simplify types; there are different sets of fields for useChartData and useChartFields, but this types contains all possible values and not very useful
+export interface AllChartValues {
   chiefComplaint?: FreeTextNoteDTO;
   ros?: FreeTextNoteDTO;
   conditions?: MedicalConditionDTO[];
@@ -75,8 +71,6 @@
   | 'surgicalHistoryNote'
   | 'chiefComplaint'
   | 'ros'
-  | 'cptCodes'
-  | 'emCode'
   | 'episodeOfCare'
   | 'prescribedMedications'
   | 'disposition'
@@ -86,7 +80,9 @@
   | 'inHouseLabResults'
   | 'practitioners'
   | 'medicalDecision'
-  | 'birthHistory';
+  | 'birthHistory'
+  | 'patientInfoConfirmed'
+  | 'addendumNote';
 
 export type AllChartValuesKeys = keyof AllChartValues;
 
