import { Secrets } from '../../../secrets';

export interface SignAppointmentInput {
  appointmentId: string;
<<<<<<< HEAD
  secrets: Secrets;
=======
  timezone: string | null;
  secrets: Secrets | null;
>>>>>>> 80a6558b
}

export interface SignAppointmentResponse {
  message: string;
}<|MERGE_RESOLUTION|>--- conflicted
+++ resolved
@@ -2,12 +2,8 @@
 
 export interface SignAppointmentInput {
   appointmentId: string;
-<<<<<<< HEAD
   secrets: Secrets;
-=======
   timezone: string | null;
-  secrets: Secrets | null;
->>>>>>> 80a6558b
 }
 
 export interface SignAppointmentResponse {
