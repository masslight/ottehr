--- conflicted
+++ resolved
@@ -20,12 +20,7 @@
   CustomerSupport = 'CustomerSupport',
   FrontDesk = 'Front Desk',
   Inactive = 'Inactive',
-<<<<<<< HEAD
-  Prescriber = 'Prescriber',
-  CustomerSupport = 'CustomerSupport',
-=======
   Manager = 'Manager',
->>>>>>> 7cc0a0dd
   // Medical Assistant
   NewUser = 'NewUser',
   Prescriber = 'Prescriber',
