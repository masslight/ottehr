import {
  Appointment,
  Coding,
  Encounter,
  Extension,
  HealthcareService,
  Location,
  Patient,
  Practitioner,
  QuestionnaireResponse,
  RelatedPerson,
} from 'fhir/r4b';
import { z } from 'zod';
import { OTTEHR_MODULE } from '../../../fhir/moduleIdentification';
<<<<<<< HEAD
import { Secrets, TelemedAppointmentStatusEnum, TelemedCallStatuses, TelemedStatusHistoryElement } from '../../../main';
=======
import {
  FhirAppointmentType,
  TelemedAppointmentStatusEnum,
  TelemedCallStatuses,
  TelemedStatusHistoryElement,
} from '../../../main';
>>>>>>> f3ce8828
import {
  AppointmentMessaging,
  AppointmentType,
  FhirAppointmentStatus,
  PractitionerQualificationCode,
  VisitStatusHistoryEntry,
  VisitStatusLabel,
} from '../../api';

export interface GetPastVisitsResponse {
  appointments: AppointmentInformationIntake[];
}

export interface AppointmentInformationIntake {
  id: string;
  start?: string;
  patient: {
    id?: string;
    firstName?: string;
    lastName?: string;
    dateOfBirth?: string;
  };
  appointmentStatus: string;
  status: AppointmentStatus;
  state?: { code?: string; id?: string };
  timezone?: string;
  type?: string;
}

export type AppointmentStatus = TelemedAppointmentStatusEnum | VisitStatusLabel;

export type CallStatuses = `${AppointmentStatus}`;
export const CallStatusesArr = ['ready', 'pre-video', 'on-video', 'unsigned', 'complete', 'cancelled'];

export interface StatusHistoryElement {
  start?: string;
  end?: string;
  status?: CallStatuses;
}

export interface AppointmentsResponse<T> {
  message: string;
  appointments: T[];
}

export type GetAppointmentsResponseEhr = AppointmentsResponse<AppointmentInformation>;
export type GetTelemedAppointmentsResponseEhr = AppointmentsResponse<TelemedAppointmentInformation>;

export interface AppointmentLocation {
  reference?: string;
  name?: string;
  state?: string;
  resourceType: Location['resourceType'];
  id: string;
  extension?: Extension[];
}

export interface AppointmentInformation extends AppointmentMessaging {
  id: string;
  start?: string;
  reasonForVisit?: string;
  comment?: string;
  appointmentStatus: FhirAppointmentStatus;
  locationVirtual: AppointmentLocation;
  paperwork?: QuestionnaireResponse;
  encounter: Encounter;
  status: CallStatuses;
  statusHistory: StatusHistoryElement[];
  cancellationReason?: string;
  next: boolean;
  visitStatusHistory: VisitStatusHistoryEntry[];
  practitioner?: Practitioner;
  appointmentType?: AppointmentType;
}

export interface ParticipantInfo {
  firstName: string;
  lastName: string;
}

export interface AppointmentParticipants {
  admitter?: ParticipantInfo;
  attender?: ParticipantInfo;
}

export interface InPersonAppointmentInformation
  extends Omit<AppointmentInformation, 'paperwork' | 'locationVirtual' | 'location' | 'statusHistory'> {
  encounterId: string;
  start: string;
  unconfirmedDOB: string;
  reasonForVisit: string;
  status: VisitStatusLabel;
  paperwork: {
    demographics: boolean;
    photoID: boolean;
    insuranceCard: boolean;
    consent: boolean;
    ovrpInterest: boolean;
  };
  participants: AppointmentParticipants;
  provider?: string;
  attenderQualification?: PractitionerQualificationCode;
  approvalDate?: string;
  group?: string;
  room?: string;
  needsDOBConfirmation?: boolean;
  waitingMinutes?: number;
}

export interface TelemedAppointmentInformation extends Omit<AppointmentInformation, 'status' | 'statusHistory'> {
  telemedStatus: TelemedCallStatuses;
  telemedStatusHistory: TelemedStatusHistoryElement[];
  provider?: string[];
  group?: string[];
}

export interface GetAppointmentsRequest {
  patientId?: string;
}

export const appointmentTypeMap: Record<string, string> = {
  [OTTEHR_MODULE.IP]: 'In-Person',
  [OTTEHR_MODULE.TM]: 'Telemedicine',
};

export const appointmentTypeLabels: { [type in FhirAppointmentType]: string } = {
  prebook: 'Pre-booked',
  walkin: 'Walk-In',
  posttelemed: 'Post Telemed',
};

export type PatientFilterType = 'my-patients' | 'all-patients';

export interface GetTelemedAppointmentsInput {
  dateFilter?: string;
  usStatesFilter?: string[];
  locationsIdsFilter?: string[];
  providersFilter?: string[];
  groupsFilter?: string[];
  patientFilter: PatientFilterType;
  statusesFilter: TelemedCallStatuses[];
  visitTypesFilter?: string[];
  userToken: string;
}

export const PRACTITIONER_CODINGS = {
  Admitter: [
    {
      system: 'http://terminology.hl7.org/CodeSystem/v3-ParticipationType',
      code: 'ADM',
      display: 'admitter',
    },
  ] as Coding[],
  Attender: [
    {
      system: 'http://terminology.hl7.org/CodeSystem/v3-ParticipationType',
      code: 'ATND',
      display: 'attender',
    },
  ] as Coding[],
};

export type AppointmentRelatedResources =
  | Appointment
  | Encounter
  | Location
  | Patient
  | QuestionnaireResponse
  | Practitioner
  | RelatedPerson
  | HealthcareService;

export const PendingSupervisorApprovalInputSchema = z.object({
  encounterId: z.string().uuid(),
  practitionerId: z.string().uuid(),
});

export type PendingSupervisorApprovalInput = z.infer<typeof PendingSupervisorApprovalInputSchema>;

export const PendingSupervisorApprovalInputValidatedSchema = PendingSupervisorApprovalInputSchema.extend({
  secrets: z.custom<Secrets>().nullable(),
});

export type PendingSupervisorApprovalInputValidated = z.infer<typeof PendingSupervisorApprovalInputValidatedSchema>;<|MERGE_RESOLUTION|>--- conflicted
+++ resolved
@@ -12,16 +12,13 @@
 } from 'fhir/r4b';
 import { z } from 'zod';
 import { OTTEHR_MODULE } from '../../../fhir/moduleIdentification';
-<<<<<<< HEAD
-import { Secrets, TelemedAppointmentStatusEnum, TelemedCallStatuses, TelemedStatusHistoryElement } from '../../../main';
-=======
 import {
   FhirAppointmentType,
+  Secrets,
   TelemedAppointmentStatusEnum,
   TelemedCallStatuses,
   TelemedStatusHistoryElement,
 } from '../../../main';
->>>>>>> f3ce8828
 import {
   AppointmentMessaging,
   AppointmentType,
