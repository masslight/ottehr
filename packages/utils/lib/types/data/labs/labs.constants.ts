import { Pagination } from './labs.types';

export const PSC_HOLD_CONFIG = {
  system: 'psc-identifier',
  code: 'psc',
  display: 'psc',
};

export const LAB_ORDER_TASK = {
  system: 'external-lab-task',
  code: {
    presubmission: 'PST',
    reviewPreliminaryResult: 'RPRT',
    reviewFinalResult: 'RFRT',
    reviewCorrectedResult: 'RCRT',
  },
} as const;

export const LAB_ORDER_DOC_REF_CODING_CODE = {
  system: 'http://loinc.org',
  code: '51991-8',
  display: 'Referral lab test panel',
};

export const LAB_RESULT_DOC_REF_CODING_CODE = {
  system: 'http://loinc.org',
  code: '11502-2',
  display: 'Laboratory report',
};

export const LAB_DR_TYPE_TAG = {
  system: 'result-type',
  display: {
    reflex: 'reflex',
  },
};

export const SPECIMEN_CODING_CONFIG = {
  collection: {
    system: 'http://ottehr.org/fhir/StructureDefinition/specimen-collection-details',
    code: {
      collectionInstructions: 'collectionInstructions',
      specimenVolume: 'specimenVolume',
    },
  },
};

export const LAB_ORG_TYPE_CODING = { system: 'http://snomed.info/sct', code: '261904005', display: 'Laboratory' };

export const LAB_ACCOUNT_NUMBER_SYSTEM = 'https://identifiers.fhir.oystehr.com/lab-account-number';

export const ADDED_VIA_LAB_ORDER_SYSTEM = 'http://ottehr.org/fhir/StructureDefinition/added-via-lab-order'; // used also for in-house labs

export const RELATED_SPECIMEN_DEFINITION_SYSTEM =
  'http://ottehr.org/fhir/StructureDefinition/related-specimen-definition';

export const LAB_RESTULT_PDF_BASE_NAME = 'ExternalLabsResultsForm';

// These are oystehr dependent
// meaning that there is logic in oystehr labs specifically looking for these systems
// so if we dont like any of them, we have to change there too
export const OYSTEHR_LAB_OI_CODE_SYSTEM = 'https://terminology.fhir.oystehr.com/CodeSystem/oystehr-lab-local-codes';
export const FHIR_IDC10_VALUESET_SYSTEM = 'http://hl7.org/fhir/valueset-icd-10.html';
('http://snomed.info/sct');
export const OYSTEHR_LAB_GUID_SYSTEM = 'https://identifiers.fhir.oystehr.com/lab-guid';
export const OYSTEHR_LAB_ORDER_PLACER_ID_SYSTEM = 'https://identifiers.fhir.oystehr.com/lab-order-placer-id';

export const OYSTEHR_LAB_DIAGNOSTIC_REPORT_CATEGORY = {
  system: 'http://terminology.hl7.org/CodeSystem/v2-0074',
  code: 'OSL',
  display: 'Outside Lab',
};

// Oystehr Labs APIs
export const OYSTEHR_LAB_API_BASE = 'https://labs-api.zapehr.com/v1';

export const OYSTEHR_LAB_ORDERABLE_ITEM_SEARCH_API = `${OYSTEHR_LAB_API_BASE}/orderableItem`;

export const DEFAULT_LABS_ITEMS_PER_PAGE = 10;

export const EMPTY_PAGINATION: Pagination = {
  currentPageIndex: 0,
  totalItems: 0,
  totalPages: 0,
};

export const PROVENANCE_ACTIVITY_TYPE_SYSTEM = 'https://identifiers.fhir.oystehr.com/provenance-activity-type';

export const PROVENANCE_ACTIVITY_CODES = {
  review: 'REVIEW',
  submit: 'SUBMIT',
  createOrder: 'CREATE ORDER',
<<<<<<< HEAD
  collectSpecimen: 'COLLECT SPECIMEN',
=======
  inputResults: 'INPUT RESULTS',
>>>>>>> c73624f6
} as const;

export const PROVENANCE_ACTIVITY_DISPLAY = {
  review: 'review',
  submit: 'submit',
<<<<<<< HEAD
  createOrder: 'create order',
  collectSpecimen: 'collect sample',
=======
  createOrder: 'CREATE ORDER',
  inputResults: 'input results',
>>>>>>> c73624f6
} as const;

export const PROVENANCE_ACTIVITY_CODING_ENTITY = {
  submit: {
    code: PROVENANCE_ACTIVITY_CODES.submit,
    display: PROVENANCE_ACTIVITY_DISPLAY.submit,
    system: PROVENANCE_ACTIVITY_TYPE_SYSTEM,
  },
  review: {
    code: PROVENANCE_ACTIVITY_CODES.review,
    display: PROVENANCE_ACTIVITY_DISPLAY.review,
    system: PROVENANCE_ACTIVITY_TYPE_SYSTEM,
  },
  createOrder: {
    code: PROVENANCE_ACTIVITY_CODES.createOrder,
    display: PROVENANCE_ACTIVITY_CODES.createOrder,
    system: PROVENANCE_ACTIVITY_TYPE_SYSTEM,
  },
<<<<<<< HEAD
  collectSpecimen: {
    code: PROVENANCE_ACTIVITY_CODES.collectSpecimen,
    display: PROVENANCE_ACTIVITY_DISPLAY.collectSpecimen,
=======
  inputResults: {
    code: PROVENANCE_ACTIVITY_CODES.inputResults,
    display: PROVENANCE_ACTIVITY_CODES.inputResults,
>>>>>>> c73624f6
    system: PROVENANCE_ACTIVITY_TYPE_SYSTEM,
  },
} as const;

export const AUTO_REDIRECTED_PARAM = 'auto-redirected';<|MERGE_RESOLUTION|>--- conflicted
+++ resolved
@@ -90,23 +90,16 @@
   review: 'REVIEW',
   submit: 'SUBMIT',
   createOrder: 'CREATE ORDER',
-<<<<<<< HEAD
+  inputResults: 'INPUT RESULTS',
   collectSpecimen: 'COLLECT SPECIMEN',
-=======
-  inputResults: 'INPUT RESULTS',
->>>>>>> c73624f6
 } as const;
 
 export const PROVENANCE_ACTIVITY_DISPLAY = {
   review: 'review',
   submit: 'submit',
-<<<<<<< HEAD
   createOrder: 'create order',
   collectSpecimen: 'collect sample',
-=======
-  createOrder: 'CREATE ORDER',
   inputResults: 'input results',
->>>>>>> c73624f6
 } as const;
 
 export const PROVENANCE_ACTIVITY_CODING_ENTITY = {
@@ -125,15 +118,14 @@
     display: PROVENANCE_ACTIVITY_CODES.createOrder,
     system: PROVENANCE_ACTIVITY_TYPE_SYSTEM,
   },
-<<<<<<< HEAD
+  inputResults: {
+    code: PROVENANCE_ACTIVITY_CODES.inputResults,
+    display: PROVENANCE_ACTIVITY_CODES.inputResults,
+    system: PROVENANCE_ACTIVITY_TYPE_SYSTEM,
+  },
   collectSpecimen: {
     code: PROVENANCE_ACTIVITY_CODES.collectSpecimen,
     display: PROVENANCE_ACTIVITY_DISPLAY.collectSpecimen,
-=======
-  inputResults: {
-    code: PROVENANCE_ACTIVITY_CODES.inputResults,
-    display: PROVENANCE_ACTIVITY_CODES.inputResults,
->>>>>>> c73624f6
     system: PROVENANCE_ACTIVITY_TYPE_SYSTEM,
   },
 } as const;
