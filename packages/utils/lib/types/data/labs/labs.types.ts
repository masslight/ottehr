--- conflicted
+++ resolved
@@ -1,17 +1,12 @@
-<<<<<<< HEAD
-import { DiagnosisDTO, Pagination } from '../..';
-import { Questionnaire, Encounter, QuestionnaireResponse, QuestionnaireResponseItem } from 'fhir/r4b';
-=======
 import {
+  DocumentReference,
+  Encounter,
   Questionnaire,
-  Encounter,
   QuestionnaireResponse,
   QuestionnaireResponseItem,
-  DocumentReference,
   Reference,
 } from 'fhir/r4b';
-import { DiagnosisDTO } from '../..';
->>>>>>> ec661794
+import { DiagnosisDTO, Pagination } from '../..';
 
 export interface OrderableItemSearchResult {
   item: OrderableItem;
@@ -142,17 +137,7 @@
   ? LabOrderDetailedPageDTO
   : LabOrderListPageDTO;
 
-<<<<<<< HEAD
-export type PaginatedLabOrderResponse<RequestParameters extends GetLabOrdersParameters = GetLabOrdersParameters> = {
-=======
-export type Pagination = {
-  currentPageIndex: number;
-  totalItems: number;
-  totalPages: number;
-};
-
 export type PaginatedResponse<RequestParameters extends GetLabOrdersParameters = GetLabOrdersParameters> = {
->>>>>>> ec661794
   data: LabOrderDTO<RequestParameters>[];
   pagination: Pagination;
 };
