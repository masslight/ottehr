import { Questionnaire, Encounter } from 'fhir/r4b';
import { DiagnosisDTO } from '../..';

export interface OrderableItemSearchResult {
  item: OrderableItem;
  lab: OrderableItemLab;
}

export interface OrderableItemSpecimen {
  container: string;
  volume: string;
  minimumVolume: string;
  storageRequirements: string;
  collectionInstructions: string;
}
export interface OrderableItemComponent {
  componentItemCode: string;
  name: string;
  loinc: string;
  uom: string;
  range: string;
  type: string;
}

export interface OrderableItemCptCode {
  cptCode: string;
  serviceUnitsCount: number;
}
export interface OrderableItem {
  itemCode: string;
  itemLoinc: string;
  itemType: string;
  itemName: string;
  uniqueName: string;
  specimens: OrderableItemSpecimen[];
  components: OrderableItemComponent[];
  cptCodes: OrderableItemCptCode[];
  aoe: Questionnaire;
}

export interface OrderableItemLab {
  labGuid: string;
  labName: string;
  labType: string;
  compendiumVersion: string;
}

export enum ExternalLabsStatus {
  pending = 'pending',
  sent = 'sent',
  prelim = 'prelim',
  received = 'received',
  reviewed = 'reviewed',
  cancelled = 'cancelled',
  unparsed = '-', // for debugging purposes
}

export type LabOrderHistoryRow = {
  action: 'ordered' | 'performed' | 'received' | 'reviewed' | 'received reflex' | 'reviewed reflex';
  performer: string;
  date: string;
};

export interface LabOrderDTO {
  orderId: string; // ServiceRequest.id
  typeLab: string; // ServiceRequest.contained[0](ActivityDefinition).title
  locationLab: string; // ServiceRequest.contained[0](ActivityDefinition).publisher
  orderAddedDate: string; // Task PST authoredOn
  providerName: string; // SR.requester name
  diagnoses: DiagnosisDTO[]; // SR.reasonCode
  orderedLabStatus: ExternalLabsStatus; // Derived from SR, Tasks and DiagnosticReports based on the mapping table
  isPSC: boolean; // Derived from SR.orderDetail
  reflexResultsCount: number; // Number of DiagnosticReports with the same SR identifier but different test codes
  appointmentId: string;
  visitDate: string; // based on appointment
  lastResultReceivedDate: string; // the most recent Task RFRT.authoredOn
  dx: string; // SR.reasonCode joins
  performedBy: string; // order performed (SR.orderDetail code.display)
  accessionNumbers: string[]; // DiagnosticReport.identifier
  history: LabOrderHistoryRow[];
}

export interface Pagination {
  currentPageIndex: number;
  totalItems: number;
  totalPages: number;
}

export interface PaginatedLabOrderResponse {
  data: LabOrderDTO[];
  pagination: Pagination;
}

interface GetLabOrdersSearchFilters {
  orderableItemCode?: string; // search filter by lab
  visitDate?: string; // search filter by visit date
}

interface GetLabOrdersPaginationOptions {
  itemsPerPage?: number;
  pageIndex?: number;
}

interface GetLabOrdersByEncounter {
  encounterId: string;
  patientId?: never;
  serviceRequestId?: never;
}

interface GetLabOrdersByPatient {
  encounterId?: never;
  patientId: string;
  serviceRequestId?: never;
}

interface GetLabOrdersByServiceRequest {
  encounterId?: never;
  patientId?: never;
  serviceRequestId: string;
}

type GetLabOrdersBaseParameters = GetLabOrdersSearchFilters & GetLabOrdersPaginationOptions;

type GetLabOrdersByEncounterParameters = GetLabOrdersByEncounter & GetLabOrdersBaseParameters;
type GetLabOrdersByPatientParameters = GetLabOrdersByPatient & GetLabOrdersBaseParameters;
type GetLabOrdersByServiceRequestParameters = GetLabOrdersByServiceRequest & GetLabOrdersBaseParameters;

<<<<<<< HEAD
  itemsPerPage?: number; // pagination option;
  pageIndex?: number; // pagination option;
}

export interface CreateLabOrderParameters {
  dx: DiagnosisDTO[];
  encounter: Encounter;
  practitionerId: string;
  orderableItem: OrderableItemSearchResult;
  psc: boolean;
}
export interface GetCreateLabOrderResources {
  encounter: Encounter;
}

export interface LabOrderResourcesRes {
  coverageName: string;
  labs: OrderableItemSearchResult[];
}
=======
export type GetLabOrdersParameters =
  | GetLabOrdersByEncounterParameters // use case: Patient Chart
  | GetLabOrdersByPatientParameters // use case: Patient Page
  | GetLabOrdersByServiceRequestParameters; // use case: Lab Order Detail Page
>>>>>>> 1801677f
<|MERGE_RESOLUTION|>--- conflicted
+++ resolved
@@ -125,10 +125,10 @@
 type GetLabOrdersByPatientParameters = GetLabOrdersByPatient & GetLabOrdersBaseParameters;
 type GetLabOrdersByServiceRequestParameters = GetLabOrdersByServiceRequest & GetLabOrdersBaseParameters;
 
-<<<<<<< HEAD
-  itemsPerPage?: number; // pagination option;
-  pageIndex?: number; // pagination option;
-}
+export type GetLabOrdersParameters =
+  | GetLabOrdersByEncounterParameters // use case: Patient Chart
+  | GetLabOrdersByPatientParameters // use case: Patient Page
+  | GetLabOrdersByServiceRequestParameters; // use case: Lab Order Detail Page
 
 export interface CreateLabOrderParameters {
   dx: DiagnosisDTO[];
@@ -144,10 +144,4 @@
 export interface LabOrderResourcesRes {
   coverageName: string;
   labs: OrderableItemSearchResult[];
-}
-=======
-export type GetLabOrdersParameters =
-  | GetLabOrdersByEncounterParameters // use case: Patient Chart
-  | GetLabOrdersByPatientParameters // use case: Patient Page
-  | GetLabOrdersByServiceRequestParameters; // use case: Lab Order Detail Page
->>>>>>> 1801677f
+}