// cSpell:ignore RFRT
import {
  DocumentReference,
  Encounter,
  Location,
  Questionnaire,
  QuestionnaireResponse,
  QuestionnaireResponseItem,
  Reference,
} from 'fhir/r4b';
import { DiagnosisDTO, LAB_DR_TYPE_TAG, Pagination } from '../..';

export interface OrderableItemSearchResult {
  item: OrderableItem;
  lab: OrderableItemLab;
}

export interface sampleDTO {
  specimen: { id: string; collectionDate?: string }; // collectionDate exists after order is submitted
  definition: OrderableItemSpecimen;
}

// todo: maybe rename to OrderableItemSpecimenDefinition to fit the FHIR terms
export interface OrderableItemSpecimen {
  container: string;
  volume: string;
  minimumVolume: string;
  storageRequirements: string;
  collectionInstructions: string;
}

export interface OrderableItemComponent {
  componentItemCode: string;
  name: string;
  loinc: string;
  uom: string;
  range: string;
  type: string;
}

export interface OrderableItemCptCode {
  cptCode: string;
  serviceUnitsCount: number;
}

export interface OrderableItem {
  itemCode: string;
  itemLoinc: string;
  itemType: string;
  itemName: string;
  uniqueName: string;
  specimens: OrderableItemSpecimen[];
  components: OrderableItemComponent[];
  cptCodes: OrderableItemCptCode[];
  aoe: Questionnaire;
}

export interface OrderableItemLab {
  labGuid: string;
  labName: string;
  labType: string;
  compendiumVersion: string;
}

export enum ExternalLabsStatus {
  pending = 'pending',
  ready = 'ready',
  sent = 'sent',
  prelim = 'prelim',
  received = 'received',
  reviewed = 'reviewed',
  cancelled = 'cancelled',
  corrected = 'corrected',
  'cancelled by lab' = 'cancelled by lab',
  'sent manually' = 'sent manually',
  'rejected abn' = 'rejected abn',
  unknown = 'unknown', // for debugging purposes
}

export type LabOrderUnreceivedHistoryRow = {
  action: 'created' | 'performed' | 'ready' | 'ordered' | 'cancelled by lab' | 'rejected abn';
  performer: string;
  date: string;
};

export type LabOrderReceivedHistoryRow = {
  action: 'received' | 'reviewed' | 'corrected';
  testType: 'reflex' | 'ordered';
  performer: string;
  date: string;
};

export type LabOrderHistoryRow = LabOrderUnreceivedHistoryRow | LabOrderReceivedHistoryRow;

export type LabOrderResultDetails = {
  testItem: string;
  testType: 'ordered' | LabDrTypeTagCode;
  resultType: 'final' | 'preliminary' | 'cancelled';
  labStatus: ExternalLabsStatus;
  diagnosticReportId: string;
  taskId: string;
  receivedDate: string;
  reviewedDate: string | null;
  resultPdfUrl: string | null;
  alternatePlacerId: string | undefined; // DR.identifier (system ==== OYSTEHR_LABS_ADDITIONAL_PLACER_ID_SYSTEM)
<<<<<<< HEAD
=======
  labGeneratedResultUrl?: string;
>>>>>>> d8996f92
};

export type QuestionnaireData = {
  questionnaire: Questionnaire;
  questionnaireResponse: QuestionnaireResponse;
  questionnaireResponseItems: QuestionnaireResponseItem[];
  serviceRequestId: string;
};

// todo maybe to improve - why do we have diagnosesDTO & diagnoses
export type LabOrderListPageDTO = {
  serviceRequestId: string; // ServiceRequest.id
  testItem: string; // ServiceRequest.contained[0](ActivityDefinition).title
  fillerLab: string; // ServiceRequest.contained[0](ActivityDefinition).publisher
  orderAddedDate: string; // Task PST authoredOn
  orderSubmittedDate: string | undefined; // Prov.recorded where activity.coding === PROVENANCE_ACTIVITY_CODING_ENTITY.submit
  orderingPhysician: string; // SR.requester name
  diagnosesDTO: DiagnosisDTO[]; // SR.reasonCode
  diagnoses: string; // SR.reasonCode joins
  orderStatus: ExternalLabsStatus; // Derived from SR, Tasks and DiagnosticReports based on the mapping table
  isPSC: boolean; // Derived from SR.orderDetail
  appointmentId: string;
  visitDate: string; // based on appointment
  lastResultReceivedDate: string; // the most recent Task RFRT.authoredOn
  accessionNumbers: string[]; // DiagnosticReport.identifier (identifier assigned to a sample when it arrives at a laboratory)
  encounterTimezone: string | undefined; // used to format dates correctly on the front end
  orderNumber: string | undefined; // ServiceRequest.identifier.value (system === OYSTEHR_LAB_ORDER_PLACER_ID_SYSTEM)
  abnPdfUrl: string | undefined; // DocRef containing OYSTEHR_LAB_DOC_CATEGORY_CODING and related to SR (only for labCorp + quest)
  location: Location | undefined; // Location that ordered the test. Was previously not required for lab orders, so can be undefined
};

export type LabOrderDetailedPageDTO = LabOrderListPageDTO & {
  accountNumber: string; // identifier.system === LAB_ACCOUNT_NUMBER_SYSTEM (organization identifier) [added if list requested by ServiceRequest id]
  history: LabOrderHistoryRow[];
  resultsDetails: LabOrderResultDetails[];
  questionnaire: QuestionnaireData[];
  samples: sampleDTO[];
  labelPdfUrl?: string; // will exist after test is marked ready
  orderPdfUrl?: string; // will exist after order is submitted
};

export type UnsolicitedLabListPageDTO = {
  isUnsolicited: true;
  diagnosticReportId: string;
  testItem: string;
  fillerLab: string;
  orderStatus: ExternalLabsStatus;
  lastResultReceivedDate: string;
  accessionNumbers: string[]; // DiagnosticReport.identifier (identifier assigned to a sample when it arrives at a laboratory)
};

export type DiagnosticReportLabDetailPageDTO = Omit<
  LabOrderDetailedPageDTO,
  | 'serviceRequestId'
  | 'orderAddedDate'
  | 'orderSubmittedDate'
  | 'orderingPhysician'
  | 'diagnosesDTO'
  | 'diagnoses'
  | 'appointmentId'
  | 'visitDate'
  | 'encounterTimezone'
  | 'orderNumber'
  | 'accountNumber'
  | 'labelPdfUrl'
  | 'orderPdfUrl'
  | 'abnPdfUrl'
  | 'location'
>;

export type DiagnosticReportDrivenResultDTO = DiagnosticReportLabDetailPageDTO & {
  orderNumber: string;
  encounterId: string;
  appointmentId: string;
};

export type ReflexLabDTO = DiagnosticReportDrivenResultDTO & {
  drCentricResultType: 'reflex';
};

export type PdfAttachmentDTO = DiagnosticReportDrivenResultDTO & {
  drCentricResultType: 'pdfAttachment';
};

// todo labs can probably leverage drCentricResultType here as well
export type UnsolicitedLabDTO = DiagnosticReportLabDetailPageDTO & {
  isUnsolicited: true;
  patientId: string;
};

export type LabOrderDTO<SearchBy extends LabOrdersSearchBy> = SearchBy extends {
  searchBy: { field: 'serviceRequestId' | 'diagnosticReportId' };
}
  ? LabOrderDetailedPageDTO
  : LabOrderListPageDTO;

export type PaginatedResponse<RequestParameters extends GetLabOrdersParameters = GetLabOrdersParameters> = {
  data: LabOrderDTO<RequestParameters>[];
  pagination: Pagination;
  patientLabItems?: PatientLabItem[];
  drDrivenResults: (ReflexLabDTO | PdfAttachmentDTO)[];
};

type orderBundleDTO = {
  bundleName: string;
  abnPdfUrl: string | undefined;
  orders: (LabOrderListPageDTO | ReflexLabDTO | PdfAttachmentDTO)[];
};
export type LabOrderListPageDTOGrouped = {
  pendingActionOrResults: Record<string, orderBundleDTO>;
  hasResults: Record<string, orderBundleDTO>;
};

export type LabOrdersSearchBy = {
  searchBy:
    | { field: 'encounterId'; value: string }
    | { field: 'encounterIds'; value: string[] }
    | { field: 'patientId'; value: string }
    | { field: 'serviceRequestId'; value: string }
    | { field: 'diagnosticReportId'; value: string };
};

export type LabOrdersSearchFilters = {
  orderableItemCode?: string;
  visitDate?: string;
};

export type LabOrdersPaginationOptions = {
  itemsPerPage?: number;
  pageIndex?: number;
};

export enum LabType {
  external = 'external',
  inHouse = 'in-house',
  // do not change the following values as they are linked to LAB_DR_TYPE_TAG which is defined in oystehr
  unsolicited = 'unsolicited', // external but has less fhir resources available since it did not originate from ottehr
  reflex = 'reflex', // external but has less fhir resources available since it did not originate from ottehr
  pdfAttachment = 'pdfAttachment', // external but has less fhir resources available since it did not originate from ottehr
}
/**
 * 'unsolicited', 'reflex', 'pdfAttachment'
 */
export type LabDrTypeTagCode = (typeof LAB_DR_TYPE_TAG.code)[keyof typeof LAB_DR_TYPE_TAG.code];

export type GetLabOrdersParameters = LabOrdersSearchBy & LabOrdersSearchFilters & LabOrdersPaginationOptions;

export interface DynamicAOEInput {
  [key: string]: any;
}

export type SubmitLabOrderInput = {
  serviceRequestIDs: string[];
  manualOrder: boolean;
};

export type SubmitLabOrderOutput = {
  orderPdfUrls: string[]; // if any abn was generated its presigned url will also be included
  failedOrdersByOrderNumber?: string[];
};

export type CreateLabCoverageInfo = { coverageName: string; coverageId: string; isPrimary: boolean };

export enum LabPaymentMethod {
  Insurance = 'insurance',
  SelfPay = 'selfPay',
}
export type CreateLabPaymentMethod = LabPaymentMethod.Insurance | LabPaymentMethod.SelfPay;

export type CreateLabOrderParameters = {
  dx: DiagnosisDTO[];
  encounter: Encounter;
  orderableItem: OrderableItemSearchResult;
  psc: boolean;
  orderingLocation: ModifiedOrderingLocation;
  selectedPaymentMethod: CreateLabPaymentMethod;
};

export type CreateLabOrderZambdaOutput = Record<string, never>;

export type GetCreateLabOrderResources = {
  patientId?: string;
  search?: string;
  selectedOfficeId?: string;
  labOrgIdsString?: string;
};

export type ModifiedOrderingLocation = {
  name: string;
  id: string;
  enabledLabs: {
    accountNumber: string;
    labOrgRef: string;
  }[];
};

export type ExternalLabOrderingLocations = {
  orderingLocations: ModifiedOrderingLocation[];
  orderingLocationIds: string[];
};

export type LabOrderResourcesRes = {
  coverages?: CreateLabCoverageInfo[];
  labs: OrderableItemSearchResult[];
} & ExternalLabOrderingLocations;

export type PatientLabItem = {
  code: string; // ActivityDefinition.code.coding[0].code
  display: string; // ActivityDefinition.code.coding[0].display
};

export const LAB_ORDER_UPDATE_RESOURCES_EVENTS = {
  reviewed: 'reviewed',
  specimenDateChanged: 'specimenDateChanged',
  saveOrderCollectionData: 'saveOrderCollectionData',
  cancelUnsolicitedResultTask: 'cancelUnsolicitedResultTask', // match or review tasks
  matchUnsolicitedResult: 'matchUnsolicitedResult',
  rejectedAbn: 'rejectedAbn',
} as const;

export type TaskReviewedParameters = {
  serviceRequestId: string | undefined; // will be undefined for unsolicited results
  taskId: string;
  diagnosticReportId: string;
};

export type SpecimenDateChangedParameters = {
  serviceRequestId: string;
  specimenId: string;
  date: string;
};

export type SpecimenCollectionDateConfig = {
  [specimenId: string]: {
    date: string;
  };
};

export type SaveOrderCollectionData = {
  serviceRequestId: string;
  data: DynamicAOEInput;
  specimenCollectionDates?: SpecimenCollectionDateConfig;
};

export type CancelMatchUnsolicitedResultTask = {
  event: typeof LAB_ORDER_UPDATE_RESOURCES_EVENTS.cancelUnsolicitedResultTask;
  taskId: string;
};

export type FinalizeUnsolicitedResultMatch = {
  event: typeof LAB_ORDER_UPDATE_RESOURCES_EVENTS.matchUnsolicitedResult;
  taskId: string;
  diagnosticReportId: string;
  patientToMatchId: string;
  srToMatchId?: string;
};

export type UpdateLabOrderResourcesInput =
  | (TaskReviewedParameters & { event: typeof LAB_ORDER_UPDATE_RESOURCES_EVENTS.reviewed })
  | (SpecimenDateChangedParameters & { event: typeof LAB_ORDER_UPDATE_RESOURCES_EVENTS.specimenDateChanged })
  | (SaveOrderCollectionData & { event: typeof LAB_ORDER_UPDATE_RESOURCES_EVENTS.saveOrderCollectionData })
  | CancelMatchUnsolicitedResultTask
  | FinalizeUnsolicitedResultMatch
  | { serviceRequestId: string; event: typeof LAB_ORDER_UPDATE_RESOURCES_EVENTS.rejectedAbn };

export type DeleteLabOrderZambdaInput = {
  serviceRequestId: string;
};

export type DeleteLabOrderZambdaOutput = Record<string, never>;
export interface LabelConfig {
  heightInches: number;
  widthInches: number;
  marginTopInches: number;
  marginBottomInches: number;
  marginLeftInches: number;
  marginRightInches: number;
  printerDPI: number;
}
export interface GetLabelPdfParameters {
  contextRelatedReference: Reference;
  searchParams: { name: string; value: string }[];
}
export interface LabDocument {
  type: 'abn' | 'lab-generated-result';
  documentReference: DocumentReference;
  presignedURL: string;
}
export interface LabelPdf {
  documentReference: DocumentReference;
  presignedURL: string;
}

export type LabOrderPDF = {
  presignedURL: string;
  serviceRequestId: string;
  docRefId: string;
};

export type LabResultPDF = {
  presignedURL: string;
  diagnosticReportId: string;
};

export enum UnsolicitedResultsRequestType {
  UNSOLICITED_RESULTS_ICON = 'unsolicited-results-icon',
  GET_UNSOLICITED_RESULTS_TASKS = 'get-unsolicited-results-tasks',
  MATCH_UNSOLICITED_RESULTS = 'match-unsolicited-result',
  GET_UNSOLICITED_RESULTS_RELATED_REQUESTS = 'get-unsolicited-results-related-requests',
  UNSOLICITED_RESULTS_DETAIL = 'unsolicited-results-detail',
  UNSOLICITED_RESULTS_PATIENT_LIST = 'unsolicited-results-patient-list',
}

export type GetUnsolicitedResultsIconStatusInput = {
  requestType: UnsolicitedResultsRequestType.UNSOLICITED_RESULTS_ICON;
};
export type GetUnsolicitedResultsTasksInput = {
  requestType: UnsolicitedResultsRequestType.GET_UNSOLICITED_RESULTS_TASKS;
};
export type GetUnsolicitedResultsMatchDataInput = {
  requestType: UnsolicitedResultsRequestType.MATCH_UNSOLICITED_RESULTS;
  diagnosticReportId: string;
};
export type GetUnsolicitedResultsRelatedRequestsInput = {
  requestType: UnsolicitedResultsRequestType.GET_UNSOLICITED_RESULTS_RELATED_REQUESTS;
  diagnosticReportId: string;
  patientId: string;
};
export type GetUnsolicitedResultsDetailInput = {
  requestType: UnsolicitedResultsRequestType.UNSOLICITED_RESULTS_DETAIL;
  diagnosticReportId: string;
};
export type GetUnsolicitedResultsPatientListInput = {
  requestType: UnsolicitedResultsRequestType.UNSOLICITED_RESULTS_PATIENT_LIST;
  patientId: string;
};

export type GetUnsolicitedResultsResourcesInput =
  | GetUnsolicitedResultsIconStatusInput
  | GetUnsolicitedResultsTasksInput
  | GetUnsolicitedResultsMatchDataInput
  | GetUnsolicitedResultsRelatedRequestsInput
  | GetUnsolicitedResultsDetailInput
  | GetUnsolicitedResultsPatientListInput;

export const UR_TASK_ACTION_TEXT = ['Match', 'Go to Lab Results'] as const;
export type UR_TASK_ACTION = (typeof UR_TASK_ACTION_TEXT)[number];

export type UnsolicitedResultTaskRowDTO = {
  diagnosticReportId: string;
  actionText: UR_TASK_ACTION;
  actionUrl: string;
  taskRowDescription: string;
  resultsReceivedDateTime: string;
};

export type GetUnsolicitedResultsIconStatusOutput = {
  tasksAreReady: boolean;
};
export type GetUnsolicitedResultsTasksOutput = {
  unsolicitedResultsTasks: UnsolicitedResultTaskRowDTO[];
};
export type GetUnsolicitedResultsMatchDataOutput = {
  unsolicitedLabInfo: {
    patientName?: string;
    patientDOB?: string;
    provider?: string;
    test?: string;
    labName?: string;
    resultsReceived?: string;
  };
  taskId: string;
};
export type GetUnsolicitedResultsRelatedRequestsOutput = {
  possibleRelatedSRsWithVisitDate:
    | {
        serviceRequestId: string;
        visitDate: string;
      }[]
    | null;
};
export type GetUnsolicitedResultsDetailOutput = {
  unsolicitedLabDTO: UnsolicitedLabDTO;
};
export type GetUnsolicitedResultsPatientListOutput = {
  unsolicitedLabListDTOs: UnsolicitedLabListPageDTO[];
};

export type GetUnsolicitedResultsResourcesOutput =
  | GetUnsolicitedResultsIconStatusOutput
  | GetUnsolicitedResultsTasksOutput
  | GetUnsolicitedResultsMatchDataOutput
  | GetUnsolicitedResultsRelatedRequestsOutput
  | GetUnsolicitedResultsDetailOutput
  | GetUnsolicitedResultsPatientListOutput;

export type LabsTableColumn =
  | 'testType'
  | 'visit'
  | 'orderAdded'
  | 'ordered'
  | 'provider'
  | 'dx'
  | 'resultsReceived'
  | 'accessionNumber'
  | 'requisitionNumber'
  | 'status'
  | 'detail'
  | 'actions';<|MERGE_RESOLUTION|>--- conflicted
+++ resolved
@@ -103,10 +103,7 @@
   reviewedDate: string | null;
   resultPdfUrl: string | null;
   alternatePlacerId: string | undefined; // DR.identifier (system ==== OYSTEHR_LABS_ADDITIONAL_PLACER_ID_SYSTEM)
-<<<<<<< HEAD
-=======
   labGeneratedResultUrl?: string;
->>>>>>> d8996f92
 };
 
 export type QuestionnaireData = {
