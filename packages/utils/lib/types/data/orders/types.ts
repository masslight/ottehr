import { NursingOrdersStatus } from './constants';

export type CreateNursingOrderParameters = {
  encounterId: string;
  notes: string;
};

export type UpdateNursingOrderParameters = {
  serviceRequestId: string;
  action: 'CANCEL ORDER' | 'COMPLETE ORDER';
};

export type NursingOrdersSearchBy =
  | { field: 'encounterId'; value: string }
  | { field: 'encounterIds'; value: string[] }
  | { field: 'serviceRequestId'; value: string };

export type GetNursingOrdersInput = {
  searchBy: NursingOrdersSearchBy;
};

export interface NursingOrder {
  serviceRequestId: string;
  appointmentId: string;
  note: string;
  status: NursingOrdersStatus;
  orderAddedDate: string;
  orderingPhysician: string;
  encounterTimezone?: string;
}

export type NursingOrderDetailedDTO = NursingOrder & {
  history: NursingOrderHistoryRow[];
};

export type NursingOrderHistoryRow = {
  status: NursingOrdersStatus;
  performer: string;
  date: string;
};

export interface OrderToolTipConfig {
  icon: JSX.Element;
  title: string;
  tableUrl: string;
  orders: {
<<<<<<< HEAD
    // lab orders & nursing orders use ServiceRequests
    // inHouse Medications use MedicationAdministration
    fhirResourceId: string;
    testItemName: string;
=======
    serviceRequestId: string;
    itemDescription: string;
>>>>>>> a4634a37
    detailPageUrl: string;
    statusChip: JSX.Element;
  }[];
}<|MERGE_RESOLUTION|>--- conflicted
+++ resolved
@@ -44,15 +44,10 @@
   title: string;
   tableUrl: string;
   orders: {
-<<<<<<< HEAD
     // lab orders & nursing orders use ServiceRequests
     // inHouse Medications use MedicationAdministration
     fhirResourceId: string;
-    testItemName: string;
-=======
-    serviceRequestId: string;
     itemDescription: string;
->>>>>>> a4634a37
     detailPageUrl: string;
     statusChip: JSX.Element;
   }[];
