import { NursingOrdersStatus } from './constants';
import { z } from 'zod';
import { Secrets } from '../../../secrets';

export const CreateNursingOrderInputSchema = z.object({
  encounterId: z.string().uuid(),
  notes: z.string().optional(),
});

export type CreateNursingOrderInput = z.infer<typeof CreateNursingOrderInputSchema>;

export const CreateNursingOrderInputValidatedSchema = CreateNursingOrderInputSchema.extend({
  secrets: z.custom<Secrets>().nullable(),
  userToken: z.string(),
});

<<<<<<< HEAD
export type CreateNursingOrderInputValidated = z.infer<typeof CreateNursingOrderInputValidatedSchema>;

export const UpdateNursingOrderInputSchema = z.object({
  serviceRequestId: z.string(),
  action: z.enum(['CANCEL ORDER', 'COMPLETE ORDER']),
});

export type UpdateNursingOrderInput = z.infer<typeof UpdateNursingOrderInputSchema>;

export const UpdateNursingOrderInputValidatedSchema = UpdateNursingOrderInputSchema.extend({
  userToken: z.string(),
  secrets: z.custom<Secrets>().nullable(),
});

export type UpdateNursingOrderInputValidated = z.infer<typeof UpdateNursingOrderInputValidatedSchema>;

export const NursingOrdersSearchBySchema = z.object({
  field: z.literal('serviceRequestId'),
  value: z.string(),
});

export type NursingOrdersSearchBy = z.infer<typeof NursingOrdersSearchBySchema>;

export const GetNursingOrdersInputSchema = z.object({
  encounterId: z.string().uuid(),
  searchBy: NursingOrdersSearchBySchema.optional(),
});

export type GetNursingOrdersInput = z.infer<typeof GetNursingOrdersInputSchema>;

export const GetNursingOrdersInputValidatedSchema = GetNursingOrdersInputSchema.extend({
  secrets: z.custom<Secrets>().nullable(),
});

export type GetNursingOrdersInputValidated = z.infer<typeof GetNursingOrdersInputValidatedSchema>;
=======
export type GetNursingOrdersInput = {
  encounterId: string;
  searchBy?: NursingOrdersSearchBy;
};
>>>>>>> fead3b20

export interface NursingOrder {
  serviceRequestId: string;
  note: string;
  status: NursingOrdersStatus;
  orderAddedDate: string;
  orderingPhysician: string;
  encounterTimezone?: string;
}

export type NursingOrderDetailedDTO = NursingOrder & {
  history: NursingOrderHistoryRow[];
};

export type NursingOrderHistoryRow = {
  status: NursingOrdersStatus;
  performer: string;
  date: string;
};

export interface OrderToolTipConfig {
  icon: JSX.Element;
  title: string;
  tableUrl: string;
  orders: {
    serviceRequestId: string;
    testItemName: string;
    detailPageUrl: string;
    statusChip: JSX.Element;
  }[];
}<|MERGE_RESOLUTION|>--- conflicted
+++ resolved
@@ -1,6 +1,6 @@
-import { NursingOrdersStatus } from './constants';
 import { z } from 'zod';
 import { Secrets } from '../../../secrets';
+import { NursingOrdersStatus } from './constants';
 
 export const CreateNursingOrderInputSchema = z.object({
   encounterId: z.string().uuid(),
@@ -14,7 +14,6 @@
   userToken: z.string(),
 });
 
-<<<<<<< HEAD
 export type CreateNursingOrderInputValidated = z.infer<typeof CreateNursingOrderInputValidatedSchema>;
 
 export const UpdateNursingOrderInputSchema = z.object({
@@ -50,12 +49,6 @@
 });
 
 export type GetNursingOrdersInputValidated = z.infer<typeof GetNursingOrdersInputValidatedSchema>;
-=======
-export type GetNursingOrdersInput = {
-  encounterId: string;
-  searchBy?: NursingOrdersSearchBy;
-};
->>>>>>> fead3b20
 
 export interface NursingOrder {
   serviceRequestId: string;
