export const FULL_PHOTO_ID_CARD_TITLE = 'fullPhotoIDCard';
export const FULL_INSURANCE_CARD_TITLE = 'fullInsuranceCard';
export const FULL_INSURANCE_CARD_2_TITLE = 'fullInsuranceCard-2';
export const INSURANCE_CARD_FRONT_ID = 'insurance-card-front';
export const INSURANCE_CARD_BACK_ID = 'insurance-card-back';
export const INSURANCE_CARD_FRONT_2_ID = 'insurance-card-front-2';
export const INSURANCE_CARD_BACK_2_ID = 'insurance-card-back-2';
export const INSURANCE_CARRIER_ID = 'insurance-carrier';
export const INSURANCE_CARRIER_ID_2 = 'insurance-carrier-2';
export const PAYMENT_OPTION_ID = 'payment-option';
export const PATIENT_PHOTO_ID_PREFIX = 'patient-photo';
export const PATIENT_PHOTOS_MAX_COUNT_TELEMED = 4;
export const PHOTO_ID_FRONT_ID = 'photo-id-front';
export const PHOTO_ID_BACK_ID = 'photo-id-back';
export const POLICY_HOLDER_DOB_ID = 'policy-holder-date-of-birth';
export const POLICY_HOLDER_DOB_ID_2 = 'policy-holder-date-of-birth-2';
export const RESPONSIBLE_PARTY_DOB_ID = 'responsible-party-date-of-birth';
export const SCHOOL_WORK_NOTE = 'school-work-note';
export const SCHOOL_WORK_NOTE_SCHOOL_ID = 'school-work-note-template-school';
export const SCHOOL_WORK_NOTE_WORK_ID = 'school-work-note-template-work';

export const INSURANCE_CARD_CODE = '64290-0';
export const PATIENT_PHOTO_CODE = '72170-4';
export const PHOTO_ID_CARD_CODE = '55188-7';
export const SCHOOL_WORK_NOTE_CODE = '47420-5';
export const RECEIPT_CODE = '34105-7';
export const SCHOOL_WORK_NOTE_TEMPLATE_CODE = 'school-work-note-template';

export const CONSENT_CODE = '59284-0';
<<<<<<< HEAD
export const VISIT_NOTE_SUMMARY_CODE = '75498-6';

// only one type supported currently, but extension is invited here
export const ComplexValidationType = {
  insuranceEligibility: 'insurance elgibility',
};
=======
export const PRIVACY_POLICY_CODE = '64292-6';
export const VISIT_NOTE_SUMMARY_CODE = '75498-6';
>>>>>>> a0495c31
<|MERGE_RESOLUTION|>--- conflicted
+++ resolved
@@ -27,14 +27,10 @@
 export const SCHOOL_WORK_NOTE_TEMPLATE_CODE = 'school-work-note-template';
 
 export const CONSENT_CODE = '59284-0';
-<<<<<<< HEAD
+export const PRIVACY_POLICY_CODE = '64292-6';
 export const VISIT_NOTE_SUMMARY_CODE = '75498-6';
 
 // only one type supported currently, but extension is invited here
 export const ComplexValidationType = {
   insuranceEligibility: 'insurance elgibility',
-};
-=======
-export const PRIVACY_POLICY_CODE = '64292-6';
-export const VISIT_NOTE_SUMMARY_CODE = '75498-6';
->>>>>>> a0495c31
+};