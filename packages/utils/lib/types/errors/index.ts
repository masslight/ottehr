--- conflicted
+++ resolved
@@ -27,13 +27,10 @@
   INVALID_RESOURCE_ID = 4202,
   CANNOT_JOIN_CALL_NOT_IN_PROGRESS = 4300,
   MISSING_BILLING_PROVIDER_DETAILS = 4301,
-<<<<<<< HEAD
-  MISCONFIGURED_SCHEDULING_GROUP = 4302,
-  MISSING_SCHEDULE_EXTENSION = 4304,
-=======
   STRIPE_CUSTOMER_ID_NOT_FOUND = 4302,
   STRIPE_RESOURCE_ACCESS_NOT_AUTHORIZED = 4303,
->>>>>>> ce4dbe27
+  MISCONFIGURED_SCHEDULING_GROUP = 4304,
+  MISSING_SCHEDULE_EXTENSION = 4305,
 }
 
 export interface APIError {
@@ -223,7 +220,6 @@
   };
 };
 
-<<<<<<< HEAD
 export const MISCONFIGURED_SCHEDULING_GROUP = (message: string): APIError => {
   return {
     code: APIErrorCode.MISCONFIGURED_SCHEDULING_GROUP,
@@ -234,7 +230,8 @@
   code: APIErrorCode.MISSING_SCHEDULE_EXTENSION,
   // todo: link to the documentation
   message: 'The schedule extension is missing from the Schedule resource',
-=======
+};
+
 export const STRIPE_CUSTOMER_ID_NOT_FOUND_ERROR: APIError = {
   code: APIErrorCode.STRIPE_CUSTOMER_ID_NOT_FOUND,
   message: 'No identifier for a Stripe customer was found on the billing Account resource associated with the patient',
@@ -243,5 +240,4 @@
 export const STRIPE_RESOURCE_ACCESS_NOT_AUTHORIZED_ERROR: APIError = {
   code: APIErrorCode.STRIPE_RESOURCE_ACCESS_NOT_AUTHORIZED,
   message: 'Access to this Stripe resource is not authorized. Perhaps it is no longer attached to the customer',
->>>>>>> ce4dbe27
 };