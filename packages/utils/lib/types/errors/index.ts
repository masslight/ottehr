import { FhirResource } from 'fhir/r4b';

export enum APIErrorCode {
  NOT_AUTHORIZED = 4000,
  CANT_UPDATE_CANCELED_APT_ERROR = 4001,
  DOB_UNCONFIRMED = 4002,
  NO_READ_ACCESS_TO_PATIENT = 4003,
  APPOINTMENT_NOT_FOUND = 4004,
  CANT_CANCEL_CHECKEDIN_APT = 4005,
  APPOINTMENT_CANT_BE_CANCELED = 4006,
  PATIENT_TOO_OLD = 4007,
  PATIENT_NOT_BORN = 4008,
  CHARACTER_LIMIT_EXCEEDED = 4009,
  SCHEDULE_NOT_FOUND = 4010,
  APPOINTMENT_CANT_BE_MODIFIED = 4011,
  APPOINTMENT_CANT_BE_IN_PAST = 4012,
  PATIENT_NOT_FOUND = 4013,
  MALFORMED_GET_ANSWER_OPTIONS_INPUT = 4014,
  ANSWER_OPTION_FROM_RESOURCE_UNDEFINED = 4015,
  BILLING_PROVIDER_NOT_FOUND = 4016,
  FHIR_RESOURCE_NOT_FOUND = 4017,
  SCHEDULE_OWNER_NOT_FOUND = 4018,
  QUESTIONNAIRE_RESPONSE_INVALID = 4100,
  QUESTIONNAIRE_NOT_FOUND_FOR_QR = 4101,
  MISSING_REQUEST_BODY = 4200,
  MISSING_REQUIRED_PARAMETERS = 4201,
  INVALID_RESOURCE_ID = 4202,
  CANNOT_JOIN_CALL_NOT_IN_PROGRESS = 4300,
  MISSING_BILLING_PROVIDER_DETAILS = 4301,
  STRIPE_CUSTOMER_ID_NOT_FOUND = 4302,
  STRIPE_RESOURCE_ACCESS_NOT_AUTHORIZED = 4303,
<<<<<<< HEAD
  MISCONFIGURED_SCHEDULING_GROUP = 4304,
  MISSING_SCHEDULE_EXTENSION = 4305,
  INVALID_INPUT = 4340,
=======
  MISSING_PATIENT_COVERAGE_INFO = 4304,
>>>>>>> 8280edb5
}

export interface APIError {
  code?: APIErrorCode;
  message: string;
}

export const isApiError = (errorObject: unknown | undefined): boolean => {
  if (!errorObject) {
    return false;
  }
  let asObj = errorObject;
  if (typeof asObj === 'string') {
    try {
      asObj = JSON.parse(asObj);
    } catch (_) {
      return false;
    }
  }
  const asAny = asObj as any;
  const output = asAny?.output;
  if (asAny && asAny.code && asAny.message) {
    return typeof asAny.message === 'string' && Object.values(APIErrorCode).includes(asAny.code);
  } else if (output && output.code && output.message) {
    return typeof output.message === 'string' && Object.values(APIErrorCode).includes(output.code);
  }
  return false;
};

export const NOT_AUTHORIZED = {
  code: APIErrorCode.NOT_AUTHORIZED,
  message: 'You are not authorized to access this data',
};

export const CANT_UPDATE_CHECKED_IN_APT_ERROR = {
  code: APIErrorCode.APPOINTMENT_CANT_BE_MODIFIED,
  message: "This appointment can't be modified because you are already checked in",
};

export const CANT_UPDATE_CANCELED_APT_ERROR = {
  code: APIErrorCode.CANT_UPDATE_CANCELED_APT_ERROR,
  message: 'You cannot modify an appointment that has been canceled',
};

export const DOB_UNCONFIRMED_ERROR = {
  code: APIErrorCode.DOB_UNCONFIRMED,
  message: 'We could not verify the date of birth supplied for this patient',
};

export const NO_READ_ACCESS_TO_PATIENT_ERROR = {
  code: APIErrorCode.NO_READ_ACCESS_TO_PATIENT,
  message: `You are not authorized to view this patient's data`,
};

export const APPOINTMENT_NOT_FOUND_ERROR = {
  code: APIErrorCode.APPOINTMENT_NOT_FOUND,
  message: 'Appointment is not found',
};

export const CANT_CANCEL_CHECKEDIN_APT_ERROR = {
  code: APIErrorCode.CANT_CANCEL_CHECKEDIN_APT,
  message: 'You cannot cancel a checked-in appointment',
};

export const POST_TELEMED_APPOINTMENT_CANT_BE_CANCELED_ERROR = {
  code: APIErrorCode.APPOINTMENT_CANT_BE_CANCELED,
  message: 'Post-telemed appointments are not cancelable',
};

export const POST_TELEMED_APPOINTMENT_CANT_BE_MODIFIED_ERROR = {
  code: APIErrorCode.APPOINTMENT_CANT_BE_MODIFIED,
  message: 'Post-telemed appointments are not reschedulable',
};

export const PAST_APPOINTMENT_CANT_BE_MODIFIED_ERROR = {
  code: APIErrorCode.APPOINTMENT_CANT_BE_MODIFIED,
  message: 'Cannot update an appointment in the past',
};

export const PATIENT_NOT_BORN_ERROR = {
  code: APIErrorCode.PATIENT_NOT_BORN,
  message: 'Appointments can not be booked for unborn patients',
};

export const BILLING_PROVIDER_RESOURCE_NOT_FOUND = {
  code: APIErrorCode.BILLING_PROVIDER_NOT_FOUND,
  message: 'A resource matching the providing billing provider reference could not be found',
};

export const BILLING_PROVIDER_RESOURCE_INCOMPLETE = {
  code: APIErrorCode.MISSING_BILLING_PROVIDER_DETAILS,
  message: 'The specified billing provider resource does not include all required data',
};

export const PATIENT_TOO_OLD_ERROR = (maxAge: number): APIError => ({
  code: APIErrorCode.PATIENT_TOO_OLD,
  message: `Patient max age is ${maxAge}`,
});

export const CHARACTER_LIMIT_EXCEEDED_ERROR = (fieldName: string, limit: number): APIError => ({
  code: APIErrorCode.CHARACTER_LIMIT_EXCEEDED,
  message: `${fieldName} exceeded length limit of ${limit} characters`,
});

export const QUESTIONNAIRE_RESPONSE_INVALID_ERROR = (errors: { [pageId: string]: string[] }): APIError => {
  return {
    code: APIErrorCode.QUESTIONNAIRE_RESPONSE_INVALID,
    message: `QuestionnaireResponse invalid fields: ${JSON.stringify(errors)}`,
  };
};

export const QUESTIONNAIRE_RESPONSE_INVALID_CUSTOM_ERROR = (message: string): APIError => {
  return {
    code: APIErrorCode.QUESTIONNAIRE_RESPONSE_INVALID,
    message,
  };
};

export const INVALID_RESOURCE_ID_ERROR = (paramName: string): APIError => {
  return {
    code: APIErrorCode.INVALID_RESOURCE_ID,
    message: `"${paramName}" value must be a valid UUID`,
  };
};

export const QUESTIONNAIRE_NOT_FOUND_FOR_QR_ERROR = {
  code: APIErrorCode.QUESTIONNAIRE_NOT_FOUND_FOR_QR,
  message: 'The questionnaire referenced in the QuestionnaireResponse could not be found',
};

export const SCHEDULE_NOT_FOUND_ERROR = {
  code: APIErrorCode.SCHEDULE_NOT_FOUND,
  message: 'Schedule could not be found',
};

export const SCHEDULE_OWNER_NOT_FOUND_ERROR = {
  code: APIErrorCode.SCHEDULE_NOT_FOUND,
  message: 'Schedule.actor could not be found',
};

export const SCHEDULE_NOT_FOUND_CUSTOM_ERROR = (message: string): APIError => ({
  code: APIErrorCode.SCHEDULE_NOT_FOUND,
  message,
});

export const APPOINTMENT_CANT_BE_IN_PAST_ERROR = {
  code: APIErrorCode.APPOINTMENT_CANT_BE_IN_PAST,
  message: "An appointment can't be scheduled for a date in the past",
};

export const PATIENT_NOT_FOUND_ERROR = {
  code: APIErrorCode.PATIENT_NOT_FOUND,
  message: 'This Patient could not be found',
};

export const CANNOT_JOIN_CALL_NOT_STARTED_ERROR = {
  code: APIErrorCode.CANNOT_JOIN_CALL_NOT_IN_PROGRESS,
  message: "This video call cannot be joined because it's either ended or not have been started",
};

export const MISSING_REQUEST_BODY = {
  code: APIErrorCode.MISSING_REQUEST_BODY,
  message: 'The request was missing a required request body',
};

export const FHIR_RESOURCE_NOT_FOUND = (resourceType: FhirResource['resourceType']): APIError => ({
  code: APIErrorCode.FHIR_RESOURCE_NOT_FOUND,
  message: `The requested ${resourceType} resource could not be found`,
});

export const MISSING_REQUIRED_PARAMETERS = (params: string[]): APIError => {
  return {
    code: APIErrorCode.MISSING_REQUIRED_PARAMETERS,
    message: `The following required parameters were missing: ${params.join(', ')}`,
  };
};

export const MALFORMED_GET_ANSWER_OPTIONS_INPUT = (message: string): APIError => ({
  code: APIErrorCode.MALFORMED_GET_ANSWER_OPTIONS_INPUT,
  message,
});

export const ANSWER_OPTION_FROM_RESOURCE_UNDEFINED = (resourceType: string): APIError => {
  return {
    code: APIErrorCode.ANSWER_OPTION_FROM_RESOURCE_UNDEFINED,
    message: `No code to map the ${resourceType} resource type to a QuestionnaireItemAnswerOption; extend the code in the get-answer-options zambda`,
  };
};

export const MISCONFIGURED_SCHEDULING_GROUP = (message: string): APIError => {
  return {
    code: APIErrorCode.MISCONFIGURED_SCHEDULING_GROUP,
    message,
  };
};
export const MISSING_SCHEDULE_EXTENSION_ERROR = {
  code: APIErrorCode.MISSING_SCHEDULE_EXTENSION,
  // todo: link to the documentation
  message: 'The schedule extension is missing from the Schedule resource',
};

export const STRIPE_CUSTOMER_ID_NOT_FOUND_ERROR: APIError = {
  code: APIErrorCode.STRIPE_CUSTOMER_ID_NOT_FOUND,
  message: 'No identifier for a Stripe customer was found on the billing Account resource associated with the patient',
};

export const STRIPE_RESOURCE_ACCESS_NOT_AUTHORIZED_ERROR: APIError = {
  code: APIErrorCode.STRIPE_RESOURCE_ACCESS_NOT_AUTHORIZED,
  message: 'Access to this Stripe resource is not authorized. Perhaps it is no longer attached to the customer',
};

<<<<<<< HEAD
export const INVALID_INPUT_ERROR = (message: string): APIError => {
  return {
    code: APIErrorCode.INVALID_INPUT,
    message,
  };
=======
export const MISSING_PATIENT_COVERAGE_INFO_ERROR = {
  code: APIErrorCode.MISSING_PATIENT_COVERAGE_INFO,
  message: 'No coverage information found for this patient',
>>>>>>> 8280edb5
};<|MERGE_RESOLUTION|>--- conflicted
+++ resolved
@@ -29,13 +29,10 @@
   MISSING_BILLING_PROVIDER_DETAILS = 4301,
   STRIPE_CUSTOMER_ID_NOT_FOUND = 4302,
   STRIPE_RESOURCE_ACCESS_NOT_AUTHORIZED = 4303,
-<<<<<<< HEAD
   MISCONFIGURED_SCHEDULING_GROUP = 4304,
   MISSING_SCHEDULE_EXTENSION = 4305,
+  MISSING_PATIENT_COVERAGE_INFO = 4306,
   INVALID_INPUT = 4340,
-=======
-  MISSING_PATIENT_COVERAGE_INFO = 4304,
->>>>>>> 8280edb5
 }
 
 export interface APIError {
@@ -247,15 +244,13 @@
   message: 'Access to this Stripe resource is not authorized. Perhaps it is no longer attached to the customer',
 };
 
-<<<<<<< HEAD
 export const INVALID_INPUT_ERROR = (message: string): APIError => {
   return {
     code: APIErrorCode.INVALID_INPUT,
     message,
   };
-=======
+};
 export const MISSING_PATIENT_COVERAGE_INFO_ERROR = {
   code: APIErrorCode.MISSING_PATIENT_COVERAGE_INFO,
   message: 'No coverage information found for this patient',
->>>>>>> 8280edb5
 };