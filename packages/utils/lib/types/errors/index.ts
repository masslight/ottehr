--- conflicted
+++ resolved
@@ -26,12 +26,9 @@
   INVALID_RESOURCE_ID = 4202,
   CANNOT_JOIN_CALL_NOT_IN_PROGRESS = 4300,
   MISSING_BILLING_PROVIDER_DETAILS = 4301,
-<<<<<<< HEAD
   STRIPE_CUSTOMER_ID_NOT_FOUND = 4302,
   STRIPE_RESOURCE_ACCESS_NOT_AUTHORIZED = 4303,
-=======
-  MISSING_PATIENT_COVERAGE_INFO = 4303,
->>>>>>> 4922ccb8
+  MISSING_PATIENT_COVERAGE_INFO = 4304,
 }
 
 export interface APIError {
@@ -211,7 +208,6 @@
   };
 };
 
-<<<<<<< HEAD
 export const STRIPE_CUSTOMER_ID_NOT_FOUND_ERROR: APIError = {
   code: APIErrorCode.STRIPE_CUSTOMER_ID_NOT_FOUND,
   message: 'No identifier for a Stripe customer was found on the billing Account resource associated with the patient',
@@ -220,9 +216,9 @@
 export const STRIPE_RESOURCE_ACCESS_NOT_AUTHORIZED_ERROR: APIError = {
   code: APIErrorCode.STRIPE_RESOURCE_ACCESS_NOT_AUTHORIZED,
   message: 'Access to this Stripe resource is not authorized. Perhaps it is no longer attached to the customer',
-=======
+};
+
 export const MISSING_PATIENT_COVERAGE_INFO_ERROR = {
   code: APIErrorCode.MISSING_PATIENT_COVERAGE_INFO,
   message: 'No coverage information found for this patient',
->>>>>>> 4922ccb8
 };