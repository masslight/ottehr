--- conflicted
+++ resolved
@@ -40,12 +40,9 @@
   MISSING_PATIENT_COVERAGE_INFO = 4306,
   // 434x
   INVALID_INPUT = 4340,
-<<<<<<< HEAD
-  MISSING_NLM_API_KEY_ERROR = 4400,
-=======
+  MISSING_NLM_API_KEY_ERROR = 4401,
   EXTERNAL_LAB_GENERAL = 4400,
   APPOINTMENT_ALREADY_EXISTS = 4341,
->>>>>>> e84de6c2
 }
 
 export interface APIError {
@@ -290,17 +287,18 @@
   message: 'No coverage information found for this patient',
 };
 
-<<<<<<< HEAD
 export const MISSING_NLM_API_KEY_ERROR: APIError = {
   code: APIErrorCode.MISSING_NLM_API_KEY_ERROR,
   message: 'No nlm api key was provided.',
-=======
+};
+
 export const EXTERNAL_LAB_ERROR = (message: string): APIError => {
   return {
     code: APIErrorCode.EXTERNAL_LAB_GENERAL,
     message,
   };
 };
+
 export const SLOT_UNAVAILABLE_ERROR = {
   code: APIErrorCode.SLOT_UNAVAILABLE,
   message: 'The requested slot is unavailable',
@@ -309,5 +307,4 @@
 export const APPOINTMENT_ALREADY_EXISTS_ERROR = {
   code: APIErrorCode.APPOINTMENT_ALREADY_EXISTS,
   message: 'An appointment can not be created because the slot provided is already attached to an Appointment resource',
->>>>>>> e84de6c2
 };