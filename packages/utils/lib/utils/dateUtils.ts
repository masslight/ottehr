--- conflicted
+++ resolved
@@ -172,21 +172,14 @@
   const isDateAValid = dateA.isValid;
   const isDateBValid = dateB.isValid;
 
-<<<<<<< HEAD
-  // if one date is valid and the other is not, the valid date should be first
-=======
->>>>>>> 768f1153
   if (isDateAValid && !isDateBValid) return -1;
   if (!isDateAValid && isDateBValid) return 1;
   if (!isDateAValid && !isDateBValid) return 0;
 
   return dateB.toMillis() - dateA.toMillis();
-<<<<<<< HEAD
-=======
 };
 
 export const formatDateForLabs = (datetime: string | undefined, timezone: string | undefined): string => {
   if (!datetime || !DateTime.fromISO(datetime).isValid) return '';
   return DateTime.fromISO(datetime).setZone(timezone).toFormat('MM/dd/yyyy hh:mm a');
->>>>>>> 768f1153
 };