import Oystehr, { BatchInputDeleteRequest, BatchInputRequest } from '@oystehr/sdk';
import {
  Appointment,
  Encounter,
  FhirResource,
  HealthcareService,
  Location,
  Practitioner,
  Resource,
<<<<<<< HEAD
  FhirResource,
  LocationHoursOfOperation,
=======
  Schedule,
  Slot,
>>>>>>> c798ad2f
} from 'fhir/r4b';
import { DateTime } from 'luxon';
import {
  BookableScheduleData,
  Closure,
  ClosureType,
  getDateTimeFromDateAndTime,
  getFullName,
  getPatchOperationForNewMetaTag,
  OVERRIDE_DATE_FORMAT,
  SCHEDULE_EXTENSION_URL,
  SCHEDULE_NUM_DAYS,
  ScheduleAndOwner,
  ScheduleOwnerFhirResource,
  ScheduleStrategy,
  scheduleStrategyForHealthcareService,
  ScheduleType,
  Timezone,
<<<<<<< HEAD
  SlotServiceCategory,
  ServiceMode,
  codingContainedInList,
  SLOT_WALKIN_APPOINTMENT_TYPE_CODING,
  HOURS_OF_OPERATION_FORMAT,
=======
  TIMEZONES,
  VisitType,
>>>>>>> c798ad2f
} from 'utils';
import {
  applyBuffersToSlots,
  createMinimumAndMaximumTime,
  distributeTimeSlots,
  divideHourlyCapacityBySlotInverval,
} from './dateUtils';

export const FIRST_AVAILABLE_SLOT_OFFSET_IN_MINUTES = 14;

export interface WaitTimeRange {
  low: number;
  high: number;
}

export type DOW = 'monday' | 'tuesday' | 'wednesday' | 'thursday' | 'friday' | 'saturday' | 'sunday';
export type HourOfDay =
  | 0
  | 1
  | 2
  | 3
  | 4
  | 5
  | 6
  | 7
  | 8
  | 9
  | 10
  | 11
  | 12
  | 13
  | 14
  | 15
  | 16
  | 17
  | 18
  | 19
  | 20
  | 21
  | 22
  | 23;

export interface Capacity {
  hour: HourOfDay;
  capacity: number;
}

export interface ScheduleDay {
  open: HourOfDay;
  close: HourOfDay;
  openingBuffer: number;
  closingBuffer: number;
  workingDay: boolean;
  hours: Capacity[];
}

export interface ScheduleOverrideDay {
  open: HourOfDay;
  close: HourOfDay;
  openingBuffer: number;
  closingBuffer: number;
  hours: Capacity[];
}

export type DailySchedule = Record<DOW, ScheduleDay>;
export type ScheduleOverrides = Record<string, ScheduleOverrideDay>;

export interface ScheduleExtension {
  schedule: DailySchedule;
  scheduleOverrides: ScheduleOverrides;
  closures: Closure[] | undefined;
}

export interface ScheduleDTOOwner {
  type: FhirResource['resourceType'];
  id: string;
  name: string;
  slug: string;
  active: boolean;
  detailText?: string; // to take place of Location.address.line[0]
  infoMessage?: string;
  hoursOfOperation?: Location['hoursOfOperation'];
  timezone: Timezone;
}
export interface ScheduleDTO {
  id: string;
  owner: ScheduleDTOOwner;
  timezone: Timezone;
  schema: ScheduleExtension;
  bookingLink?: string;
  active: boolean;
}

export type SlotCapacityMap = { [slot: string]: number };

export interface SlotOwner {
  resourceType: string;
  id: string;
  name: string;
}

export interface SlotListItem {
  slot: Slot;
  owner: SlotOwner;
}

export const mapSlotListItemToStartTimesArray = (items: SlotListItem[]): string[] => {
  return items.map((item) => {
    if (!item.slot.start) {
      console.error('Slot does not have start time', item);
      throw new Error('All slots must have a start time');
    }
    return item.slot.start;
  });
};

export async function getWaitingMinutesAtSchedule(
  oystehr: Oystehr,
  now: DateTime,
  schedule: Location | Practitioner | HealthcareService
): Promise<number> {
  const timezone = getTimezone(schedule);
  const nowForTimezone = now.setZone(timezone);
  const longestWaitingPatientAtLocationSearchParams = [
    { name: 'status', value: 'arrived' },
    { name: '_include', value: 'Encounter:appointment' },
    { name: 'appointment.date', value: `ge${nowForTimezone.startOf('day').toISO()}` },
    { name: '_sort', value: 'date' },
  ];
  if (schedule.resourceType === 'Location') {
    longestWaitingPatientAtLocationSearchParams.push({ name: 'location', value: `Location/${schedule.id}` });
  }
  if (schedule.resourceType === 'Practitioner') {
    longestWaitingPatientAtLocationSearchParams.push({ name: 'practitioner', value: `Practitioner/${schedule.id}` });
  }
  console.log('searching for longest waiting patient');
  console.time('get_longest_waiting_patient');
  const searchForLongestWaitingPatient = (
    await oystehr.fhir.search<Encounter>({
      resourceType: 'Encounter',
      params: longestWaitingPatientAtLocationSearchParams,
    })
  ).unbundle();
  console.timeEnd('get_longest_waiting_patient');

  const arrivedEncounters = searchForLongestWaitingPatient.filter((resource) => resource.resourceType === 'Encounter');

  return getWaitingMinutes(nowForTimezone, arrivedEncounters);
}

const getEncounterArrivedStart = (encounter: Encounter): DateTime | undefined => {
  const arrivedStatus = encounter.statusHistory?.find((h) => h.status === 'arrived');
  if (arrivedStatus?.period.start) return DateTime.fromISO(arrivedStatus?.period.start);
  return;
};

export function getWaitingMinutes(now: DateTime, encounters: Encounter[]): number {
  console.log('reducing encounter search to find longest wait time');
  const longestWait = encounters.reduce((longestWaitAcc: DateTime | undefined, encounter) => {
    const curEncounterStart = getEncounterArrivedStart(encounter);
    if (longestWaitAcc && curEncounterStart) {
      if (curEncounterStart.diff(longestWaitAcc).as('minutes') < 0) {
        longestWaitAcc = curEncounterStart;
      }
    } else if (curEncounterStart) {
      longestWaitAcc = curEncounterStart;
    }
    return longestWaitAcc;
  }, undefined);

  if (!longestWait) {
    console.log('could not find an appointment for the longest waiting patient based on search params');
    console.log('set waiting time to 0 minutes');
    return 0;
  }

  console.log('set waiting time based on longest waiting time');
  console.log('longestWait', longestWait);
  const waitingMinutes = Math.round(now.diff(longestWait).as('minutes') || 0);

  return waitingMinutes;
}

export function getScheduleDetails(
  scheduleResource: Location | Practitioner | HealthcareService | Schedule
): ScheduleExtension | undefined {
  console.log(
    `extracting schedule and possible overrides from extension on ${scheduleResource.resourceType}`,
    scheduleResource.id
  );
  const scheduleExtension = scheduleResource?.extension?.find(function (extensionTemp) {
    return extensionTemp.url === SCHEDULE_EXTENSION_URL;
  })?.valueString;

  if (!scheduleExtension) return undefined;

  const { schedule, scheduleOverrides, closures } = JSON.parse(scheduleExtension) as ScheduleExtension;
  return { schedule, scheduleOverrides, closures };
}

export function getTimezone(
  schedule: Pick<Location | Practitioner | HealthcareService | Schedule, 'extension' | 'resourceType' | 'id'>
): string {
  const timezone = schedule.extension?.find(
    (extensionTemp) => extensionTemp.url === 'http://hl7.org/fhir/StructureDefinition/timezone'
  )?.valueString;
  if (!timezone) {
    console.error('Schedule does not have timezone; returning default', schedule.resourceType, schedule.id);
    return TIMEZONES[0];
  }
  return timezone;
}

export const getAppointmentTimezone = (appointment: Appointment, scheduleResources: Resource[]): string => {
  const participantReferences =
    appointment.participant?.map((participant) => participant.actor?.reference).filter(Boolean) ?? [];

  const scheduleResource = scheduleResources.find(
    (resource) =>
      resource.resourceType && resource.id && participantReferences.includes(`${resource.resourceType}/${resource.id}`)
  );

  if (!scheduleResource) {
    console.error('Resource with Schedule extension not found in appointment.participant resources', scheduleResources);
  }

  const timezone = getTimezone(scheduleResource as Location | HealthcareService | Practitioner);

  return timezone;
};

// creates a map where each open hour in the day's schedule is a key and the capacity for that hour is the value
export function getSlotCapacityMapForDayAndSchedule(
  now: DateTime,
  schedule: DailySchedule,
  scheduleOverrides: ScheduleOverrides,
  closures: Closure[] | undefined
): SlotCapacityMap {
  let openingTime: HourOfDay | null = null;
  let closingTime: HourOfDay | 24 | null = null;
  let scheduleCapacityList: Capacity[] = [];
  let dayString = now.toFormat(OVERRIDE_DATE_FORMAT);

  console.log('day:', dayString, 'closures:', closures);
  if (closures) {
    for (const closure of closures) {
      if (closure.type === ClosureType.OneDay && closure.start === dayString) {
        console.log('closing day', dayString);
        return {};
      } else if (closure.type === ClosureType.Period) {
        const startClosure = DateTime.fromFormat(closure.start, OVERRIDE_DATE_FORMAT).startOf('day');
        const endClosure = DateTime.fromFormat(closure.end, OVERRIDE_DATE_FORMAT).endOf('day');
        if (now >= startClosure && now <= endClosure) {
          console.log('closing day', dayString);
          return {};
        }
      }
    }
  }

  const scheduleOverridden = Object.keys(scheduleOverrides).find((overrideTemp) => overrideTemp === dayString);
  console.log('day:', dayString, 'overrides:', Object.keys(scheduleOverrides));

  let scheduleTemp = scheduleOverrides;
  if (!scheduleOverridden) {
    dayString = now.weekdayLong?.toLowerCase() || '';
    scheduleTemp = schedule;

    if (!schedule[dayString as DOW].workingDay) {
      return {};
    }
  }

  openingTime = scheduleTemp[dayString].open;
  closingTime = scheduleTemp[dayString].close === 0 && openingTime !== 0 ? 24 : scheduleTemp[dayString].close;
  const openingBuffer = scheduleTemp[dayString].openingBuffer;
  const closingBuffer = scheduleTemp[dayString].closingBuffer;
  scheduleCapacityList = scheduleTemp[dayString].hours;

  let openingDateAndTime: DateTime;
  let closingDateAndTime: DateTime;

  if (openingTime !== undefined) {
    openingDateAndTime = getDateTimeFromDateAndTime(now, openingTime);
  } else {
    console.log('location missing opening time');
    throw Error('error getting available time slots, location has no opening time');
  }
  if (closingTime !== undefined) {
    closingDateAndTime = getDateTimeFromDateAndTime(now, closingTime);
  } else {
    console.log('location missing closing time');
    throw Error('error getting available time slots, location has no opening time');
  }
  let timeSlots: SlotCapacityMap = {};
  scheduleCapacityList?.forEach((slot) => {
    const firstSlotTimeForHour = getDateTimeFromDateAndTime(now, slot.hour);
    if (firstSlotTimeForHour.hour >= now.hour) {
      timeSlots = {
        ...timeSlots,
        ...divideHourlyCapacityBySlotInverval(now, firstSlotTimeForHour, slot.capacity, closingDateAndTime, 60),
      };
    }
  });

  const buffered = applyBuffersToSlots({
    hourlyCapacity: scheduleCapacityList,
    slots: timeSlots,
    openingBufferMinutes: openingBuffer,
    closingBufferMinutes: closingBuffer,
    openingTime: openingDateAndTime,
    closingTime: closingDateAndTime,
    now,
  });

  return buffered;
}

interface RemoveBusySlotsInput {
  slotCapacityMap: SlotCapacityMap;
  busySlots: Slot[];
  // buffer? leaving this out for now as it's not clear it's needed
}

export const removeBusySlots = (input: RemoveBusySlotsInput): string[] => {
  const { slotCapacityMap: timeSlots, busySlots } = input;
  return distributeTimeSlots(timeSlots, [], busySlots);
};

export function getPostTelemedSlots(now: DateTime, scheduleResource: Schedule, appointments: Appointment[]): string[] {
  const { schedule } = getScheduleDetails(scheduleResource) || { schedule: undefined };
  const timezone = getTimezone(scheduleResource);
  const nowForTimezone = now.setZone(timezone);

  console.log('getting telemed slots for today');
  const todaySlots = getSlotsForDayPostTelemed(nowForTimezone, schedule, appointments);
  console.log('getting telemed slots for tomorrow');
  const tomorrowSlots = getSlotsForDayPostTelemed(
    nowForTimezone.plus({ day: 1 }).startOf('day'),
    schedule,
    appointments
  );
  return [...todaySlots, ...tomorrowSlots];
}

function getSlotsForDayPostTelemed(
  day: DateTime,
  schedule: DailySchedule | undefined,
  appointments: Appointment[]
): string[] {
  if (!schedule) {
    return [];
  }
  const dayString = day.weekdayLong?.toLowerCase() as DOW;
  const openingTime = schedule[dayString].open;
  const openingDateAndTime = getDateTimeFromDateAndTime(day, openingTime);
  const closingTime = schedule[dayString].close === 0 && openingTime !== 0 ? 24 : schedule[dayString].close;
  const closingDateAndTime = getDateTimeFromDateAndTime(day, closingTime);
  const timeToStartSlots =
    day > openingDateAndTime
      ? day.set({ minute: Math.ceil(day.minute / 30) * 30 }).startOf('minute')
      : openingDateAndTime.plus({ hour: 1 });
  const timeSlots: { [slot: string]: number } = {};
  for (let temp = timeToStartSlots; temp < closingDateAndTime.minus({ hour: 2 }); temp = temp.plus({ minutes: 30 })) {
    const tempTime = temp.toISO() || '';
    timeSlots[tempTime] = 1;
  }

  return distributeTimeSlots(timeSlots, appointments, []);
}

interface GetSlotCapacityMapInput {
  now: DateTime;
  finishDate: DateTime;
  scheduleExtension: ScheduleExtension;
  timezone: string;
}
// returns all slots given current time, schedule, and timezone, irrespective of booked/busy status of any of those slots
export const getAllSlotsAsCapacityMap = (input: GetSlotCapacityMapInput): SlotCapacityMap => {
  const { now, finishDate, scheduleExtension, timezone } = input;
  const { schedule, scheduleOverrides, closures } = scheduleExtension;
  const nowForTimezone = now.setZone(timezone);
  let currentDayTemp = nowForTimezone;
  let slots = {};
  while (currentDayTemp < finishDate) {
    const slotsTemp = getSlotCapacityMapForDayAndSchedule(currentDayTemp, schedule, scheduleOverrides, closures);
    slots = { ...slots, ...slotsTemp };
    currentDayTemp = currentDayTemp.plus({ days: 1 }).startOf('day');
  }

  return slots;
};

interface GetAvailableSlotsInput {
  now: DateTime;
  numDays: number;
  schedule: Schedule;
  busySlots: Slot[]; // todo: add these in upstream
}

export function getAvailableSlots(input: GetAvailableSlotsInput): string[] {
  const { now, numDays, schedule, busySlots } = input;
  const timezone = getTimezone(schedule);
  const scheduleDetails = getScheduleDetails(schedule);
  if (!scheduleDetails) {
    throw new Error('schedule does not have schedule');
  }
  // literally all slots based on open, close, buffers and capacity
  // no appointments or busy slots have been factored in
  const slotCapacityMap = getAllSlotsAsCapacityMap({
    now,
    finishDate: now.plus({ days: numDays }),
    scheduleExtension: scheduleDetails,
    timezone,
  });

  const availableSlots = removeBusySlots({
    slotCapacityMap,
    busySlots,
  });

  return availableSlots;
}

export async function deleteSpecificBusySlot(start: string, locationID: string, oystehr: Oystehr): Promise<void> {
  console.log(`searching for busy-tenative slot with time ${start}`);
  const slotResources = (
    await oystehr.fhir.search<Slot>({
      resourceType: 'Slot',
      params: [
        {
          name: 'schedule.actor',
          value: `Location/${locationID}`,
        },
        {
          name: 'status',
          value: 'busy-tentative',
        },
        { name: 'start', value: start },
        { name: '_count', value: '1000' },
      ],
    })
  ).unbundle();
  // only delete one busy-tenative slot for this time
  if (slotResources.length > 0 && slotResources[0].id) {
    console.log('deleteing slot: ', JSON.stringify(slotResources[0]));
    await oystehr.fhir.delete({
      resourceType: 'Slot',
      id: slotResources[0].id,
    });
  } else {
    console.log('no slot to delete');
  }
}

export async function findOrCreateSchedule(
  oystehr: Oystehr,
  scheduleResource: Location | Practitioner | HealthcareService
): Promise<Schedule> {
  let schedule: Schedule;
  console.log(`searching for schedule resource for ${scheduleResource.resourceType}`, scheduleResource.id);
  const scheduleResources = (
    await oystehr.fhir.search<Schedule>({
      resourceType: 'Schedule',
      params: [
        {
          name: 'actor',
          value: `${scheduleResource.resourceType}/${scheduleResource.id}`,
        },
      ],
    })
  ).unbundle();
  if (scheduleResources.length === 0) {
    console.log('no schedule resource found, creating one');
    schedule = await oystehr.fhir.create({
      resourceType: 'Schedule',
      actor: [
        {
          type: scheduleResource.resourceType,
          reference: `${scheduleResource.resourceType}/${scheduleResource.id}`,
        },
      ],
    });
  } else {
    schedule = scheduleResources[0];
  }
  console.log(`schedule id ${scheduleResource.resourceType}`, schedule.id);
  return schedule;
}

export async function makeSlotTentativelyBusy(
  slotTime: string,
  scheduleResource: Location | Practitioner | HealthcareService,
  oystehr: Oystehr
): Promise<Slot | undefined> {
  // create a slot
  console.log('creating a busy-tentative slot for time ', slotTime);
  if (!scheduleResource.id) return;
  const schedule: Schedule = await findOrCreateSchedule(oystehr, scheduleResource);
  const slotEnd = DateTime.fromISO(slotTime).plus({ minutes: 15 });
  const newSlot: Slot = await oystehr.fhir.create({
    resourceType: 'Slot',
    schedule: {
      type: 'Schedule',
      reference: `Schedule/${schedule.id}`,
    },
    start: slotTime,
    end: slotEnd.toISO() || '',
    status: 'busy-tentative',
  });
  return newSlot;
}

export async function checkBusySlots(
  oystehr: Oystehr,
  now: DateTime,
  numDays: number,
  scheduleResource: Location | Practitioner | HealthcareService
): Promise<Slot[]> {
  // convert now to location timezone
  const timeZone = getTimezone(scheduleResource);
  const nowForTimeZone = now.setZone(timeZone);
  // get iso date string for start and finnish time
  const { minimum: startTime, maximum: finishTime } = createMinimumAndMaximumTime(nowForTimeZone, numDays);

  console.log(
    `searching for busy-tentative slots based on ${scheduleResource.resourceType} ${scheduleResource.id}, for dates ${startTime} and ${finishTime}`
  );
  console.time('find_busy-tentative_slots');
  const requestParameters = [
    {
      name: 'status',
      value: 'busy-tentative',
    },
    { name: 'start', value: `ge${startTime}` },
    { name: 'start', value: `le${finishTime}` },
    { name: '_count', value: '1000' },
  ];

  if (scheduleResource.resourceType === 'Location') {
    requestParameters.push({
      name: 'schedule.actor',
      value: `Location/${scheduleResource.id}`,
    });
  }
  if (scheduleResource.resourceType === 'Practitioner') {
    requestParameters.push({
      name: 'schedule.actor',
      value: `Practitioner/${scheduleResource.id}`,
    });
  }
  if (scheduleResource.resourceType === 'HealthcareService') {
    requestParameters.push({
      name: 'schedule.actor',
      value: `HealthcareService/${scheduleResource.id}`,
    });
  }

  const slotResourcesAll = (
    await oystehr.fhir.search<Slot>({
      resourceType: 'Slot',
      params: requestParameters,
    })
  ).unbundle();
  console.timeEnd('find_busy-tentative_slots');

  // check if any have not been updated in the last 10 minutes and delete em
  const slotRequests: BatchInputRequest<Slot>[] = [];
  const slotResources: Slot[] = [];
  slotResourcesAll.forEach((slot) => {
    const lastUpdated = DateTime.fromISO(slot.meta?.lastUpdated || '');
    const minutesSinceLastUpdate = nowForTimeZone.diff(lastUpdated, 'minutes').minutes;
    if (minutesSinceLastUpdate > 10) {
      if (!slot.id) return;
      const deleteSlotRequest: BatchInputDeleteRequest = {
        method: 'DELETE',
        url: `/Slot/${slot.id}`,
      };
      slotRequests.push(deleteSlotRequest);
    } else {
      slotResources.push(slot);
    }
  });

  if (slotRequests.length > 0) {
    try {
      console.log(`deleting ${slotRequests.length} expired busy-tenatative slots`);
      console.time('delete_slots_batch');
      await oystehr.fhir.batch({ requests: slotRequests });
      console.timeEnd('delete_slots_batch');
    } catch (error) {
      console.log('error deleting expired busy-tenatative slots', error, JSON.stringify(error));
    }
  } else {
    console.log('no slots to delete');
  }

  console.log(`${slotResources.length} slots are tentatively busy`);
  return slotResources;
}

export async function getAppointments(
  oystehr: Oystehr,
  now: DateTime,
  numDays: number,
  scheduleResource: Location | Practitioner | HealthcareService
): Promise<Appointment[]> {
  // convert now to location timezone
  const timeZone = getTimezone(scheduleResource);
  const nowForTimeZone = now.setZone(timeZone);

  // get iso date string for start and finish
  const { minimum: startTime, maximum: finishTime } = createMinimumAndMaximumTime(nowForTimeZone, numDays);

  // search for appointment resources using the specific location and get all appointments starting today and end of finishtime
  console.log(
    `searching for appointments based on ${scheduleResource.id} ${scheduleResource.id}, for dates ${startTime} and ${finishTime}`
  );
  console.time('get_appointments_at_location');
  const appointmentParameters = [
    {
      name: 'status:not',
      value: 'cancelled',
    },
    {
      name: 'status:not',
      value: 'noshow',
    },
    { name: 'date', value: `ge${startTime}` },
    { name: 'date', value: `le${finishTime}` },
    { name: '_count', value: '1000' },
  ];

  if (scheduleResource.resourceType === 'Location') {
    appointmentParameters.push({ name: 'location', value: `Location/${scheduleResource.id}` });
  }
  if (scheduleResource.resourceType === 'Practitioner') {
    appointmentParameters.push({ name: 'practitioner', value: `Practitioner/${scheduleResource.id}` });
  }
  if (scheduleResource.resourceType === 'HealthcareService') {
    appointmentParameters.push({ name: 'actor', value: `HealthcareService/${scheduleResource.id}` });
  }
  console.log(5, appointmentParameters);

  const appointmentResources = (
    await oystehr.fhir.search<Appointment>({
      resourceType: 'Appointment',
      params: appointmentParameters,
    })
  ).unbundle();
  console.timeEnd('get_appointments_at_location');
  return appointmentResources;
}

export function filterAppointmentsByType(appointments: Appointment[], types: VisitType[]): Appointment[] {
  console.log(`filtering ${appointments.length} appointments to get ${types}`);
  const filteredAppointments = appointments.filter((appointment) => {
    const appointmentType = appointment?.appointmentType?.text as VisitType;
    if (types.includes(appointmentType)) {
      return appointment;
    }
    return;
  });
  console.log(`returning ${filteredAppointments.length} appointments`);
  return filteredAppointments;
}

export async function addWaitingMinutesToAppointment(
  appointment: Appointment,
  waitingMinutes: number,
  oystehr: Oystehr
): Promise<Appointment | undefined> {
  if (!appointment.id) {
    console.log('addWaitingMinutesToAppointment function could not get appointment id');
    return;
  }
  const tagOpForMinutes = getPatchOperationForNewMetaTag(appointment, {
    system: 'waiting-minutes-estimate',
    code: waitingMinutes.toString(),
  });
  const res: Appointment = await oystehr.fhir.patch({
    resourceType: 'Appointment',
    id: appointment.id,
    operations: [tagOpForMinutes],
  });
  return res;
}

interface GetSlotsInput {
  scheduleList: BookableScheduleData['scheduleList'];
  now: DateTime;
  busySlots?: Slot[];
}

export const getAvailableSlotsForSchedules = async (
  input: GetSlotsInput
): Promise<{
  availableSlots: SlotListItem[];
  telemedAvailable: SlotListItem[];
}> => {
  const { now, scheduleList } = input;
  const telemedAvailable: SlotListItem[] = [];
  const availableSlots: SlotListItem[] = [];

  const schedules: ScheduleAndOwner[] = scheduleList.map((scheduleTemp) => ({
    schedule: scheduleTemp.schedule,
    owner: scheduleTemp.owner,
  }));
  /*
  const [appointments, busySlots] = await Promise.all([
    getAppointments(oystehr, now, SCHEDULE_NUM_DAYS, scheduleResource),
    checkBusySlots(oystehr, now, SCHEDULE_NUM_DAYS, scheduleResource),
  ]);


  if (scheduleResource.resourceType === 'Location' || scheduleResource.resourceType === 'Practitioner') {
    schedules.push(scheduleResource);
  } else if (scheduleResource.resourceType === 'HealthcareService') {
    if (!groupItems) {
      const relatedScheduleResources = (
        await oystehr.fhir.search<Location | Practitioner | HealthcareService>({
          resourceType: 'HealthcareService',
          params: [
            { name: 'identifier', value: slug },
            {
              name: '_include',
              value: 'HealthcareService:location',
            },
            {
              name: '_revinclude',
              value: 'PractitionerRole:service',
            },
            {
              name: '_include:iterate',
              value: 'PractitionerRole:practitioner',
            },
          ],
        })
      ).unbundle();
      groupItems = relatedScheduleResources.filter(
        (resourceTemp) => resourceTemp.resourceType === 'Location' || resourceTemp.resourceType === 'Practitioner'
      );
    }
    schedules.push(...getSchedulesForGroup(scheduleResource, groupItems));
  }
    */

  schedules.forEach((scheduleTemp) => {
    try {
      // todo: find existing appointments and busy slots
      /*filterAppointmentsByType(appointments, [
        VisitType.PreBook,
        VisitType.WalkIn,
      ]);*/
      const busySlots: Slot[] = []; // checkBusySlots(oystehr, now, SCHEDULE_NUM_DAYS, scheduleTemp);
      // const postTelemedAppointments = filterAppointmentsByType(appointments, [VisitType.PostTelemed]);
      console.log('getting post telemed slots');
      const telemedTimes = getPostTelemedSlots(now, scheduleTemp.schedule, []);
      console.log('getting available slots to display');
      const slotStartsForSchedule = getAvailableSlots({
        now,
        numDays: SCHEDULE_NUM_DAYS,
        schedule: scheduleTemp.schedule,
        busySlots,
      });
      availableSlots.push(
        ...makeSlotListItems({
          startTimes: slotStartsForSchedule,
          scheduleId: scheduleTemp.schedule.id!,
          owner: scheduleTemp.owner,
        })
      );
      telemedAvailable.push(
        ...makeSlotListItems({
          startTimes: telemedTimes,
          scheduleId: scheduleTemp.schedule.id!,
          owner: scheduleTemp.owner,
        })
      );
      // console.log('available slots for schedule:', slotStartsForSchedule);
    } catch (err) {
      console.error(`Error trying to get slots for schedule item: Schedule/${scheduleTemp.schedule.id}`);
    }
  });

  // this logic removes duplicate slots even across schedules,
  const usedSlots: { [time: string]: SlotListItem } = {};
  const dedupedSlots = availableSlots
    .sort((a, b) => {
      const time1 = DateTime.fromISO(a.slot.start);
      const time2 = DateTime.fromISO(b.slot.start);
      return time1.diff(time2).toMillis();
    })
    .filter((slot) => {
      if (usedSlots[slot.slot.start]) {
        return false;
      }
      usedSlots[slot.slot.start] = slot;
      return true;
    });

  return { availableSlots: dedupedSlots, telemedAvailable };
};

export const getSchedulesForGroup = (
  scheduleResource: HealthcareService,
  groupItems: (Location | Practitioner | HealthcareService)[]
): (Location | Practitioner | HealthcareService)[] => {
  const schedules: (Location | Practitioner | HealthcareService)[] = [];
  const hs = scheduleResource;
  const strategy = scheduleStrategyForHealthcareService(hs);
  if (strategy === ScheduleStrategy['owns']) {
    schedules.push(hs);
  } else if (strategy === ScheduleStrategy['poolsProviders']) {
    const providers = groupItems.filter((item) => {
      const { resourceType } = item;
      return resourceType === 'Practitioner';
    });
    schedules.push(...providers);
  } else if (strategy === ScheduleStrategy['poolsLocations']) {
    const locations = groupItems.filter((item) => {
      return item.resourceType === 'Location';
    });
    schedules.push(...locations);
  } else if (strategy === ScheduleStrategy['poolsAll']) {
    schedules.push(...groupItems);
  }
  return schedules;
};

interface MakeSlotListItemsInput {
  startTimes: string[];
  scheduleId: string;
  owner: Practitioner | Location | HealthcareService;
  appointmentLengthInMinutes?: number;
}

export const makeSlotListItems = (input: MakeSlotListItemsInput): SlotListItem[] => {
  const { startTimes, owner: ownerResource, scheduleId, appointmentLengthInMinutes = 15 } = input;
  return startTimes.map((startTime) => {
    const end = DateTime.fromISO(startTimes[0]).plus({ minutes: appointmentLengthInMinutes }).toISO() || '';
    const slot: Slot = {
      resourceType: 'Slot',
      id: `${scheduleId}-${startTime}`,
      start: startTime,
      end,
      schedule: { reference: `Schedule/${scheduleId}` },
      status: 'free',
    };
    const owner = makeSlotOwnerFromResource(ownerResource);
    return {
      slot,
      owner,
    };
  });
};

const makeSlotOwnerFromResource = (owner: Practitioner | Location | HealthcareService): SlotOwner => {
  let name = '';
  if (owner.resourceType === 'Location') {
    name = (owner as Location).name || '';
  }
  if (owner.resourceType === 'Practitioner') {
    name = getFullName(owner as Practitioner) ?? '';
  }
  if (owner.resourceType === 'HealthcareService') {
    name = (owner as HealthcareService).name || '';
  }
  return {
    resourceType: owner.resourceType,
    id: owner.id!,
    name,
  };
};

export const nextAvailableFrom = (
  firstDate: DateTime | undefined,
  slotDataFHIR: Slot[],
  timezone: string
): DateTime | undefined => {
  if (firstDate == undefined) {
    return undefined;
  }
  const nextDaySlot = slotDataFHIR.find((slot) => {
    const dt = DateTime.fromISO(slot.start, { zone: timezone });
    if (dt.ordinal === firstDate.ordinal) {
      return false;
    }
    return dt > firstDate;
  });

  if (nextDaySlot) {
    return DateTime.fromISO(nextDaySlot.start, { zone: timezone });
  }
  return undefined;
};

export const normalizeSlotToUTC = (slotOriginal: Slot): Slot => {
  const slot = {
    ...slotOriginal,
  };
  const startTime = DateTime.fromISO(slot.start).setZone('UTC').toISO() || '';
  slot.start = startTime;
  const endTime = DateTime.fromISO(slot.end).setZone('UTC')?.toISO() ?? slot.end;
  slot.end = endTime;
  return slot;
};

export const SCHEDULE_CHANGES_DATE_FORMAT = 'MMM d';

export const BLANK_SCHEDULE_JSON_TEMPLATE: ScheduleExtension = {
  schedule: {
    monday: {
      open: 8,
      close: 17,
      openingBuffer: 0,
      closingBuffer: 0,
      workingDay: true,
      hours: [
        {
          hour: 8,
          capacity: 0,
        },
        {
          hour: 9,
          capacity: 0,
        },
        {
          hour: 10,
          capacity: 0,
        },
        {
          hour: 11,
          capacity: 0,
        },
        {
          hour: 12,
          capacity: 0,
        },
        {
          hour: 13,
          capacity: 0,
        },
        {
          hour: 14,
          capacity: 0,
        },
        {
          hour: 15,
          capacity: 0,
        },
        {
          hour: 16,
          capacity: 0,
        },
        {
          hour: 17,
          capacity: 0,
        },
        {
          hour: 18,
          capacity: 0,
        },
        {
          hour: 19,
          capacity: 0,
        },
        {
          hour: 20,
          capacity: 0,
        },
      ],
    },
    tuesday: {
      open: 8,
      close: 17,
      openingBuffer: 0,
      closingBuffer: 0,
      workingDay: true,
      hours: [
        {
          hour: 8,
          capacity: 0,
        },
        {
          hour: 9,
          capacity: 0,
        },
        {
          hour: 10,
          capacity: 0,
        },
        {
          hour: 11,
          capacity: 0,
        },
        {
          hour: 12,
          capacity: 0,
        },
        {
          hour: 13,
          capacity: 0,
        },
        {
          hour: 14,
          capacity: 0,
        },
        {
          hour: 15,
          capacity: 0,
        },
        {
          hour: 16,
          capacity: 0,
        },
        {
          hour: 17,
          capacity: 0,
        },
        {
          hour: 18,
          capacity: 0,
        },
        {
          hour: 19,
          capacity: 0,
        },
        {
          hour: 20,
          capacity: 0,
        },
      ],
    },
    wednesday: {
      open: 8,
      close: 17,
      openingBuffer: 0,
      closingBuffer: 0,
      workingDay: true,
      hours: [
        {
          hour: 8,
          capacity: 0,
        },
        {
          hour: 9,
          capacity: 0,
        },
        {
          hour: 10,
          capacity: 0,
        },
        {
          hour: 11,
          capacity: 0,
        },
        {
          hour: 12,
          capacity: 0,
        },
        {
          hour: 13,
          capacity: 0,
        },
        {
          hour: 14,
          capacity: 0,
        },
        {
          hour: 15,
          capacity: 0,
        },
        {
          hour: 16,
          capacity: 0,
        },
        {
          hour: 17,
          capacity: 0,
        },
        {
          hour: 18,
          capacity: 0,
        },
        {
          hour: 19,
          capacity: 0,
        },
        {
          hour: 20,
          capacity: 0,
        },
      ],
    },
    thursday: {
      open: 8,
      close: 17,
      openingBuffer: 0,
      closingBuffer: 0,
      workingDay: true,
      hours: [
        {
          hour: 8,
          capacity: 0,
        },
        {
          hour: 9,
          capacity: 0,
        },
        {
          hour: 10,
          capacity: 0,
        },
        {
          hour: 11,
          capacity: 0,
        },
        {
          hour: 12,
          capacity: 0,
        },
        {
          hour: 13,
          capacity: 0,
        },
        {
          hour: 14,
          capacity: 0,
        },
        {
          hour: 15,
          capacity: 0,
        },
        {
          hour: 16,
          capacity: 0,
        },
        {
          hour: 17,
          capacity: 0,
        },
        {
          hour: 18,
          capacity: 0,
        },
        {
          hour: 19,
          capacity: 0,
        },
        {
          hour: 20,
          capacity: 0,
        },
      ],
    },
    friday: {
      open: 8,
      close: 17,
      openingBuffer: 0,
      closingBuffer: 0,
      workingDay: true,
      hours: [
        {
          hour: 8,
          capacity: 0,
        },
        {
          hour: 9,
          capacity: 0,
        },
        {
          hour: 10,
          capacity: 0,
        },
        {
          hour: 11,
          capacity: 0,
        },
        {
          hour: 12,
          capacity: 0,
        },
        {
          hour: 13,
          capacity: 0,
        },
        {
          hour: 14,
          capacity: 0,
        },
        {
          hour: 15,
          capacity: 0,
        },
        {
          hour: 16,
          capacity: 0,
        },
        {
          hour: 17,
          capacity: 0,
        },
        {
          hour: 18,
          capacity: 0,
        },
        {
          hour: 19,
          capacity: 0,
        },
        {
          hour: 20,
          capacity: 0,
        },
      ],
    },
    saturday: {
      open: 8,
      close: 17,
      openingBuffer: 0,
      closingBuffer: 0,
      workingDay: true,
      hours: [
        {
          hour: 8,
          capacity: 0,
        },
        {
          hour: 9,
          capacity: 0,
        },
        {
          hour: 10,
          capacity: 0,
        },
        {
          hour: 11,
          capacity: 0,
        },
        {
          hour: 12,
          capacity: 0,
        },
        {
          hour: 13,
          capacity: 0,
        },
        {
          hour: 14,
          capacity: 0,
        },
        {
          hour: 15,
          capacity: 0,
        },
        {
          hour: 16,
          capacity: 0,
        },
        {
          hour: 17,
          capacity: 0,
        },
        {
          hour: 18,
          capacity: 0,
        },
        {
          hour: 19,
          capacity: 0,
        },
        {
          hour: 20,
          capacity: 0,
        },
      ],
    },
    sunday: {
      open: 8,
      close: 17,
      openingBuffer: 0,
      closingBuffer: 0,
      workingDay: true,
      hours: [
        {
          hour: 8,
          capacity: 0,
        },
        {
          hour: 9,
          capacity: 0,
        },
        {
          hour: 10,
          capacity: 0,
        },
        {
          hour: 11,
          capacity: 0,
        },
        {
          hour: 12,
          capacity: 0,
        },
        {
          hour: 13,
          capacity: 0,
        },
        {
          hour: 14,
          capacity: 0,
        },
        {
          hour: 15,
          capacity: 0,
        },
        {
          hour: 16,
          capacity: 0,
        },
        {
          hour: 17,
          capacity: 0,
        },
        {
          hour: 18,
          capacity: 0,
        },
        {
          hour: 19,
          capacity: 0,
        },
        {
          hour: 20,
          capacity: 0,
        },
      ],
    },
  },
  scheduleOverrides: {},
  closures: [],
};

export const fhirTypeForScheduleType = (scheduleType: ScheduleType): ScheduleOwnerFhirResource['resourceType'] => {
  if (scheduleType === 'location') {
    return 'Location';
  }
  if (scheduleType === 'provider') {
    return 'Practitioner';
  }
  return 'HealthcareService';
};

interface GetSlotsInWindowInput {
  scheduleId: string;
  fromISO: string;
  toISO: string;
  status: Slot['status'][];
}

export const getSlotsInWindow = async (input: GetSlotsInWindowInput, oystehr: Oystehr): Promise<Slot[]> => {
  const { scheduleId, fromISO, toISO, status } = input;
  const statusParams = status.map((statusTemp) => ({
    name: 'status',
    value: statusTemp,
  }));
  const slots = (
    await oystehr.fhir.search<Slot>({
      resourceType: 'Slot',
      params: [
        {
          name: 'schedule',
          value: `Schedule/${scheduleId}`,
        },
        {
          name: 'start',
          value: `ge${fromISO}`,
        },
        {
          name: 'start',
          value: `le${toISO}`,
        },
        {
          name: 'appointment-type:not',
          value: 'WALKIN',
        },
        ...statusParams,
      ],
    })
  ).unbundle();
  return slots;
};

interface CheckSlotAvailableInput {
  slot: Slot;
  schedule: Schedule;
}
export const checkSlotAvailable = async (input: CheckSlotAvailableInput, oystehr: Oystehr): Promise<boolean> => {
  const getBusySlotsInput: GetSlotsInWindowInput = {
    scheduleId: input.schedule.id!,
    fromISO: input.slot.start,
    toISO: input.slot.end,
    status: ['busy', 'busy-tentative', 'busy-unavailable'],
  };
  const busySlots = await getSlotsInWindow(getBusySlotsInput, oystehr);
  console.log('found this many busy slots: ', busySlots.length);

  const startTime = DateTime.fromISO(input.slot.start);
  const dayStart = startTime.startOf('day');

  const getAvailableInput: GetAvailableSlotsInput = {
    now: dayStart,
    numDays: 1,
    schedule: input.schedule,
    busySlots,
  };
  const availableSlots = getAvailableSlots(getAvailableInput);
  // note this is just checking for same start times, and assumes length of slot is same as available slots
  // todo: improve the logic here
  return availableSlots.some((slot) => {
    const slotTime = DateTime.fromISO(slot);
    if (slotTime !== null) {
      return slotTime.equals(startTime);
    }
    return false;
  });
};

export const getSlotServiceCategoryCodingFromScheduleOwner = (
  owner: ScheduleOwnerFhirResource
): Slot['serviceCategory'] | undefined => {
  // customization point - override this to return a specific service category given a known schedule owner. if a category is returned here,
  // the service modality may be inferred from the schedule owner. the service modality will then be used to specify the service mode for the appointment
  // when the slot is submitted to the create-appointment endpoint. alternatively, the service modality can be written to the slot directly by passing a value for
  // the serviceModality param to the create-slot endpoint. if a Slot has an express service modality set, that will take priority over any value returned here.

  console.log('getting service category from schedule owner', owner);

  // default to in-person service mode
  return [SlotServiceCategory.inPersonServiceMode];
};

export const getServiceModeFromScheduleOwner = (owner: ScheduleOwnerFhirResource): ServiceMode | undefined => {
  // customization point - override this to return a specific service category given a known schedule owner. if a category is returned here,
  // the service modality may be inferred from the schedule owner. the service modality will then be used to specify the service mode for the appointment
  // when the slot is submitted to the create-appointment endpoint. alternatively, the service modality can be written to the slot directly by passing a value for
  // the serviceModality param to the create-slot endpoint. if a Slot has an express service modality set, that will take priority over any value returned here.

  // default to in-person service mode
  const [codeableConcept] = getSlotServiceCategoryCodingFromScheduleOwner(owner) || [];
  if (codeableConcept) {
    const coding = codeableConcept.coding?.[0] ?? {};
    if (codingContainedInList(coding, [SlotServiceCategory.inPersonServiceMode])) {
      return ServiceMode['in-person'];
    }
    if (codingContainedInList(coding, [SlotServiceCategory.virtualServiceMode])) {
      return ServiceMode.virtual;
    }
  }
  return undefined;
};

export const getServiceModeFromSlot = (slot: Slot): ServiceMode | undefined => {
  let serviceMode: ServiceMode | undefined;
  (slot.serviceCategory ?? []).forEach((category) => {
    if (codingContainedInList(category, [SlotServiceCategory.inPersonServiceMode])) {
      serviceMode = ServiceMode['in-person'];
    }
    if (codingContainedInList(category, [SlotServiceCategory.virtualServiceMode])) {
      serviceMode = ServiceMode.virtual;
    }
  });
  return serviceMode;
};

export const getSlotIsWalkin = (slot: Slot): boolean => {
  const appointmentType = slot.appointmentType?.coding?.[0];
  if (appointmentType) {
    return codingContainedInList(appointmentType, SLOT_WALKIN_APPOINTMENT_TYPE_CODING.coding!);
  }
  return false;
};

export const getLocationHoursFromScheduleExtension = (extension: ScheduleExtension): LocationHoursOfOperation[] => {
  const hourEntries: LocationHoursOfOperation[] = [];
  const { schedule } = extension;

  Object.entries(schedule).forEach((keyVal) => {
    const [day, scheduleDay] = keyVal;
    const dayAbbrev = day.slice(0, 3).toLowerCase() as 'mon' | 'tue' | 'wed' | 'thu' | 'fri' | 'sat' | 'sun';
    console.log('day abbrev', dayAbbrev);
    const { open, close, workingDay } = scheduleDay;
    if (workingDay) {
      hourEntries.push({
        daysOfWeek: [dayAbbrev],
        openingTime: `${open}`,
        closingTime: `${close}`,
      });
    } else {
      hourEntries.push({
        daysOfWeek: [dayAbbrev],
      });
    }
  });

  return hourEntries;
};

interface OverrideOperatingHoursInput {
  from: DateTime;
  scheduleOverrides: ScheduleOverrides;
  hoursOfOperation: LocationHoursOfOperation[];
  timezone: Timezone;
}
export const applyOverridesToOperatingHours = (input: OverrideOperatingHoursInput): LocationHoursOfOperation[] => {
  const { from, scheduleOverrides, hoursOfOperation, timezone } = input;
  const currentDate = from.setZone(timezone);
  const overrideDate = Object.keys(scheduleOverrides).find((date) => {
    return currentDate.toFormat(OVERRIDE_DATE_FORMAT) === date;
  });
  if (overrideDate) {
    const dayOfWeek = currentDate.toFormat('EEE').toLowerCase();
    const override = scheduleOverrides[overrideDate];
    const dayIndex = hoursOfOperation?.findIndex((hour) => (hour.daysOfWeek as string[])?.includes(dayOfWeek));
    if (hoursOfOperation && typeof dayIndex !== 'undefined' && dayIndex >= 0) {
      hoursOfOperation[dayIndex].openingTime = DateTime.fromFormat(override.open.toString(), 'h')
        .set({
          year: currentDate.year,
          month: currentDate.month,
          day: currentDate.day,
        })
        .toFormat(HOURS_OF_OPERATION_FORMAT);
      hoursOfOperation[dayIndex].closingTime = DateTime.fromFormat(override.close.toString(), 'h')
        .set({
          year: currentDate.year,
          month: currentDate.month,
          day: currentDate.day,
        })
        .toFormat(HOURS_OF_OPERATION_FORMAT);
    }
  }
  return hoursOfOperation;
};

export const scheduleTypeFromFHIRType = (fhirType: FhirResource['resourceType']): ScheduleType => {
  if (fhirType === 'Location') {
    return ScheduleType.location;
  }
  if (fhirType === 'Practitioner') {
    return ScheduleType.provider;
  }
  return ScheduleType.group;
};<|MERGE_RESOLUTION|>--- conflicted
+++ resolved
@@ -7,13 +7,9 @@
   Location,
   Practitioner,
   Resource,
-<<<<<<< HEAD
-  FhirResource,
-  LocationHoursOfOperation,
-=======
   Schedule,
   Slot,
->>>>>>> c798ad2f
+  LocationHoursOfOperation,
 } from 'fhir/r4b';
 import { DateTime } from 'luxon';
 import {
@@ -32,16 +28,13 @@
   scheduleStrategyForHealthcareService,
   ScheduleType,
   Timezone,
-<<<<<<< HEAD
   SlotServiceCategory,
   ServiceMode,
   codingContainedInList,
   SLOT_WALKIN_APPOINTMENT_TYPE_CODING,
   HOURS_OF_OPERATION_FORMAT,
-=======
   TIMEZONES,
   VisitType,
->>>>>>> c798ad2f
 } from 'utils';
 import {
   applyBuffersToSlots,
