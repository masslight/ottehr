import Oystehr, { BatchInputDeleteRequest, BatchInputRequest } from '@oystehr/sdk';
import {
  Appointment,
  Location,
  Schedule,
  Slot,
  Encounter,
  Practitioner,
  HealthcareService,
  Resource,
  FhirResource,
  LocationHoursOfOperation,
} from 'fhir/r4b';
import { DateTime } from 'luxon';
import {
  Closure,
  ClosureType,
  getDateTimeFromDateAndTime,
  getPatchOperationForNewMetaTag,
  OVERRIDE_DATE_FORMAT,
  VisitType,
  scheduleStrategyForHealthcareService,
  ScheduleStrategy,
  SCHEDULE_NUM_DAYS,
  SCHEDULE_EXTENSION_URL,
  BookableScheduleData,
  ScheduleAndOwner,
  getFullName,
  TIMEZONES,
  ScheduleType,
  ScheduleOwnerFhirResource,
  Timezone,
  SlotServiceCategory,
  ServiceMode,
  codingContainedInList,
  SLOT_WALKIN_APPOINTMENT_TYPE_CODING,
  HOURS_OF_OPERATION_FORMAT,
} from 'utils';
import {
  applyBuffersToSlots,
  createMinimumAndMaximumTime,
  distributeTimeSlots,
  divideHourlyCapacityBySlotInverval,
} from './dateUtils';

export const FIRST_AVAILABLE_SLOT_OFFSET_IN_MINUTES = 14;

export interface WaitTimeRange {
  low: number;
  high: number;
}

export type DOW = 'monday' | 'tuesday' | 'wednesday' | 'thursday' | 'friday' | 'saturday' | 'sunday';
export type HourOfDay =
  | 0
  | 1
  | 2
  | 3
  | 4
  | 5
  | 6
  | 7
  | 8
  | 9
  | 10
  | 11
  | 12
  | 13
  | 14
  | 15
  | 16
  | 17
  | 18
  | 19
  | 20
  | 21
  | 22
  | 23;

export interface Capacity {
  hour: HourOfDay;
  capacity: number;
}

export interface ScheduleDay {
  open: HourOfDay;
  close: HourOfDay;
  openingBuffer: number;
  closingBuffer: number;
  workingDay: boolean;
  hours: Capacity[];
}

export interface ScheduleOverrideDay {
  open: HourOfDay;
  close: HourOfDay;
  openingBuffer: number;
  closingBuffer: number;
  hours: Capacity[];
}

export type DailySchedule = Record<DOW, ScheduleDay>;
export type ScheduleOverrides = Record<string, ScheduleOverrideDay>;

export interface ScheduleExtension {
  schedule: DailySchedule;
  scheduleOverrides: ScheduleOverrides;
  closures: Closure[] | undefined;
}

export interface ScheduleDTOOwner {
  type: FhirResource['resourceType'];
  id: string;
  name: string;
  slug: string;
  active: boolean;
  detailText?: string; // to take place of Location.address.line[0]
  infoMessage?: string;
  hoursOfOperation?: Location['hoursOfOperation'];
  timezone: Timezone;
}
export interface ScheduleDTO {
  id: string;
  owner: ScheduleDTOOwner;
  timezone: Timezone;
  schema: ScheduleExtension;
  bookingLink?: string;
  active: boolean;
}

export type SlotCapacityMap = { [slot: string]: number };

export interface SlotOwner {
  resourceType: string;
  id: string;
  name: string;
}

export interface SlotListItem {
  slot: Slot;
  owner: SlotOwner;
}

export const mapSlotListItemToStartTimesArray = (items: SlotListItem[]): string[] => {
  return items.map((item) => {
    if (!item.slot.start) {
      console.error('Slot does not have start time', item);
      throw new Error('All slots must have a start time');
    }
    return item.slot.start;
  });
};

export async function getWaitingMinutesAtSchedule(
  oystehr: Oystehr,
  now: DateTime,
  schedule: Location | Practitioner | HealthcareService
): Promise<number> {
  const timezone = getTimezone(schedule);
  const nowForTimezone = now.setZone(timezone);
  const longestWaitingPatientAtLocationSearchParams = [
    { name: 'status', value: 'arrived' },
    { name: '_include', value: 'Encounter:appointment' },
    { name: 'appointment.date', value: `ge${nowForTimezone.startOf('day').toISO()}` },
    { name: '_sort', value: 'date' },
  ];
  if (schedule.resourceType === 'Location') {
    longestWaitingPatientAtLocationSearchParams.push({ name: 'location', value: `Location/${schedule.id}` });
  }
  if (schedule.resourceType === 'Practitioner') {
    longestWaitingPatientAtLocationSearchParams.push({ name: 'practitioner', value: `Practitioner/${schedule.id}` });
  }
  console.log('searching for longest waiting patient');
  console.time('get_longest_waiting_patient');
  const searchForLongestWaitingPatient = (
    await oystehr.fhir.search<Encounter>({
      resourceType: 'Encounter',
      params: longestWaitingPatientAtLocationSearchParams,
    })
  ).unbundle();
  console.timeEnd('get_longest_waiting_patient');

  const arrivedEncounters = searchForLongestWaitingPatient.filter((resource) => resource.resourceType === 'Encounter');

  return getWaitingMinutes(nowForTimezone, arrivedEncounters);
}

const getEncounterArrivedStart = (encounter: Encounter): DateTime | undefined => {
  const arrivedStatus = encounter.statusHistory?.find((h) => h.status === 'arrived');
  if (arrivedStatus?.period.start) return DateTime.fromISO(arrivedStatus?.period.start);
  return;
};

export function getWaitingMinutes(now: DateTime, encounters: Encounter[]): number {
  console.log('reducing encounter search to find longest wait time');
  const longestWait = encounters.reduce((longestWaitAcc: DateTime | undefined, encounter) => {
    const curEncounterStart = getEncounterArrivedStart(encounter);
    if (longestWaitAcc && curEncounterStart) {
      if (curEncounterStart.diff(longestWaitAcc).as('minutes') < 0) {
        longestWaitAcc = curEncounterStart;
      }
    } else if (curEncounterStart) {
      longestWaitAcc = curEncounterStart;
    }
    return longestWaitAcc;
  }, undefined);

  if (!longestWait) {
    console.log('could not find an appointment for the longest waiting patient based on search params');
    console.log('set waiting time to 0 minutes');
    return 0;
  }

  console.log('set waiting time based on longest waiting time');
  console.log('longestWait', longestWait);
  const waitingMinutes = Math.round(now.diff(longestWait).as('minutes') || 0);

  return waitingMinutes;
}

export function getScheduleDetails(
  scheduleResource: Location | Practitioner | HealthcareService | Schedule
): ScheduleExtension | undefined {
  console.log(
    `extracting schedule and possible overrides from extension on ${scheduleResource.resourceType}`,
    scheduleResource.id
  );
  const scheduleExtension = scheduleResource?.extension?.find(function (extensionTemp) {
    return extensionTemp.url === SCHEDULE_EXTENSION_URL;
  })?.valueString;

  if (!scheduleExtension) return undefined;

  const { schedule, scheduleOverrides, closures } = JSON.parse(scheduleExtension) as ScheduleExtension;
  return { schedule, scheduleOverrides, closures };
}

export function getTimezone(schedule: Location | Practitioner | HealthcareService | Schedule): string {
  const timezone = schedule.extension?.find(
    (extensionTemp) => extensionTemp.url === 'http://hl7.org/fhir/StructureDefinition/timezone'
  )?.valueString;
  if (!timezone) {
    console.error('Schedule does not have timezone; returning default', schedule.resourceType, schedule.id);
    return TIMEZONES[0];
  }
  return timezone;
}

export const getAppointmentTimezone = (appointment: Appointment, scheduleResources: Resource[]): string => {
  const participantReferences =
    appointment.participant?.map((participant) => participant.actor?.reference).filter(Boolean) ?? [];

  const scheduleResource = scheduleResources.find(
    (resource) =>
      resource.resourceType && resource.id && participantReferences.includes(`${resource.resourceType}/${resource.id}`)
  );

  if (!scheduleResource) {
    console.error('Resource with Schedule extension not found in appointment.participant resources', scheduleResources);
  }

  const timezone = getTimezone(scheduleResource as Location | HealthcareService | Practitioner);

  return timezone;
};

// creates a map where each open hour in the day's schedule is a key and the capacity for that hour is the value
export function getSlotCapacityMapForDayAndSchedule(
  now: DateTime,
  schedule: DailySchedule,
  scheduleOverrides: ScheduleOverrides,
  closures: Closure[] | undefined
): SlotCapacityMap {
  let openingTime: HourOfDay | null = null;
  let closingTime: HourOfDay | 24 | null = null;
  let scheduleCapacityList: Capacity[] = [];
  let dayString = now.toFormat(OVERRIDE_DATE_FORMAT);

  console.log('day:', dayString, 'closures:', closures);
  if (closures) {
    for (const closure of closures) {
      if (closure.type === ClosureType.OneDay && closure.start === dayString) {
        console.log('closing day', dayString);
        return {};
      } else if (closure.type === ClosureType.Period) {
        const startClosure = DateTime.fromFormat(closure.start, OVERRIDE_DATE_FORMAT).startOf('day');
        const endClosure = DateTime.fromFormat(closure.end, OVERRIDE_DATE_FORMAT).endOf('day');
        if (now >= startClosure && now <= endClosure) {
          console.log('closing day', dayString);
          return {};
        }
      }
    }
  }

  const scheduleOverridden = Object.keys(scheduleOverrides).find((overrideTemp) => overrideTemp === dayString);
  console.log('day:', dayString, 'overrides:', Object.keys(scheduleOverrides));

  let scheduleTemp = scheduleOverrides;
  if (!scheduleOverridden) {
    dayString = now.weekdayLong?.toLowerCase() || '';
    scheduleTemp = schedule;

    if (!schedule[dayString as DOW].workingDay) {
      return {};
    }
  }

  openingTime = scheduleTemp[dayString].open;
  closingTime = scheduleTemp[dayString].close === 0 && openingTime !== 0 ? 24 : scheduleTemp[dayString].close;
  const openingBuffer = scheduleTemp[dayString].openingBuffer;
  const closingBuffer = scheduleTemp[dayString].closingBuffer;
  scheduleCapacityList = scheduleTemp[dayString].hours;

  let openingDateAndTime: DateTime;
  let closingDateAndTime: DateTime;

  if (openingTime !== undefined) {
    openingDateAndTime = getDateTimeFromDateAndTime(now, openingTime);
  } else {
    console.log('location missing opening time');
    throw Error('error getting available time slots, location has no opening time');
  }
  if (closingTime !== undefined) {
    closingDateAndTime = getDateTimeFromDateAndTime(now, closingTime);
  } else {
    console.log('location missing closing time');
    throw Error('error getting available time slots, location has no opening time');
  }
  let timeSlots: SlotCapacityMap = {};
  scheduleCapacityList?.forEach((slot) => {
    const firstSlotTimeForHour = getDateTimeFromDateAndTime(now, slot.hour);
    if (firstSlotTimeForHour.hour >= now.hour) {
      timeSlots = {
        ...timeSlots,
        ...divideHourlyCapacityBySlotInverval(now, firstSlotTimeForHour, slot.capacity, closingDateAndTime, 60),
      };
    }
  });

  const buffered = applyBuffersToSlots({
    hourlyCapacity: scheduleCapacityList,
    slots: timeSlots,
    openingBufferMinutes: openingBuffer,
    closingBufferMinutes: closingBuffer,
    openingTime: openingDateAndTime,
    closingTime: closingDateAndTime,
    now,
  });

  return buffered;
}

interface RemoveBusySlotsInput {
  slotCapacityMap: SlotCapacityMap;
  busySlots: Slot[];
  // buffer? leaving this out for now as it's not clear it's needed
}

export const removeBusySlots = (input: RemoveBusySlotsInput): string[] => {
  const { slotCapacityMap: timeSlots, busySlots } = input;
  return distributeTimeSlots(timeSlots, [], busySlots);
};

export function getPostTelemedSlots(now: DateTime, scheduleResource: Schedule, appointments: Appointment[]): string[] {
  const { schedule } = getScheduleDetails(scheduleResource) || { schedule: undefined };
  const timezone = getTimezone(scheduleResource);
  const nowForTimezone = now.setZone(timezone);

  console.log('getting telemed slots for today');
  const todaySlots = getSlotsForDayPostTelemed(nowForTimezone, schedule, appointments);
  console.log('getting telemed slots for tomorrow');
  const tomorrowSlots = getSlotsForDayPostTelemed(
    nowForTimezone.plus({ day: 1 }).startOf('day'),
    schedule,
    appointments
  );
  return [...todaySlots, ...tomorrowSlots];
}

function getSlotsForDayPostTelemed(
  day: DateTime,
  schedule: DailySchedule | undefined,
  appointments: Appointment[]
): string[] {
  if (!schedule) {
    return [];
  }
  const dayString = day.weekdayLong?.toLowerCase() as DOW;
  const openingTime = schedule[dayString].open;
  const openingDateAndTime = getDateTimeFromDateAndTime(day, openingTime);
  const closingTime = schedule[dayString].close === 0 && openingTime !== 0 ? 24 : schedule[dayString].close;
  const closingDateAndTime = getDateTimeFromDateAndTime(day, closingTime);
  const timeToStartSlots =
    day > openingDateAndTime
      ? day.set({ minute: Math.ceil(day.minute / 30) * 30 }).startOf('minute')
      : openingDateAndTime.plus({ hour: 1 });
  const timeSlots: { [slot: string]: number } = {};
  for (let temp = timeToStartSlots; temp < closingDateAndTime.minus({ hour: 2 }); temp = temp.plus({ minutes: 30 })) {
    const tempTime = temp.toISO() || '';
    timeSlots[tempTime] = 1;
  }

  return distributeTimeSlots(timeSlots, appointments, []);
}

interface GetSlotCapacityMapInput {
  now: DateTime;
  finishDate: DateTime;
  scheduleExtension: ScheduleExtension;
  timezone: string;
}
// returns all slots given current time, schedule, and timezone, irrespective of booked/busy status of any of those slots
export const getAllSlotsAsCapacityMap = (input: GetSlotCapacityMapInput): SlotCapacityMap => {
  const { now, finishDate, scheduleExtension, timezone } = input;
  const { schedule, scheduleOverrides, closures } = scheduleExtension;
  const nowForTimezone = now.setZone(timezone);
  let currentDayTemp = nowForTimezone;
  let slots = {};
  while (currentDayTemp < finishDate) {
    const slotsTemp = getSlotCapacityMapForDayAndSchedule(currentDayTemp, schedule, scheduleOverrides, closures);
    slots = { ...slots, ...slotsTemp };
    currentDayTemp = currentDayTemp.plus({ days: 1 }).startOf('day');
  }

  return slots;
};

interface GetAvailableSlotsInput {
  now: DateTime;
  numDays: number;
  schedule: Schedule;
  busySlots: Slot[]; // todo: add these in upstream
}

export function getAvailableSlots(input: GetAvailableSlotsInput): string[] {
  const { now, numDays, schedule, busySlots } = input;
  const timezone = getTimezone(schedule);
  const scheduleDetails = getScheduleDetails(schedule);
  if (!scheduleDetails) {
    throw new Error('schedule does not have schedule');
  }
  // literally all slots based on open, close, buffers and capacity
  // no appointments or busy slots have been factored in
  const slotCapacityMap = getAllSlotsAsCapacityMap({
    now,
    finishDate: now.plus({ days: numDays }),
    scheduleExtension: scheduleDetails,
    timezone,
  });

  const availableSlots = removeBusySlots({
    slotCapacityMap,
    busySlots,
  });

  return availableSlots;
}

export async function deleteSpecificBusySlot(start: string, locationID: string, oystehr: Oystehr): Promise<void> {
  console.log(`searching for busy-tenative slot with time ${start}`);
  const slotResources = (
    await oystehr.fhir.search<Slot>({
      resourceType: 'Slot',
      params: [
        {
          name: 'schedule.actor',
          value: `Location/${locationID}`,
        },
        {
          name: 'status',
          value: 'busy-tentative',
        },
        { name: 'start', value: start },
        { name: '_count', value: '1000' },
      ],
    })
  ).unbundle();
  // only delete one busy-tenative slot for this time
  if (slotResources.length > 0 && slotResources[0].id) {
    console.log('deleteing slot: ', JSON.stringify(slotResources[0]));
    await oystehr.fhir.delete({
      resourceType: 'Slot',
      id: slotResources[0].id,
    });
  } else {
    console.log('no slot to delete');
  }
}

export async function findOrCreateSchedule(
  oystehr: Oystehr,
  scheduleResource: Location | Practitioner | HealthcareService
): Promise<Schedule> {
  let schedule: Schedule;
  console.log(`searching for schedule resource for ${scheduleResource.resourceType}`, scheduleResource.id);
  const scheduleResources = (
    await oystehr.fhir.search<Schedule>({
      resourceType: 'Schedule',
      params: [
        {
          name: 'actor',
          value: `${scheduleResource.resourceType}/${scheduleResource.id}`,
        },
      ],
    })
  ).unbundle();
  if (scheduleResources.length === 0) {
    console.log('no schedule resource found, creating one');
    schedule = await oystehr.fhir.create({
      resourceType: 'Schedule',
      actor: [
        {
          type: scheduleResource.resourceType,
          reference: `${scheduleResource.resourceType}/${scheduleResource.id}`,
        },
      ],
    });
  } else {
    schedule = scheduleResources[0];
  }
  console.log(`schedule id ${scheduleResource.resourceType}`, schedule.id);
  return schedule;
}

export async function makeSlotTentativelyBusy(
  slotTime: string,
  scheduleResource: Location | Practitioner | HealthcareService,
  oystehr: Oystehr
): Promise<Slot | undefined> {
  // create a slot
  console.log('creating a busy-tentative slot for time ', slotTime);
  if (!scheduleResource.id) return;
  const schedule: Schedule = await findOrCreateSchedule(oystehr, scheduleResource);
  const slotEnd = DateTime.fromISO(slotTime).plus({ minutes: 15 });
  const newSlot: Slot = await oystehr.fhir.create({
    resourceType: 'Slot',
    schedule: {
      type: 'Schedule',
      reference: `Schedule/${schedule.id}`,
    },
    start: slotTime,
    end: slotEnd.toISO() || '',
    status: 'busy-tentative',
  });
  return newSlot;
}

export async function checkBusySlots(
  oystehr: Oystehr,
  now: DateTime,
  numDays: number,
  scheduleResource: Location | Practitioner | HealthcareService
): Promise<Slot[]> {
  // convert now to location timezone
  const timeZone = getTimezone(scheduleResource);
  const nowForTimeZone = now.setZone(timeZone);
  // get iso date string for start and finnish time
  const { minimum: startTime, maximum: finishTime } = createMinimumAndMaximumTime(nowForTimeZone, numDays);

  console.log(
    `searching for busy-tentative slots based on ${scheduleResource.resourceType} ${scheduleResource.id}, for dates ${startTime} and ${finishTime}`
  );
  console.time('find_busy-tentative_slots');
  const requestParameters = [
    {
      name: 'status',
      value: 'busy-tentative',
    },
    { name: 'start', value: `ge${startTime}` },
    { name: 'start', value: `le${finishTime}` },
    { name: '_count', value: '1000' },
  ];

  if (scheduleResource.resourceType === 'Location') {
    requestParameters.push({
      name: 'schedule.actor',
      value: `Location/${scheduleResource.id}`,
    });
  }
  if (scheduleResource.resourceType === 'Practitioner') {
    requestParameters.push({
      name: 'schedule.actor',
      value: `Practitioner/${scheduleResource.id}`,
    });
  }
  if (scheduleResource.resourceType === 'HealthcareService') {
    requestParameters.push({
      name: 'schedule.actor',
      value: `HealthcareService/${scheduleResource.id}`,
    });
  }

  const slotResourcesAll = (
    await oystehr.fhir.search<Slot>({
      resourceType: 'Slot',
      params: requestParameters,
    })
  ).unbundle();
  console.timeEnd('find_busy-tentative_slots');

  // check if any have not been updated in the last 10 minutes and delete em
  const slotRequests: BatchInputRequest<Slot>[] = [];
  const slotResources: Slot[] = [];
  slotResourcesAll.forEach((slot) => {
    const lastUpdated = DateTime.fromISO(slot.meta?.lastUpdated || '');
    const minutesSinceLastUpdate = nowForTimeZone.diff(lastUpdated, 'minutes').minutes;
    if (minutesSinceLastUpdate > 10) {
      if (!slot.id) return;
      const deleteSlotRequest: BatchInputDeleteRequest = {
        method: 'DELETE',
        url: `/Slot/${slot.id}`,
      };
      slotRequests.push(deleteSlotRequest);
    } else {
      slotResources.push(slot);
    }
  });

  if (slotRequests.length > 0) {
    try {
      console.log(`deleting ${slotRequests.length} expired busy-tenatative slots`);
      console.time('delete_slots_batch');
      await oystehr.fhir.batch({ requests: slotRequests });
      console.timeEnd('delete_slots_batch');
    } catch (error) {
      console.log('error deleting expired busy-tenatative slots', error, JSON.stringify(error));
    }
  } else {
    console.log('no slots to delete');
  }

  console.log(`${slotResources.length} slots are tentatively busy`);
  return slotResources;
}

export async function getAppointments(
  oystehr: Oystehr,
  now: DateTime,
  numDays: number,
  scheduleResource: Location | Practitioner | HealthcareService
): Promise<Appointment[]> {
  // convert now to location timezone
  const timeZone = getTimezone(scheduleResource);
  const nowForTimeZone = now.setZone(timeZone);

  // get iso date string for start and finish
  const { minimum: startTime, maximum: finishTime } = createMinimumAndMaximumTime(nowForTimeZone, numDays);

  // search for appointment resources using the specific location and get all appointments starting today and end of finishtime
  console.log(
    `searching for appointments based on ${scheduleResource.id} ${scheduleResource.id}, for dates ${startTime} and ${finishTime}`
  );
  console.time('get_appointments_at_location');
  const appointmentParameters = [
    {
      name: 'status:not',
      value: 'cancelled',
    },
    {
      name: 'status:not',
      value: 'noshow',
    },
    { name: 'date', value: `ge${startTime}` },
    { name: 'date', value: `le${finishTime}` },
    { name: '_count', value: '1000' },
  ];

  if (scheduleResource.resourceType === 'Location') {
    appointmentParameters.push({ name: 'location', value: `Location/${scheduleResource.id}` });
  }
  if (scheduleResource.resourceType === 'Practitioner') {
    appointmentParameters.push({ name: 'practitioner', value: `Practitioner/${scheduleResource.id}` });
  }
  if (scheduleResource.resourceType === 'HealthcareService') {
    appointmentParameters.push({ name: 'actor', value: `HealthcareService/${scheduleResource.id}` });
  }
  console.log(5, appointmentParameters);

  const appointmentResources = (
    await oystehr.fhir.search<Appointment>({
      resourceType: 'Appointment',
      params: appointmentParameters,
    })
  ).unbundle();
  console.timeEnd('get_appointments_at_location');
  return appointmentResources;
}

export function filterAppointmentsByType(appointments: Appointment[], types: VisitType[]): Appointment[] {
  console.log(`filtering ${appointments.length} appointments to get ${types}`);
  const filteredAppointments = appointments.filter((appointment) => {
    const appointmentType = appointment?.appointmentType?.text as VisitType;
    if (types.includes(appointmentType)) {
      return appointment;
    }
    return;
  });
  console.log(`returning ${filteredAppointments.length} appointments`);
  return filteredAppointments;
}

export async function addWaitingMinutesToAppointment(
  appointment: Appointment,
  waitingMinutes: number,
  oystehr: Oystehr
): Promise<Appointment | undefined> {
  if (!appointment.id) {
    console.log('addWaitingMinutesToAppointment function could not get appointment id');
    return;
  }
  const tagOpForMinutes = getPatchOperationForNewMetaTag(appointment, {
    system: 'waiting-minutes-estimate',
    code: waitingMinutes.toString(),
  });
  const res: Appointment = await oystehr.fhir.patch({
    resourceType: 'Appointment',
    id: appointment.id,
    operations: [tagOpForMinutes],
  });
  return res;
}

interface GetSlotsInput {
  scheduleList: BookableScheduleData['scheduleList'];
  now: DateTime;
  busySlots?: Slot[];
}

export const getAvailableSlotsForSchedules = async (
  input: GetSlotsInput
): Promise<{
  availableSlots: SlotListItem[];
  telemedAvailable: SlotListItem[];
}> => {
  const { now, scheduleList } = input;
  const telemedAvailable: SlotListItem[] = [];
  const availableSlots: SlotListItem[] = [];

  const schedules: ScheduleAndOwner[] = scheduleList.map((scheduleTemp) => ({
    schedule: scheduleTemp.schedule,
    owner: scheduleTemp.owner,
  }));
  /*
  const [appointments, busySlots] = await Promise.all([
    getAppointments(oystehr, now, SCHEDULE_NUM_DAYS, scheduleResource),
    checkBusySlots(oystehr, now, SCHEDULE_NUM_DAYS, scheduleResource),
  ]);


  if (scheduleResource.resourceType === 'Location' || scheduleResource.resourceType === 'Practitioner') {
    schedules.push(scheduleResource);
  } else if (scheduleResource.resourceType === 'HealthcareService') {
    if (!groupItems) {
      const relatedScheduleResources = (
        await oystehr.fhir.search<Location | Practitioner | HealthcareService>({
          resourceType: 'HealthcareService',
          params: [
            { name: 'identifier', value: slug },
            {
              name: '_include',
              value: 'HealthcareService:location',
            },
            {
              name: '_revinclude',
              value: 'PractitionerRole:service',
            },
            {
              name: '_include:iterate',
              value: 'PractitionerRole:practitioner',
            },
          ],
        })
      ).unbundle();
      groupItems = relatedScheduleResources.filter(
        (resourceTemp) => resourceTemp.resourceType === 'Location' || resourceTemp.resourceType === 'Practitioner'
      );
    }
    schedules.push(...getSchedulesForGroup(scheduleResource, groupItems));
  }
    */

  schedules.forEach((scheduleTemp) => {
    try {
      // todo: find existing appointments and busy slots
      /*filterAppointmentsByType(appointments, [
        VisitType.PreBook,
        VisitType.WalkIn,
      ]);*/
      const busySlots: Slot[] = []; // checkBusySlots(oystehr, now, SCHEDULE_NUM_DAYS, scheduleTemp);
      // const postTelemedAppointments = filterAppointmentsByType(appointments, [VisitType.PostTelemed]);
      console.log('getting post telemed slots');
      const telemedTimes = getPostTelemedSlots(now, scheduleTemp.schedule, []);
      console.log('getting available slots to display');
      const slotStartsForSchedule = getAvailableSlots({
        now,
        numDays: SCHEDULE_NUM_DAYS,
        schedule: scheduleTemp.schedule,
        busySlots,
      });
      availableSlots.push(
        ...makeSlotListItems({
          startTimes: slotStartsForSchedule,
          scheduleId: scheduleTemp.schedule.id!,
          owner: scheduleTemp.owner,
        })
      );
      telemedAvailable.push(
        ...makeSlotListItems({
          startTimes: telemedTimes,
          scheduleId: scheduleTemp.schedule.id!,
          owner: scheduleTemp.owner,
        })
      );
      // console.log('available slots for schedule:', slotStartsForSchedule);
    } catch (err) {
      console.error(`Error trying to get slots for schedule item: Schedule/${scheduleTemp.schedule.id}`);
    }
  });

  // this logic removes duplicate slots even across schedules,
  const usedSlots: { [time: string]: SlotListItem } = {};
  const dedupedSlots = availableSlots
    .sort((a, b) => {
      const time1 = DateTime.fromISO(a.slot.start);
      const time2 = DateTime.fromISO(b.slot.start);
      return time1.diff(time2).toMillis();
    })
    .filter((slot) => {
      if (usedSlots[slot.slot.start]) {
        return false;
      }
      usedSlots[slot.slot.start] = slot;
      return true;
    });

  return { availableSlots: dedupedSlots, telemedAvailable };
};

export const getSchedulesForGroup = (
  scheduleResource: HealthcareService,
  groupItems: (Location | Practitioner | HealthcareService)[]
): (Location | Practitioner | HealthcareService)[] => {
  const schedules: (Location | Practitioner | HealthcareService)[] = [];
  const hs = scheduleResource;
  const strategy = scheduleStrategyForHealthcareService(hs);
  if (strategy === ScheduleStrategy['owns']) {
    schedules.push(hs);
  } else if (strategy === ScheduleStrategy['poolsProviders']) {
    const providers = groupItems.filter((item) => {
      const { resourceType } = item;
      return resourceType === 'Practitioner';
    });
    schedules.push(...providers);
  } else if (strategy === ScheduleStrategy['poolsLocations']) {
    const locations = groupItems.filter((item) => {
      return item.resourceType === 'Location';
    });
    schedules.push(...locations);
  } else if (strategy === ScheduleStrategy['poolsAll']) {
    schedules.push(...groupItems);
  }
  return schedules;
};

interface MakeSlotListItemsInput {
  startTimes: string[];
  scheduleId: string;
  owner: Practitioner | Location | HealthcareService;
  appointmentLengthInMinutes?: number;
}

export const makeSlotListItems = (input: MakeSlotListItemsInput): SlotListItem[] => {
  const { startTimes, owner: ownerResource, scheduleId, appointmentLengthInMinutes = 15 } = input;
  return startTimes.map((startTime) => {
    const end = DateTime.fromISO(startTimes[0]).plus({ minutes: appointmentLengthInMinutes }).toISO() || '';
    const slot: Slot = {
      resourceType: 'Slot',
      id: `${scheduleId}-${startTime}`,
      start: startTime,
      end,
      schedule: { reference: `Schedule/${scheduleId}` },
      status: 'free',
    };
    const owner = makeSlotOwnerFromResource(ownerResource);
    return {
      slot,
      owner,
    };
  });
};

const makeSlotOwnerFromResource = (owner: Practitioner | Location | HealthcareService): SlotOwner => {
  let name = '';
  if (owner.resourceType === 'Location') {
    name = (owner as Location).name || '';
  }
  if (owner.resourceType === 'Practitioner') {
    name = getFullName(owner as Practitioner) ?? '';
  }
  if (owner.resourceType === 'HealthcareService') {
    name = (owner as HealthcareService).name || '';
  }
  return {
    resourceType: owner.resourceType,
    id: owner.id!,
    name,
  };
};

export const nextAvailableFrom = (
  firstDate: DateTime | undefined,
  slotDataFHIR: Slot[],
  timezone: string
): DateTime | undefined => {
  if (firstDate == undefined) {
    return undefined;
  }
  const nextDaySlot = slotDataFHIR.find((slot) => {
    const dt = DateTime.fromISO(slot.start, { zone: timezone });
    if (dt.ordinal === firstDate.ordinal) {
      return false;
    }
    return dt > firstDate;
  });

  if (nextDaySlot) {
    return DateTime.fromISO(nextDaySlot.start, { zone: timezone });
  }
  return undefined;
};

export const normalizeSlotToUTC = (slotOriginal: Slot): Slot => {
  const slot = {
    ...slotOriginal,
  };
  const startTime = DateTime.fromISO(slot.start).setZone('UTC').toISO() || '';
  slot.start = startTime;
  const endTime = DateTime.fromISO(slot.end).setZone('UTC')?.toISO() ?? slot.end;
  slot.end = endTime;
  return slot;
};

export const SCHEDULE_CHANGES_DATE_FORMAT = 'MMM d';

export const BLANK_SCHEDULE_JSON_TEMPLATE: ScheduleExtension = {
  schedule: {
    monday: {
      open: 8,
      close: 17,
      openingBuffer: 0,
      closingBuffer: 0,
      workingDay: true,
      hours: [
        {
          hour: 8,
          capacity: 0,
        },
        {
          hour: 9,
          capacity: 0,
        },
        {
          hour: 10,
          capacity: 0,
        },
        {
          hour: 11,
          capacity: 0,
        },
        {
          hour: 12,
          capacity: 0,
        },
        {
          hour: 13,
          capacity: 0,
        },
        {
          hour: 14,
          capacity: 0,
        },
        {
          hour: 15,
          capacity: 0,
        },
        {
          hour: 16,
          capacity: 0,
        },
        {
          hour: 17,
          capacity: 0,
        },
        {
          hour: 18,
          capacity: 0,
        },
        {
          hour: 19,
          capacity: 0,
        },
        {
          hour: 20,
          capacity: 0,
        },
      ],
    },
    tuesday: {
      open: 8,
      close: 17,
      openingBuffer: 0,
      closingBuffer: 0,
      workingDay: true,
      hours: [
        {
          hour: 8,
          capacity: 0,
        },
        {
          hour: 9,
          capacity: 0,
        },
        {
          hour: 10,
          capacity: 0,
        },
        {
          hour: 11,
          capacity: 0,
        },
        {
          hour: 12,
          capacity: 0,
        },
        {
          hour: 13,
          capacity: 0,
        },
        {
          hour: 14,
          capacity: 0,
        },
        {
          hour: 15,
          capacity: 0,
        },
        {
          hour: 16,
          capacity: 0,
        },
        {
          hour: 17,
          capacity: 0,
        },
        {
          hour: 18,
          capacity: 0,
        },
        {
          hour: 19,
          capacity: 0,
        },
        {
          hour: 20,
          capacity: 0,
        },
      ],
    },
    wednesday: {
      open: 8,
      close: 17,
      openingBuffer: 0,
      closingBuffer: 0,
      workingDay: true,
      hours: [
        {
          hour: 8,
          capacity: 0,
        },
        {
          hour: 9,
          capacity: 0,
        },
        {
          hour: 10,
          capacity: 0,
        },
        {
          hour: 11,
          capacity: 0,
        },
        {
          hour: 12,
          capacity: 0,
        },
        {
          hour: 13,
          capacity: 0,
        },
        {
          hour: 14,
          capacity: 0,
        },
        {
          hour: 15,
          capacity: 0,
        },
        {
          hour: 16,
          capacity: 0,
        },
        {
          hour: 17,
          capacity: 0,
        },
        {
          hour: 18,
          capacity: 0,
        },
        {
          hour: 19,
          capacity: 0,
        },
        {
          hour: 20,
          capacity: 0,
        },
      ],
    },
    thursday: {
      open: 8,
      close: 17,
      openingBuffer: 0,
      closingBuffer: 0,
      workingDay: true,
      hours: [
        {
          hour: 8,
          capacity: 0,
        },
        {
          hour: 9,
          capacity: 0,
        },
        {
          hour: 10,
          capacity: 0,
        },
        {
          hour: 11,
          capacity: 0,
        },
        {
          hour: 12,
          capacity: 0,
        },
        {
          hour: 13,
          capacity: 0,
        },
        {
          hour: 14,
          capacity: 0,
        },
        {
          hour: 15,
          capacity: 0,
        },
        {
          hour: 16,
          capacity: 0,
        },
        {
          hour: 17,
          capacity: 0,
        },
        {
          hour: 18,
          capacity: 0,
        },
        {
          hour: 19,
          capacity: 0,
        },
        {
          hour: 20,
          capacity: 0,
        },
      ],
    },
    friday: {
      open: 8,
      close: 17,
      openingBuffer: 0,
      closingBuffer: 0,
      workingDay: true,
      hours: [
        {
          hour: 8,
          capacity: 0,
        },
        {
          hour: 9,
          capacity: 0,
        },
        {
          hour: 10,
          capacity: 0,
        },
        {
          hour: 11,
          capacity: 0,
        },
        {
          hour: 12,
          capacity: 0,
        },
        {
          hour: 13,
          capacity: 0,
        },
        {
          hour: 14,
          capacity: 0,
        },
        {
          hour: 15,
          capacity: 0,
        },
        {
          hour: 16,
          capacity: 0,
        },
        {
          hour: 17,
          capacity: 0,
        },
        {
          hour: 18,
          capacity: 0,
        },
        {
          hour: 19,
          capacity: 0,
        },
        {
          hour: 20,
          capacity: 0,
        },
      ],
    },
    saturday: {
      open: 8,
      close: 17,
      openingBuffer: 0,
      closingBuffer: 0,
      workingDay: true,
      hours: [
        {
          hour: 8,
          capacity: 0,
        },
        {
          hour: 9,
          capacity: 0,
        },
        {
          hour: 10,
          capacity: 0,
        },
        {
          hour: 11,
          capacity: 0,
        },
        {
          hour: 12,
          capacity: 0,
        },
        {
          hour: 13,
          capacity: 0,
        },
        {
          hour: 14,
          capacity: 0,
        },
        {
          hour: 15,
          capacity: 0,
        },
        {
          hour: 16,
          capacity: 0,
        },
        {
          hour: 17,
          capacity: 0,
        },
        {
          hour: 18,
          capacity: 0,
        },
        {
          hour: 19,
          capacity: 0,
        },
        {
          hour: 20,
          capacity: 0,
        },
      ],
    },
    sunday: {
      open: 8,
      close: 17,
      openingBuffer: 0,
      closingBuffer: 0,
      workingDay: true,
      hours: [
        {
          hour: 8,
          capacity: 0,
        },
        {
          hour: 9,
          capacity: 0,
        },
        {
          hour: 10,
          capacity: 0,
        },
        {
          hour: 11,
          capacity: 0,
        },
        {
          hour: 12,
          capacity: 0,
        },
        {
          hour: 13,
          capacity: 0,
        },
        {
          hour: 14,
          capacity: 0,
        },
        {
          hour: 15,
          capacity: 0,
        },
        {
          hour: 16,
          capacity: 0,
        },
        {
          hour: 17,
          capacity: 0,
        },
        {
          hour: 18,
          capacity: 0,
        },
        {
          hour: 19,
          capacity: 0,
        },
        {
          hour: 20,
          capacity: 0,
        },
      ],
    },
  },
  scheduleOverrides: {},
  closures: [],
};

export const fhirTypeForScheduleType = (scheduleType: ScheduleType): ScheduleOwnerFhirResource['resourceType'] => {
  if (scheduleType === 'location') {
    return 'Location';
  }
  if (scheduleType === 'provider') {
    return 'Practitioner';
  }
  return 'HealthcareService';
};

<<<<<<< HEAD
interface GetSlotsInWindowInput {
  scheduleId: string;
  fromISO: string;
  toISO: string;
  status: Slot['status'][];
}

export const getSlotsInWindow = async (input: GetSlotsInWindowInput, oystehr: Oystehr): Promise<Slot[]> => {
  const { scheduleId, fromISO, toISO, status } = input;
  const statusParams = status.map((statusTemp) => ({
    name: 'status',
    value: statusTemp,
  }));
  const slots = (
    await oystehr.fhir.search<Slot>({
      resourceType: 'Slot',
      params: [
        {
          name: 'schedule',
          value: `Schedule/${scheduleId}`,
        },
        {
          name: 'start',
          value: `ge${fromISO}`,
        },
        {
          name: 'start',
          value: `le${toISO}`,
        },
        {
          name: 'appointment-type:not',
          value: 'WALKIN',
        },
        ...statusParams,
      ],
    })
  ).unbundle();
  return slots;
};

interface CheckSlotAvailableInput {
  slot: Slot;
  schedule: Schedule;
}
export const checkSlotAvailable = async (input: CheckSlotAvailableInput, oystehr: Oystehr): Promise<boolean> => {
  const getBusySlotsInput: GetSlotsInWindowInput = {
    scheduleId: input.schedule.id!,
    fromISO: input.slot.start,
    toISO: input.slot.end,
    status: ['busy', 'busy-tentative', 'busy-unavailable'],
  };
  const busySlots = await getSlotsInWindow(getBusySlotsInput, oystehr);
  console.log('found this many busy slots: ', busySlots.length);

  const startTime = DateTime.fromISO(input.slot.start);
  const dayStart = startTime.startOf('day');

  const getAvailableInput: GetAvailableSlotsInput = {
    now: dayStart,
    numDays: 1,
    schedule: input.schedule,
    busySlots,
  };
  const availableSlots = getAvailableSlots(getAvailableInput);
  // note this is just checking for same start times, and assumes length of slot is same as available slots
  // todo: improve the logic here
  return availableSlots.some((slot) => {
    const slotTime = DateTime.fromISO(slot);
    if (slotTime !== null) {
      return slotTime.equals(startTime);
    }
    return false;
  });
};

export const getSlotServiceCategoryCodingFromScheduleOwner = (
  owner: ScheduleOwnerFhirResource
): Slot['serviceCategory'] | undefined => {
  // customization point - override this to return a specific service category given a known schedule owner. if a category is returned here,
  // the service modality may be inferred from the schedule owner. the service modality will then be used to specify the service mode for the appointment
  // when the slot is submitted to the create-appointment endpoint. alternatively, the service modality can be written to the slot directly by passing a value for
  // the serviceModality param to the create-slot endpoint. if a Slot has an express service modality set, that will take priority over any value returned here.

  console.log('getting service category from schedule owner', owner);

  // default to in-person service mode
  return [SlotServiceCategory.inPersonServiceMode];
};

export const getServiceModeFromScheduleOwner = (owner: ScheduleOwnerFhirResource): ServiceMode | undefined => {
  // customization point - override this to return a specific service category given a known schedule owner. if a category is returned here,
  // the service modality may be inferred from the schedule owner. the service modality will then be used to specify the service mode for the appointment
  // when the slot is submitted to the create-appointment endpoint. alternatively, the service modality can be written to the slot directly by passing a value for
  // the serviceModality param to the create-slot endpoint. if a Slot has an express service modality set, that will take priority over any value returned here.

  // default to in-person service mode
  const [codeableConcept] = getSlotServiceCategoryCodingFromScheduleOwner(owner) || [];
  if (codeableConcept) {
    const coding = codeableConcept.coding?.[0] ?? {};
    if (codingContainedInList(coding, [SlotServiceCategory.inPersonServiceMode])) {
      return ServiceMode['in-person'];
    }
    if (codingContainedInList(coding, [SlotServiceCategory.virtualServiceMode])) {
      return ServiceMode.virtual;
    }
  }
  return undefined;
};

export const getServiceModeFromSlot = (slot: Slot): ServiceMode | undefined => {
  let serviceMode: ServiceMode | undefined;
  (slot.serviceCategory ?? []).forEach((category) => {
    if (codingContainedInList(category, [SlotServiceCategory.inPersonServiceMode])) {
      serviceMode = ServiceMode['in-person'];
    }
    if (codingContainedInList(category, [SlotServiceCategory.virtualServiceMode])) {
      serviceMode = ServiceMode.virtual;
    }
  });
  return serviceMode;
};

export const getSlotIsWalkin = (slot: Slot): boolean => {
  const appointmentType = slot.appointmentType?.coding?.[0];
  if (appointmentType) {
    return codingContainedInList(appointmentType, SLOT_WALKIN_APPOINTMENT_TYPE_CODING.coding!);
  }
  return false;
};

export const getLocationHoursFromScheduleExtension = (extension: ScheduleExtension): LocationHoursOfOperation[] => {
  const hourEntries: LocationHoursOfOperation[] = [];
  const { schedule } = extension;

  Object.entries(schedule).forEach((keyVal) => {
    const [day, scheduleDay] = keyVal;
    const dayAbbrev = day.slice(0, 3).toLowerCase() as 'mon' | 'tue' | 'wed' | 'thu' | 'fri' | 'sat' | 'sun';
    console.log('day abbrev', dayAbbrev);
    const { open, close, workingDay } = scheduleDay;
    if (workingDay) {
      hourEntries.push({
        daysOfWeek: [dayAbbrev],
        openingTime: `${open}`,
        closingTime: `${close}`,
      });
    } else {
      hourEntries.push({
        daysOfWeek: [dayAbbrev],
      });
    }
  });

  return hourEntries;
};

interface OverrideOperatingHoursInput {
  from: DateTime;
  scheduleOverrides: ScheduleOverrides;
  hoursOfOperation: LocationHoursOfOperation[];
  timezone: Timezone;
}
export const applyOverridesToOperatingHours = (input: OverrideOperatingHoursInput): LocationHoursOfOperation[] => {
  const { from, scheduleOverrides, hoursOfOperation, timezone } = input;
  const currentDate = from.setZone(timezone);
  const overrideDate = Object.keys(scheduleOverrides).find((date) => {
    return currentDate.toFormat(OVERRIDE_DATE_FORMAT) === date;
  });
  if (overrideDate) {
    const dayOfWeek = currentDate.toFormat('EEE').toLowerCase();
    const override = scheduleOverrides[overrideDate];
    const dayIndex = hoursOfOperation?.findIndex((hour) => (hour.daysOfWeek as string[])?.includes(dayOfWeek));
    if (hoursOfOperation && typeof dayIndex !== 'undefined' && dayIndex >= 0) {
      hoursOfOperation[dayIndex].openingTime = DateTime.fromFormat(override.open.toString(), 'h')
        .set({
          year: currentDate.year,
          month: currentDate.month,
          day: currentDate.day,
        })
        .toFormat(HOURS_OF_OPERATION_FORMAT);
      hoursOfOperation[dayIndex].closingTime = DateTime.fromFormat(override.close.toString(), 'h')
        .set({
          year: currentDate.year,
          month: currentDate.month,
          day: currentDate.day,
        })
        .toFormat(HOURS_OF_OPERATION_FORMAT);
    }
  }
  return hoursOfOperation;
=======
export const scheduleTypeFromFHIRType = (fhirType: FhirResource['resourceType']): ScheduleType => {
  if (fhirType === 'Location') {
    return ScheduleType.location;
  }
  if (fhirType === 'Practitioner') {
    return ScheduleType.provider;
  }
  return ScheduleType.group;
>>>>>>> 64353b4b
};<|MERGE_RESOLUTION|>--- conflicted
+++ resolved
@@ -1387,7 +1387,6 @@
   return 'HealthcareService';
 };
 
-<<<<<<< HEAD
 interface GetSlotsInWindowInput {
   scheduleId: string;
   fromISO: string;
@@ -1577,7 +1576,8 @@
     }
   }
   return hoursOfOperation;
-=======
+};
+
 export const scheduleTypeFromFHIRType = (fhirType: FhirResource['resourceType']): ScheduleType => {
   if (fhirType === 'Location') {
     return ScheduleType.location;
@@ -1586,5 +1586,4 @@
     return ScheduleType.provider;
   }
   return ScheduleType.group;
->>>>>>> 64353b4b
 };