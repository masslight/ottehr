import Oystehr, { BatchInputDeleteRequest, BatchInputRequest } from '@oystehr/sdk';
<<<<<<< HEAD
import { Appointment, Encounter, HealthcareService, Location, Practitioner, Resource, Schedule, Slot } from 'fhir/r4b';
=======
import {
  Appointment,
  Location,
  Schedule,
  Slot,
  Encounter,
  Practitioner,
  HealthcareService,
  Resource,
  FhirResource,
} from 'fhir/r4b';
>>>>>>> 87fdad83
import { DateTime } from 'luxon';
import {
  Closure,
  ClosureType,
  getDateTimeFromDateAndTime,
  getPatchOperationForNewMetaTag,
  OVERRIDE_DATE_FORMAT,
  SCHEDULE_EXTENSION_URL,
<<<<<<< HEAD
  SCHEDULE_NUM_DAYS,
  ScheduleStrategy,
  scheduleStrategyForHealthcareService,
  VisitType,
=======
  BookableScheduleData,
  ScheduleAndOwner,
  getFullName,
  TIMEZONES,
  ScheduleType,
  ScheduleOwnerFhirResource,
  Timezone,
>>>>>>> 87fdad83
} from 'utils';
import {
  applyBuffersToSlots,
  createMinimumAndMaximumTime,
  distributeTimeSlots,
  divideHourlyCapacityBySlotInverval,
} from './dateUtils';

export const FIRST_AVAILABLE_SLOT_OFFSET_IN_MINUTES = 14;

export interface WaitTimeRange {
  low: number;
  high: number;
}

export type DOW = 'monday' | 'tuesday' | 'wednesday' | 'thursday' | 'friday' | 'saturday' | 'sunday';
export type HourOfDay =
  | 0
  | 1
  | 2
  | 3
  | 4
  | 5
  | 6
  | 7
  | 8
  | 9
  | 10
  | 11
  | 12
  | 13
  | 14
  | 15
  | 16
  | 17
  | 18
  | 19
  | 20
  | 21
  | 22
  | 23;

export interface Capacity {
  hour: HourOfDay;
  capacity: number;
}

export interface ScheduleDay {
  open: HourOfDay;
  close: HourOfDay;
  openingBuffer: number;
  closingBuffer: number;
  workingDay: boolean;
  hours: Capacity[];
}

export interface ScheduleOverrideDay {
  open: HourOfDay;
  close: HourOfDay;
  openingBuffer: number;
  closingBuffer: number;
  hours: Capacity[];
}

export type DailySchedule = Record<DOW, ScheduleDay>;
export type ScheduleOverrides = Record<string, ScheduleOverrideDay>;

export interface ScheduleExtension {
  schedule: DailySchedule;
  scheduleOverrides: ScheduleOverrides;
  closures: Closure[] | undefined;
}

export interface ScheduleDTOOwner {
  type: FhirResource['resourceType'];
  id: string;
  name: string;
  slug: string;
  active: boolean;
  detailText?: string; // to take place of Location.address.line[0]
  infoMessage?: string;
  hoursOfOperation?: Location['hoursOfOperation'];
  timezone: Timezone;
}
export interface ScheduleDTO {
  id: string;
  owner: ScheduleDTOOwner;
  timezone: Timezone;
  schema: ScheduleExtension;
  bookingLink?: string;
  active: boolean;
}

export type SlotCapacityMap = { [slot: string]: number };

export interface SlotOwner {
  resourceType: string;
  id: string;
  name: string;
}

export interface SlotListItem {
  slot: Slot;
  owner: SlotOwner;
}

export const mapSlotListItemToStartTimesArray = (items: SlotListItem[]): string[] => {
  return items.map((item) => {
    if (!item.slot.start) {
      console.error('Slot does not have start time', item);
      throw new Error('All slots must have a start time');
    }
    return item.slot.start;
  });
};

export async function getWaitingMinutesAtSchedule(
  oystehr: Oystehr,
  now: DateTime,
  schedule: Location | Practitioner | HealthcareService
): Promise<number> {
  const timezone = getTimezone(schedule);
  const nowForTimezone = now.setZone(timezone);
  const longestWaitingPatientAtLocationSearchParams = [
    { name: 'status', value: 'arrived' },
    { name: '_include', value: 'Encounter:appointment' },
    { name: 'appointment.date', value: `ge${nowForTimezone.startOf('day').toISO()}` },
    { name: '_sort', value: 'date' },
  ];
  if (schedule.resourceType === 'Location') {
    longestWaitingPatientAtLocationSearchParams.push({ name: 'location', value: `Location/${schedule.id}` });
  }
  if (schedule.resourceType === 'Practitioner') {
    longestWaitingPatientAtLocationSearchParams.push({ name: 'practitioner', value: `Practitioner/${schedule.id}` });
  }
  console.log('searching for longest waiting patient');
  console.time('get_longest_waiting_patient');
  const searchForLongestWaitingPatient = (
    await oystehr.fhir.search<Encounter>({
      resourceType: 'Encounter',
      params: longestWaitingPatientAtLocationSearchParams,
    })
  ).unbundle();
  console.timeEnd('get_longest_waiting_patient');

  const arrivedEncounters = searchForLongestWaitingPatient.filter((resource) => resource.resourceType === 'Encounter');

  return getWaitingMinutes(nowForTimezone, arrivedEncounters);
}

const getEncounterArrivedStart = (encounter: Encounter): DateTime | undefined => {
  const arrivedStatus = encounter.statusHistory?.find((h) => h.status === 'arrived');
  if (arrivedStatus?.period.start) return DateTime.fromISO(arrivedStatus?.period.start);
  return;
};

export function getWaitingMinutes(now: DateTime, encounters: Encounter[]): number {
  console.log('reducing encounter search to find longest wait time');
  const longestWait = encounters.reduce((longestWaitAcc: DateTime | undefined, encounter) => {
    const curEncounterStart = getEncounterArrivedStart(encounter);
    if (longestWaitAcc && curEncounterStart) {
      if (curEncounterStart.diff(longestWaitAcc).as('minutes') < 0) {
        longestWaitAcc = curEncounterStart;
      }
    } else if (curEncounterStart) {
      longestWaitAcc = curEncounterStart;
    }
    return longestWaitAcc;
  }, undefined);

  if (!longestWait) {
    console.log('could not find an appointment for the longest waiting patient based on search params');
    console.log('set waiting time to 0 minutes');
    return 0;
  }

  console.log('set waiting time based on longest waiting time');
  console.log('longestWait', longestWait);
  const waitingMinutes = Math.round(now.diff(longestWait).as('minutes') || 0);

  return waitingMinutes;
}

export function getScheduleDetails(
  scheduleResource: Location | Practitioner | HealthcareService | Schedule
): ScheduleExtension | undefined {
  console.log(
    `extracting schedule and possible overrides from extension on ${scheduleResource.resourceType}`,
    scheduleResource.id
  );
  const scheduleExtension = scheduleResource?.extension?.find(function (extensionTemp) {
    return extensionTemp.url === SCHEDULE_EXTENSION_URL;
  })?.valueString;

  if (!scheduleExtension) return undefined;

  const { schedule, scheduleOverrides, closures } = JSON.parse(scheduleExtension) as ScheduleExtension;
  return { schedule, scheduleOverrides, closures };
}

<<<<<<< HEAD
export function getTimezone(
  schedule: Pick<Location | HealthcareService | Practitioner, 'extension' | 'resourceType' | 'id'>
): string {
=======
export function getTimezone(schedule: Location | Practitioner | HealthcareService | Schedule): string {
>>>>>>> 87fdad83
  const timezone = schedule.extension?.find(
    (extensionTemp) => extensionTemp.url === 'http://hl7.org/fhir/StructureDefinition/timezone'
  )?.valueString;
  if (!timezone) {
    console.error('Schedule does not have timezone; returning default', schedule.resourceType, schedule.id);
    return TIMEZONES[0];
  }
  return timezone;
}

export const getAppointmentTimezone = (appointment: Appointment, scheduleResources: Resource[]): string => {
  const participantReferences =
    appointment.participant?.map((participant) => participant.actor?.reference).filter(Boolean) ?? [];

  const scheduleResource = scheduleResources.find(
    (resource) =>
      resource.resourceType && resource.id && participantReferences.includes(`${resource.resourceType}/${resource.id}`)
  );

  if (!scheduleResource) {
    console.error('Resource with Schedule extension not found in appointment.participant resources', scheduleResources);
  }

  const timezone = getTimezone(scheduleResource as Location | HealthcareService | Practitioner);

  return timezone;
};

// creates a map where each open hour in the day's schedule is a key and the capacity for that hour is the value
export function getSlotCapacityMapForDayAndSchedule(
  now: DateTime,
  schedule: DailySchedule,
  scheduleOverrides: ScheduleOverrides,
  closures: Closure[] | undefined
): SlotCapacityMap {
  let openingTime: HourOfDay | null = null;
  let closingTime: HourOfDay | 24 | null = null;
  let scheduleCapacityList: Capacity[] = [];
  let dayString = now.toFormat(OVERRIDE_DATE_FORMAT);

  console.log('day:', dayString, 'closures:', closures);
  if (closures) {
    for (const closure of closures) {
      if (closure.type === ClosureType.OneDay && closure.start === dayString) {
        console.log('closing day', dayString);
        return {};
      } else if (closure.type === ClosureType.Period) {
        const startClosure = DateTime.fromFormat(closure.start, OVERRIDE_DATE_FORMAT).startOf('day');
        const endClosure = DateTime.fromFormat(closure.end, OVERRIDE_DATE_FORMAT).endOf('day');
        if (now >= startClosure && now <= endClosure) {
          console.log('closing day', dayString);
          return {};
        }
      }
    }
  }

  const scheduleOverridden = Object.keys(scheduleOverrides).find((overrideTemp) => overrideTemp === dayString);
  console.log('day:', dayString, 'overrides:', Object.keys(scheduleOverrides));

  let scheduleTemp = scheduleOverrides;
  if (!scheduleOverridden) {
    dayString = now.weekdayLong?.toLowerCase() || '';
    scheduleTemp = schedule;

    if (!schedule[dayString as DOW].workingDay) {
      return {};
    }
  }

  openingTime = scheduleTemp[dayString].open;
  closingTime = scheduleTemp[dayString].close === 0 && openingTime !== 0 ? 24 : scheduleTemp[dayString].close;
  const openingBuffer = scheduleTemp[dayString].openingBuffer;
  const closingBuffer = scheduleTemp[dayString].closingBuffer;
  scheduleCapacityList = scheduleTemp[dayString].hours;

  let openingDateAndTime: DateTime;
  let closingDateAndTime: DateTime;

  if (openingTime !== undefined) {
    openingDateAndTime = getDateTimeFromDateAndTime(now, openingTime);
  } else {
    console.log('location missing opening time');
    throw Error('error getting available time slots, location has no opening time');
  }
  if (closingTime !== undefined) {
    closingDateAndTime = getDateTimeFromDateAndTime(now, closingTime);
  } else {
    console.log('location missing closing time');
    throw Error('error getting available time slots, location has no opening time');
  }
  let timeSlots: SlotCapacityMap = {};
  scheduleCapacityList?.forEach((slot) => {
    const firstSlotTimeForHour = getDateTimeFromDateAndTime(now, slot.hour);
    if (firstSlotTimeForHour.hour >= now.hour) {
      timeSlots = {
        ...timeSlots,
        ...divideHourlyCapacityBySlotInverval(now, firstSlotTimeForHour, slot.capacity, closingDateAndTime, 60),
      };
    }
  });

  const buffered = applyBuffersToSlots({
    hourlyCapacity: scheduleCapacityList,
    slots: timeSlots,
    openingBufferMinutes: openingBuffer,
    closingBufferMinutes: closingBuffer,
    openingTime: openingDateAndTime,
    closingTime: closingDateAndTime,
    now,
  });

  return buffered;
}

interface RemoveBusySlotsInput {
  slotCapacityMap: SlotCapacityMap;
  busySlots: Slot[];
  // buffer? leaving this out for now as it's not clear it's needed
}

export const removeBusySlots = (input: RemoveBusySlotsInput): string[] => {
  const { slotCapacityMap: timeSlots, busySlots } = input;
  return distributeTimeSlots(timeSlots, [], busySlots);
};

export function getPostTelemedSlots(now: DateTime, scheduleResource: Schedule, appointments: Appointment[]): string[] {
  const { schedule } = getScheduleDetails(scheduleResource) || { schedule: undefined };
  const timezone = getTimezone(scheduleResource);
  const nowForTimezone = now.setZone(timezone);

  console.log('getting telemed slots for today');
  const todaySlots = getSlotsForDayPostTelemed(nowForTimezone, schedule, appointments);
  console.log('getting telemed slots for tomorrow');
  const tomorrowSlots = getSlotsForDayPostTelemed(
    nowForTimezone.plus({ day: 1 }).startOf('day'),
    schedule,
    appointments
  );
  return [...todaySlots, ...tomorrowSlots];
}

function getSlotsForDayPostTelemed(
  day: DateTime,
  schedule: DailySchedule | undefined,
  appointments: Appointment[]
): string[] {
  if (!schedule) {
    return [];
  }
  const dayString = day.weekdayLong?.toLowerCase() as DOW;
  const openingTime = schedule[dayString].open;
  const openingDateAndTime = getDateTimeFromDateAndTime(day, openingTime);
  const closingTime = schedule[dayString].close === 0 && openingTime !== 0 ? 24 : schedule[dayString].close;
  const closingDateAndTime = getDateTimeFromDateAndTime(day, closingTime);
  const timeToStartSlots =
    day > openingDateAndTime
      ? day.set({ minute: Math.ceil(day.minute / 30) * 30 }).startOf('minute')
      : openingDateAndTime.plus({ hour: 1 });
  const timeSlots: { [slot: string]: number } = {};
  for (let temp = timeToStartSlots; temp < closingDateAndTime.minus({ hour: 2 }); temp = temp.plus({ minutes: 30 })) {
    const tempTime = temp.toISO() || '';
    timeSlots[tempTime] = 1;
  }

  return distributeTimeSlots(timeSlots, appointments, []);
}

interface GetSlotCapacityMapInput {
  now: DateTime;
  finishDate: DateTime;
  scheduleExtension: ScheduleExtension;
  timezone: string;
}
// returns all slots given current time, schedule, and timezone, irrespective of booked/busy status of any of those slots
export const getAllSlotsAsCapacityMap = (input: GetSlotCapacityMapInput): SlotCapacityMap => {
  const { now, finishDate, scheduleExtension, timezone } = input;
  const { schedule, scheduleOverrides, closures } = scheduleExtension;
  const nowForTimezone = now.setZone(timezone);
  let currentDayTemp = nowForTimezone;
  let slots = {};
  while (currentDayTemp < finishDate) {
    const slotsTemp = getSlotCapacityMapForDayAndSchedule(currentDayTemp, schedule, scheduleOverrides, closures);
    slots = { ...slots, ...slotsTemp };
    currentDayTemp = currentDayTemp.plus({ days: 1 }).startOf('day');
  }

  return slots;
};

interface GetAvailableSlotsInput {
  now: DateTime;
  numDays: number;
  schedule: Schedule;
  busySlots: Slot[]; // todo: add these in upstream
}

export function getAvailableSlots(input: GetAvailableSlotsInput): string[] {
  const { now, numDays, schedule, busySlots } = input;
  const timezone = getTimezone(schedule);
  const scheduleDetails = getScheduleDetails(schedule);
  if (!scheduleDetails) {
    throw new Error('schedule does not have schedule');
  }
  // literally all slots based on open, close, buffers and capacity
  // no appointments or busy slots have been factored in
  const slotCapacityMap = getAllSlotsAsCapacityMap({
    now,
    finishDate: now.plus({ days: numDays }),
    scheduleExtension: scheduleDetails,
    timezone,
  });

  const availableSlots = removeBusySlots({
    slotCapacityMap,
    busySlots,
  });

  return availableSlots;
}

export async function deleteSpecificBusySlot(start: string, locationID: string, oystehr: Oystehr): Promise<void> {
  console.log(`searching for busy-tenative slot with time ${start}`);
  const slotResources = (
    await oystehr.fhir.search<Slot>({
      resourceType: 'Slot',
      params: [
        {
          name: 'schedule.actor',
          value: `Location/${locationID}`,
        },
        {
          name: 'status',
          value: 'busy-tentative',
        },
        { name: 'start', value: start },
        { name: '_count', value: '1000' },
      ],
    })
  ).unbundle();
  // only delete one busy-tenative slot for this time
  if (slotResources.length > 0 && slotResources[0].id) {
    console.log('deleteing slot: ', JSON.stringify(slotResources[0]));
    await oystehr.fhir.delete({
      resourceType: 'Slot',
      id: slotResources[0].id,
    });
  } else {
    console.log('no slot to delete');
  }
}

export async function findOrCreateSchedule(
  oystehr: Oystehr,
  scheduleResource: Location | Practitioner | HealthcareService
): Promise<Schedule> {
  let schedule: Schedule;
  console.log(`searching for schedule resource for ${scheduleResource.resourceType}`, scheduleResource.id);
  const scheduleResources = (
    await oystehr.fhir.search<Schedule>({
      resourceType: 'Schedule',
      params: [
        {
          name: 'actor',
          value: `${scheduleResource.resourceType}/${scheduleResource.id}`,
        },
      ],
    })
  ).unbundle();
  if (scheduleResources.length === 0) {
    console.log('no schedule resource found, creating one');
    schedule = await oystehr.fhir.create({
      resourceType: 'Schedule',
      actor: [
        {
          type: scheduleResource.resourceType,
          reference: `${scheduleResource.resourceType}/${scheduleResource.id}`,
        },
      ],
    });
  } else {
    schedule = scheduleResources[0];
  }
  console.log(`schedule id ${scheduleResource.resourceType}`, schedule.id);
  return schedule;
}

export async function makeSlotTentativelyBusy(
  slotTime: string,
  scheduleResource: Location | Practitioner | HealthcareService,
  oystehr: Oystehr
): Promise<Slot | undefined> {
  // create a slot
  console.log('creating a busy-tentative slot for time ', slotTime);
  if (!scheduleResource.id) return;
  const schedule: Schedule = await findOrCreateSchedule(oystehr, scheduleResource);
  const slotEnd = DateTime.fromISO(slotTime).plus({ minutes: 15 });
  const newSlot: Slot = await oystehr.fhir.create({
    resourceType: 'Slot',
    schedule: {
      type: 'Schedule',
      reference: `Schedule/${schedule.id}`,
    },
    start: slotTime,
    end: slotEnd.toISO() || '',
    status: 'busy-tentative',
  });
  return newSlot;
}

export async function checkBusySlots(
  oystehr: Oystehr,
  now: DateTime,
  numDays: number,
  scheduleResource: Location | Practitioner | HealthcareService
): Promise<Slot[]> {
  // convert now to location timezone
  const timeZone = getTimezone(scheduleResource);
  const nowForTimeZone = now.setZone(timeZone);
  // get iso date string for start and finnish time
  const { minimum: startTime, maximum: finishTime } = createMinimumAndMaximumTime(nowForTimeZone, numDays);

  console.log(
    `searching for busy-tentative slots based on ${scheduleResource.resourceType} ${scheduleResource.id}, for dates ${startTime} and ${finishTime}`
  );
  console.time('find_busy-tentative_slots');
  const requestParameters = [
    {
      name: 'status',
      value: 'busy-tentative',
    },
    { name: 'start', value: `ge${startTime}` },
    { name: 'start', value: `le${finishTime}` },
    { name: '_count', value: '1000' },
  ];

  if (scheduleResource.resourceType === 'Location') {
    requestParameters.push({
      name: 'schedule.actor',
      value: `Location/${scheduleResource.id}`,
    });
  }
  if (scheduleResource.resourceType === 'Practitioner') {
    requestParameters.push({
      name: 'schedule.actor',
      value: `Practitioner/${scheduleResource.id}`,
    });
  }
  if (scheduleResource.resourceType === 'HealthcareService') {
    requestParameters.push({
      name: 'schedule.actor',
      value: `HealthcareService/${scheduleResource.id}`,
    });
  }

  const slotResourcesAll = (
    await oystehr.fhir.search<Slot>({
      resourceType: 'Slot',
      params: requestParameters,
    })
  ).unbundle();
  console.timeEnd('find_busy-tentative_slots');

  // check if any have not been updated in the last 10 minutes and delete em
  const slotRequests: BatchInputRequest<Slot>[] = [];
  const slotResources: Slot[] = [];
  slotResourcesAll.forEach((slot) => {
    const lastUpdated = DateTime.fromISO(slot.meta?.lastUpdated || '');
    const minutesSinceLastUpdate = nowForTimeZone.diff(lastUpdated, 'minutes').minutes;
    if (minutesSinceLastUpdate > 10) {
      if (!slot.id) return;
      const deleteSlotRequest: BatchInputDeleteRequest = {
        method: 'DELETE',
        url: `/Slot/${slot.id}`,
      };
      slotRequests.push(deleteSlotRequest);
    } else {
      slotResources.push(slot);
    }
  });

  if (slotRequests.length > 0) {
    try {
      console.log(`deleting ${slotRequests.length} expired busy-tenatative slots`);
      console.time('delete_slots_batch');
      await oystehr.fhir.batch({ requests: slotRequests });
      console.timeEnd('delete_slots_batch');
    } catch (error) {
      console.log('error deleting expired busy-tenatative slots', error, JSON.stringify(error));
    }
  } else {
    console.log('no slots to delete');
  }

  console.log(`${slotResources.length} slots are tentatively busy`);
  return slotResources;
}

export async function getAppointments(
  oystehr: Oystehr,
  now: DateTime,
  numDays: number,
  scheduleResource: Location | Practitioner | HealthcareService
): Promise<Appointment[]> {
  // convert now to location timezone
  const timeZone = getTimezone(scheduleResource);
  const nowForTimeZone = now.setZone(timeZone);

  // get iso date string for start and finish
  const { minimum: startTime, maximum: finishTime } = createMinimumAndMaximumTime(nowForTimeZone, numDays);

  // search for appointment resources using the specific location and get all appointments starting today and end of finishtime
  console.log(
    `searching for appointments based on ${scheduleResource.id} ${scheduleResource.id}, for dates ${startTime} and ${finishTime}`
  );
  console.time('get_appointments_at_location');
  const appointmentParameters = [
    {
      name: 'status:not',
      value: 'cancelled',
    },
    {
      name: 'status:not',
      value: 'noshow',
    },
    { name: 'date', value: `ge${startTime}` },
    { name: 'date', value: `le${finishTime}` },
    { name: '_count', value: '1000' },
  ];

  if (scheduleResource.resourceType === 'Location') {
    appointmentParameters.push({ name: 'location', value: `Location/${scheduleResource.id}` });
  }
  if (scheduleResource.resourceType === 'Practitioner') {
    appointmentParameters.push({ name: 'practitioner', value: `Practitioner/${scheduleResource.id}` });
  }
  if (scheduleResource.resourceType === 'HealthcareService') {
    appointmentParameters.push({ name: 'actor', value: `HealthcareService/${scheduleResource.id}` });
  }
  console.log(5, appointmentParameters);

  const appointmentResources = (
    await oystehr.fhir.search<Appointment>({
      resourceType: 'Appointment',
      params: appointmentParameters,
    })
  ).unbundle();
  console.timeEnd('get_appointments_at_location');
  return appointmentResources;
}

export function filterAppointmentsByType(appointments: Appointment[], types: VisitType[]): Appointment[] {
  console.log(`filtering ${appointments.length} appointments to get ${types}`);
  const filteredAppointments = appointments.filter((appointment) => {
    const appointmentType = appointment?.appointmentType?.text as VisitType;
    if (types.includes(appointmentType)) {
      return appointment;
    }
    return;
  });
  console.log(`returning ${filteredAppointments.length} appointments`);
  return filteredAppointments;
}

export async function addWaitingMinutesToAppointment(
  appointment: Appointment,
  waitingMinutes: number,
  oystehr: Oystehr
): Promise<Appointment | undefined> {
  if (!appointment.id) {
    console.log('addWaitingMinutesToAppointment function could not get appointment id');
    return;
  }
  const tagOpForMinutes = getPatchOperationForNewMetaTag(appointment, {
    system: 'waiting-minutes-estimate',
    code: waitingMinutes.toString(),
  });
  const res: Appointment = await oystehr.fhir.patch({
    resourceType: 'Appointment',
    id: appointment.id,
    operations: [tagOpForMinutes],
  });
  return res;
}

interface GetSlotsInput {
  scheduleList: BookableScheduleData['scheduleList'];
  now: DateTime;
  busySlots?: Slot[];
}

export const getAvailableSlotsForSchedules = async (
  input: GetSlotsInput
): Promise<{
  availableSlots: SlotListItem[];
  telemedAvailable: SlotListItem[];
}> => {
  const { now, scheduleList } = input;
  const telemedAvailable: SlotListItem[] = [];
  const availableSlots: SlotListItem[] = [];

  const schedules: ScheduleAndOwner[] = scheduleList.map((scheduleTemp) => ({
    schedule: scheduleTemp.schedule,
    owner: scheduleTemp.owner,
  }));
  /*
  const [appointments, busySlots] = await Promise.all([
    getAppointments(oystehr, now, SCHEDULE_NUM_DAYS, scheduleResource),
    checkBusySlots(oystehr, now, SCHEDULE_NUM_DAYS, scheduleResource),
  ]);


  if (scheduleResource.resourceType === 'Location' || scheduleResource.resourceType === 'Practitioner') {
    schedules.push(scheduleResource);
  } else if (scheduleResource.resourceType === 'HealthcareService') {
    if (!groupItems) {
      const relatedScheduleResources = (
        await oystehr.fhir.search<Location | Practitioner | HealthcareService>({
          resourceType: 'HealthcareService',
          params: [
            { name: 'identifier', value: slug },
            {
              name: '_include',
              value: 'HealthcareService:location',
            },
            {
              name: '_revinclude',
              value: 'PractitionerRole:service',
            },
            {
              name: '_include:iterate',
              value: 'PractitionerRole:practitioner',
            },
          ],
        })
      ).unbundle();
      groupItems = relatedScheduleResources.filter(
        (resourceTemp) => resourceTemp.resourceType === 'Location' || resourceTemp.resourceType === 'Practitioner'
      );
    }
    schedules.push(...getSchedulesForGroup(scheduleResource, groupItems));
  }
    */

  schedules.forEach((scheduleTemp) => {
    try {
      // todo: find existing appointments and busy slots
      /*filterAppointmentsByType(appointments, [
        VisitType.PreBook,
        VisitType.WalkIn,
      ]);*/
      const busySlots: Slot[] = []; // checkBusySlots(oystehr, now, SCHEDULE_NUM_DAYS, scheduleTemp);
      // const postTelemedAppointments = filterAppointmentsByType(appointments, [VisitType.PostTelemed]);
      console.log('getting post telemed slots');
      const telemedTimes = getPostTelemedSlots(now, scheduleTemp.schedule, []);
      console.log('getting available slots to display');
      const slotStartsForSchedule = getAvailableSlots({
        now,
        numDays: SCHEDULE_NUM_DAYS,
        schedule: scheduleTemp.schedule,
        busySlots,
      });
      availableSlots.push(
        ...makeSlotListItems({
          startTimes: slotStartsForSchedule,
          scheduleId: scheduleTemp.schedule.id!,
          owner: scheduleTemp.owner,
        })
      );
      telemedAvailable.push(
        ...makeSlotListItems({
          startTimes: telemedTimes,
          scheduleId: scheduleTemp.schedule.id!,
          owner: scheduleTemp.owner,
        })
      );
      // console.log('available slots for schedule:', slotStartsForSchedule);
    } catch (err) {
      console.error(`Error trying to get slots for schedule item: Schedule/${scheduleTemp.schedule.id}`);
    }
  });

  // this logic removes duplicate slots even across schedules,
  const usedSlots: { [time: string]: SlotListItem } = {};
  const dedupedSlots = availableSlots
    .sort((a, b) => {
      const time1 = DateTime.fromISO(a.slot.start);
      const time2 = DateTime.fromISO(b.slot.start);
      return time1.diff(time2).toMillis();
    })
    .filter((slot) => {
      if (usedSlots[slot.slot.start]) {
        return false;
      }
      usedSlots[slot.slot.start] = slot;
      return true;
    });

  return { availableSlots: dedupedSlots, telemedAvailable };
};

export const getSchedulesForGroup = (
  scheduleResource: HealthcareService,
  groupItems: (Location | Practitioner | HealthcareService)[]
): (Location | Practitioner | HealthcareService)[] => {
  const schedules: (Location | Practitioner | HealthcareService)[] = [];
  const hs = scheduleResource;
  const strategy = scheduleStrategyForHealthcareService(hs);
  if (strategy === ScheduleStrategy['owns']) {
    schedules.push(hs);
  } else if (strategy === ScheduleStrategy['poolsProviders']) {
    const providers = groupItems.filter((item) => {
      const { resourceType } = item;
      return resourceType === 'Practitioner';
    });
    schedules.push(...providers);
  } else if (strategy === ScheduleStrategy['poolsLocations']) {
    const locations = groupItems.filter((item) => {
      return item.resourceType === 'Location';
    });
    schedules.push(...locations);
  } else if (strategy === ScheduleStrategy['poolsAll']) {
    schedules.push(...groupItems);
  }
  return schedules;
};

interface MakeSlotListItemsInput {
  startTimes: string[];
  scheduleId: string;
  owner: Practitioner | Location | HealthcareService;
  appointmentLengthInMinutes?: number;
}

export const makeSlotListItems = (input: MakeSlotListItemsInput): SlotListItem[] => {
  const { startTimes, owner: ownerResource, scheduleId, appointmentLengthInMinutes = 15 } = input;
  return startTimes.map((startTime) => {
    const end = DateTime.fromISO(startTimes[0]).plus({ minutes: appointmentLengthInMinutes }).toISO() || '';
    const slot: Slot = {
      resourceType: 'Slot',
      id: `${scheduleId}-${startTime}`,
      start: startTime,
      end,
      schedule: { reference: `Schedule/${scheduleId}` },
      status: 'free',
    };
    const owner = makeSlotOwnerFromResource(ownerResource);
    return {
      slot,
      owner,
    };
  });
};

const makeSlotOwnerFromResource = (owner: Practitioner | Location | HealthcareService): SlotOwner => {
  let name = '';
  if (owner.resourceType === 'Location') {
    name = (owner as Location).name || '';
  }
  if (owner.resourceType === 'Practitioner') {
    name = getFullName(owner as Practitioner) ?? '';
  }
  if (owner.resourceType === 'HealthcareService') {
    name = (owner as HealthcareService).name || '';
  }
  return {
    resourceType: owner.resourceType,
    id: owner.id!,
    name,
  };
};

export const nextAvailableFrom = (
  firstDate: DateTime | undefined,
  slotDataFHIR: Slot[],
  timezone: string
): DateTime | undefined => {
  if (firstDate == undefined) {
    return undefined;
  }
  const nextDaySlot = slotDataFHIR.find((slot) => {
    const dt = DateTime.fromISO(slot.start, { zone: timezone });
    if (dt.ordinal === firstDate.ordinal) {
      return false;
    }
    return dt > firstDate;
  });

  if (nextDaySlot) {
    return DateTime.fromISO(nextDaySlot.start, { zone: timezone });
  }
  return undefined;
};

export const normalizeSlotToUTC = (slotOriginal: Slot): Slot => {
  const slot = {
    ...slotOriginal,
  };
  const startTime = DateTime.fromISO(slot.start).setZone('UTC').toISO() || '';
  slot.start = startTime;
  const endTime = DateTime.fromISO(slot.end).setZone('UTC')?.toISO() ?? slot.end;
  slot.end = endTime;
  return slot;
};

export const SCHEDULE_CHANGES_DATE_FORMAT = 'MMM d';

export const BLANK_SCHEDULE_JSON_TEMPLATE: ScheduleExtension = {
  schedule: {
    monday: {
      open: 8,
      close: 17,
      openingBuffer: 0,
      closingBuffer: 0,
      workingDay: true,
      hours: [
        {
          hour: 8,
          capacity: 0,
        },
        {
          hour: 9,
          capacity: 0,
        },
        {
          hour: 10,
          capacity: 0,
        },
        {
          hour: 11,
          capacity: 0,
        },
        {
          hour: 12,
          capacity: 0,
        },
        {
          hour: 13,
          capacity: 0,
        },
        {
          hour: 14,
          capacity: 0,
        },
        {
          hour: 15,
          capacity: 0,
        },
        {
          hour: 16,
          capacity: 0,
        },
        {
          hour: 17,
          capacity: 0,
        },
        {
          hour: 18,
          capacity: 0,
        },
        {
          hour: 19,
          capacity: 0,
        },
        {
          hour: 20,
          capacity: 0,
        },
      ],
    },
    tuesday: {
      open: 8,
      close: 17,
      openingBuffer: 0,
      closingBuffer: 0,
      workingDay: true,
      hours: [
        {
          hour: 8,
          capacity: 0,
        },
        {
          hour: 9,
          capacity: 0,
        },
        {
          hour: 10,
          capacity: 0,
        },
        {
          hour: 11,
          capacity: 0,
        },
        {
          hour: 12,
          capacity: 0,
        },
        {
          hour: 13,
          capacity: 0,
        },
        {
          hour: 14,
          capacity: 0,
        },
        {
          hour: 15,
          capacity: 0,
        },
        {
          hour: 16,
          capacity: 0,
        },
        {
          hour: 17,
          capacity: 0,
        },
        {
          hour: 18,
          capacity: 0,
        },
        {
          hour: 19,
          capacity: 0,
        },
        {
          hour: 20,
          capacity: 0,
        },
      ],
    },
    wednesday: {
      open: 8,
      close: 17,
      openingBuffer: 0,
      closingBuffer: 0,
      workingDay: true,
      hours: [
        {
          hour: 8,
          capacity: 0,
        },
        {
          hour: 9,
          capacity: 0,
        },
        {
          hour: 10,
          capacity: 0,
        },
        {
          hour: 11,
          capacity: 0,
        },
        {
          hour: 12,
          capacity: 0,
        },
        {
          hour: 13,
          capacity: 0,
        },
        {
          hour: 14,
          capacity: 0,
        },
        {
          hour: 15,
          capacity: 0,
        },
        {
          hour: 16,
          capacity: 0,
        },
        {
          hour: 17,
          capacity: 0,
        },
        {
          hour: 18,
          capacity: 0,
        },
        {
          hour: 19,
          capacity: 0,
        },
        {
          hour: 20,
          capacity: 0,
        },
      ],
    },
    thursday: {
      open: 8,
      close: 17,
      openingBuffer: 0,
      closingBuffer: 0,
      workingDay: true,
      hours: [
        {
          hour: 8,
          capacity: 0,
        },
        {
          hour: 9,
          capacity: 0,
        },
        {
          hour: 10,
          capacity: 0,
        },
        {
          hour: 11,
          capacity: 0,
        },
        {
          hour: 12,
          capacity: 0,
        },
        {
          hour: 13,
          capacity: 0,
        },
        {
          hour: 14,
          capacity: 0,
        },
        {
          hour: 15,
          capacity: 0,
        },
        {
          hour: 16,
          capacity: 0,
        },
        {
          hour: 17,
          capacity: 0,
        },
        {
          hour: 18,
          capacity: 0,
        },
        {
          hour: 19,
          capacity: 0,
        },
        {
          hour: 20,
          capacity: 0,
        },
      ],
    },
    friday: {
      open: 8,
      close: 17,
      openingBuffer: 0,
      closingBuffer: 0,
      workingDay: true,
      hours: [
        {
          hour: 8,
          capacity: 0,
        },
        {
          hour: 9,
          capacity: 0,
        },
        {
          hour: 10,
          capacity: 0,
        },
        {
          hour: 11,
          capacity: 0,
        },
        {
          hour: 12,
          capacity: 0,
        },
        {
          hour: 13,
          capacity: 0,
        },
        {
          hour: 14,
          capacity: 0,
        },
        {
          hour: 15,
          capacity: 0,
        },
        {
          hour: 16,
          capacity: 0,
        },
        {
          hour: 17,
          capacity: 0,
        },
        {
          hour: 18,
          capacity: 0,
        },
        {
          hour: 19,
          capacity: 0,
        },
        {
          hour: 20,
          capacity: 0,
        },
      ],
    },
    saturday: {
      open: 8,
      close: 17,
      openingBuffer: 0,
      closingBuffer: 0,
      workingDay: true,
      hours: [
        {
          hour: 8,
          capacity: 0,
        },
        {
          hour: 9,
          capacity: 0,
        },
        {
          hour: 10,
          capacity: 0,
        },
        {
          hour: 11,
          capacity: 0,
        },
        {
          hour: 12,
          capacity: 0,
        },
        {
          hour: 13,
          capacity: 0,
        },
        {
          hour: 14,
          capacity: 0,
        },
        {
          hour: 15,
          capacity: 0,
        },
        {
          hour: 16,
          capacity: 0,
        },
        {
          hour: 17,
          capacity: 0,
        },
        {
          hour: 18,
          capacity: 0,
        },
        {
          hour: 19,
          capacity: 0,
        },
        {
          hour: 20,
          capacity: 0,
        },
      ],
    },
    sunday: {
      open: 8,
      close: 17,
      openingBuffer: 0,
      closingBuffer: 0,
      workingDay: true,
      hours: [
        {
          hour: 8,
          capacity: 0,
        },
        {
          hour: 9,
          capacity: 0,
        },
        {
          hour: 10,
          capacity: 0,
        },
        {
          hour: 11,
          capacity: 0,
        },
        {
          hour: 12,
          capacity: 0,
        },
        {
          hour: 13,
          capacity: 0,
        },
        {
          hour: 14,
          capacity: 0,
        },
        {
          hour: 15,
          capacity: 0,
        },
        {
          hour: 16,
          capacity: 0,
        },
        {
          hour: 17,
          capacity: 0,
        },
        {
          hour: 18,
          capacity: 0,
        },
        {
          hour: 19,
          capacity: 0,
        },
        {
          hour: 20,
          capacity: 0,
        },
      ],
    },
  },
  scheduleOverrides: {},
  closures: [],
};

export const fhirTypeForScheduleType = (scheduleType: ScheduleType): ScheduleOwnerFhirResource['resourceType'] => {
  if (scheduleType === 'location') {
    return 'Location';
  }
  if (scheduleType === 'provider') {
    return 'Practitioner';
  }
  return 'HealthcareService';
};<|MERGE_RESOLUTION|>--- conflicted
+++ resolved
@@ -1,41 +1,34 @@
 import Oystehr, { BatchInputDeleteRequest, BatchInputRequest } from '@oystehr/sdk';
-<<<<<<< HEAD
-import { Appointment, Encounter, HealthcareService, Location, Practitioner, Resource, Schedule, Slot } from 'fhir/r4b';
-=======
 import {
   Appointment,
+  Encounter,
+  FhirResource,
+  HealthcareService,
   Location,
+  Practitioner,
+  Resource,
   Schedule,
   Slot,
-  Encounter,
-  Practitioner,
-  HealthcareService,
-  Resource,
-  FhirResource,
 } from 'fhir/r4b';
->>>>>>> 87fdad83
 import { DateTime } from 'luxon';
 import {
+  BookableScheduleData,
   Closure,
   ClosureType,
   getDateTimeFromDateAndTime,
+  getFullName,
   getPatchOperationForNewMetaTag,
   OVERRIDE_DATE_FORMAT,
   SCHEDULE_EXTENSION_URL,
-<<<<<<< HEAD
   SCHEDULE_NUM_DAYS,
+  ScheduleAndOwner,
+  ScheduleOwnerFhirResource,
   ScheduleStrategy,
   scheduleStrategyForHealthcareService,
+  ScheduleType,
+  Timezone,
+  TIMEZONES,
   VisitType,
-=======
-  BookableScheduleData,
-  ScheduleAndOwner,
-  getFullName,
-  TIMEZONES,
-  ScheduleType,
-  ScheduleOwnerFhirResource,
-  Timezone,
->>>>>>> 87fdad83
 } from 'utils';
 import {
   applyBuffersToSlots,
@@ -236,13 +229,9 @@
   return { schedule, scheduleOverrides, closures };
 }
 
-<<<<<<< HEAD
 export function getTimezone(
-  schedule: Pick<Location | HealthcareService | Practitioner, 'extension' | 'resourceType' | 'id'>
+  schedule: Pick<Location | Practitioner | HealthcareService | Schedule, 'extension' | 'resourceType' | 'id'>
 ): string {
-=======
-export function getTimezone(schedule: Location | Practitioner | HealthcareService | Schedule): string {
->>>>>>> 87fdad83
   const timezone = schedule.extension?.find(
     (extensionTemp) => extensionTemp.url === 'http://hl7.org/fhir/StructureDefinition/timezone'
   )?.valueString;
