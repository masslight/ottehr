--- conflicted
+++ resolved
@@ -2,11 +2,7 @@
   "name": "utils",
   "private": true,
   "type": "module",
-<<<<<<< HEAD
-  "version": "1.12.20",
-=======
   "version": "1.13.0",
->>>>>>> 7e3b177e
   "main": "lib/main.ts",
   "types": "lib/main.ts",
   "engines": {
