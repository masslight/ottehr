--- conflicted
+++ resolved
@@ -2,11 +2,7 @@
   "name": "utils",
   "private": true,
   "type": "module",
-<<<<<<< HEAD
-  "version": "1.21.7",
-=======
   "version": "1.21.11",
->>>>>>> d8996f92
   "main": "lib/main.ts",
   "types": "lib/main.ts",
   "engines": {
