{
  "name": "utils",
  "private": true,
  "type": "module",
<<<<<<< HEAD
  "version": "1.18.16",
=======
  "version": "1.19.5",
>>>>>>> f2c52f19
  "main": "lib/main.ts",
  "types": "lib/main.ts",
  "engines": {
    "node": ">=20.0.0",
    "npm": ">=9.0.0"
  },
  "scripts": {
    "start": "vite",
    "build": "tsc && vite build",
    "lint": "NODE_OPTIONS='--max-old-space-size=8192' eslint --ext .ts,.tsx,.js,.jsx --report-unused-disable-directives --max-warnings 0 .",
    "lint:fix": "NODE_OPTIONS='--max-old-space-size=8192' eslint --ext .ts,.tsx,.js,.jsx --report-unused-disable-directives --max-warnings 0 --fix .",
    "preview": "vite preview",
    "test": "vitest --silent",
    "coverage": "vitest run --coverage"
  },
  "dependencies": {
    "lodash-es": "^4.17.21"
  },
  "devDependencies": {
    "@types/lodash-es": "^4.17.12",
    "stripe": "^17.7.0"
  }
}<|MERGE_RESOLUTION|>--- conflicted
+++ resolved
@@ -2,11 +2,7 @@
   "name": "utils",
   "private": true,
   "type": "module",
-<<<<<<< HEAD
-  "version": "1.18.16",
-=======
   "version": "1.19.5",
->>>>>>> f2c52f19
   "main": "lib/main.ts",
   "types": "lib/main.ts",
   "engines": {
