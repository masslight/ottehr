{
  "name": "utils",
  "private": true,
  "type": "module",
<<<<<<< HEAD
  "version": "1.10.17",
=======
  "version": "1.11.5",
>>>>>>> 4b734caf
  "main": "lib/main.ts",
  "types": "lib/main.ts",
  "engines": {
    "node": ">=20.0.0",
    "npm": ">=9.0.0"
  },
  "scripts": {
    "start": "vite",
    "build": "tsc && vite build",
    "lint": "eslint --ext ts,tsx,js,jsx --report-unused-disable-directives --max-warnings 0",
    "prettier": "prettier --write .",
    "preview": "vite preview",
    "test": "vitest --silent",
    "coverage": "vitest run --coverage"
  },
  "dependencies": {
    "lodash-es": "^4.17.21"
  },
  "devDependencies": {
    "@types/lodash-es": "^4.17.12",
    "stripe": "^17.7.0"
  }
}<|MERGE_RESOLUTION|>--- conflicted
+++ resolved
@@ -2,11 +2,7 @@
   "name": "utils",
   "private": true,
   "type": "module",
-<<<<<<< HEAD
-  "version": "1.10.17",
-=======
   "version": "1.11.5",
->>>>>>> 4b734caf
   "main": "lib/main.ts",
   "types": "lib/main.ts",
   "engines": {
