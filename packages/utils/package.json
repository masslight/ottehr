{
  "name": "utils",
  "private": true,
  "type": "module",
<<<<<<< HEAD
  "version": "1.9.12",
=======
  "version": "1.10.0",
>>>>>>> b547e230
  "main": "lib/main.ts",
  "types": "lib/main.ts",
  "engines": {
    "node": ">=20.0.0",
    "npm": ">=9.0.0"
  },
  "scripts": {
    "start": "vite",
    "build": "tsc && vite build",
    "lint": "eslint --ext ts,tsx,js,jsx --report-unused-disable-directives --max-warnings 0",
    "prettier": "prettier --write .",
    "preview": "vite preview",
    "test": "vitest --silent",
    "coverage": "vitest run --coverage"
  },
  "dependencies": {
    "lodash-es": "^4.17.21"
  },
  "devDependencies": {
    "@types/lodash-es": "^4.17.12"
  }
}<|MERGE_RESOLUTION|>--- conflicted
+++ resolved
@@ -2,11 +2,7 @@
   "name": "utils",
   "private": true,
   "type": "module",
-<<<<<<< HEAD
-  "version": "1.9.12",
-=======
   "version": "1.10.0",
->>>>>>> b547e230
   "main": "lib/main.ts",
   "types": "lib/main.ts",
   "engines": {
