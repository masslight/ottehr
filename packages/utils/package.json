{
  "name": "utils",
  "private": true,
  "type": "module",
<<<<<<< HEAD
  "version": "1.5.22",
=======
  "version": "1.6.1",
>>>>>>> 8280edb5
  "main": "lib/main.ts",
  "types": "lib/main.ts",
  "engines": {
    "node": ">=20.0.0",
    "npm": ">=9.0.0"
  },
  "scripts": {
    "start": "vite",
    "build": "tsc && vite build",
    "lint": "eslint --ext ts,tsx,js,jsx --report-unused-disable-directives --max-warnings 0",
    "prettier": "prettier --write .",
    "preview": "vite preview",
    "test": "vitest --silent",
    "coverage": "vitest run --coverage"
  },
  "dependencies": {
    "lodash-es": "^4.17.21"
  },
  "devDependencies": {
    "@types/lodash-es": "^4.17.12"
  }
}<|MERGE_RESOLUTION|>--- conflicted
+++ resolved
@@ -2,11 +2,7 @@
   "name": "utils",
   "private": true,
   "type": "module",
-<<<<<<< HEAD
-  "version": "1.5.22",
-=======
   "version": "1.6.1",
->>>>>>> 8280edb5
   "main": "lib/main.ts",
   "types": "lib/main.ts",
   "engines": {
