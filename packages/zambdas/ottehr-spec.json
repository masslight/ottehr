{
  "schema-version": "2025-03-19",
  "secrets": {
    "WEBSITE_URL": {
      "name": "WEBSITE_URL",
      "value": "#var/WEBSITE_URL"
    },
    "AUTH0_ENDPOINT": {
      "name": "AUTH0_ENDPOINT",
      "value": "#var/AUTH0_ENDPOINT"
    },
    "AUTH0_AUDIENCE": {
      "name": "AUTH0_AUDIENCE",
      "value": "#var/AUTH0_AUDIENCE"
    },
    "AUTH0_CLIENT": {
      "name": "AUTH0_CLIENT",
      "value": "#var/AUTH0_CLIENT"
    },
    "AUTH0_SECRET": {
      "name": "AUTH0_SECRET",
      "value": "#var/AUTH0_SECRET"
    },
    "DEFAULT_BILLING_RESOURCE": {
      "name": "DEFAULT_BILLING_RESOURCE",
      "value": "#var/DEFAULT_BILLING_RESOURCE"
    },
    "FHIR_API": {
      "name": "FHIR_API",
      "value": "#var/FHIR_API"
    },
    "PROJECT_API": {
      "name": "PROJECT_API",
      "value": "#var/PROJECT_API"
    },
    "ENVIRONMENT": {
      "name": "ENVIRONMENT",
      "value": "#var/ENVIRONMENT"
    },
    "SENDGRID_API_KEY": {
      "name": "SENDGRID_API_KEY",
      "value": "#var/SENDGRID_API_KEY"
    },
    "VIRTUAL_SENDGRID_EMAIL_BCC": {
      "name": "VIRTUAL_SENDGRID_EMAIL_BCC",
      "value": "#var/VIRTUAL_SENDGRID_EMAIL_BCC"
    },
    "VIRTUAL_SENDGRID_CONFIRMATION_EMAIL_TEMPLATE_ID": {
      "name": "VIRTUAL_SENDGRID_CONFIRMATION_EMAIL_TEMPLATE_ID",
      "value": "#var/VIRTUAL_SENDGRID_CONFIRMATION_EMAIL_TEMPLATE_ID"
    },
    "VIRTUAL_SENDGRID_CANCELLATION_EMAIL_TEMPLATE_ID": {
      "name": "VIRTUAL_SENDGRID_CANCELLATION_EMAIL_TEMPLATE_ID",
      "value": "#var/VIRTUAL_SENDGRID_CANCELLATION_EMAIL_TEMPLATE_ID"
    },
    "VIRTUAL_SENDGRID_ERROR_EMAIL_TEMPLATE_ID": {
      "name": "VIRTUAL_SENDGRID_ERROR_EMAIL_TEMPLATE_ID",
      "value": "#var/VIRTUAL_SENDGRID_ERROR_EMAIL_TEMPLATE_ID"
    },
    "VIRTUAL_SENDGRID_VIDEO_CHAT_INVITATION_EMAIL_TEMPLATE_ID": {
      "name": "VIRTUAL_SENDGRID_VIDEO_CHAT_INVITATION_EMAIL_TEMPLATE_ID",
      "value": "#var/VIRTUAL_SENDGRID_VIDEO_CHAT_INVITATION_EMAIL_TEMPLATE_ID"
    },
    "ORGANIZATION_ID": {
      "name": "ORGANIZATION_ID",
      "value": "#var/ORGANIZATION_ID"
    },
    "NLM_API_KEY": {
      "name": "NLM_API_KEY",
      "value": "#var/NLM_API_KEY"
    },
    "SENDGRID_EMAIL_BCC": {
      "name": "SENDGRID_EMAIL_BCC",
      "value": "#var/SENDGRID_EMAIL_BCC"
    },
    "IN_PERSON_SENDGRID_CONFIRMATION_EMAIL_TEMPLATE_ID": {
      "name": "IN_PERSON_SENDGRID_CONFIRMATION_EMAIL_TEMPLATE_ID",
      "value": "#var/IN_PERSON_SENDGRID_CONFIRMATION_EMAIL_TEMPLATE_ID"
    },
    "IN_PERSON_SENDGRID_CANCELLATION_EMAIL_TEMPLATE_ID": {
      "name": "IN_PERSON_SENDGRID_CANCELLATION_EMAIL_TEMPLATE_ID",
      "value": "#var/IN_PERSON_SENDGRID_CANCELLATION_EMAIL_TEMPLATE_ID"
    },
    "IN_PERSON_SENDGRID_SPANISH_CONFIRMATION_EMAIL_TEMPLATE_ID": {
      "name": "IN_PERSON_SENDGRID_SPANISH_CONFIRMATION_EMAIL_TEMPLATE_ID",
      "value": "#var/IN_PERSON_SENDGRID_SPANISH_CONFIRMATION_EMAIL_TEMPLATE_ID"
    },
    "IN_PERSON_SENDGRID_SPANISH_CANCELLATION_EMAIL_TEMPLATE_ID": {
      "name": "IN_PERSON_SENDGRID_SPANISH_CANCELLATION_EMAIL_TEMPLATE_ID",
      "value": "#var/IN_PERSON_SENDGRID_SPANISH_CANCELLATION_EMAIL_TEMPLATE_ID"
    },
    "IN_PERSON_SENDGRID_ERROR_EMAIL_TEMPLATE_ID": {
      "name": "IN_PERSON_SENDGRID_ERROR_EMAIL_TEMPLATE_ID",
      "value": "#var/IN_PERSON_SENDGRID_ERROR_EMAIL_TEMPLATE_ID"
    },
    "IN_PERSON_SENDGRID_ISSUE_REPORT_EMAIL_TEMPLATE_ID": {
      "name": "IN_PERSON_SENDGRID_ISSUE_REPORT_EMAIL_TEMPLATE_ID",
      "value": "#var/IN_PERSON_SENDGRID_ISSUE_REPORT_EMAIL_TEMPLATE_ID"
    },
    "IN_PERSON_PREBOOK_DISPLAY_TOMORROW_SLOTS_AT_HOUR": {
      "name": "IN_PERSON_PREBOOK_DISPLAY_TOMORROW_SLOTS_AT_HOUR",
      "value": "#var/IN_PERSON_PREBOOK_DISPLAY_TOMORROW_SLOTS_AT_HOUR"
    },
    "UC_SENDGRID_ISSUE_REPORT_EMAIL_TEMPLATE_ID": {
      "name": "UC_SENDGRID_ISSUE_REPORT_EMAIL_TEMPLATE_ID",
      "value": "#var/UC_SENDGRID_ISSUE_REPORT_EMAIL_TEMPLATE_ID"
    },
    "INTAKE_ISSUE_REPORT_EMAIL_GROUP_ID": {
      "name": "INTAKE_ISSUE_REPORT_EMAIL_GROUP_ID",
      "value": "#var/INTAKE_ISSUE_REPORT_EMAIL_GROUP_ID"
    },
    "SENTRY_INTAKE_API_AUTH_TOKEN": {
      "name": "SENTRY_INTAKE_API_AUTH_TOKEN",
      "value": "#var/SENTRY_INTAKE_API_AUTH_TOKEN"
    },
    "PROJECT_ID": {
      "name": "PROJECT_ID",
      "value": "#var/PROJECT_ID"
    },
    "SENTRY_AUTH_TOKEN": {
      "name": "SENTRY_AUTH_TOKEN",
      "value": "#var/SENTRY_AUTH_TOKEN"
    },
    "SENTRY_ORG": {
      "name": "SENTRY_ORG",
      "value": "#var/SENTRY_ORG"
    },
    "SENTRY_PROJECT": {
      "name": "SENTRY_PROJECT",
      "value": "#var/SENTRY_PROJECT"
    },
    "SENTRY_DSN": {
      "name": "SENTRY_DSN",
      "value": "#var/SENTRY_DSN"
    },
    "TELEMED_CLIENT_ID": {
      "name": "TELEMED_CLIENT_ID",
      "value": "#var/TELEMED_CLIENT_ID"
    },
    "TELEMED_CLIENT_SECRET": {
      "name": "TELEMED_CLIENT_SECRET",
      "value": "#var/TELEMED_CLIENT_SECRET"
    },
    "IN_PERSON_PREVISIT_QUESTIONNAIRE": {
      "name": "IN_PERSON_PREVISIT_QUESTIONNAIRE",
      "value": "#var/IN_PERSON_PREVISIT_QUESTIONNAIRE"
    },
    "VIRTUAL_PREVISIT_QUESTIONNAIRE": {
      "name": "VIRTUAL_PREVISIT_QUESTIONNAIRE",
      "value": "#var/VIRTUAL_PREVISIT_QUESTIONNAIRE"
    },
    "CANDID_CLIENT_ID": {
      "name": "CANDID_CLIENT_ID",
      "value": "#var/CANDID_CLIENT_ID"
    },
    "CANDID_CLIENT_SECRET": {
      "name": "CANDID_CLIENT_SECRET",
      "value": "#var/CANDID_CLIENT_SECRET"
    },
    "CANDID_ENV": {
      "name": "CANDID_ENV",
      "value": "#var/CANDID_ENV"
    },
    "STRIPE_PUBLIC_KEY": {
      "name": "STRIPE_PUBLIC_KEY",
      "value": "#var/STRIPE_PUBLIC_KEY"
    },
    "STRIPE_SECRET_KEY": {
      "name": "STRIPE_SECRET_KEY",
      "value": "#var/STRIPE_SECRET_KEY"
    },
    "ANTHROPIC_API_KEY": {
      "name": "ANTHROPIC_API_KEY",
      "value": "#var/ANTHROPIC_API_KEY"
    }
  },
  "zambdas": {
    "VERSION": {
      "name": "VERSION",
      "type": "http_auth",
      "runtime": "nodejs20.x",
      "src": "src/patient/version/index",
      "zip": ".dist/zips/version.zip"
    },
    "CREATE-USER": {
      "name": "CREATE-USER",
      "type": "http_auth",
      "runtime": "nodejs20.x",
      "src": "src/ehr/create-user/index",
      "zip": ".dist/zips/create-user.zip"
    },
    "DEACTIVATE-USER": {
      "name": "DEACTIVATE-USER",
      "type": "http_auth",
      "runtime": "nodejs20.x",
      "src": "src/ehr/deactivate-user/index",
      "zip": ".dist/zips/deactivate-user.zip"
    },
    "GET-APPOINTMENTS": {
      "name": "GET-APPOINTMENTS",
      "type": "http_auth",
      "runtime": "nodejs20.x",
      "src": "src/ehr/get-appointments/index",
      "zip": ".dist/zips/get-appointments.zip"
    },
    "GET-TELEMED-APPOINTMENTS": {
      "name": "GET-TELEMED-APPOINTMENTS",
      "type": "http_auth",
      "runtime": "nodejs20.x",
      "src": "src/ehr/get-telemed-appointments/index",
      "zip": ".dist/zips/get-telemed-appointments.zip"
    },
    "CHANGE-TELEMED-APPOINTMENT-STATUS": {
      "name": "CHANGE-TELEMED-APPOINTMENT-STATUS",
      "type": "http_auth",
      "runtime": "nodejs20.x",
      "src": "src/ehr/change-telemed-appointment-status/index",
      "zip": ".dist/zips/change-telemed-appointment-status.zip"
    },
    "ASSIGN-PRACTITIONER": {
      "name": "ASSIGN-PRACTITIONER",
      "type": "http_auth",
      "runtime": "nodejs20.x",
      "src": "src/ehr/assign-practitioner/index",
      "zip": ".dist/zips/assign-practitioner.zip"
    },
    "UNASSIGN-PRACTITIONER": {
      "name": "UNASSIGN-PRACTITIONER",
      "type": "http_auth",
      "runtime": "nodejs20.x",
      "src": "src/ehr/unassign-practitioner/index",
      "zip": ".dist/zips/unassign-practitioner.zip"
    },
    "CHANGE-IN-PERSON-VISIT-STATUS": {
      "name": "CHANGE-IN-PERSON-VISIT-STATUS",
      "type": "http_auth",
      "runtime": "nodejs20.x",
      "src": "src/ehr/change-in-person-visit-status/index",
      "zip": ".dist/zips/change-in-person-visit-status.zip"
    },
    "SIGN-APPOINTMENT": {
      "name": "SIGN-APPOINTMENT",
      "type": "http_auth",
      "runtime": "nodejs20.x",
      "src": "src/ehr/sign-appointment/index",
      "zip": ".dist/zips/sign-appointment.zip"
    },
    "GET-CHART-DATA": {
      "name": "GET-CHART-DATA",
      "type": "http_auth",
      "runtime": "nodejs20.x",
      "src": "src/ehr/get-chart-data/index",
      "zip": ".dist/zips/get-chart-data.zip"
    },
    "SAVE-CHART-DATA": {
      "name": "SAVE-CHART-DATA",
      "type": "http_auth",
      "runtime": "nodejs20.x",
      "src": "src/ehr/save-chart-data/index",
      "zip": ".dist/zips/save-chart-data.zip"
    },
    "DELETE-CHART-DATA": {
      "name": "DELETE-CHART-DATA",
      "type": "http_auth",
      "runtime": "nodejs20.x",
      "src": "src/ehr/delete-chart-data/index",
      "zip": ".dist/zips/delete-chart-data.zip"
    },
    "UPDATE-USER": {
      "name": "UPDATE-USER",
      "type": "http_auth",
      "runtime": "nodejs20.x",
      "src": "src/ehr/update-user/index",
      "zip": ".dist/zips/update-user.zip"
    },
    "INIT-TELEMED-SESSION": {
      "name": "INIT-TELEMED-SESSION",
      "type": "http_auth",
      "runtime": "nodejs20.x",
      "src": "src/ehr/init-telemed-session/index",
      "zip": ".dist/zips/init-telemed-session.zip"
    },
    "GET-USER": {
      "name": "GET-USER",
      "type": "http_auth",
      "runtime": "nodejs20.x",
      "src": "src/ehr/get-user/index",
      "zip": ".dist/zips/get-user.zip"
    },
    "SAVE-PATIENT-INSTRUCTION": {
      "name": "SAVE-PATIENT-INSTRUCTION",
      "type": "http_auth",
      "runtime": "nodejs20.x",
      "src": "src/ehr/save-patient-instruction/index",
      "zip": ".dist/zips/save-patient-instruction.zip"
    },
    "GET-PATIENT-INSTRUCTIONS": {
      "name": "GET-PATIENT-INSTRUCTIONS",
      "type": "http_auth",
      "runtime": "nodejs20.x",
      "src": "src/ehr/get-patient-instructions/index",
      "zip": ".dist/zips/get-patient-instructions.zip"
    },
    "DELETE-PATIENT-INSTRUCTION": {
      "name": "DELETE-PATIENT-INSTRUCTION",
      "type": "http_auth",
      "runtime": "nodejs20.x",
      "src": "src/ehr/delete-patient-instruction/index",
      "zip": ".dist/zips/delete-patient-instruction.zip"
    },
    "SAVE-FOLLOWUP-ENCOUNTER": {
      "name": "SAVE-FOLLOWUP-ENCOUNTER",
      "type": "http_auth",
      "runtime": "nodejs20.x",
      "src": "src/ehr/save-followup-encounter/index",
      "zip": ".dist/zips/save-followup-encounter.zip"
    },
    "GET-CONVERSATION": {
      "name": "GET-CONVERSATION",
      "type": "http_auth",
      "runtime": "nodejs20.x",
      "src": "src/ehr/get-conversation/index",
      "zip": ".dist/zips/get-conversation.zip"
    },
    "GET-EMPLOYEES": {
      "name": "GET-EMPLOYEES",
      "type": "http_auth",
      "runtime": "nodejs20.x",
      "src": "src/ehr/get-employees/index",
      "zip": ".dist/zips/get-employees.zip"
    },
    "SYNC-USER": {
      "name": "SYNC-USER",
      "type": "http_auth",
      "runtime": "nodejs20.x",
      "src": "src/ehr/sync-user/index",
      "zip": ".dist/zips/sync-user.zip"
    },
    "ICD-SEARCH": {
      "name": "ICD-SEARCH",
      "type": "http_auth",
      "runtime": "nodejs20.x",
      "src": "src/ehr/icd-search/index",
      "zip": ".dist/zips/icd-search.zip"
    },
    "GET-PATIENT-PROFILE-PHOTO-URL": {
      "name": "GET-PATIENT-PROFILE-PHOTO-URL",
      "type": "http_auth",
      "runtime": "nodejs20.x",
      "src": "src/ehr/get-patient-profile-photo-url/index",
      "zip": ".dist/zips/get-patient-profile-photo-url.zip"
    },
    "GET-CLAIMS": {
      "name": "GET-CLAIMS",
      "type": "http_auth",
      "runtime": "nodejs20.x",
      "src": "src/ehr/get-claims/index",
      "zip": ".dist/zips/get-claims.zip"
    },
    "CREATE-UPDATE-MEDICATION-ORDER": {
      "name": "CREATE-UPDATE-MEDICATION-ORDER",
      "type": "http_auth",
      "runtime": "nodejs20.x",
      "src": "src/ehr/create-update-medication-order/index",
      "zip": ".dist/zips/create-update-medication-order.zip"
    },
    "GET-MEDICATION-ORDERS": {
      "name": "GET-MEDICATION-ORDERS",
      "type": "http_auth",
      "runtime": "nodejs20.x",
      "src": "src/ehr/get-medication-orders/index",
      "zip": ".dist/zips/get-medication-orders.zip"
    },
    "CREATE-UPLOAD-DOCUMENT-URL": {
      "name": "CREATE-UPLOAD-DOCUMENT-URL",
      "type": "http_auth",
      "runtime": "nodejs20.x",
      "src": "src/ehr/create-upload-document-url/index",
      "zip": ".dist/zips/create-upload-document-url.zip"
    },
    "CREATE-LAB-ORDER": {
      "name": "CREATE-LAB-ORDER",
      "type": "http_auth",
      "runtime": "nodejs20.x",
      "src": "src/ehr/create-lab-order/index",
      "zip": ".dist/zips/create-lab-order.zip"
    },
    "GET-CREATE-LAB-ORDER-RESOURCES": {
      "name": "GET-CREATE-LAB-ORDER-RESOURCES",
      "type": "http_auth",
      "runtime": "nodejs20.x",
      "src": "src/ehr/get-create-lab-order-resources/index",
      "zip": ".dist/zips/get-create-lab-order-resources.zip"
    },
    "HANDLE-LAB-RESULT": {
      "name": "HANDLE-LAB-RESULT",
      "type": "subscription",
      "runtime": "nodejs20.x",
      "src": "src/subscriptions/diagnostic-report/handle-lab-result/index",
      "zip": ".dist/zips/handle-lab-result.zip",
      "subscription": {
        "criteria": "DiagnosticReport?category=OSL",
        "reason": "Received new preliminary or final lab result",
        "event": "create"
      }
    },
    "PAPERWORK-TO-PDF": {
      "name": "PAPERWORK-TO-PDF",
      "type": "http_auth",
      "runtime": "nodejs20.x",
      "src": "src/ehr/paperwork-to-pdf/index",
      "zip": ".dist/zips/paperwork-to-pdf.zip"
    },
    "GET-PATIENT-ACCOUNT": {
      "name": "GET-PATIENT-ACCOUNT",
      "type": "http_auth",
      "runtime": "nodejs20.x",
      "src": "src/ehr/patient-account/get/index",
      "zip": ".dist/zips/get-patient-account.zip"
    },
    "UPDATE-PATIENT-ACCOUNT": {
      "name": "UPDATE-PATIENT-ACCOUNT",
      "type": "http_auth",
      "runtime": "nodejs20.x",
      "src": "src/ehr/patient-account/update/index",
      "zip": ".dist/zips/update-patient-account.zip"
    },
    "REMOVE-PATIENT-COVERAGE": {
      "name": "REMOVE-PATIENT-COVERAGE",
      "type": "http_auth",
      "runtime": "nodejs20.x",
      "src": "src/ehr/patient-account/remove-coverage/index",
      "zip": ".dist/zips/remove-patient-coverage.zip"
    },
    "CANCEL-APPOINTMENT": {
      "name": "CANCEL-APPOINTMENT",
      "type": "http_open",
      "runtime": "nodejs20.x",
      "src": "src/patient/appointment/prebook-cancel-appointment/index",
      "zip": ".dist/zips/cancel-appointment.zip"
    },
    "CHECK-IN": {
      "name": "CHECK-IN",
      "type": "http_open",
      "runtime": "nodejs20.x",
      "src": "src/patient/check-in/index",
      "zip": ".dist/zips/check-in.zip"
    },
    "GET-SCHEDULE": {
      "name": "GET-SCHEDULE",
      "type": "http_open",
      "runtime": "nodejs20.x",
      "src": "src/patient/get-schedule/index",
      "zip": ".dist/zips/get-schedule.zip"
    },
    "UPDATE-PAPERWORK-IN-PROGRESS": {
      "name": "UPDATE-PAPERWORK-IN-PROGRESS",
      "type": "http_open",
      "runtime": "nodejs20.x",
      "src": "src/patient/paperwork/update-paperwork-in-progress/index",
      "zip": ".dist/zips/update-paperwork-in-progress.zip"
    },
    "PATCH-PAPERWORK": {
      "name": "PATCH-PAPERWORK",
      "type": "http_open",
      "runtime": "nodejs20.x",
      "src": "src/patient/paperwork/patch-paperwork/index",
      "zip": ".dist/zips/patch-paperwork.zip"
    },
    "SUBMIT-PAPERWORK": {
      "name": "SUBMIT-PAPERWORK",
      "type": "http_open",
      "runtime": "nodejs20.x",
      "src": "src/patient/paperwork/submit-paperwork/index",
      "zip": ".dist/zips/submit-paperwork.zip"
    },
    "CREATE-APPOINTMENT": {
      "name": "CREATE-APPOINTMENT",
      "type": "http_auth",
      "runtime": "nodejs20.x",
      "src": "src/patient/appointment/prebook-create-appointment/index",
      "zip": ".dist/zips/create-appointment.zip"
    },
    "INTAKE-GET-APPOINTMENTS": {
      "name": "INTAKE-GET-APPOINTMENTS",
      "type": "http_auth",
      "runtime": "nodejs20.x",
      "src": "src/patient/appointment/prebook-get-appointments/index",
      "zip": ".dist/zips/intake-get-appointments.zip"
    },
    "GET-PATIENTS": {
      "name": "GET-PATIENTS",
      "type": "http_auth",
      "runtime": "nodejs20.x",
      "src": "src/patient/get-patients/index",
      "zip": ".dist/zips/get-patients.zip"
    },
    "GET-PAPERWORK": {
      "name": "GET-PAPERWORK",
      "type": "http_open",
      "runtime": "nodejs20.x",
      "src": "src/patient/paperwork/get-paperwork/index",
      "zip": ".dist/zips/get-paperwork.zip"
    },
    "UPDATE-APPOINTMENT": {
      "name": "UPDATE-APPOINTMENT",
      "type": "http_open",
      "runtime": "nodejs20.x",
      "src": "src/patient/appointment/prebook-update-appointment/index",
      "zip": ".dist/zips/update-appointment.zip"
    },
    "GET-PRESIGNED-FILE-URL": {
      "name": "GET-PRESIGNED-FILE-URL",
      "type": "http_open",
      "runtime": "nodejs20.x",
      "src": "src/patient/get-presigned-file-url/index",
      "zip": ".dist/zips/get-presigned-file-url.zip"
    },
    "GET-APPOINTMENT-DETAILS": {
      "name": "GET-APPOINTMENT-DETAILS",
      "type": "http_open",
      "runtime": "nodejs20.x",
      "src": "src/patient/get-appointment-details/index",
      "zip": ".dist/zips/get-appointment-details.zip"
    },
    "PAYMENT-METHODS-LIST": {
      "name": "PAYMENT-METHODS-LIST",
      "type": "http_auth",
      "runtime": "nodejs20.x",
      "src": "src/patient/payment-methods/list/index",
      "zip": ".dist/zips/payment-methods-list.zip"
    },
    "PAYMENT-METHODS-DELETE": {
      "name": "PAYMENT-METHODS-DELETE",
      "type": "http_auth",
      "runtime": "nodejs20.x",
      "src": "src/patient/payment-methods/delete/index",
      "zip": ".dist/zips/payment-methods-delete.zip"
    },
    "PAYMENT-METHODS-SETUP": {
      "name": "PAYMENT-METHODS-SETUP",
      "type": "http_auth",
      "runtime": "nodejs20.x",
      "src": "src/patient/payment-methods/setup/index",
      "zip": ".dist/zips/payment-methods-setup.zip"
    },
    "PAYMENT-METHODS-SET-DEFAULT": {
      "name": "PAYMENT-METHODS-SET-DEFAULT",
      "type": "http_auth",
      "runtime": "nodejs20.x",
      "src": "src/patient/payment-methods/set-default/index",
      "zip": ".dist/zips/payment-methods-set-default.zip"
    },
    "VIDEO-CHAT-INVITES-CANCEL": {
      "name": "VIDEO-CHAT-INVITES-CANCEL",
      "type": "http_auth",
      "runtime": "nodejs20.x",
      "src": "src/patient/video-chat-invites/cancel-invite/index",
      "zip": ".dist/zips/video-chat-invites-cancel.zip"
    },
    "VIDEO-CHAT-INVITES-CREATE": {
      "name": "VIDEO-CHAT-INVITES-CREATE",
      "type": "http_auth",
      "runtime": "nodejs20.x",
      "src": "src/patient/video-chat-invites/create-invite/index",
      "zip": ".dist/zips/video-chat-invites-create.zip"
    },
    "VIDEO-CHAT-INVITES-LIST": {
      "name": "VIDEO-CHAT-INVITES-LIST",
      "type": "http_auth",
      "runtime": "nodejs20.x",
      "src": "src/patient/video-chat-invites/list-invites/index",
      "zip": ".dist/zips/video-chat-invites-list.zip"
    },
    "GET-VISIT-DETAILS": {
      "name": "GET-VISIT-DETAILS",
      "type": "http_auth",
      "runtime": "nodejs20.x",
      "src": "src/patient/appointment/get-visit-details/index",
      "zip": ".dist/zips/get-visit-details.zip"
    },
    "GET-ELIGIBILITY": {
      "name": "GET-ELIGIBILITY",
      "type": "http_auth",
      "runtime": "nodejs20.x",
      "src": "src/patient/get-eligibility/index",
      "zip": ".dist/zips/get-eligibility.zip"
    },
    "GET-ANSWER-OPTIONS": {
      "name": "GET-ANSWER-OPTIONS",
      "type": "http_auth",
      "runtime": "nodejs20.x",
      "src": "src/patient/get-answer-options/index",
      "zip": ".dist/zips/get-answer-options.zip"
    },
    "GET-TELEMED-STATES": {
      "name": "GET-TELEMED-STATES",
      "type": "http_open",
      "runtime": "nodejs20.x",
      "src": "src/patient/get-telemed-states/index",
      "zip": ".dist/zips/get-telemed-states.zip"
    },
    "GET-WAIT-STATUS": {
      "name": "GET-WAIT-STATUS",
      "type": "http_open",
      "runtime": "nodejs20.x",
      "src": "src/patient/get-wait-status/index",
      "zip": ".dist/zips/get-wait-status.zip"
    },
    "JOIN-CALL": {
      "name": "JOIN-CALL",
      "type": "http_open",
      "runtime": "nodejs20.x",
      "src": "src/patient/join-call/index",
      "zip": ".dist/zips/join-call.zip"
    },
    "TELEMED-CANCEL-APPOINTMENT": {
      "name": "TELEMED-CANCEL-APPOINTMENT",
      "type": "http_auth",
      "runtime": "nodejs20.x",
      "src": "src/patient/appointment/telemed-cancel-appointment/index",
      "zip": ".dist/zips/telemed-cancel-appointment.zip"
    },
    "TELEMED-GET-APPOINTMENTS": {
      "name": "TELEMED-GET-APPOINTMENTS",
      "type": "http_auth",
      "runtime": "nodejs20.x",
      "src": "src/patient/appointment/telemed-get-appointments/index",
      "zip": ".dist/zips/telemed-get-appointments.zip"
    },
    "GET-PAST-VISITS": {
      "name": "GET-PAST-VISITS",
      "type": "http_auth",
      "runtime": "nodejs20.x",
      "src": "src/patient/appointment/get-past-visits/index",
      "zip": ".dist/zips/get-past-visits.zip"
    },
    "TELEMED-UPDATE-APPOINTMENT": {
      "name": "TELEMED-UPDATE-APPOINTMENT",
      "type": "http_auth",
      "runtime": "nodejs20.x",
      "src": "src/patient/appointment/telemed-update-appointment/index",
      "zip": ".dist/zips/telemed-update-appointment.zip"
    },
    "TELEMED-GET-PATIENTS": {
      "name": "TELEMED-GET-PATIENTS",
      "type": "http_auth",
      "runtime": "nodejs20.x",
      "src": "src/patient/telemed-get-patients/index",
      "zip": ".dist/zips/telemed-get-patients.zip"
    },
    "LIST-BOOKABLES": {
      "name": "LIST-BOOKABLES",
      "type": "http_open",
      "runtime": "nodejs20.x",
      "src": "src/patient/bookable/list-bookables/index",
      "zip": ".dist/zips/list-bookables.zip"
    },
    "NOTIFICATIONS-UPDATER": {
      "name": "NOTIFICATIONS-UPDATER",
      "type": "cron",
      "runtime": "nodejs20.x",
      "src": "src/cron/notifications-updater/index",
      "zip": ".dist/zips/notifications-updater.zip",
      "schedule": {
        "expression": "cron(*/5 * * * ? *)"
      }
    },
    "SEND-MESSAGE-CRON": {
      "name": "SEND-MESSAGE-CRON",
      "type": "cron",
      "runtime": "nodejs20.x",
      "src": "src/cron/send-message-cron/index",
      "zip": ".dist/zips/send-message-cron.zip",
      "schedule": {
        "expression": "cron(0,15,30,45 * * * ? *)"
      }
    },
    "COMMUNICATION-SUBSCRIPTION": {
      "name": "COMMUNICATION-SUBSCRIPTION",
      "type": "subscription",
      "runtime": "nodejs20.x",
      "src": "src/subscriptions/communication/communication-subscription/index",
      "zip": ".dist/zips/communication-subscription.zip",
      "subscription": {
        "criteria": "Communication?category=intra-communication|intake-issue-report&status=in-progress",
        "reason": "Internal communication",
        "event": "create"
      }
    },
    "PROCESS-ERX-RESOURCES": {
      "name": "PROCESS-ERX-RESOURCES",
      "type": "subscription",
      "runtime": "nodejs20.x",
      "src": "src/subscriptions/medication-request/process-erx-resources/index",
      "zip": ".dist/zips/process-erx-resources.zip",
      "subscription": {
        "criteria": "MedicationRequest",
        "reason": "ERX incoming resources processor",
        "event": "create"
      }
    },
    "APPOINTMENT-CHART-DATA-PREFILLING": {
      "name": "APPOINTMENT-CHART-DATA-PREFILLING",
      "type": "subscription",
      "runtime": "nodejs20.x",
      "src": "src/subscriptions/appointment/appointment-chart-data-prefilling/index",
      "zip": ".dist/zips/appointment-chart-data-prefilling.zip",
      "subscription": {
        "criteria": "Appointment?_tag=APPOINTMENT_READY_FOR_PREPROCESSING",
        "reason": "Appointment pre-processor",
        "event": "update"
      }
    },
    "SUB-CANCELLATION-EMAIL": {
      "name": "SUB-CANCELLATION-EMAIL",
      "type": "subscription",
      "runtime": "nodejs20.x",
      "src": "src/subscriptions/task/sub-cancellation-email/index",
      "zip": ".dist/zips/sub-cancellation-email.zip",
      "subscription": {
        "criteria": "Task?code=urgent-care-email|&status=requested",
        "reason": "in person communication",
        "event": "create"
      }
    },
    "SUB-CHECK-IN-TEXT": {
      "name": "SUB-CHECK-IN-TEXT",
      "type": "subscription",
      "runtime": "nodejs20.x",
      "src": "src/subscriptions/task/sub-check-in-text/index",
      "zip": ".dist/zips/sub-check-in-text.zip",
      "subscription": {
        "criteria": "Task?code=urgent-care-text|checkin&status=requested",
        "reason": "in person communication",
        "event": "create"
      }
    },
    "SUB-READY-TEXT": {
      "name": "SUB-READY-TEXT",
      "type": "subscription",
      "runtime": "nodejs20.x",
      "src": "src/subscriptions/task/sub-ready-text/index",
      "zip": ".dist/zips/sub-ready-text.zip",
      "subscription": {
        "criteria": "Task?code=urgent-care-text|ready&status=requested",
        "reason": "in person communication",
        "event": "create"
      }
    },
    "SUB-UPDATE-APPOINTMENTS": {
      "name": "SUB-UPDATE-APPOINTMENTS",
      "type": "subscription",
      "runtime": "nodejs20.x",
      "src": "src/subscriptions/task/sub-update-appointments/index",
      "zip": ".dist/zips/sub-update-appointments.zip",
      "subscription": {
        "criteria": "Task?code=urgent-care-update-appointment|&status=requested",
        "reason": "in person appointment update",
        "event": "create"
      }
    },
    "SUB-CONFIRMATION-MESSAGES": {
      "name": "SUB-CONFIRMATION-MESSAGES",
      "type": "subscription",
      "runtime": "nodejs20.x",
      "src": "src/subscriptions/task/sub-confirmation-messages/index",
      "zip": ".dist/zips/sub-confirmation-messages.zip",
      "subscription": {
        "criteria": "Task?code=urgent-care-send-messages|&status=requested",
        "reason": "in person appointment confirmation messages",
        "event": "create"
      }
    },
    "SUB-INTAKE-HARVEST": {
      "name": "SUB-INTAKE-HARVEST",
      "type": "subscription",
      "runtime": "nodejs20.x",
      "src": "src/subscriptions/questionnaire-response/sub-intake-harvest/index",
      "zip": ".dist/zips/sub-intake-harvest.zip",
      "subscription": {
        "criteria": "QuestionnaireResponse?status=completed,amended&questionnaire=https://ottehr.com/FHIR/Questionnaire/intake-paperwork-inperson,https://ottehr.com/FHIR/Questionnaire/intake-paperwork-virtual",
        "reason": "paperwork harvest",
        "event": "update"
      }
    },
    "AI-INTERVIEW-START": {
      "name": "AI-INTERVIEW-START",
      "type": "http_auth",
      "runtime": "nodejs20.x",
      "src": "src/patient/ai-interview/start/index",
      "zip": ".dist/zips/ai-interview-start.zip"
    },
    "AI-INTERVIEW-HANDLE-ANSWER": {
      "name": "AI-INTERVIEW-HANDLE-ANSWER",
      "type": "http_auth",
      "runtime": "nodejs20.x",
      "src": "src/patient/ai-interview/handle-answer/index",
      "zip": ".dist/zips/ai-interview-handle-answer.zip"
    },
    "AI-INTERVIEW-PERSIST-CONSENT": {
      "name": "AI-INTERVIEW-PERSIST-CONSENT",
      "type": "http_auth",
      "runtime": "nodejs20.x",
      "src": "src/patient/ai-interview/persist-consent/index",
      "zip": ".dist/zips/ai-interview-persist-consent.zip"
    },
    "GET-LAB-ORDERS": {
      "name": "GET-LAB-ORDERS",
      "type": "http_auth",
      "runtime": "nodejs20.x",
      "src": "src/ehr/get-lab-orders/index",
      "zip": ".dist/zips/get-lab-orders.zip"
    },
    "DELETE-LAB-ORDER": {
      "name": "DELETE-LAB-ORDER",
      "type": "http_auth",
      "runtime": "nodejs20.x",
      "src": "src/ehr/delete-lab-order/index",
      "zip": ".dist/zips/delete-lab-order.zip"
    },
    "SUBMIT-LAB-ORDER": {
      "name": "SUBMIT-LAB-ORDER",
      "type": "http_auth",
      "runtime": "nodejs20.x",
      "src": "src/ehr/submit-lab-order/index",
      "zip": ".dist/zips/submit-lab-order.zip"
    },
    "UPDATE-LAB-ORDER-RESOURCES": {
      "name": "UPDATE-LAB-ORDER-RESOURCES",
      "type": "http_auth",
      "runtime": "nodejs20.x",
      "src": "src/ehr/update-lab-order-resources/index",
      "zip": ".dist/zips/update-lab-order-resources.zip"
    },
    "EHR-GET-SCHEDULE": {
      "name": "EHR-GET-SCHEDULE",
      "type": "http_auth",
      "runtime": "nodejs20.x",
      "src": "src/ehr/schedules/get-schedule/index",
      "zip": ".dist/zips/ehr-get-schedule.zip"
    },
    "UPDATE-SCHEDULE": {
      "name": "UPDATE-SCHEDULE",
      "type": "http_auth",
      "runtime": "nodejs20.x",
      "src": "src/ehr/schedules/update-schedule/index",
      "zip": ".dist/zips/update-schedule.zip"
    },
    "LIST-SCHEDULE-OWNERS": {
      "name": "LIST-SCHEDULE-OWNERS",
      "type": "http_auth",
      "runtime": "nodejs20.x",
      "src": "src/ehr/schedules/list-schedule-owners/index",
      "zip": ".dist/zips/list-schedule-owners.zip"
    },
    "CREATE-SCHEDULE": {
      "name": "CREATE-SCHEDULE",
      "type": "http_auth",
      "runtime": "nodejs20.x",
      "src": "src/ehr/schedules/create-schedule/index",
      "zip": ".dist/zips/create-schedule.zip"
    },
    "AI-INTERVIEW-SUMMARY": {
      "name": "AI-INTERVIEW-SUMMARY",
      "type": "subscription",
      "runtime": "nodejs20.x",
      "src": "src/subscriptions/questionnaire-response/ai-interview-summary/index",
      "zip": ".dist/zips/ai-interview-summary.zip",
      "subscription": {
        "criteria": "QuestionnaireResponse?status=completed&questionnaire=#aiInterviewQuestionnaire",
        "reason": "Generate summary of chat with AI",
        "event": "update"
      }
    },
<<<<<<< HEAD
    "SEND-FAX": {
      "name": "SEND-FAX",
      "type": "http_auth",
      "runtime": "nodejs20.x",
      "src": "src/ehr/send-fax/index",
      "zip": ".dist/zips/send-fax.zip"
=======
    "CREATE-SLOT": {
      "name": "CREATE-SLOT",
      "type": "http_open",
      "runtime": "nodejs20.x",
      "src": "src/patient/bookable/create-slot/index",
      "zip": ".dist/zips/create-slot.zip"
    },
    "GET-SLOT-DETAILS": {
      "name": "GET-SLOT-DETAILS",
      "type": "http_open",
      "runtime": "nodejs20.x",
      "src": "src/patient/bookable/get-slot-details/index",
      "zip": ".dist/zips/get-slot-details.zip"
    },
    "WALKIN-CHECK-AVAILABILITY": {
      "name": "WALKIN-CHECK-AVAILABILITY",
      "type": "http_open",
      "runtime": "nodejs20.x",
      "src": "src/patient/walkin/check-availability/index",
      "zip": ".dist/zips/walkin-check-availability.zip"
>>>>>>> 4f276062
    }
  },
  "fhirResources": {
    "patient-paperwork-questionnaire-v1.0.0": {
      "content": {
        "resourceType": "Questionnaire",
        "name": "cool-questionnaire",
        "url": "http: //google.com",
        "patient": "patient-id",
        "title": "My Questions"
      },
      "managedFields": ["name", "title"]
    }
  },
  "apps": {
    "PATIENT_PORTAL": {
      "name": "patient-portal",
      "description": "Patient Portal",
      "callbackUrls": [],
      "allowedOrigins": [],
      "allowedWebOrigins": [],
      "allowedLogoutUrls": []
    }
  },
  "m2ms": {
    "ZAMBDAS_ADMIN": {
      "name": "zambdas-admin",
      "policy": [
        {
          "action": "*",
          "resource": "*",
          "effect": "Allow"
        }
      ],
      "roles": ["#ref/EHR_SUPER_ADMIN"]
    }
  },
  "roles": {
    "EHR_SUPER_ADMIN": {
      "name": "ehr-admin",
      "description": "EHR Super Admin",
      "policy": [
        {
          "action": "*",
          "resource": "*",
          "effect": "Allow"
        }
      ]
    }
  }
}<|MERGE_RESOLUTION|>--- conflicted
+++ resolved
@@ -873,14 +873,13 @@
         "event": "update"
       }
     },
-<<<<<<< HEAD
     "SEND-FAX": {
       "name": "SEND-FAX",
       "type": "http_auth",
       "runtime": "nodejs20.x",
       "src": "src/ehr/send-fax/index",
       "zip": ".dist/zips/send-fax.zip"
-=======
+    },
     "CREATE-SLOT": {
       "name": "CREATE-SLOT",
       "type": "http_open",
@@ -901,7 +900,6 @@
       "runtime": "nodejs20.x",
       "src": "src/patient/walkin/check-availability/index",
       "zip": ".dist/zips/walkin-check-availability.zip"
->>>>>>> 4f276062
     }
   },
   "fhirResources": {
