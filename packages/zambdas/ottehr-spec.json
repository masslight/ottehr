{
  "schema-version": "2025-03-19",
  "secrets": {
    "WEBSITE_URL": {
      "name": "WEBSITE_URL",
      "value": "#var/WEBSITE_URL"
    },
    "AUTH0_ENDPOINT": {
      "name": "AUTH0_ENDPOINT",
      "value": "#var/AUTH0_ENDPOINT"
    },
    "AUTH0_AUDIENCE": {
      "name": "AUTH0_AUDIENCE",
      "value": "#var/AUTH0_AUDIENCE"
    },
    "AUTH0_CLIENT": {
      "name": "AUTH0_CLIENT",
      "value": "#var/AUTH0_CLIENT"
    },
    "AUTH0_SECRET": {
      "name": "AUTH0_SECRET",
      "value": "#var/AUTH0_SECRET"
    },
    "DEFAULT_BILLING_RESOURCE": {
      "name": "DEFAULT_BILLING_RESOURCE",
      "value": "#var/DEFAULT_BILLING_RESOURCE"
    },
    "FHIR_API": {
      "name": "FHIR_API",
      "value": "#var/FHIR_API"
    },
    "PROJECT_API": {
      "name": "PROJECT_API",
      "value": "#var/PROJECT_API"
    },
    "ENVIRONMENT": {
      "name": "ENVIRONMENT",
      "value": "#var/ENVIRONMENT"
    },
    "SENDGRID_API_KEY": {
      "name": "SENDGRID_API_KEY",
      "value": "#var/SENDGRID_API_KEY"
    },
    "VIRTUAL_SENDGRID_EMAIL_BCC": {
      "name": "VIRTUAL_SENDGRID_EMAIL_BCC",
      "value": "#var/VIRTUAL_SENDGRID_EMAIL_BCC"
    },
    "VIRTUAL_SENDGRID_CONFIRMATION_EMAIL_TEMPLATE_ID": {
      "name": "VIRTUAL_SENDGRID_CONFIRMATION_EMAIL_TEMPLATE_ID",
      "value": "#var/VIRTUAL_SENDGRID_CONFIRMATION_EMAIL_TEMPLATE_ID"
    },
    "VIRTUAL_SENDGRID_CANCELLATION_EMAIL_TEMPLATE_ID": {
      "name": "VIRTUAL_SENDGRID_CANCELLATION_EMAIL_TEMPLATE_ID",
      "value": "#var/VIRTUAL_SENDGRID_CANCELLATION_EMAIL_TEMPLATE_ID"
    },
    "VIRTUAL_SENDGRID_ERROR_EMAIL_TEMPLATE_ID": {
      "name": "VIRTUAL_SENDGRID_ERROR_EMAIL_TEMPLATE_ID",
      "value": "#var/VIRTUAL_SENDGRID_ERROR_EMAIL_TEMPLATE_ID"
    },
    "VIRTUAL_SENDGRID_VIDEO_CHAT_INVITATION_EMAIL_TEMPLATE_ID": {
      "name": "VIRTUAL_SENDGRID_VIDEO_CHAT_INVITATION_EMAIL_TEMPLATE_ID",
      "value": "#var/VIRTUAL_SENDGRID_VIDEO_CHAT_INVITATION_EMAIL_TEMPLATE_ID"
    },
    "ORGANIZATION_ID": {
      "name": "ORGANIZATION_ID",
      "value": "#var/ORGANIZATION_ID"
    },
    "NLM_API_KEY": {
      "name": "NLM_API_KEY",
      "value": "#var/NLM_API_KEY"
    },
    "SENDGRID_EMAIL_BCC": {
      "name": "SENDGRID_EMAIL_BCC",
      "value": "#var/SENDGRID_EMAIL_BCC"
    },
    "IN_PERSON_SENDGRID_CONFIRMATION_EMAIL_TEMPLATE_ID": {
      "name": "IN_PERSON_SENDGRID_CONFIRMATION_EMAIL_TEMPLATE_ID",
      "value": "#var/IN_PERSON_SENDGRID_CONFIRMATION_EMAIL_TEMPLATE_ID"
    },
    "IN_PERSON_SENDGRID_CANCELLATION_EMAIL_TEMPLATE_ID": {
      "name": "IN_PERSON_SENDGRID_CANCELLATION_EMAIL_TEMPLATE_ID",
      "value": "#var/IN_PERSON_SENDGRID_CANCELLATION_EMAIL_TEMPLATE_ID"
    },
    "IN_PERSON_SENDGRID_SPANISH_CONFIRMATION_EMAIL_TEMPLATE_ID": {
      "name": "IN_PERSON_SENDGRID_SPANISH_CONFIRMATION_EMAIL_TEMPLATE_ID",
      "value": "#var/IN_PERSON_SENDGRID_SPANISH_CONFIRMATION_EMAIL_TEMPLATE_ID"
    },
    "IN_PERSON_SENDGRID_SPANISH_CANCELLATION_EMAIL_TEMPLATE_ID": {
      "name": "IN_PERSON_SENDGRID_SPANISH_CANCELLATION_EMAIL_TEMPLATE_ID",
      "value": "#var/IN_PERSON_SENDGRID_SPANISH_CANCELLATION_EMAIL_TEMPLATE_ID"
    },
    "IN_PERSON_SENDGRID_ERROR_EMAIL_TEMPLATE_ID": {
      "name": "IN_PERSON_SENDGRID_ERROR_EMAIL_TEMPLATE_ID",
      "value": "#var/IN_PERSON_SENDGRID_ERROR_EMAIL_TEMPLATE_ID"
    },
    "IN_PERSON_SENDGRID_ISSUE_REPORT_EMAIL_TEMPLATE_ID": {
      "name": "IN_PERSON_SENDGRID_ISSUE_REPORT_EMAIL_TEMPLATE_ID",
      "value": "#var/IN_PERSON_SENDGRID_ISSUE_REPORT_EMAIL_TEMPLATE_ID"
    },
    "IN_PERSON_PREBOOK_DISPLAY_TOMORROW_SLOTS_AT_HOUR": {
      "name": "IN_PERSON_PREBOOK_DISPLAY_TOMORROW_SLOTS_AT_HOUR",
      "value": "#var/IN_PERSON_PREBOOK_DISPLAY_TOMORROW_SLOTS_AT_HOUR"
    },
    "UC_SENDGRID_ISSUE_REPORT_EMAIL_TEMPLATE_ID": {
      "name": "UC_SENDGRID_ISSUE_REPORT_EMAIL_TEMPLATE_ID",
      "value": "#var/UC_SENDGRID_ISSUE_REPORT_EMAIL_TEMPLATE_ID"
    },
    "INTAKE_ISSUE_REPORT_EMAIL_GROUP_ID": {
      "name": "INTAKE_ISSUE_REPORT_EMAIL_GROUP_ID",
      "value": "#var/INTAKE_ISSUE_REPORT_EMAIL_GROUP_ID"
    },
    "SENTRY_INTAKE_API_AUTH_TOKEN": {
      "name": "SENTRY_INTAKE_API_AUTH_TOKEN",
      "value": "#var/SENTRY_INTAKE_API_AUTH_TOKEN"
    },
    "PROJECT_ID": {
      "name": "PROJECT_ID",
      "value": "#var/PROJECT_ID"
    },
    "SENTRY_AUTH_TOKEN": {
      "name": "SENTRY_AUTH_TOKEN",
      "value": "#var/SENTRY_AUTH_TOKEN"
    },
    "SENTRY_ORG": {
      "name": "SENTRY_ORG",
      "value": "#var/SENTRY_ORG"
    },
    "SENTRY_PROJECT": {
      "name": "SENTRY_PROJECT",
      "value": "#var/SENTRY_PROJECT"
    },
    "SENTRY_DSN": {
      "name": "SENTRY_DSN",
      "value": "#var/SENTRY_DSN"
    },
    "TELEMED_CLIENT_ID": {
      "name": "TELEMED_CLIENT_ID",
      "value": "#var/TELEMED_CLIENT_ID"
    },
    "TELEMED_CLIENT_SECRET": {
      "name": "TELEMED_CLIENT_SECRET",
      "value": "#var/TELEMED_CLIENT_SECRET"
    },
    "IN_PERSON_PREVISIT_QUESTIONNAIRE": {
      "name": "IN_PERSON_PREVISIT_QUESTIONNAIRE",
      "value": "#var/IN_PERSON_PREVISIT_QUESTIONNAIRE"
    },
    "VIRTUAL_PREVISIT_QUESTIONNAIRE": {
      "name": "VIRTUAL_PREVISIT_QUESTIONNAIRE",
      "value": "#var/VIRTUAL_PREVISIT_QUESTIONNAIRE"
    },
    "CANDID_CLIENT_ID": {
      "name": "CANDID_CLIENT_ID",
      "value": "#var/CANDID_CLIENT_ID"
    },
    "CANDID_CLIENT_SECRET": {
      "name": "CANDID_CLIENT_SECRET",
      "value": "#var/CANDID_CLIENT_SECRET"
    },
    "CANDID_ENV": {
      "name": "CANDID_ENV",
      "value": "#var/CANDID_ENV"
    },
    "STRIPE_PUBLIC_KEY": {
      "name": "STRIPE_PUBLIC_KEY",
      "value": "#var/STRIPE_PUBLIC_KEY"
    },
    "STRIPE_SECRET_KEY": {
      "name": "STRIPE_SECRET_KEY",
      "value": "#var/STRIPE_SECRET_KEY"
    },
    "ANTHROPIC_API_KEY": {
      "name": "ANTHROPIC_API_KEY",
      "value": "#var/ANTHROPIC_API_KEY"
    },
    "ADVAPACS_CLIENT_ID": {
      "name": "ADVAPACS_CLIENT_ID",
      "value": "#var/ADVAPACS_CLIENT_ID"
    },
    "ADVAPACS_CLIENT_SECRET": {
      "name": "ADVAPACS_CLIENT_SECRET",
      "value": "#var/ADVAPACS_CLIENT_SECRET"
    },
    "ADVAPACS_WEBHOOK_SECRET": {
      "name": "ADVAPACS_WEBHOOK_SECRET",
      "value": "#var/ADVAPACS_WEBHOOK_SECRET"
    },
    "ADVAPACS_VIEWER_USERNAME": {
      "name": "ADVAPACS_VIEWER_USERNAME",
      "value": "#var/ADVAPACS_VIEWER_USERNAME"
    }
  },
  "zambdas": {
    "VERSION": {
      "name": "VERSION",
      "type": "http_auth",
      "runtime": "nodejs20.x",
      "src": "src/patient/version/index",
      "zip": ".dist/zips/version.zip"
    },
    "CREATE-USER": {
      "name": "CREATE-USER",
      "type": "http_auth",
      "runtime": "nodejs20.x",
      "src": "src/ehr/create-user/index",
      "zip": ".dist/zips/create-user.zip"
    },
    "DEACTIVATE-USER": {
      "name": "DEACTIVATE-USER",
      "type": "http_auth",
      "runtime": "nodejs20.x",
      "src": "src/ehr/deactivate-user/index",
      "zip": ".dist/zips/deactivate-user.zip"
    },
    "GET-APPOINTMENTS": {
      "name": "GET-APPOINTMENTS",
      "type": "http_auth",
      "runtime": "nodejs20.x",
      "src": "src/ehr/get-appointments/index",
      "zip": ".dist/zips/get-appointments.zip"
    },
    "GET-TELEMED-APPOINTMENTS": {
      "name": "GET-TELEMED-APPOINTMENTS",
      "type": "http_auth",
      "runtime": "nodejs20.x",
      "src": "src/ehr/get-telemed-appointments/index",
      "zip": ".dist/zips/get-telemed-appointments.zip"
    },
    "CHANGE-TELEMED-APPOINTMENT-STATUS": {
      "name": "CHANGE-TELEMED-APPOINTMENT-STATUS",
      "type": "http_auth",
      "runtime": "nodejs20.x",
      "src": "src/ehr/change-telemed-appointment-status/index",
      "zip": ".dist/zips/change-telemed-appointment-status.zip"
    },
    "ASSIGN-PRACTITIONER": {
      "name": "ASSIGN-PRACTITIONER",
      "type": "http_auth",
      "runtime": "nodejs20.x",
      "src": "src/ehr/assign-practitioner/index",
      "zip": ".dist/zips/assign-practitioner.zip"
    },
    "UNASSIGN-PRACTITIONER": {
      "name": "UNASSIGN-PRACTITIONER",
      "type": "http_auth",
      "runtime": "nodejs20.x",
      "src": "src/ehr/unassign-practitioner/index",
      "zip": ".dist/zips/unassign-practitioner.zip"
    },
    "CHANGE-IN-PERSON-VISIT-STATUS": {
      "name": "CHANGE-IN-PERSON-VISIT-STATUS",
      "type": "http_auth",
      "runtime": "nodejs20.x",
      "src": "src/ehr/change-in-person-visit-status/index",
      "zip": ".dist/zips/change-in-person-visit-status.zip"
    },
    "SIGN-APPOINTMENT": {
      "name": "SIGN-APPOINTMENT",
      "type": "http_auth",
      "runtime": "nodejs20.x",
      "src": "src/ehr/sign-appointment/index",
      "zip": ".dist/zips/sign-appointment.zip"
    },
    "GET-CHART-DATA": {
      "name": "GET-CHART-DATA",
      "type": "http_auth",
      "runtime": "nodejs20.x",
      "src": "src/ehr/get-chart-data/index",
      "zip": ".dist/zips/get-chart-data.zip"
    },
    "SAVE-CHART-DATA": {
      "name": "SAVE-CHART-DATA",
      "type": "http_auth",
      "runtime": "nodejs20.x",
      "src": "src/ehr/save-chart-data/index",
      "zip": ".dist/zips/save-chart-data.zip"
    },
    "DELETE-CHART-DATA": {
      "name": "DELETE-CHART-DATA",
      "type": "http_auth",
      "runtime": "nodejs20.x",
      "src": "src/ehr/delete-chart-data/index",
      "zip": ".dist/zips/delete-chart-data.zip"
    },
    "UPDATE-USER": {
      "name": "UPDATE-USER",
      "type": "http_auth",
      "runtime": "nodejs20.x",
      "src": "src/ehr/update-user/index",
      "zip": ".dist/zips/update-user.zip"
    },
    "INIT-TELEMED-SESSION": {
      "name": "INIT-TELEMED-SESSION",
      "type": "http_auth",
      "runtime": "nodejs20.x",
      "src": "src/ehr/init-telemed-session/index",
      "zip": ".dist/zips/init-telemed-session.zip"
    },
    "GET-USER": {
      "name": "GET-USER",
      "type": "http_auth",
      "runtime": "nodejs20.x",
      "src": "src/ehr/get-user/index",
      "zip": ".dist/zips/get-user.zip"
    },
    "SAVE-PATIENT-INSTRUCTION": {
      "name": "SAVE-PATIENT-INSTRUCTION",
      "type": "http_auth",
      "runtime": "nodejs20.x",
      "src": "src/ehr/save-patient-instruction/index",
      "zip": ".dist/zips/save-patient-instruction.zip"
    },
    "GET-PATIENT-INSTRUCTIONS": {
      "name": "GET-PATIENT-INSTRUCTIONS",
      "type": "http_auth",
      "runtime": "nodejs20.x",
      "src": "src/ehr/get-patient-instructions/index",
      "zip": ".dist/zips/get-patient-instructions.zip"
    },
    "DELETE-PATIENT-INSTRUCTION": {
      "name": "DELETE-PATIENT-INSTRUCTION",
      "type": "http_auth",
      "runtime": "nodejs20.x",
      "src": "src/ehr/delete-patient-instruction/index",
      "zip": ".dist/zips/delete-patient-instruction.zip"
    },
    "SAVE-FOLLOWUP-ENCOUNTER": {
      "name": "SAVE-FOLLOWUP-ENCOUNTER",
      "type": "http_auth",
      "runtime": "nodejs20.x",
      "src": "src/ehr/save-followup-encounter/index",
      "zip": ".dist/zips/save-followup-encounter.zip"
    },
    "GET-CONVERSATION": {
      "name": "GET-CONVERSATION",
      "type": "http_auth",
      "runtime": "nodejs20.x",
      "src": "src/ehr/get-conversation/index",
      "zip": ".dist/zips/get-conversation.zip"
    },
    "GET-EMPLOYEES": {
      "name": "GET-EMPLOYEES",
      "type": "http_auth",
      "runtime": "nodejs20.x",
      "src": "src/ehr/get-employees/index",
      "zip": ".dist/zips/get-employees.zip"
    },
    "SYNC-USER": {
      "name": "SYNC-USER",
      "type": "http_auth",
      "runtime": "nodejs20.x",
      "src": "src/ehr/sync-user/index",
      "zip": ".dist/zips/sync-user.zip"
    },
    "ICD-SEARCH": {
      "name": "ICD-SEARCH",
      "type": "http_auth",
      "runtime": "nodejs20.x",
      "src": "src/ehr/icd-search/index",
      "zip": ".dist/zips/icd-search.zip"
    },
    "GET-PATIENT-PROFILE-PHOTO-URL": {
      "name": "GET-PATIENT-PROFILE-PHOTO-URL",
      "type": "http_auth",
      "runtime": "nodejs20.x",
      "src": "src/ehr/get-patient-profile-photo-url/index",
      "zip": ".dist/zips/get-patient-profile-photo-url.zip"
    },
    "GET-CLAIMS": {
      "name": "GET-CLAIMS",
      "type": "http_auth",
      "runtime": "nodejs20.x",
      "src": "src/ehr/get-claims/index",
      "zip": ".dist/zips/get-claims.zip"
    },
    "CREATE-UPDATE-MEDICATION-ORDER": {
      "name": "CREATE-UPDATE-MEDICATION-ORDER",
      "type": "http_auth",
      "runtime": "nodejs20.x",
      "src": "src/ehr/create-update-medication-order/index",
      "zip": ".dist/zips/create-update-medication-order.zip"
    },
    "GET-MEDICATION-ORDERS": {
      "name": "GET-MEDICATION-ORDERS",
      "type": "http_auth",
      "runtime": "nodejs20.x",
      "src": "src/ehr/get-medication-orders/index",
      "zip": ".dist/zips/get-medication-orders.zip"
    },
    "CREATE-UPLOAD-DOCUMENT-URL": {
      "name": "CREATE-UPLOAD-DOCUMENT-URL",
      "type": "http_auth",
      "runtime": "nodejs20.x",
      "src": "src/ehr/create-upload-document-url/index",
      "zip": ".dist/zips/create-upload-document-url.zip"
    },
    "CREATE-LAB-ORDER": {
      "name": "CREATE-LAB-ORDER",
      "type": "http_auth",
      "runtime": "nodejs20.x",
      "src": "src/ehr/create-lab-order/index",
      "zip": ".dist/zips/create-lab-order.zip"
    },
    "GET-CREATE-LAB-ORDER-RESOURCES": {
      "name": "GET-CREATE-LAB-ORDER-RESOURCES",
      "type": "http_auth",
      "runtime": "nodejs20.x",
      "src": "src/ehr/get-create-lab-order-resources/index",
      "zip": ".dist/zips/get-create-lab-order-resources.zip"
    },
    "HANDLE-LAB-RESULT": {
      "name": "HANDLE-LAB-RESULT",
      "type": "subscription",
      "runtime": "nodejs20.x",
      "src": "src/subscriptions/diagnostic-report/handle-lab-result/index",
      "zip": ".dist/zips/handle-lab-result.zip",
      "subscription": {
        "criteria": "DiagnosticReport?category=OSL",
        "reason": "Received new preliminary or final lab result"
      }
    },
    "PAPERWORK-TO-PDF": {
      "name": "PAPERWORK-TO-PDF",
      "type": "http_auth",
      "runtime": "nodejs20.x",
      "src": "src/ehr/paperwork-to-pdf/index",
      "zip": ".dist/zips/paperwork-to-pdf.zip"
    },
    "GET-PATIENT-ACCOUNT": {
      "name": "GET-PATIENT-ACCOUNT",
      "type": "http_auth",
      "runtime": "nodejs20.x",
      "src": "src/ehr/patient-account/get/index",
      "zip": ".dist/zips/get-patient-account.zip"
    },
    "UPDATE-PATIENT-ACCOUNT": {
      "name": "UPDATE-PATIENT-ACCOUNT",
      "type": "http_auth",
      "runtime": "nodejs20.x",
      "src": "src/ehr/patient-account/update/index",
      "zip": ".dist/zips/update-patient-account.zip"
    },
    "REMOVE-PATIENT-COVERAGE": {
      "name": "REMOVE-PATIENT-COVERAGE",
      "type": "http_auth",
      "runtime": "nodejs20.x",
      "src": "src/ehr/patient-account/remove-coverage/index",
      "zip": ".dist/zips/remove-patient-coverage.zip"
    },
    "CANCEL-APPOINTMENT": {
      "name": "CANCEL-APPOINTMENT",
      "type": "http_open",
      "runtime": "nodejs20.x",
      "src": "src/patient/appointment/prebook-cancel-appointment/index",
      "zip": ".dist/zips/cancel-appointment.zip"
    },
    "CHECK-IN": {
      "name": "CHECK-IN",
      "type": "http_open",
      "runtime": "nodejs20.x",
      "src": "src/patient/check-in/index",
      "zip": ".dist/zips/check-in.zip"
    },
    "GET-SCHEDULE": {
      "name": "GET-SCHEDULE",
      "type": "http_open",
      "runtime": "nodejs20.x",
      "src": "src/patient/get-schedule/index",
      "zip": ".dist/zips/get-schedule.zip"
    },
    "UPDATE-PAPERWORK-IN-PROGRESS": {
      "name": "UPDATE-PAPERWORK-IN-PROGRESS",
      "type": "http_open",
      "runtime": "nodejs20.x",
      "src": "src/patient/paperwork/update-paperwork-in-progress/index",
      "zip": ".dist/zips/update-paperwork-in-progress.zip"
    },
    "PATCH-PAPERWORK": {
      "name": "PATCH-PAPERWORK",
      "type": "http_open",
      "runtime": "nodejs20.x",
      "src": "src/patient/paperwork/patch-paperwork/index",
      "zip": ".dist/zips/patch-paperwork.zip"
    },
    "SUBMIT-PAPERWORK": {
      "name": "SUBMIT-PAPERWORK",
      "type": "http_open",
      "runtime": "nodejs20.x",
      "src": "src/patient/paperwork/submit-paperwork/index",
      "zip": ".dist/zips/submit-paperwork.zip"
    },
    "CREATE-APPOINTMENT": {
      "name": "CREATE-APPOINTMENT",
      "type": "http_auth",
      "runtime": "nodejs20.x",
      "src": "src/patient/appointment/create-appointment/index",
      "zip": ".dist/zips/create-appointment.zip"
    },
    "INTAKE-GET-APPOINTMENTS": {
      "name": "INTAKE-GET-APPOINTMENTS",
      "type": "http_auth",
      "runtime": "nodejs20.x",
      "src": "src/patient/appointment/prebook-get-appointments/index",
      "zip": ".dist/zips/intake-get-appointments.zip"
    },
    "GET-PATIENTS": {
      "name": "GET-PATIENTS",
      "type": "http_auth",
      "runtime": "nodejs20.x",
      "src": "src/patient/get-patients/index",
      "zip": ".dist/zips/get-patients.zip"
    },
    "GET-PAPERWORK": {
      "name": "GET-PAPERWORK",
      "type": "http_open",
      "runtime": "nodejs20.x",
      "src": "src/patient/paperwork/get-paperwork/index",
      "zip": ".dist/zips/get-paperwork.zip"
    },
    "UPDATE-APPOINTMENT": {
      "name": "UPDATE-APPOINTMENT",
      "type": "http_open",
      "runtime": "nodejs20.x",
      "src": "src/patient/appointment/prebook-update-appointment/index",
      "zip": ".dist/zips/update-appointment.zip"
    },
    "GET-PRESIGNED-FILE-URL": {
      "name": "GET-PRESIGNED-FILE-URL",
      "type": "http_open",
      "runtime": "nodejs20.x",
      "src": "src/patient/get-presigned-file-url/index",
      "zip": ".dist/zips/get-presigned-file-url.zip"
    },
    "GET-APPOINTMENT-DETAILS": {
      "name": "GET-APPOINTMENT-DETAILS",
      "type": "http_open",
      "runtime": "nodejs20.x",
      "src": "src/patient/get-appointment-details/index",
      "zip": ".dist/zips/get-appointment-details.zip"
    },
    "PAYMENT-METHODS-LIST": {
      "name": "PAYMENT-METHODS-LIST",
      "type": "http_auth",
      "runtime": "nodejs20.x",
      "src": "src/patient/payment-methods/list/index",
      "zip": ".dist/zips/payment-methods-list.zip"
    },
    "PAYMENT-METHODS-DELETE": {
      "name": "PAYMENT-METHODS-DELETE",
      "type": "http_auth",
      "runtime": "nodejs20.x",
      "src": "src/patient/payment-methods/delete/index",
      "zip": ".dist/zips/payment-methods-delete.zip"
    },
    "PAYMENT-METHODS-SETUP": {
      "name": "PAYMENT-METHODS-SETUP",
      "type": "http_auth",
      "runtime": "nodejs20.x",
      "src": "src/patient/payment-methods/setup/index",
      "zip": ".dist/zips/payment-methods-setup.zip"
    },
    "PAYMENT-METHODS-SET-DEFAULT": {
      "name": "PAYMENT-METHODS-SET-DEFAULT",
      "type": "http_auth",
      "runtime": "nodejs20.x",
      "src": "src/patient/payment-methods/set-default/index",
      "zip": ".dist/zips/payment-methods-set-default.zip"
    },
    "VIDEO-CHAT-INVITES-CANCEL": {
      "name": "VIDEO-CHAT-INVITES-CANCEL",
      "type": "http_auth",
      "runtime": "nodejs20.x",
      "src": "src/patient/video-chat-invites/cancel-invite/index",
      "zip": ".dist/zips/video-chat-invites-cancel.zip"
    },
    "VIDEO-CHAT-INVITES-CREATE": {
      "name": "VIDEO-CHAT-INVITES-CREATE",
      "type": "http_auth",
      "runtime": "nodejs20.x",
      "src": "src/patient/video-chat-invites/create-invite/index",
      "zip": ".dist/zips/video-chat-invites-create.zip"
    },
    "VIDEO-CHAT-INVITES-LIST": {
      "name": "VIDEO-CHAT-INVITES-LIST",
      "type": "http_auth",
      "runtime": "nodejs20.x",
      "src": "src/patient/video-chat-invites/list-invites/index",
      "zip": ".dist/zips/video-chat-invites-list.zip"
    },
    "GET-VISIT-DETAILS": {
      "name": "GET-VISIT-DETAILS",
      "type": "http_auth",
      "runtime": "nodejs20.x",
      "src": "src/patient/appointment/get-visit-details/index",
      "zip": ".dist/zips/get-visit-details.zip"
    },
    "GET-ELIGIBILITY": {
      "name": "GET-ELIGIBILITY",
      "type": "http_auth",
      "runtime": "nodejs20.x",
      "src": "src/patient/get-eligibility/index",
      "zip": ".dist/zips/get-eligibility.zip"
    },
    "GET-ANSWER-OPTIONS": {
      "name": "GET-ANSWER-OPTIONS",
      "type": "http_auth",
      "runtime": "nodejs20.x",
      "src": "src/patient/get-answer-options/index",
      "zip": ".dist/zips/get-answer-options.zip"
    },
    "GET-TELEMED-STATES": {
      "name": "GET-TELEMED-STATES",
      "type": "http_open",
      "runtime": "nodejs20.x",
      "src": "src/patient/get-telemed-states/index",
      "zip": ".dist/zips/get-telemed-states.zip"
    },
    "GET-WAIT-STATUS": {
      "name": "GET-WAIT-STATUS",
      "type": "http_open",
      "runtime": "nodejs20.x",
      "src": "src/patient/get-wait-status/index",
      "zip": ".dist/zips/get-wait-status.zip"
    },
    "JOIN-CALL": {
      "name": "JOIN-CALL",
      "type": "http_open",
      "runtime": "nodejs20.x",
      "src": "src/patient/join-call/index",
      "zip": ".dist/zips/join-call.zip"
    },
    "TELEMED-CANCEL-APPOINTMENT": {
      "name": "TELEMED-CANCEL-APPOINTMENT",
      "type": "http_auth",
      "runtime": "nodejs20.x",
      "src": "src/patient/appointment/telemed-cancel-appointment/index",
      "zip": ".dist/zips/telemed-cancel-appointment.zip"
    },
    "TELEMED-GET-APPOINTMENTS": {
      "name": "TELEMED-GET-APPOINTMENTS",
      "type": "http_auth",
      "runtime": "nodejs20.x",
      "src": "src/patient/appointment/telemed-get-appointments/index",
      "zip": ".dist/zips/telemed-get-appointments.zip"
    },
    "GET-PAST-VISITS": {
      "name": "GET-PAST-VISITS",
      "type": "http_auth",
      "runtime": "nodejs20.x",
      "src": "src/patient/appointment/get-past-visits/index",
      "zip": ".dist/zips/get-past-visits.zip"
    },
    "TELEMED-UPDATE-APPOINTMENT": {
      "name": "TELEMED-UPDATE-APPOINTMENT",
      "type": "http_auth",
      "runtime": "nodejs20.x",
      "src": "src/patient/appointment/telemed-update-appointment/index",
      "zip": ".dist/zips/telemed-update-appointment.zip"
    },
    "TELEMED-GET-PATIENTS": {
      "name": "TELEMED-GET-PATIENTS",
      "type": "http_auth",
      "runtime": "nodejs20.x",
      "src": "src/patient/telemed-get-patients/index",
      "zip": ".dist/zips/telemed-get-patients.zip"
    },
    "LIST-BOOKABLES": {
      "name": "LIST-BOOKABLES",
      "type": "http_open",
      "runtime": "nodejs20.x",
      "src": "src/patient/bookable/list-bookables/index",
      "zip": ".dist/zips/list-bookables.zip"
    },
    "NOTIFICATIONS-UPDATER": {
      "name": "NOTIFICATIONS-UPDATER",
      "type": "cron",
      "runtime": "nodejs20.x",
      "src": "src/cron/notifications-updater/index",
      "zip": ".dist/zips/notifications-updater.zip",
      "schedule": {
        "expression": "cron(*/5 * * * ? *)"
      }
    },
    "SEND-MESSAGE-CRON": {
      "name": "SEND-MESSAGE-CRON",
      "type": "cron",
      "runtime": "nodejs20.x",
      "src": "src/cron/send-message-cron/index",
      "zip": ".dist/zips/send-message-cron.zip",
      "schedule": {
        "expression": "cron(0,15,30,45 * * * ? *)"
      }
    },
    "COMMUNICATION-SUBSCRIPTION": {
      "name": "COMMUNICATION-SUBSCRIPTION",
      "type": "subscription",
      "runtime": "nodejs20.x",
      "src": "src/subscriptions/communication/communication-subscription/index",
      "zip": ".dist/zips/communication-subscription.zip",
      "subscription": {
        "criteria": "Communication?category=intra-communication|intake-issue-report&status=in-progress",
        "reason": "Internal communication",
        "event": "create"
      }
    },
    "PROCESS-ERX-RESOURCES": {
      "name": "PROCESS-ERX-RESOURCES",
      "type": "subscription",
      "runtime": "nodejs20.x",
      "src": "src/subscriptions/medication-request/process-erx-resources/index",
      "zip": ".dist/zips/process-erx-resources.zip",
      "subscription": {
        "criteria": "MedicationRequest",
        "reason": "ERX incoming resources processor",
        "event": "create"
      }
    },
    "APPOINTMENT-CHART-DATA-PREFILLING": {
      "name": "APPOINTMENT-CHART-DATA-PREFILLING",
      "type": "subscription",
      "runtime": "nodejs20.x",
      "src": "src/subscriptions/appointment/appointment-chart-data-prefilling/index",
      "zip": ".dist/zips/appointment-chart-data-prefilling.zip",
      "subscription": {
        "criteria": "Appointment?_tag=APPOINTMENT_READY_FOR_PREPROCESSING",
        "reason": "Appointment pre-processor",
        "event": "create"
      }
    },
    "SUB-CANCELLATION-EMAIL": {
      "name": "SUB-CANCELLATION-EMAIL",
      "type": "subscription",
      "runtime": "nodejs20.x",
      "src": "src/subscriptions/task/sub-cancellation-email/index",
      "zip": ".dist/zips/sub-cancellation-email.zip",
      "subscription": {
        "criteria": "Task?code=urgent-care-email|&status=requested",
        "reason": "in person communication",
        "event": "create"
      }
    },
    "SUB-CHECK-IN-TEXT": {
      "name": "SUB-CHECK-IN-TEXT",
      "type": "subscription",
      "runtime": "nodejs20.x",
      "src": "src/subscriptions/task/sub-check-in-text/index",
      "zip": ".dist/zips/sub-check-in-text.zip",
      "subscription": {
        "criteria": "Task?code=urgent-care-text|checkin&status=requested",
        "reason": "in person communication",
        "event": "create"
      }
    },
    "SUB-READY-TEXT": {
      "name": "SUB-READY-TEXT",
      "type": "subscription",
      "runtime": "nodejs20.x",
      "src": "src/subscriptions/task/sub-ready-text/index",
      "zip": ".dist/zips/sub-ready-text.zip",
      "subscription": {
        "criteria": "Task?code=urgent-care-text|ready&status=requested",
        "reason": "in person communication",
        "event": "create"
      }
    },
    "SUB-UPDATE-APPOINTMENTS": {
      "name": "SUB-UPDATE-APPOINTMENTS",
      "type": "subscription",
      "runtime": "nodejs20.x",
      "src": "src/subscriptions/task/sub-update-appointments/index",
      "zip": ".dist/zips/sub-update-appointments.zip",
      "subscription": {
        "criteria": "Task?code=urgent-care-update-appointment|&status=requested",
        "reason": "in person appointment update",
        "event": "create"
      }
    },
    "SUB-CONFIRMATION-MESSAGES": {
      "name": "SUB-CONFIRMATION-MESSAGES",
      "type": "subscription",
      "runtime": "nodejs20.x",
      "src": "src/subscriptions/task/sub-confirmation-messages/index",
      "zip": ".dist/zips/sub-confirmation-messages.zip",
      "subscription": {
        "criteria": "Task?code=urgent-care-send-messages|&status=requested",
        "reason": "in person appointment confirmation messages",
        "event": "create"
      }
    },
    "SUB-INTAKE-HARVEST": {
      "name": "SUB-INTAKE-HARVEST",
      "type": "subscription",
      "runtime": "nodejs20.x",
      "src": "src/subscriptions/questionnaire-response/sub-intake-harvest/index",
      "zip": ".dist/zips/sub-intake-harvest.zip",
      "subscription": {
        "criteria": "QuestionnaireResponse?status=completed,amended&questionnaire=https://ottehr.com/FHIR/Questionnaire/intake-paperwork-inperson,https://ottehr.com/FHIR/Questionnaire/intake-paperwork-virtual",
        "reason": "paperwork harvest",
        "event": "update"
      }
    },
    "AI-INTERVIEW-START": {
      "name": "AI-INTERVIEW-START",
      "type": "http_auth",
      "runtime": "nodejs20.x",
      "src": "src/patient/ai-interview/start/index",
      "zip": ".dist/zips/ai-interview-start.zip"
    },
    "AI-INTERVIEW-HANDLE-ANSWER": {
      "name": "AI-INTERVIEW-HANDLE-ANSWER",
      "type": "http_auth",
      "runtime": "nodejs20.x",
      "src": "src/patient/ai-interview/handle-answer/index",
      "zip": ".dist/zips/ai-interview-handle-answer.zip"
    },
    "AI-INTERVIEW-PERSIST-CONSENT": {
      "name": "AI-INTERVIEW-PERSIST-CONSENT",
      "type": "http_auth",
      "runtime": "nodejs20.x",
      "src": "src/patient/ai-interview/persist-consent/index",
      "zip": ".dist/zips/ai-interview-persist-consent.zip"
    },
    "RADIOLOGY-CREATE-ORDER": {
      "name": "RADIOLOGY-CREATE-ORDER",
      "type": "http_auth",
      "runtime": "nodejs20.x",
      "src": "src/ehr/radiology/create-order/index",
      "zip": ".dist/zips/radiology-create-order.zip"
    },
    "RADIOLOGY-CANCEL-ORDER": {
      "name": "RADIOLOGY-CANCEL-ORDER",
      "type": "http_auth",
      "runtime": "nodejs20.x",
      "src": "src/ehr/radiology/cancel-order/index",
      "zip": ".dist/zips/radiology-cancel-order.zip"
    },
    "RADIOLOGY-ORDER-LIST": {
      "name": "RADIOLOGY-ORDER-LIST",
      "type": "http_auth",
      "runtime": "nodejs20.x",
      "src": "src/ehr/radiology/order-list/index",
      "zip": ".dist/zips/radiology-order-list.zip"
    },
    "RADIOLOGY-PACS-WEBHOOK": {
      "name": "RADIOLOGY-PACS-WEBHOOK",
      "type": "http_open",
      "runtime": "nodejs20.x",
      "src": "src/ehr/radiology/pacs-webhook/index",
      "zip": ".dist/zips/radiology-pacs-webhook.zip"
    },
    "RADIOLOGY-LAUNCH-VIEWER": {
      "name": "RADIOLOGY-LAUNCH-VIEWER",
      "type": "http_auth",
      "runtime": "nodejs20.x",
      "src": "src/ehr/radiology/launch-viewer/index",
      "zip": ".dist/zips/radiology-launch-viewer.zip"
    },
    "GET-LAB-ORDERS": {
      "name": "GET-LAB-ORDERS",
      "type": "http_auth",
      "runtime": "nodejs20.x",
      "src": "src/ehr/get-lab-orders/index",
      "zip": ".dist/zips/get-lab-orders.zip"
    },
    "DELETE-LAB-ORDER": {
      "name": "DELETE-LAB-ORDER",
      "type": "http_auth",
      "runtime": "nodejs20.x",
      "src": "src/ehr/delete-lab-order/index",
      "zip": ".dist/zips/delete-lab-order.zip"
    },
    "SUBMIT-LAB-ORDER": {
      "name": "SUBMIT-LAB-ORDER",
      "type": "http_auth",
      "runtime": "nodejs20.x",
      "src": "src/ehr/submit-lab-order/index",
      "zip": ".dist/zips/submit-lab-order.zip"
    },
    "UPDATE-LAB-ORDER-RESOURCES": {
      "name": "UPDATE-LAB-ORDER-RESOURCES",
      "type": "http_auth",
      "runtime": "nodejs20.x",
      "src": "src/ehr/update-lab-order-resources/index",
      "zip": ".dist/zips/update-lab-order-resources.zip"
    },
    "GET-LABEL-PDF": {
      "name": "GET-LABEL-PDF",
      "type": "http_auth",
      "runtime": "nodejs20.x",
      "src": "src/ehr/get-label-pdf/index",
      "zip": ".dist/zips/get-label-pdf.zip"
    },
    "GET-OR-CREATE-VISIT-LABEL-PDF": {
      "name": "GET-OR-CREATE-VISIT-LABEL-PDF",
      "type": "http_auth",
      "runtime": "nodejs20.x",
      "src": "src/ehr/get-or-create-visit-label-pdf/index",
      "zip": ".dist/zips/get-or-create-visit-label-pdf.zip"
    },
    "EHR-GET-SCHEDULE": {
      "name": "EHR-GET-SCHEDULE",
      "type": "http_auth",
      "runtime": "nodejs20.x",
      "src": "src/ehr/schedules/get-schedule/index",
      "zip": ".dist/zips/ehr-get-schedule.zip"
    },
    "UPDATE-SCHEDULE": {
      "name": "UPDATE-SCHEDULE",
      "type": "http_auth",
      "runtime": "nodejs20.x",
      "src": "src/ehr/schedules/update-schedule/index",
      "zip": ".dist/zips/update-schedule.zip"
    },
    "LIST-SCHEDULE-OWNERS": {
      "name": "LIST-SCHEDULE-OWNERS",
      "type": "http_auth",
      "runtime": "nodejs20.x",
      "src": "src/ehr/schedules/list-schedule-owners/index",
      "zip": ".dist/zips/list-schedule-owners.zip"
    },
    "CREATE-SCHEDULE": {
      "name": "CREATE-SCHEDULE",
      "type": "http_auth",
      "runtime": "nodejs20.x",
      "src": "src/ehr/schedules/create-schedule/index",
      "zip": ".dist/zips/create-schedule.zip"
    },
    "AI-INTERVIEW-SUMMARY": {
      "name": "AI-INTERVIEW-SUMMARY",
      "type": "subscription",
      "runtime": "nodejs20.x",
      "src": "src/subscriptions/questionnaire-response/ai-interview-summary/index",
      "zip": ".dist/zips/ai-interview-summary.zip",
      "subscription": {
        "criteria": "QuestionnaireResponse?status=completed&questionnaire=#aiInterviewQuestionnaire",
        "reason": "Generate summary of chat with AI",
        "event": "update"
      }
    },
    "SEND-FAX": {
      "name": "SEND-FAX",
      "type": "http_auth",
      "runtime": "nodejs20.x",
      "src": "src/ehr/send-fax/index",
      "zip": ".dist/zips/send-fax.zip"
    },
    "CREATE-SLOT": {
      "name": "CREATE-SLOT",
      "type": "http_open",
      "runtime": "nodejs20.x",
      "src": "src/patient/bookable/create-slot/index",
      "zip": ".dist/zips/create-slot.zip"
    },
    "GET-SLOT-DETAILS": {
      "name": "GET-SLOT-DETAILS",
      "type": "http_open",
      "runtime": "nodejs20.x",
      "src": "src/patient/bookable/get-slot-details/index",
      "zip": ".dist/zips/get-slot-details.zip"
    },
    "WALKIN-CHECK-AVAILABILITY": {
      "name": "WALKIN-CHECK-AVAILABILITY",
      "type": "http_open",
      "runtime": "nodejs20.x",
      "src": "src/patient/walkin/check-availability/index",
      "zip": ".dist/zips/walkin-check-availability.zip"
    },
    "GET-IN-HOUSE-ORDERS": {
      "name": "GET-IN-HOUSE-ORDERS",
      "type": "http_auth",
      "runtime": "nodejs20.x",
      "src": "src/ehr/get-in-house-orders/index",
      "zip": ".dist/zips/get-in-house-orders.zip"
    },
    "CREATE-IN-HOUSE-LAB-ORDER": {
      "name": "CREATE-IN-HOUSE-LAB-ORDER",
      "type": "http_auth",
      "runtime": "nodejs20.x",
      "src": "src/ehr/create-in-house-lab-order/index",
      "zip": ".dist/zips/create-in-house-lab-order.zip"
    },
    "GET-CREATE-IN-HOUSE-LAB-ORDER-RESOURCES": {
      "name": "GET-CREATE-IN-HOUSE-LAB-ORDER-RESOURCES",
      "type": "http_auth",
      "runtime": "nodejs20.x",
      "src": "src/ehr/get-create-in-house-lab-order-resources/index",
      "zip": ".dist/zips/get-create-in-house-lab-order-resources.zip"
    },
    "COLLECT-IN-HOUSE-LAB-SPECIMEN": {
      "name": "COLLECT-IN-HOUSE-LAB-SPECIMEN",
      "type": "http_auth",
      "runtime": "nodejs20.x",
      "src": "src/ehr/collect-in-house-lab-specimen/index",
      "zip": ".dist/zips/collect-in-house-lab-specimen.zip"
    },
    "HANDLE-IN-HOUSE-LAB-RESULTS": {
      "name": "HANDLE-IN-HOUSE-LAB-RESULTS",
      "type": "http_auth",
      "runtime": "nodejs20.x",
      "src": "src/ehr/handle-in-house-lab-results/index",
      "zip": ".dist/zips/handle-in-house-lab-results.zip"
    },
    "DELETE-IN-HOUSE-LAB-ORDER": {
      "name": "DELETE-IN-HOUSE-LAB-ORDER",
      "type": "http_auth",
      "runtime": "nodejs20.x",
      "src": "src/ehr/delete-in-house-lab-order/index",
      "zip": ".dist/zips/delete-in-house-lab-order.zip"
    },
<<<<<<< HEAD
    "GET-NURSING-ORDERS": {
      "name": "GET-NURSING-ORDERS",
      "type": "http_auth",
      "runtime": "nodejs20.x",
      "src": "src/ehr/get-nursing-orders/index",
      "zip": ".dist/zips/get-nursing-orders.zip"
    },
    "CREATE-NURSING-ORDER": {
      "name": "CREATE-NURSING-ORDER",
      "type": "http_auth",
      "runtime": "nodejs20.x",
      "src": "src/ehr/create-nursing-order/index",
      "zip": ".dist/zips/create-nursing-order.zip"
    },
    "UPDATE-NURSING-ORDER": {
      "name": "UPDATE-NURSING-ORDER",
      "type": "http_auth",
      "runtime": "nodejs20.x",
      "src": "src/ehr/update-nursing-order/index",
      "zip": ".dist/zips/update-nursing-order.zip"
=======
    "PATIENT-PAYMENTS-LIST": {
      "name": "PATIENT-PAYMENTS-LIST",
      "type": "http_auth",
      "runtime": "nodejs20.x",
      "src": "src/ehr/patient-payments/list/index",
      "zip": ".dist/zips/patient-payments-list.zip"
    },
    "PATIENT-PAYMENTS-POST": {
      "name": "PATIENT-PAYMENTS-POST",
      "type": "http_auth",
      "runtime": "nodejs20.x",
      "src": "src/ehr/patient-payments/post/index",
      "zip": ".dist/zips/patient-payments-post.zip"
>>>>>>> cf608afa
    }
  },
  "fhirResources": {
    "patient-paperwork-questionnaire-v1.0.0": {
      "content": {
        "resourceType": "Questionnaire",
        "name": "cool-questionnaire",
        "url": "http: //google.com",
        "patient": "patient-id",
        "title": "My Questions"
      },
      "managedFields": [
        "name",
        "title"
      ]
    }
  },
  "apps": {
    "PATIENT_PORTAL": {
      "name": "patient-portal",
      "description": "Patient Portal",
      "callbackUrls": [],
      "allowedOrigins": [],
      "allowedWebOrigins": [],
      "allowedLogoutUrls": []
    }
  },
  "m2ms": {
    "ZAMBDAS_ADMIN": {
      "name": "zambdas-admin",
      "policy": [
        {
          "action": "*",
          "resource": "*",
          "effect": "Allow"
        }
      ],
      "roles": [
        "#ref/EHR_SUPER_ADMIN"
      ]
    }
  },
  "roles": {
    "EHR_SUPER_ADMIN": {
      "name": "ehr-admin",
      "description": "EHR Super Admin",
      "policy": [
        {
          "action": "*",
          "resource": "*",
          "effect": "Allow"
        }
      ]
    }
  }
}<|MERGE_RESOLUTION|>--- conflicted
+++ resolved
@@ -1007,7 +1007,6 @@
       "src": "src/ehr/delete-in-house-lab-order/index",
       "zip": ".dist/zips/delete-in-house-lab-order.zip"
     },
-<<<<<<< HEAD
     "GET-NURSING-ORDERS": {
       "name": "GET-NURSING-ORDERS",
       "type": "http_auth",
@@ -1028,7 +1027,7 @@
       "runtime": "nodejs20.x",
       "src": "src/ehr/update-nursing-order/index",
       "zip": ".dist/zips/update-nursing-order.zip"
-=======
+    },
     "PATIENT-PAYMENTS-LIST": {
       "name": "PATIENT-PAYMENTS-LIST",
       "type": "http_auth",
@@ -1042,7 +1041,6 @@
       "runtime": "nodejs20.x",
       "src": "src/ehr/patient-payments/post/index",
       "zip": ".dist/zips/patient-payments-post.zip"
->>>>>>> cf608afa
     }
   },
   "fhirResources": {
