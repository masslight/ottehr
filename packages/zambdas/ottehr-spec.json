{
  "schema-version": "2025-03-19",
  "secrets": {
    "WEBSITE_URL": {
      "name": "WEBSITE_URL",
      "value": "#var/WEBSITE_URL"
    },
    "AUTH0_ENDPOINT": {
      "name": "AUTH0_ENDPOINT",
      "value": "#var/AUTH0_ENDPOINT"
    },
    "AUTH0_AUDIENCE": {
      "name": "AUTH0_AUDIENCE",
      "value": "#var/AUTH0_AUDIENCE"
    },
    "AUTH0_CLIENT": {
      "name": "AUTH0_CLIENT",
      "value": "#var/AUTH0_CLIENT"
    },
    "AUTH0_SECRET": {
      "name": "AUTH0_SECRET",
      "value": "#var/AUTH0_SECRET"
    },
    "DEFAULT_BILLING_RESOURCE": {
      "name": "DEFAULT_BILLING_RESOURCE",
      "value": "#var/DEFAULT_BILLING_RESOURCE"
    },
    "FHIR_API": {
      "name": "FHIR_API",
      "value": "#var/FHIR_API"
    },
    "PROJECT_API": {
      "name": "PROJECT_API",
      "value": "#var/PROJECT_API"
    },
    "ENVIRONMENT": {
      "name": "ENVIRONMENT",
      "value": "#var/ENVIRONMENT"
    },
    "SENDGRID_API_KEY": {
      "name": "SENDGRID_API_KEY",
      "value": "#var/SENDGRID_API_KEY"
    },
    "VIRTUAL_SENDGRID_EMAIL_BCC": {
      "name": "VIRTUAL_SENDGRID_EMAIL_BCC",
      "value": "#var/VIRTUAL_SENDGRID_EMAIL_BCC"
    },
    "VIRTUAL_SENDGRID_CONFIRMATION_EMAIL_TEMPLATE_ID": {
      "name": "VIRTUAL_SENDGRID_CONFIRMATION_EMAIL_TEMPLATE_ID",
      "value": "#var/VIRTUAL_SENDGRID_CONFIRMATION_EMAIL_TEMPLATE_ID"
    },
    "VIRTUAL_SENDGRID_CANCELLATION_EMAIL_TEMPLATE_ID": {
      "name": "VIRTUAL_SENDGRID_CANCELLATION_EMAIL_TEMPLATE_ID",
      "value": "#var/VIRTUAL_SENDGRID_CANCELLATION_EMAIL_TEMPLATE_ID"
    },
    "VIRTUAL_SENDGRID_ERROR_EMAIL_TEMPLATE_ID": {
      "name": "VIRTUAL_SENDGRID_ERROR_EMAIL_TEMPLATE_ID",
      "value": "#var/VIRTUAL_SENDGRID_ERROR_EMAIL_TEMPLATE_ID"
    },
    "VIRTUAL_SENDGRID_VIDEO_CHAT_INVITATION_EMAIL_TEMPLATE_ID": {
      "name": "VIRTUAL_SENDGRID_VIDEO_CHAT_INVITATION_EMAIL_TEMPLATE_ID",
      "value": "#var/VIRTUAL_SENDGRID_VIDEO_CHAT_INVITATION_EMAIL_TEMPLATE_ID"
    },
    "ORGANIZATION_ID": {
      "name": "ORGANIZATION_ID",
      "value": "#var/ORGANIZATION_ID"
    },
    "NLM_API_KEY": {
      "name": "NLM_API_KEY",
      "value": "#var/NLM_API_KEY"
    },
    "SENDGRID_EMAIL_BCC": {
      "name": "SENDGRID_EMAIL_BCC",
      "value": "#var/SENDGRID_EMAIL_BCC"
    },
    "IN_PERSON_SENDGRID_CONFIRMATION_EMAIL_TEMPLATE_ID": {
      "name": "IN_PERSON_SENDGRID_CONFIRMATION_EMAIL_TEMPLATE_ID",
      "value": "#var/IN_PERSON_SENDGRID_CONFIRMATION_EMAIL_TEMPLATE_ID"
    },
    "IN_PERSON_SENDGRID_CANCELLATION_EMAIL_TEMPLATE_ID": {
      "name": "IN_PERSON_SENDGRID_CANCELLATION_EMAIL_TEMPLATE_ID",
      "value": "#var/IN_PERSON_SENDGRID_CANCELLATION_EMAIL_TEMPLATE_ID"
    },
    "IN_PERSON_SENDGRID_SPANISH_CONFIRMATION_EMAIL_TEMPLATE_ID": {
      "name": "IN_PERSON_SENDGRID_SPANISH_CONFIRMATION_EMAIL_TEMPLATE_ID",
      "value": "#var/IN_PERSON_SENDGRID_SPANISH_CONFIRMATION_EMAIL_TEMPLATE_ID"
    },
    "IN_PERSON_SENDGRID_SPANISH_CANCELLATION_EMAIL_TEMPLATE_ID": {
      "name": "IN_PERSON_SENDGRID_SPANISH_CANCELLATION_EMAIL_TEMPLATE_ID",
      "value": "#var/IN_PERSON_SENDGRID_SPANISH_CANCELLATION_EMAIL_TEMPLATE_ID"
    },
    "IN_PERSON_SENDGRID_ERROR_EMAIL_TEMPLATE_ID": {
      "name": "IN_PERSON_SENDGRID_ERROR_EMAIL_TEMPLATE_ID",
      "value": "#var/IN_PERSON_SENDGRID_ERROR_EMAIL_TEMPLATE_ID"
    },
    "IN_PERSON_SENDGRID_ISSUE_REPORT_EMAIL_TEMPLATE_ID": {
      "name": "IN_PERSON_SENDGRID_ISSUE_REPORT_EMAIL_TEMPLATE_ID",
      "value": "#var/IN_PERSON_SENDGRID_ISSUE_REPORT_EMAIL_TEMPLATE_ID"
    },
    "IN_PERSON_PREBOOK_DISPLAY_TOMORROW_SLOTS_AT_HOUR": {
      "name": "IN_PERSON_PREBOOK_DISPLAY_TOMORROW_SLOTS_AT_HOUR",
      "value": "#var/IN_PERSON_PREBOOK_DISPLAY_TOMORROW_SLOTS_AT_HOUR"
    },
    "UC_SENDGRID_ISSUE_REPORT_EMAIL_TEMPLATE_ID": {
      "name": "UC_SENDGRID_ISSUE_REPORT_EMAIL_TEMPLATE_ID",
      "value": "#var/UC_SENDGRID_ISSUE_REPORT_EMAIL_TEMPLATE_ID"
    },
    "INTAKE_ISSUE_REPORT_EMAIL_GROUP_ID": {
      "name": "INTAKE_ISSUE_REPORT_EMAIL_GROUP_ID",
      "value": "#var/INTAKE_ISSUE_REPORT_EMAIL_GROUP_ID"
    },
    "SENTRY_INTAKE_API_AUTH_TOKEN": {
      "name": "SENTRY_INTAKE_API_AUTH_TOKEN",
      "value": "#var/SENTRY_INTAKE_API_AUTH_TOKEN"
    },
    "PROJECT_ID": {
      "name": "PROJECT_ID",
      "value": "#var/PROJECT_ID"
    },
    "SENTRY_AUTH_TOKEN": {
      "name": "SENTRY_AUTH_TOKEN",
      "value": "#var/SENTRY_AUTH_TOKEN"
    },
    "SENTRY_ORG": {
      "name": "SENTRY_ORG",
      "value": "#var/SENTRY_ORG"
    },
    "SENTRY_PROJECT": {
      "name": "SENTRY_PROJECT",
      "value": "#var/SENTRY_PROJECT"
    },
    "SENTRY_DSN": {
      "name": "SENTRY_DSN",
      "value": "#var/SENTRY_DSN"
    },
    "TELEMED_CLIENT_ID": {
      "name": "TELEMED_CLIENT_ID",
      "value": "#var/TELEMED_CLIENT_ID"
    },
    "TELEMED_CLIENT_SECRET": {
      "name": "TELEMED_CLIENT_SECRET",
      "value": "#var/TELEMED_CLIENT_SECRET"
    },
    "IN_PERSON_PREVISIT_QUESTIONNAIRE": {
      "name": "IN_PERSON_PREVISIT_QUESTIONNAIRE",
      "value": "#var/IN_PERSON_PREVISIT_QUESTIONNAIRE"
    },
    "VIRTUAL_PREVISIT_QUESTIONNAIRE": {
      "name": "VIRTUAL_PREVISIT_QUESTIONNAIRE",
      "value": "#var/VIRTUAL_PREVISIT_QUESTIONNAIRE"
    },
    "CANDID_CLIENT_ID": {
      "name": "CANDID_CLIENT_ID",
      "value": "#var/CANDID_CLIENT_ID"
    },
    "CANDID_CLIENT_SECRET": {
      "name": "CANDID_CLIENT_SECRET",
      "value": "#var/CANDID_CLIENT_SECRET"
    },
    "CANDID_ENV": {
      "name": "CANDID_ENV",
      "value": "#var/CANDID_ENV"
    },
    "STRIPE_PUBLIC_KEY": {
      "name": "STRIPE_PUBLIC_KEY",
      "value": "#var/STRIPE_PUBLIC_KEY"
    },
    "STRIPE_SECRET_KEY": {
      "name": "STRIPE_SECRET_KEY",
      "value": "#var/STRIPE_SECRET_KEY"
    },
    "ANTHROPIC_API_KEY": {
      "name": "ANTHROPIC_API_KEY",
      "value": "#var/ANTHROPIC_API_KEY"
    }
  },
  "zambdas": {
    "VERSION": {
      "name": "VERSION",
      "type": "http_auth",
      "runtime": "nodejs20.x",
      "src": "src/patient/version/index",
      "zip": ".dist/zips/version.zip"
    },
    "DEACTIVATE-USER": {
      "name": "DEACTIVATE-USER",
      "type": "http_auth",
      "runtime": "nodejs20.x",
      "src": "src/ehr/deactivate-user/index",
      "zip": ".dist/zips/deactivate-user.zip"
    },
    "GET-APPOINTMENTS": {
      "name": "GET-APPOINTMENTS",
      "type": "http_auth",
      "runtime": "nodejs20.x",
      "src": "src/ehr/get-appointments/index",
      "zip": ".dist/zips/get-appointments.zip"
    },
    "GET-TELEMED-APPOINTMENTS": {
      "name": "GET-TELEMED-APPOINTMENTS",
      "type": "http_auth",
      "runtime": "nodejs20.x",
      "src": "src/ehr/get-telemed-appointments/index",
      "zip": ".dist/zips/get-telemed-appointments.zip"
    },
    "CHANGE-TELEMED-APPOINTMENT-STATUS": {
      "name": "CHANGE-TELEMED-APPOINTMENT-STATUS",
      "type": "http_auth",
      "runtime": "nodejs20.x",
      "src": "src/ehr/change-telemed-appointment-status/index",
      "zip": ".dist/zips/change-telemed-appointment-status.zip"
    },
    "ASSIGN-PRACTITIONER": {
      "name": "ASSIGN-PRACTITIONER",
      "type": "http_auth",
      "runtime": "nodejs20.x",
      "src": "src/ehr/assign-practitioner/index",
      "zip": ".dist/zips/assign-practitioner.zip"
    },
    "UNASSIGN-PRACTITIONER": {
      "name": "UNASSIGN-PRACTITIONER",
      "type": "http_auth",
      "runtime": "nodejs20.x",
      "src": "src/ehr/unassign-practitioner/index",
      "zip": ".dist/zips/unassign-practitioner.zip"
    },
    "CHANGE-IN-PERSON-VISIT-STATUS": {
      "name": "CHANGE-IN-PERSON-VISIT-STATUS",
      "type": "http_auth",
      "runtime": "nodejs20.x",
      "src": "src/ehr/change-in-person-visit-status/index",
      "zip": ".dist/zips/change-in-person-visit-status.zip"
    },
    "SIGN-APPOINTMENT": {
      "name": "SIGN-APPOINTMENT",
      "type": "http_auth",
      "runtime": "nodejs20.x",
      "src": "src/ehr/sign-appointment/index",
      "zip": ".dist/zips/sign-appointment.zip"
    },
    "GET-CHART-DATA": {
      "name": "GET-CHART-DATA",
      "type": "http_auth",
      "runtime": "nodejs20.x",
      "src": "src/ehr/get-chart-data/index",
      "zip": ".dist/zips/get-chart-data.zip"
    },
    "SAVE-CHART-DATA": {
      "name": "SAVE-CHART-DATA",
      "type": "http_auth",
      "runtime": "nodejs20.x",
      "src": "src/ehr/save-chart-data/index",
      "zip": ".dist/zips/save-chart-data.zip"
    },
    "DELETE-CHART-DATA": {
      "name": "DELETE-CHART-DATA",
      "type": "http_auth",
      "runtime": "nodejs20.x",
      "src": "src/ehr/delete-chart-data/index",
      "zip": ".dist/zips/delete-chart-data.zip"
    },
    "UPDATE-USER": {
      "name": "UPDATE-USER",
      "type": "http_auth",
      "runtime": "nodejs20.x",
      "src": "src/ehr/update-user/index",
      "zip": ".dist/zips/update-user.zip"
    },
    "INIT-TELEMED-SESSION": {
      "name": "INIT-TELEMED-SESSION",
      "type": "http_auth",
      "runtime": "nodejs20.x",
      "src": "src/ehr/init-telemed-session/index",
      "zip": ".dist/zips/init-telemed-session.zip"
    },
    "GET-USER": {
      "name": "GET-USER",
      "type": "http_auth",
      "runtime": "nodejs20.x",
      "src": "src/ehr/get-user/index",
      "zip": ".dist/zips/get-user.zip"
    },
    "SAVE-PATIENT-INSTRUCTION": {
      "name": "SAVE-PATIENT-INSTRUCTION",
      "type": "http_auth",
      "runtime": "nodejs20.x",
      "src": "src/ehr/save-patient-instruction/index",
      "zip": ".dist/zips/save-patient-instruction.zip"
    },
    "GET-PATIENT-INSTRUCTIONS": {
      "name": "GET-PATIENT-INSTRUCTIONS",
      "type": "http_auth",
      "runtime": "nodejs20.x",
      "src": "src/ehr/get-patient-instructions/index",
      "zip": ".dist/zips/get-patient-instructions.zip"
    },
    "DELETE-PATIENT-INSTRUCTION": {
      "name": "DELETE-PATIENT-INSTRUCTION",
      "type": "http_auth",
      "runtime": "nodejs20.x",
      "src": "src/ehr/delete-patient-instruction/index",
      "zip": ".dist/zips/delete-patient-instruction.zip"
    },
    "SAVE-FOLLOWUP-ENCOUNTER": {
      "name": "SAVE-FOLLOWUP-ENCOUNTER",
      "type": "http_auth",
      "runtime": "nodejs20.x",
      "src": "src/ehr/save-followup-encounter/index",
      "zip": ".dist/zips/save-followup-encounter.zip"
    },
    "GET-CONVERSATION": {
      "name": "GET-CONVERSATION",
      "type": "http_auth",
      "runtime": "nodejs20.x",
      "src": "src/ehr/get-conversation/index",
      "zip": ".dist/zips/get-conversation.zip"
    },
    "GET-EMPLOYEES": {
      "name": "GET-EMPLOYEES",
      "type": "http_auth",
      "runtime": "nodejs20.x",
      "src": "src/ehr/get-employees/index",
      "zip": ".dist/zips/get-employees.zip"
    },
    "SYNC-USER": {
      "name": "SYNC-USER",
      "type": "http_auth",
      "runtime": "nodejs20.x",
      "src": "src/ehr/sync-user/index",
      "zip": ".dist/zips/sync-user.zip"
    },
    "ICD-SEARCH": {
      "name": "ICD-SEARCH",
      "type": "http_auth",
      "runtime": "nodejs20.x",
      "src": "src/ehr/icd-search/index",
      "zip": ".dist/zips/icd-search.zip"
    },
    "GET-PATIENT-PROFILE-PHOTO-URL": {
      "name": "GET-PATIENT-PROFILE-PHOTO-URL",
      "type": "http_auth",
      "runtime": "nodejs20.x",
      "src": "src/ehr/get-patient-profile-photo-url/index",
      "zip": ".dist/zips/get-patient-profile-photo-url.zip"
    },
    "GET-CLAIMS": {
      "name": "GET-CLAIMS",
      "type": "http_auth",
      "runtime": "nodejs20.x",
      "src": "src/ehr/get-claims/index",
      "zip": ".dist/zips/get-claims.zip"
    },
    "CREATE-UPDATE-MEDICATION-ORDER": {
      "name": "CREATE-UPDATE-MEDICATION-ORDER",
      "type": "http_auth",
      "runtime": "nodejs20.x",
      "src": "src/ehr/create-update-medication-order/index",
      "zip": ".dist/zips/create-update-medication-order.zip"
    },
    "GET-MEDICATION-ORDERS": {
      "name": "GET-MEDICATION-ORDERS",
      "type": "http_auth",
      "runtime": "nodejs20.x",
      "src": "src/ehr/get-medication-orders/index",
      "zip": ".dist/zips/get-medication-orders.zip"
    },
    "CREATE-UPLOAD-DOCUMENT-URL": {
      "name": "CREATE-UPLOAD-DOCUMENT-URL",
      "type": "http_auth",
      "runtime": "nodejs20.x",
      "src": "src/ehr/create-upload-document-url/index",
      "zip": ".dist/zips/create-upload-document-url.zip"
    },
    "CREATE-LAB-ORDER": {
      "name": "CREATE-LAB-ORDER",
      "type": "http_auth",
      "runtime": "nodejs20.x",
      "src": "src/ehr/create-lab-order/index",
      "zip": ".dist/zips/create-lab-order.zip"
    },
    "GET-CREATE-LAB-ORDER-RESOURCES": {
      "name": "GET-CREATE-LAB-ORDER-RESOURCES",
      "type": "http_auth",
      "runtime": "nodejs20.x",
      "src": "src/ehr/get-create-lab-order-resources/index",
      "zip": ".dist/zips/get-create-lab-order-resources.zip"
    },
    "CREATE_REVIEW_LAB_RESULTS_TASK": {
      "name": "CREATE_REVIEW_LAB_RESULTS_TASK",
      "type": "subscription",
      "runtime": "nodejs20.x",
      "src": "src/subscriptions/diagnostic-report/create-review-lab-results-task/index",
      "zip": ".dist/zips/create-review-lab-results-task.zip",
      "subscription": {
        "criteria": "DiagnosticReport?category=OSL",
        "reason": "Received new preliminary or final lab result"
      }
    },
    "PAPERWORK-TO-PDF": {
      "name": "PAPERWORK-TO-PDF",
      "type": "http_auth",
      "runtime": "nodejs20.x",
      "src": "src/ehr/paperwork-to-pdf/index",
      "zip": ".dist/zips/paperwork-to-pdf.zip"
    },
    "GET-PATIENT-ACCOUNT": {
      "name": "GET-PATIENT-ACCOUNT",
      "type": "http_auth",
      "runtime": "nodejs20.x",
      "src": "src/ehr/patient-account/get/index",
      "zip": ".dist/zips/get-patient-account.zip"
    },
    "UPDATE-PATIENT-ACCOUNT": {
      "name": "UPDATE-PATIENT-ACCOUNT",
      "type": "http_auth",
      "runtime": "nodejs20.x",
      "src": "src/ehr/patient-account/update/index",
      "zip": ".dist/zips/update-patient-account.zip"
    },
    "REMOVE-PATIENT-COVERAGE": {
      "name": "REMOVE-PATIENT-COVERAGE",
      "type": "http_auth",
      "runtime": "nodejs20.x",
      "src": "src/ehr/patient-account/remove-coverage/index",
      "zip": ".dist/zips/remove-patient-coverage.zip"
    },
    "CANCEL-APPOINTMENT": {
      "name": "CANCEL-APPOINTMENT",
      "type": "http_open",
      "runtime": "nodejs20.x",
      "src": "src/patient/appointment/prebook-cancel-appointment/index",
      "zip": ".dist/zips/cancel-appointment.zip"
    },
    "CHECK-IN": {
      "name": "CHECK-IN",
      "type": "http_open",
      "runtime": "nodejs20.x",
      "src": "src/patient/check-in/index",
      "zip": ".dist/zips/check-in.zip"
    },
    "GET-SCHEDULE": {
      "name": "GET-SCHEDULE",
      "type": "http_open",
      "runtime": "nodejs20.x",
      "src": "src/patient/get-schedule/index",
      "zip": ".dist/zips/get-schedule.zip"
    },
    "UPDATE-PAPERWORK-IN-PROGRESS": {
      "name": "UPDATE-PAPERWORK-IN-PROGRESS",
      "type": "http_open",
      "runtime": "nodejs20.x",
      "src": "src/patient/paperwork/update-paperwork-in-progress/index",
      "zip": ".dist/zips/update-paperwork-in-progress.zip"
    },
    "PATCH-PAPERWORK": {
      "name": "PATCH-PAPERWORK",
      "type": "http_open",
      "runtime": "nodejs20.x",
      "src": "src/patient/paperwork/patch-paperwork/index",
      "zip": ".dist/zips/patch-paperwork.zip"
    },
    "SUBMIT-PAPERWORK": {
      "name": "SUBMIT-PAPERWORK",
      "type": "http_open",
      "runtime": "nodejs20.x",
      "src": "src/patient/paperwork/submit-paperwork/index",
      "zip": ".dist/zips/submit-paperwork.zip"
    },
    "CREATE-APPOINTMENT": {
      "name": "CREATE-APPOINTMENT",
      "type": "http_auth",
      "runtime": "nodejs20.x",
      "src": "src/patient/appointment/prebook-create-appointment/index",
      "zip": ".dist/zips/create-appointment.zip"
    },
    "INTAKE-GET-APPOINTMENTS": {
      "name": "INTAKE-GET-APPOINTMENTS",
      "type": "http_auth",
      "runtime": "nodejs20.x",
      "src": "src/patient/appointment/prebook-get-appointments/index",
      "zip": ".dist/zips/intake-get-appointments.zip"
    },
    "GET-PATIENTS": {
      "name": "GET-PATIENTS",
      "type": "http_auth",
      "runtime": "nodejs20.x",
      "src": "src/patient/get-patients/index",
      "zip": ".dist/zips/get-patients.zip"
    },
    "GET-PAPERWORK": {
      "name": "GET-PAPERWORK",
      "type": "http_open",
      "runtime": "nodejs20.x",
      "src": "src/patient/paperwork/get-paperwork/index",
      "zip": ".dist/zips/get-paperwork.zip"
    },
    "UPDATE-APPOINTMENT": {
      "name": "UPDATE-APPOINTMENT",
      "type": "http_open",
      "runtime": "nodejs20.x",
      "src": "src/patient/appointment/prebook-update-appointment/index",
      "zip": ".dist/zips/update-appointment.zip"
    },
    "GET-PRESIGNED-FILE-URL": {
      "name": "GET-PRESIGNED-FILE-URL",
      "type": "http_open",
      "runtime": "nodejs20.x",
      "src": "src/patient/get-presigned-file-url/index",
      "zip": ".dist/zips/get-presigned-file-url.zip"
    },
    "GET-APPOINTMENT-DETAILS": {
      "name": "GET-APPOINTMENT-DETAILS",
      "type": "http_open",
      "runtime": "nodejs20.x",
      "src": "src/patient/get-appointment-details/index",
      "zip": ".dist/zips/get-appointment-details.zip"
    },
    "PAYMENT-METHODS-LIST": {
      "name": "PAYMENT-METHODS-LIST",
      "type": "http_auth",
      "runtime": "nodejs20.x",
      "src": "src/patient/payment-methods/list/index",
      "zip": ".dist/zips/payment-methods-list.zip"
    },
    "PAYMENT-METHODS-DELETE": {
      "name": "PAYMENT-METHODS-DELETE",
      "type": "http_auth",
      "runtime": "nodejs20.x",
      "src": "src/patient/payment-methods/delete/index",
      "zip": ".dist/zips/payment-methods-delete.zip"
    },
    "PAYMENT-METHODS-SETUP": {
      "name": "PAYMENT-METHODS-SETUP",
      "type": "http_auth",
      "runtime": "nodejs20.x",
      "src": "src/patient/payment-methods/setup/index",
      "zip": ".dist/zips/payment-methods-setup.zip"
    },
    "PAYMENT-METHODS-SET-DEFAULT": {
      "name": "PAYMENT-METHODS-SET-DEFAULT",
      "type": "http_auth",
      "runtime": "nodejs20.x",
      "src": "src/patient/payment-methods/set-default/index",
      "zip": ".dist/zips/payment-methods-set-default.zip"
    },
    "VIDEO-CHAT-INVITES-CANCEL": {
      "name": "VIDEO-CHAT-INVITES-CANCEL",
      "type": "http_auth",
      "runtime": "nodejs20.x",
      "src": "src/patient/video-chat-invites/cancel-invite/index",
      "zip": ".dist/zips/video-chat-invites-cancel.zip"
    },
    "VIDEO-CHAT-INVITES-CREATE": {
      "name": "VIDEO-CHAT-INVITES-CREATE",
      "type": "http_auth",
      "runtime": "nodejs20.x",
      "src": "src/patient/video-chat-invites/create-invite/index",
      "zip": ".dist/zips/video-chat-invites-create.zip"
    },
    "VIDEO-CHAT-INVITES-LIST": {
      "name": "VIDEO-CHAT-INVITES-LIST",
      "type": "http_auth",
      "runtime": "nodejs20.x",
      "src": "src/patient/video-chat-invites/list-invites/index",
      "zip": ".dist/zips/video-chat-invites-list.zip"
    },
    "GET-VISIT-DETAILS": {
      "name": "GET-VISIT-DETAILS",
      "type": "http_auth",
      "runtime": "nodejs20.x",
      "src": "src/patient/appointment/get-visit-details/index",
      "zip": ".dist/zips/get-visit-details.zip"
    },
    "GET-ELIGIBILITY": {
      "name": "GET-ELIGIBILITY",
      "type": "http_auth",
      "runtime": "nodejs20.x",
      "src": "src/patient/get-eligibility/index",
      "zip": ".dist/zips/get-eligibility.zip"
    },
    "GET-ANSWER-OPTIONS": {
      "name": "GET-ANSWER-OPTIONS",
      "type": "http_auth",
      "runtime": "nodejs20.x",
      "src": "src/patient/get-answer-options/index",
      "zip": ".dist/zips/get-answer-options.zip"
    },
    "GET-TELEMED-STATES": {
      "name": "GET-TELEMED-STATES",
      "type": "http_open",
      "runtime": "nodejs20.x",
      "src": "src/patient/get-telemed-states/index",
      "zip": ".dist/zips/get-telemed-states.zip"
    },
    "GET-WAIT-STATUS": {
      "name": "GET-WAIT-STATUS",
      "type": "http_open",
      "runtime": "nodejs20.x",
      "src": "src/patient/get-wait-status/index",
      "zip": ".dist/zips/get-wait-status.zip"
    },
    "JOIN-CALL": {
      "name": "JOIN-CALL",
      "type": "http_open",
      "runtime": "nodejs20.x",
      "src": "src/patient/join-call/index",
      "zip": ".dist/zips/join-call.zip"
    },
    "TELEMED-CANCEL-APPOINTMENT": {
      "name": "TELEMED-CANCEL-APPOINTMENT",
      "type": "http_auth",
      "runtime": "nodejs20.x",
      "src": "src/patient/appointment/telemed-cancel-appointment/index",
      "zip": ".dist/zips/telemed-cancel-appointment.zip"
    },
    "TELEMED-CREATE-APPOINTMENT": {
      "name": "TELEMED-CREATE-APPOINTMENT",
      "type": "http_auth",
      "runtime": "nodejs20.x",
      "src": "src/patient/appointment/telemed-create-appointment/index",
      "zip": ".dist/zips/telemed-create-appointment.zip"
    },
    "TELEMED-GET-APPOINTMENTS": {
      "name": "TELEMED-GET-APPOINTMENTS",
      "type": "http_auth",
      "runtime": "nodejs20.x",
      "src": "src/patient/appointment/telemed-get-appointments/index",
      "zip": ".dist/zips/telemed-get-appointments.zip"
    },
    "GET-PAST-VISITS": {
      "name": "GET-PAST-VISITS",
      "type": "http_auth",
      "runtime": "nodejs20.x",
      "src": "src/patient/appointment/get-past-visits/index",
      "zip": ".dist/zips/get-past-visits.zip"
    },
    "TELEMED-UPDATE-APPOINTMENT": {
      "name": "TELEMED-UPDATE-APPOINTMENT",
      "type": "http_auth",
      "runtime": "nodejs20.x",
      "src": "src/patient/appointment/telemed-update-appointment/index",
      "zip": ".dist/zips/telemed-update-appointment.zip"
    },
    "TELEMED-GET-PATIENTS": {
      "name": "TELEMED-GET-PATIENTS",
      "type": "http_auth",
      "runtime": "nodejs20.x",
      "src": "src/patient/telemed-get-patients/index",
      "zip": ".dist/zips/telemed-get-patients.zip"
    },
    "LIST-BOOKABLES": {
      "name": "LIST-BOOKABLES",
      "type": "http_open",
      "runtime": "nodejs20.x",
      "src": "src/patient/bookable/list-bookables/index",
      "zip": ".dist/zips/list-bookables.zip"
    },
    "NOTIFICATIONS-UPDATER": {
      "name": "NOTIFICATIONS-UPDATER",
      "type": "cron",
      "runtime": "nodejs20.x",
      "src": "src/cron/notifications-updater/index",
      "zip": ".dist/zips/notifications-updater.zip",
      "schedule": {
        "expression": "cron(*/5 * * * ? *)"
      }
    },
    "SEND-MESSAGE-CRON": {
      "name": "SEND-MESSAGE-CRON",
      "type": "cron",
      "runtime": "nodejs20.x",
      "src": "src/cron/send-message-cron/index",
      "zip": ".dist/zips/send-message-cron.zip",
      "schedule": {
        "expression": "cron(0,15,30,45 * * * ? *)"
      }
    },
    "COMMUNICATION-SUBSCRIPTION": {
      "name": "COMMUNICATION-SUBSCRIPTION",
      "type": "subscription",
      "runtime": "nodejs20.x",
      "src": "src/subscriptions/communication/communication-subscription/index",
      "zip": ".dist/zips/communication-subscription.zip",
      "subscription": {
        "criteria": "Communication?category=intra-communication|intake-issue-report&status=in-progress",
        "reason": "Internal communication",
        "event": "create"
      }
    },
    "PROCESS-ERX-RESOURCES": {
      "name": "PROCESS-ERX-RESOURCES",
      "type": "subscription",
      "runtime": "nodejs20.x",
      "src": "src/subscriptions/medication-request/process-erx-resources/index",
      "zip": ".dist/zips/process-erx-resources.zip",
      "subscription": {
        "criteria": "MedicationRequest",
        "reason": "ERX incoming resources processor",
        "event": "create"
      }
    },
    "APPOINTMENT-CHART-DATA-PREFILLING": {
      "name": "APPOINTMENT-CHART-DATA-PREFILLING",
      "type": "subscription",
      "runtime": "nodejs20.x",
      "src": "src/subscriptions/appointment/appointment-chart-data-prefilling/index",
      "zip": ".dist/zips/appointment-chart-data-prefilling.zip",
      "subscription": {
        "criteria": "Appointment?_tag=APPOINTMENT_READY_FOR_PREPROCESSING",
        "reason": "Appointment pre-processor",
        "event": "update"
      }
    },
    "SUB-CANCELLATION-EMAIL": {
      "name": "SUB-CANCELLATION-EMAIL",
      "type": "subscription",
      "runtime": "nodejs20.x",
      "src": "src/subscriptions/task/sub-cancellation-email/index",
      "zip": ".dist/zips/sub-cancellation-email.zip",
      "subscription": {
        "criteria": "Task?code=urgent-care-email|&status=requested",
        "reason": "in person communication",
        "event": "create"
      }
    },
    "SUB-CHECK-IN-TEXT": {
      "name": "SUB-CHECK-IN-TEXT",
      "type": "subscription",
      "runtime": "nodejs20.x",
      "src": "src/subscriptions/task/sub-check-in-text/index",
      "zip": ".dist/zips/sub-check-in-text.zip",
      "subscription": {
        "criteria": "Task?code=urgent-care-text|checkin&status=requested",
        "reason": "in person communication",
        "event": "create"
      }
    },
    "SUB-READY-TEXT": {
      "name": "SUB-READY-TEXT",
      "type": "subscription",
      "runtime": "nodejs20.x",
      "src": "src/subscriptions/task/sub-ready-text/index",
      "zip": ".dist/zips/sub-ready-text.zip",
      "subscription": {
        "criteria": "Task?code=urgent-care-text|ready&status=requested",
        "reason": "in person communication",
        "event": "create"
      }
    },
    "SUB-UPDATE-APPOINTMENTS": {
      "name": "SUB-UPDATE-APPOINTMENTS",
      "type": "subscription",
      "runtime": "nodejs20.x",
      "src": "src/subscriptions/task/sub-update-appointments/index",
      "zip": ".dist/zips/sub-update-appointments.zip",
      "subscription": {
        "criteria": "Task?code=urgent-care-update-appointment|&status=requested",
        "reason": "in person appointment update",
        "event": "create"
      }
    },
    "SUB-CONFIRMATION-MESSAGES": {
      "name": "SUB-CONFIRMATION-MESSAGES",
      "type": "subscription",
      "runtime": "nodejs20.x",
      "src": "src/subscriptions/task/sub-confirmation-messages/index",
      "zip": ".dist/zips/sub-confirmation-messages.zip",
      "subscription": {
        "criteria": "Task?code=urgent-care-send-messages|&status=requested",
        "reason": "in person appointment confirmation messages",
        "event": "create"
      }
    },
    "SUB-INTAKE-HARVEST": {
      "name": "SUB-INTAKE-HARVEST",
      "type": "subscription",
      "runtime": "nodejs20.x",
      "src": "src/subscriptions/questionnaire-response/sub-intake-harvest/index",
      "zip": ".dist/zips/sub-intake-harvest.zip",
      "subscription": {
        "criteria": "QuestionnaireResponse?status=completed,amended",
        "reason": "paperwork harvest",
        "event": "update"
      }
    },
    "AI-INTERVIEW-START": {
      "name": "AI-INTERVIEW-START",
      "type": "http_auth",
      "runtime": "nodejs20.x",
      "src": "src/patient/ai-interview/start/index",
      "zip": ".dist/zips/ai-interview-start.zip"
    },
    "AI-INTERVIEW-HANDLE-ANSWER": {
      "name": "AI-INTERVIEW-HANDLE-ANSWER",
      "type": "http_auth",
      "runtime": "nodejs20.x",
      "src": "src/patient/ai-interview/handle-answer/index",
      "zip": ".dist/zips/ai-interview-handle-answer.zip"
    },
<<<<<<< HEAD
    "GET-LAB-ORDERS": {
      "name": "GET-LAB-ORDERS",
      "type": "http_auth",
      "runtime": "nodejs20.x",
      "src": "src/ehr/get-lab-orders/index",
      "zip": ".dist/zips/get-lab-orders.zip"
    },
    "DELETE-LAB-ORDER": {
      "name": "DELETE-LAB-ORDER",
      "type": "http_auth",
      "runtime": "nodejs20.x",
      "src": "src/ehr/delete-lab-order/index",
      "zip": ".dist/zips/delete-lab-order.zip"
    },
    "GET-LAB-ORDER-DETAILS": {
      "name": "GET-LAB-ORDER-DETAILS",
      "type": "http_auth",
      "runtime": "nodejs20.x",
      "src": "src/ehr/get-lab-order-details/index",
      "zip": ".dist/zips/get-lab-order-details.zip"
    },
    "SUBMIT-LAB-ORDER": {
      "name": "SUBMIT-LAB-ORDER",
      "type": "http_auth",
      "runtime": "nodejs20.x",
      "src": "src/ehr/submit-lab-order/index",
      "zip": ".dist/zips/submit-lab-order.zip"
=======
    "AI-INTERVIEW-PERSIST-CONSENT": {
      "name": "AI-INTERVIEW-PERSIST-CONSENT",
      "type": "http_auth",
      "runtime": "nodejs20.x",
      "src": "src/patient/ai-interview/persist-consent/index",
      "zip": ".dist/zips/ai-interview-persist-consent.zip"
>>>>>>> 90a4b431
    }
  },
  "fhirResources": {
    "patient-paperwork-questionnaire-v1.0.0": {
      "content": {
        "resourceType": "Questionnaire",
        "name": "cool-questionnaire",
        "url": "http: //google.com",
        "patient": "patient-id",
        "title": "My Questions"
      },
      "managedFields": ["name", "title"]
    }
  },
  "apps": {
    "PATIENT_PORTAL": {
      "name": "patient-portal",
      "description": "Patient Portal",
      "callbackUrls": [],
      "allowedOrigins": [],
      "allowedWebOrigins": [],
      "allowedLogoutUrls": []
    }
  },
  "m2ms": {
    "ZAMBDAS_ADMIN": {
      "name": "zambdas-admin",
      "policy": [
        {
          "action": "*",
          "resource": "*",
          "effect": "Allow"
        }
      ],
      "roles": ["#ref/EHR_SUPER_ADMIN"]
    }
  },
  "roles": {
    "EHR_SUPER_ADMIN": {
      "name": "ehr-admin",
      "description": "EHR Super Admin",
      "policy": [
        {
          "action": "*",
          "resource": "*",
          "effect": "Allow"
        }
      ]
    }
  }
}<|MERGE_RESOLUTION|>--- conflicted
+++ resolved
@@ -797,7 +797,13 @@
       "src": "src/patient/ai-interview/handle-answer/index",
       "zip": ".dist/zips/ai-interview-handle-answer.zip"
     },
-<<<<<<< HEAD
+    "AI-INTERVIEW-PERSIST-CONSENT": {
+      "name": "AI-INTERVIEW-PERSIST-CONSENT",
+      "type": "http_auth",
+      "runtime": "nodejs20.x",
+      "src": "src/patient/ai-interview/persist-consent/index",
+      "zip": ".dist/zips/ai-interview-persist-consent.zip"
+    },
     "GET-LAB-ORDERS": {
       "name": "GET-LAB-ORDERS",
       "type": "http_auth",
@@ -825,14 +831,6 @@
       "runtime": "nodejs20.x",
       "src": "src/ehr/submit-lab-order/index",
       "zip": ".dist/zips/submit-lab-order.zip"
-=======
-    "AI-INTERVIEW-PERSIST-CONSENT": {
-      "name": "AI-INTERVIEW-PERSIST-CONSENT",
-      "type": "http_auth",
-      "runtime": "nodejs20.x",
-      "src": "src/patient/ai-interview/persist-consent/index",
-      "zip": ".dist/zips/ai-interview-persist-consent.zip"
->>>>>>> 90a4b431
     }
   },
   "fhirResources": {
