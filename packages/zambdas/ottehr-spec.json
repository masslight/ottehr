{
  "schema-version": "2025-03-19",
  "secrets": {
    "WEBSITE_URL": {
      "name": "WEBSITE_URL",
      "value": "#var/WEBSITE_URL"
    },
    "AUTH0_ENDPOINT": {
      "name": "AUTH0_ENDPOINT",
      "value": "#var/AUTH0_ENDPOINT"
    },
    "AUTH0_AUDIENCE": {
      "name": "AUTH0_AUDIENCE",
      "value": "#var/AUTH0_AUDIENCE"
    },
    "AUTH0_CLIENT": {
      "name": "AUTH0_CLIENT",
      "value": "#var/AUTH0_CLIENT"
    },
    "AUTH0_SECRET": {
      "name": "AUTH0_SECRET",
      "value": "#var/AUTH0_SECRET"
    },
    "DEFAULT_BILLING_RESOURCE": {
      "name": "DEFAULT_BILLING_RESOURCE",
      "value": "#var/DEFAULT_BILLING_RESOURCE"
    },
    "FHIR_API": {
      "name": "FHIR_API",
      "value": "#var/FHIR_API"
    },
    "PROJECT_API": {
      "name": "PROJECT_API",
      "value": "#var/PROJECT_API"
    },
    "ENVIRONMENT": {
      "name": "ENVIRONMENT",
      "value": "#var/ENVIRONMENT"
    },
    "SENDGRID_API_KEY": {
      "name": "SENDGRID_API_KEY",
      "value": "#var/SENDGRID_API_KEY"
    },
    "VIRTUAL_SENDGRID_EMAIL_BCC": {
      "name": "VIRTUAL_SENDGRID_EMAIL_BCC",
      "value": "#var/VIRTUAL_SENDGRID_EMAIL_BCC"
    },
    "VIRTUAL_SENDGRID_CONFIRMATION_EMAIL_TEMPLATE_ID": {
      "name": "VIRTUAL_SENDGRID_CONFIRMATION_EMAIL_TEMPLATE_ID",
      "value": "#var/VIRTUAL_SENDGRID_CONFIRMATION_EMAIL_TEMPLATE_ID"
    },
    "VIRTUAL_SENDGRID_CANCELLATION_EMAIL_TEMPLATE_ID": {
      "name": "VIRTUAL_SENDGRID_CANCELLATION_EMAIL_TEMPLATE_ID",
      "value": "#var/VIRTUAL_SENDGRID_CANCELLATION_EMAIL_TEMPLATE_ID"
    },
    "VIRTUAL_SENDGRID_ERROR_EMAIL_TEMPLATE_ID": {
      "name": "VIRTUAL_SENDGRID_ERROR_EMAIL_TEMPLATE_ID",
      "value": "#var/VIRTUAL_SENDGRID_ERROR_EMAIL_TEMPLATE_ID"
    },
    "VIRTUAL_SENDGRID_VIDEO_CHAT_INVITATION_EMAIL_TEMPLATE_ID": {
      "name": "VIRTUAL_SENDGRID_VIDEO_CHAT_INVITATION_EMAIL_TEMPLATE_ID",
      "value": "#var/VIRTUAL_SENDGRID_VIDEO_CHAT_INVITATION_EMAIL_TEMPLATE_ID"
    },
    "ORGANIZATION_ID": {
      "name": "ORGANIZATION_ID",
      "value": "#var/ORGANIZATION_ID"
    },
    "NLM_API_KEY": {
      "name": "NLM_API_KEY",
      "value": "#var/NLM_API_KEY"
    },
    "SENDGRID_EMAIL_BCC": {
      "name": "SENDGRID_EMAIL_BCC",
      "value": "#var/SENDGRID_EMAIL_BCC"
    },
    "IN_PERSON_SENDGRID_CONFIRMATION_EMAIL_TEMPLATE_ID": {
      "name": "IN_PERSON_SENDGRID_CONFIRMATION_EMAIL_TEMPLATE_ID",
      "value": "#var/IN_PERSON_SENDGRID_CONFIRMATION_EMAIL_TEMPLATE_ID"
    },
    "IN_PERSON_SENDGRID_CANCELLATION_EMAIL_TEMPLATE_ID": {
      "name": "IN_PERSON_SENDGRID_CANCELLATION_EMAIL_TEMPLATE_ID",
      "value": "#var/IN_PERSON_SENDGRID_CANCELLATION_EMAIL_TEMPLATE_ID"
    },
    "IN_PERSON_SENDGRID_SPANISH_CONFIRMATION_EMAIL_TEMPLATE_ID": {
      "name": "IN_PERSON_SENDGRID_SPANISH_CONFIRMATION_EMAIL_TEMPLATE_ID",
      "value": "#var/IN_PERSON_SENDGRID_SPANISH_CONFIRMATION_EMAIL_TEMPLATE_ID"
    },
    "IN_PERSON_SENDGRID_SPANISH_CANCELLATION_EMAIL_TEMPLATE_ID": {
      "name": "IN_PERSON_SENDGRID_SPANISH_CANCELLATION_EMAIL_TEMPLATE_ID",
      "value": "#var/IN_PERSON_SENDGRID_SPANISH_CANCELLATION_EMAIL_TEMPLATE_ID"
    },
    "IN_PERSON_SENDGRID_ERROR_EMAIL_TEMPLATE_ID": {
      "name": "IN_PERSON_SENDGRID_ERROR_EMAIL_TEMPLATE_ID",
      "value": "#var/IN_PERSON_SENDGRID_ERROR_EMAIL_TEMPLATE_ID"
    },
    "IN_PERSON_SENDGRID_ISSUE_REPORT_EMAIL_TEMPLATE_ID": {
      "name": "IN_PERSON_SENDGRID_ISSUE_REPORT_EMAIL_TEMPLATE_ID",
      "value": "#var/IN_PERSON_SENDGRID_ISSUE_REPORT_EMAIL_TEMPLATE_ID"
    },
    "IN_PERSON_PREBOOK_DISPLAY_TOMORROW_SLOTS_AT_HOUR": {
      "name": "IN_PERSON_PREBOOK_DISPLAY_TOMORROW_SLOTS_AT_HOUR",
      "value": "#var/IN_PERSON_PREBOOK_DISPLAY_TOMORROW_SLOTS_AT_HOUR"
    },
    "UC_SENDGRID_ISSUE_REPORT_EMAIL_TEMPLATE_ID": {
      "name": "UC_SENDGRID_ISSUE_REPORT_EMAIL_TEMPLATE_ID",
      "value": "#var/UC_SENDGRID_ISSUE_REPORT_EMAIL_TEMPLATE_ID"
    },
    "INTAKE_ISSUE_REPORT_EMAIL_GROUP_ID": {
      "name": "INTAKE_ISSUE_REPORT_EMAIL_GROUP_ID",
      "value": "#var/INTAKE_ISSUE_REPORT_EMAIL_GROUP_ID"
    },
    "SENTRY_INTAKE_API_AUTH_TOKEN": {
      "name": "SENTRY_INTAKE_API_AUTH_TOKEN",
      "value": "#var/SENTRY_INTAKE_API_AUTH_TOKEN"
    },
    "PROJECT_ID": {
      "name": "PROJECT_ID",
      "value": "#var/PROJECT_ID"
    },
    "SENTRY_AUTH_TOKEN": {
      "name": "SENTRY_AUTH_TOKEN",
      "value": "#var/SENTRY_AUTH_TOKEN"
    },
    "SENTRY_ORG": {
      "name": "SENTRY_ORG",
      "value": "#var/SENTRY_ORG"
    },
    "SENTRY_PROJECT": {
      "name": "SENTRY_PROJECT",
      "value": "#var/SENTRY_PROJECT"
    },
    "SENTRY_DSN": {
      "name": "SENTRY_DSN",
      "value": "#var/SENTRY_DSN"
    },
    "TELEMED_CLIENT_ID": {
      "name": "TELEMED_CLIENT_ID",
      "value": "#var/TELEMED_CLIENT_ID"
    },
    "TELEMED_CLIENT_SECRET": {
      "name": "TELEMED_CLIENT_SECRET",
      "value": "#var/TELEMED_CLIENT_SECRET"
    },
    "IN_PERSON_PREVISIT_QUESTIONNAIRE": {
      "name": "IN_PERSON_PREVISIT_QUESTIONNAIRE",
      "value": "#var/IN_PERSON_PREVISIT_QUESTIONNAIRE"
    },
    "VIRTUAL_PREVISIT_QUESTIONNAIRE": {
      "name": "VIRTUAL_PREVISIT_QUESTIONNAIRE",
      "value": "#var/VIRTUAL_PREVISIT_QUESTIONNAIRE"
    },
    "CANDID_CLIENT_ID": {
      "name": "CANDID_CLIENT_ID",
      "value": "#var/CANDID_CLIENT_ID"
    },
    "CANDID_CLIENT_SECRET": {
      "name": "CANDID_CLIENT_SECRET",
      "value": "#var/CANDID_CLIENT_SECRET"
    },
    "CANDID_ENV": {
      "name": "CANDID_ENV",
      "value": "#var/CANDID_ENV"
    },
    "STRIPE_PUBLIC_KEY": {
      "name": "STRIPE_PUBLIC_KEY",
      "value": "#var/STRIPE_PUBLIC_KEY"
    },
    "STRIPE_SECRET_KEY": {
      "name": "STRIPE_SECRET_KEY",
      "value": "#var/STRIPE_SECRET_KEY"
    },
    "ANTHROPIC_API_KEY": {
      "name": "ANTHROPIC_API_KEY",
      "value": "#var/ANTHROPIC_API_KEY"
    },
    "ADVAPACS_CLIENT_ID": {
      "name": "ADVAPACS_CLIENT_ID",
      "value": "#var/ADVAPACS_CLIENT_ID"
    },
    "ADVAPACS_CLIENT_SECRET": {
      "name": "ADVAPACS_CLIENT_SECRET",
      "value": "#var/ADVAPACS_CLIENT_SECRET"
    },
    "ADVAPACS_WEBHOOK_SECRET": {
      "name": "ADVAPACS_WEBHOOK_SECRET",
      "value": "#var/ADVAPACS_WEBHOOK_SECRET"
    }
  },
  "zambdas": {
    "VERSION": {
      "name": "VERSION",
      "type": "http_auth",
      "runtime": "nodejs20.x",
      "src": "src/patient/version/index",
      "zip": ".dist/zips/version.zip"
    },
    "CREATE-USER": {
      "name": "CREATE-USER",
      "type": "http_auth",
      "runtime": "nodejs20.x",
      "src": "src/ehr/create-user/index",
      "zip": ".dist/zips/create-user.zip"
    },
    "DEACTIVATE-USER": {
      "name": "DEACTIVATE-USER",
      "type": "http_auth",
      "runtime": "nodejs20.x",
      "src": "src/ehr/deactivate-user/index",
      "zip": ".dist/zips/deactivate-user.zip"
    },
    "GET-APPOINTMENTS": {
      "name": "GET-APPOINTMENTS",
      "type": "http_auth",
      "runtime": "nodejs20.x",
      "src": "src/ehr/get-appointments/index",
      "zip": ".dist/zips/get-appointments.zip"
    },
    "GET-TELEMED-APPOINTMENTS": {
      "name": "GET-TELEMED-APPOINTMENTS",
      "type": "http_auth",
      "runtime": "nodejs20.x",
      "src": "src/ehr/get-telemed-appointments/index",
      "zip": ".dist/zips/get-telemed-appointments.zip"
    },
    "CHANGE-TELEMED-APPOINTMENT-STATUS": {
      "name": "CHANGE-TELEMED-APPOINTMENT-STATUS",
      "type": "http_auth",
      "runtime": "nodejs20.x",
      "src": "src/ehr/change-telemed-appointment-status/index",
      "zip": ".dist/zips/change-telemed-appointment-status.zip"
    },
    "ASSIGN-PRACTITIONER": {
      "name": "ASSIGN-PRACTITIONER",
      "type": "http_auth",
      "runtime": "nodejs20.x",
      "src": "src/ehr/assign-practitioner/index",
      "zip": ".dist/zips/assign-practitioner.zip"
    },
    "UNASSIGN-PRACTITIONER": {
      "name": "UNASSIGN-PRACTITIONER",
      "type": "http_auth",
      "runtime": "nodejs20.x",
      "src": "src/ehr/unassign-practitioner/index",
      "zip": ".dist/zips/unassign-practitioner.zip"
    },
    "CHANGE-IN-PERSON-VISIT-STATUS": {
      "name": "CHANGE-IN-PERSON-VISIT-STATUS",
      "type": "http_auth",
      "runtime": "nodejs20.x",
      "src": "src/ehr/change-in-person-visit-status/index",
      "zip": ".dist/zips/change-in-person-visit-status.zip"
    },
    "SIGN-APPOINTMENT": {
      "name": "SIGN-APPOINTMENT",
      "type": "http_auth",
      "runtime": "nodejs20.x",
      "src": "src/ehr/sign-appointment/index",
      "zip": ".dist/zips/sign-appointment.zip"
    },
    "GET-CHART-DATA": {
      "name": "GET-CHART-DATA",
      "type": "http_auth",
      "runtime": "nodejs20.x",
      "src": "src/ehr/get-chart-data/index",
      "zip": ".dist/zips/get-chart-data.zip"
    },
    "SAVE-CHART-DATA": {
      "name": "SAVE-CHART-DATA",
      "type": "http_auth",
      "runtime": "nodejs20.x",
      "src": "src/ehr/save-chart-data/index",
      "zip": ".dist/zips/save-chart-data.zip"
    },
    "DELETE-CHART-DATA": {
      "name": "DELETE-CHART-DATA",
      "type": "http_auth",
      "runtime": "nodejs20.x",
      "src": "src/ehr/delete-chart-data/index",
      "zip": ".dist/zips/delete-chart-data.zip"
    },
    "UPDATE-USER": {
      "name": "UPDATE-USER",
      "type": "http_auth",
      "runtime": "nodejs20.x",
      "src": "src/ehr/update-user/index",
      "zip": ".dist/zips/update-user.zip"
    },
    "INIT-TELEMED-SESSION": {
      "name": "INIT-TELEMED-SESSION",
      "type": "http_auth",
      "runtime": "nodejs20.x",
      "src": "src/ehr/init-telemed-session/index",
      "zip": ".dist/zips/init-telemed-session.zip"
    },
    "GET-USER": {
      "name": "GET-USER",
      "type": "http_auth",
      "runtime": "nodejs20.x",
      "src": "src/ehr/get-user/index",
      "zip": ".dist/zips/get-user.zip"
    },
    "SAVE-PATIENT-INSTRUCTION": {
      "name": "SAVE-PATIENT-INSTRUCTION",
      "type": "http_auth",
      "runtime": "nodejs20.x",
      "src": "src/ehr/save-patient-instruction/index",
      "zip": ".dist/zips/save-patient-instruction.zip"
    },
    "GET-PATIENT-INSTRUCTIONS": {
      "name": "GET-PATIENT-INSTRUCTIONS",
      "type": "http_auth",
      "runtime": "nodejs20.x",
      "src": "src/ehr/get-patient-instructions/index",
      "zip": ".dist/zips/get-patient-instructions.zip"
    },
    "DELETE-PATIENT-INSTRUCTION": {
      "name": "DELETE-PATIENT-INSTRUCTION",
      "type": "http_auth",
      "runtime": "nodejs20.x",
      "src": "src/ehr/delete-patient-instruction/index",
      "zip": ".dist/zips/delete-patient-instruction.zip"
    },
    "SAVE-FOLLOWUP-ENCOUNTER": {
      "name": "SAVE-FOLLOWUP-ENCOUNTER",
      "type": "http_auth",
      "runtime": "nodejs20.x",
      "src": "src/ehr/save-followup-encounter/index",
      "zip": ".dist/zips/save-followup-encounter.zip"
    },
    "GET-CONVERSATION": {
      "name": "GET-CONVERSATION",
      "type": "http_auth",
      "runtime": "nodejs20.x",
      "src": "src/ehr/get-conversation/index",
      "zip": ".dist/zips/get-conversation.zip"
    },
    "GET-EMPLOYEES": {
      "name": "GET-EMPLOYEES",
      "type": "http_auth",
      "runtime": "nodejs20.x",
      "src": "src/ehr/get-employees/index",
      "zip": ".dist/zips/get-employees.zip"
    },
    "SYNC-USER": {
      "name": "SYNC-USER",
      "type": "http_auth",
      "runtime": "nodejs20.x",
      "src": "src/ehr/sync-user/index",
      "zip": ".dist/zips/sync-user.zip"
    },
    "ICD-SEARCH": {
      "name": "ICD-SEARCH",
      "type": "http_auth",
      "runtime": "nodejs20.x",
      "src": "src/ehr/icd-search/index",
      "zip": ".dist/zips/icd-search.zip"
    },
    "GET-PATIENT-PROFILE-PHOTO-URL": {
      "name": "GET-PATIENT-PROFILE-PHOTO-URL",
      "type": "http_auth",
      "runtime": "nodejs20.x",
      "src": "src/ehr/get-patient-profile-photo-url/index",
      "zip": ".dist/zips/get-patient-profile-photo-url.zip"
    },
    "GET-CLAIMS": {
      "name": "GET-CLAIMS",
      "type": "http_auth",
      "runtime": "nodejs20.x",
      "src": "src/ehr/get-claims/index",
      "zip": ".dist/zips/get-claims.zip"
    },
    "CREATE-UPDATE-MEDICATION-ORDER": {
      "name": "CREATE-UPDATE-MEDICATION-ORDER",
      "type": "http_auth",
      "runtime": "nodejs20.x",
      "src": "src/ehr/create-update-medication-order/index",
      "zip": ".dist/zips/create-update-medication-order.zip"
    },
    "GET-MEDICATION-ORDERS": {
      "name": "GET-MEDICATION-ORDERS",
      "type": "http_auth",
      "runtime": "nodejs20.x",
      "src": "src/ehr/get-medication-orders/index",
      "zip": ".dist/zips/get-medication-orders.zip"
    },
    "CREATE-UPLOAD-DOCUMENT-URL": {
      "name": "CREATE-UPLOAD-DOCUMENT-URL",
      "type": "http_auth",
      "runtime": "nodejs20.x",
      "src": "src/ehr/create-upload-document-url/index",
      "zip": ".dist/zips/create-upload-document-url.zip"
    },
    "CREATE-LAB-ORDER": {
      "name": "CREATE-LAB-ORDER",
      "type": "http_auth",
      "runtime": "nodejs20.x",
      "src": "src/ehr/create-lab-order/index",
      "zip": ".dist/zips/create-lab-order.zip"
    },
    "GET-CREATE-LAB-ORDER-RESOURCES": {
      "name": "GET-CREATE-LAB-ORDER-RESOURCES",
      "type": "http_auth",
      "runtime": "nodejs20.x",
      "src": "src/ehr/get-create-lab-order-resources/index",
      "zip": ".dist/zips/get-create-lab-order-resources.zip"
    },
    "CREATE_REVIEW_LAB_RESULTS_TASK": {
      "name": "CREATE_REVIEW_LAB_RESULTS_TASK",
      "type": "subscription",
      "runtime": "nodejs20.x",
      "src": "src/subscriptions/diagnostic-report/create-review-lab-results-task/index",
      "zip": ".dist/zips/create-review-lab-results-task.zip",
      "subscription": {
        "criteria": "DiagnosticReport?category=OSL",
        "reason": "Received new preliminary or final lab result"
      }
    },
    "PAPERWORK-TO-PDF": {
      "name": "PAPERWORK-TO-PDF",
      "type": "http_auth",
      "runtime": "nodejs20.x",
      "src": "src/ehr/paperwork-to-pdf/index",
      "zip": ".dist/zips/paperwork-to-pdf.zip"
    },
    "GET-PATIENT-ACCOUNT": {
      "name": "GET-PATIENT-ACCOUNT",
      "type": "http_auth",
      "runtime": "nodejs20.x",
      "src": "src/ehr/patient-account/get/index",
      "zip": ".dist/zips/get-patient-account.zip"
    },
    "UPDATE-PATIENT-ACCOUNT": {
      "name": "UPDATE-PATIENT-ACCOUNT",
      "type": "http_auth",
      "runtime": "nodejs20.x",
      "src": "src/ehr/patient-account/update/index",
      "zip": ".dist/zips/update-patient-account.zip"
    },
    "REMOVE-PATIENT-COVERAGE": {
      "name": "REMOVE-PATIENT-COVERAGE",
      "type": "http_auth",
      "runtime": "nodejs20.x",
      "src": "src/ehr/patient-account/remove-coverage/index",
      "zip": ".dist/zips/remove-patient-coverage.zip"
    },
    "CANCEL-APPOINTMENT": {
      "name": "CANCEL-APPOINTMENT",
      "type": "http_open",
      "runtime": "nodejs20.x",
      "src": "src/patient/appointment/prebook-cancel-appointment/index",
      "zip": ".dist/zips/cancel-appointment.zip"
    },
    "CHECK-IN": {
      "name": "CHECK-IN",
      "type": "http_open",
      "runtime": "nodejs20.x",
      "src": "src/patient/check-in/index",
      "zip": ".dist/zips/check-in.zip"
    },
    "GET-SCHEDULE": {
      "name": "GET-SCHEDULE",
      "type": "http_open",
      "runtime": "nodejs20.x",
      "src": "src/patient/get-schedule/index",
      "zip": ".dist/zips/get-schedule.zip"
    },
    "UPDATE-PAPERWORK-IN-PROGRESS": {
      "name": "UPDATE-PAPERWORK-IN-PROGRESS",
      "type": "http_open",
      "runtime": "nodejs20.x",
      "src": "src/patient/paperwork/update-paperwork-in-progress/index",
      "zip": ".dist/zips/update-paperwork-in-progress.zip"
    },
    "PATCH-PAPERWORK": {
      "name": "PATCH-PAPERWORK",
      "type": "http_open",
      "runtime": "nodejs20.x",
      "src": "src/patient/paperwork/patch-paperwork/index",
      "zip": ".dist/zips/patch-paperwork.zip"
    },
    "SUBMIT-PAPERWORK": {
      "name": "SUBMIT-PAPERWORK",
      "type": "http_open",
      "runtime": "nodejs20.x",
      "src": "src/patient/paperwork/submit-paperwork/index",
      "zip": ".dist/zips/submit-paperwork.zip"
    },
    "CREATE-APPOINTMENT": {
      "name": "CREATE-APPOINTMENT",
      "type": "http_auth",
      "runtime": "nodejs20.x",
      "src": "src/patient/appointment/prebook-create-appointment/index",
      "zip": ".dist/zips/create-appointment.zip"
    },
    "INTAKE-GET-APPOINTMENTS": {
      "name": "INTAKE-GET-APPOINTMENTS",
      "type": "http_auth",
      "runtime": "nodejs20.x",
      "src": "src/patient/appointment/prebook-get-appointments/index",
      "zip": ".dist/zips/intake-get-appointments.zip"
    },
    "GET-PATIENTS": {
      "name": "GET-PATIENTS",
      "type": "http_auth",
      "runtime": "nodejs20.x",
      "src": "src/patient/get-patients/index",
      "zip": ".dist/zips/get-patients.zip"
    },
    "GET-PAPERWORK": {
      "name": "GET-PAPERWORK",
      "type": "http_open",
      "runtime": "nodejs20.x",
      "src": "src/patient/paperwork/get-paperwork/index",
      "zip": ".dist/zips/get-paperwork.zip"
    },
    "UPDATE-APPOINTMENT": {
      "name": "UPDATE-APPOINTMENT",
      "type": "http_open",
      "runtime": "nodejs20.x",
      "src": "src/patient/appointment/prebook-update-appointment/index",
      "zip": ".dist/zips/update-appointment.zip"
    },
    "GET-PRESIGNED-FILE-URL": {
      "name": "GET-PRESIGNED-FILE-URL",
      "type": "http_open",
      "runtime": "nodejs20.x",
      "src": "src/patient/get-presigned-file-url/index",
      "zip": ".dist/zips/get-presigned-file-url.zip"
    },
    "GET-APPOINTMENT-DETAILS": {
      "name": "GET-APPOINTMENT-DETAILS",
      "type": "http_open",
      "runtime": "nodejs20.x",
      "src": "src/patient/get-appointment-details/index",
      "zip": ".dist/zips/get-appointment-details.zip"
    },
    "PAYMENT-METHODS-LIST": {
      "name": "PAYMENT-METHODS-LIST",
      "type": "http_auth",
      "runtime": "nodejs20.x",
      "src": "src/patient/payment-methods/list/index",
      "zip": ".dist/zips/payment-methods-list.zip"
    },
    "PAYMENT-METHODS-DELETE": {
      "name": "PAYMENT-METHODS-DELETE",
      "type": "http_auth",
      "runtime": "nodejs20.x",
      "src": "src/patient/payment-methods/delete/index",
      "zip": ".dist/zips/payment-methods-delete.zip"
    },
    "PAYMENT-METHODS-SETUP": {
      "name": "PAYMENT-METHODS-SETUP",
      "type": "http_auth",
      "runtime": "nodejs20.x",
      "src": "src/patient/payment-methods/setup/index",
      "zip": ".dist/zips/payment-methods-setup.zip"
    },
    "PAYMENT-METHODS-SET-DEFAULT": {
      "name": "PAYMENT-METHODS-SET-DEFAULT",
      "type": "http_auth",
      "runtime": "nodejs20.x",
      "src": "src/patient/payment-methods/set-default/index",
      "zip": ".dist/zips/payment-methods-set-default.zip"
    },
    "VIDEO-CHAT-INVITES-CANCEL": {
      "name": "VIDEO-CHAT-INVITES-CANCEL",
      "type": "http_auth",
      "runtime": "nodejs20.x",
      "src": "src/patient/video-chat-invites/cancel-invite/index",
      "zip": ".dist/zips/video-chat-invites-cancel.zip"
    },
    "VIDEO-CHAT-INVITES-CREATE": {
      "name": "VIDEO-CHAT-INVITES-CREATE",
      "type": "http_auth",
      "runtime": "nodejs20.x",
      "src": "src/patient/video-chat-invites/create-invite/index",
      "zip": ".dist/zips/video-chat-invites-create.zip"
    },
    "VIDEO-CHAT-INVITES-LIST": {
      "name": "VIDEO-CHAT-INVITES-LIST",
      "type": "http_auth",
      "runtime": "nodejs20.x",
      "src": "src/patient/video-chat-invites/list-invites/index",
      "zip": ".dist/zips/video-chat-invites-list.zip"
    },
    "GET-VISIT-DETAILS": {
      "name": "GET-VISIT-DETAILS",
      "type": "http_auth",
      "runtime": "nodejs20.x",
      "src": "src/patient/appointment/get-visit-details/index",
      "zip": ".dist/zips/get-visit-details.zip"
    },
    "GET-ELIGIBILITY": {
      "name": "GET-ELIGIBILITY",
      "type": "http_auth",
      "runtime": "nodejs20.x",
      "src": "src/patient/get-eligibility/index",
      "zip": ".dist/zips/get-eligibility.zip"
    },
    "GET-ANSWER-OPTIONS": {
      "name": "GET-ANSWER-OPTIONS",
      "type": "http_auth",
      "runtime": "nodejs20.x",
      "src": "src/patient/get-answer-options/index",
      "zip": ".dist/zips/get-answer-options.zip"
    },
    "GET-TELEMED-STATES": {
      "name": "GET-TELEMED-STATES",
      "type": "http_open",
      "runtime": "nodejs20.x",
      "src": "src/patient/get-telemed-states/index",
      "zip": ".dist/zips/get-telemed-states.zip"
    },
    "GET-WAIT-STATUS": {
      "name": "GET-WAIT-STATUS",
      "type": "http_open",
      "runtime": "nodejs20.x",
      "src": "src/patient/get-wait-status/index",
      "zip": ".dist/zips/get-wait-status.zip"
    },
    "JOIN-CALL": {
      "name": "JOIN-CALL",
      "type": "http_open",
      "runtime": "nodejs20.x",
      "src": "src/patient/join-call/index",
      "zip": ".dist/zips/join-call.zip"
    },
    "TELEMED-CANCEL-APPOINTMENT": {
      "name": "TELEMED-CANCEL-APPOINTMENT",
      "type": "http_auth",
      "runtime": "nodejs20.x",
      "src": "src/patient/appointment/telemed-cancel-appointment/index",
      "zip": ".dist/zips/telemed-cancel-appointment.zip"
    },
    "TELEMED-CREATE-APPOINTMENT": {
      "name": "TELEMED-CREATE-APPOINTMENT",
      "type": "http_auth",
      "runtime": "nodejs20.x",
      "src": "src/patient/appointment/telemed-create-appointment/index",
      "zip": ".dist/zips/telemed-create-appointment.zip"
    },
    "TELEMED-GET-APPOINTMENTS": {
      "name": "TELEMED-GET-APPOINTMENTS",
      "type": "http_auth",
      "runtime": "nodejs20.x",
      "src": "src/patient/appointment/telemed-get-appointments/index",
      "zip": ".dist/zips/telemed-get-appointments.zip"
    },
    "GET-PAST-VISITS": {
      "name": "GET-PAST-VISITS",
      "type": "http_auth",
      "runtime": "nodejs20.x",
      "src": "src/patient/appointment/get-past-visits/index",
      "zip": ".dist/zips/get-past-visits.zip"
    },
    "TELEMED-UPDATE-APPOINTMENT": {
      "name": "TELEMED-UPDATE-APPOINTMENT",
      "type": "http_auth",
      "runtime": "nodejs20.x",
      "src": "src/patient/appointment/telemed-update-appointment/index",
      "zip": ".dist/zips/telemed-update-appointment.zip"
    },
    "TELEMED-GET-PATIENTS": {
      "name": "TELEMED-GET-PATIENTS",
      "type": "http_auth",
      "runtime": "nodejs20.x",
      "src": "src/patient/telemed-get-patients/index",
      "zip": ".dist/zips/telemed-get-patients.zip"
    },
    "LIST-BOOKABLES": {
      "name": "LIST-BOOKABLES",
      "type": "http_open",
      "runtime": "nodejs20.x",
      "src": "src/patient/bookable/list-bookables/index",
      "zip": ".dist/zips/list-bookables.zip"
    },
    "NOTIFICATIONS-UPDATER": {
      "name": "NOTIFICATIONS-UPDATER",
      "type": "cron",
      "runtime": "nodejs20.x",
      "src": "src/cron/notifications-updater/index",
      "zip": ".dist/zips/notifications-updater.zip",
      "schedule": {
        "expression": "cron(*/5 * * * ? *)"
      }
    },
    "SEND-MESSAGE-CRON": {
      "name": "SEND-MESSAGE-CRON",
      "type": "cron",
      "runtime": "nodejs20.x",
      "src": "src/cron/send-message-cron/index",
      "zip": ".dist/zips/send-message-cron.zip",
      "schedule": {
        "expression": "cron(0,15,30,45 * * * ? *)"
      }
    },
    "COMMUNICATION-SUBSCRIPTION": {
      "name": "COMMUNICATION-SUBSCRIPTION",
      "type": "subscription",
      "runtime": "nodejs20.x",
      "src": "src/subscriptions/communication/communication-subscription/index",
      "zip": ".dist/zips/communication-subscription.zip",
      "subscription": {
        "criteria": "Communication?category=intra-communication|intake-issue-report&status=in-progress",
        "reason": "Internal communication",
        "event": "create"
      }
    },
    "PROCESS-ERX-RESOURCES": {
      "name": "PROCESS-ERX-RESOURCES",
      "type": "subscription",
      "runtime": "nodejs20.x",
      "src": "src/subscriptions/medication-request/process-erx-resources/index",
      "zip": ".dist/zips/process-erx-resources.zip",
      "subscription": {
        "criteria": "MedicationRequest",
        "reason": "ERX incoming resources processor",
        "event": "create"
      }
    },
    "APPOINTMENT-CHART-DATA-PREFILLING": {
      "name": "APPOINTMENT-CHART-DATA-PREFILLING",
      "type": "subscription",
      "runtime": "nodejs20.x",
      "src": "src/subscriptions/appointment/appointment-chart-data-prefilling/index",
      "zip": ".dist/zips/appointment-chart-data-prefilling.zip",
      "subscription": {
        "criteria": "Appointment?_tag=APPOINTMENT_READY_FOR_PREPROCESSING",
        "reason": "Appointment pre-processor",
        "event": "update"
      }
    },
    "SUB-CANCELLATION-EMAIL": {
      "name": "SUB-CANCELLATION-EMAIL",
      "type": "subscription",
      "runtime": "nodejs20.x",
      "src": "src/subscriptions/task/sub-cancellation-email/index",
      "zip": ".dist/zips/sub-cancellation-email.zip",
      "subscription": {
        "criteria": "Task?code=urgent-care-email|&status=requested",
        "reason": "in person communication",
        "event": "create"
      }
    },
    "SUB-CHECK-IN-TEXT": {
      "name": "SUB-CHECK-IN-TEXT",
      "type": "subscription",
      "runtime": "nodejs20.x",
      "src": "src/subscriptions/task/sub-check-in-text/index",
      "zip": ".dist/zips/sub-check-in-text.zip",
      "subscription": {
        "criteria": "Task?code=urgent-care-text|checkin&status=requested",
        "reason": "in person communication",
        "event": "create"
      }
    },
    "SUB-READY-TEXT": {
      "name": "SUB-READY-TEXT",
      "type": "subscription",
      "runtime": "nodejs20.x",
      "src": "src/subscriptions/task/sub-ready-text/index",
      "zip": ".dist/zips/sub-ready-text.zip",
      "subscription": {
        "criteria": "Task?code=urgent-care-text|ready&status=requested",
        "reason": "in person communication",
        "event": "create"
      }
    },
    "SUB-UPDATE-APPOINTMENTS": {
      "name": "SUB-UPDATE-APPOINTMENTS",
      "type": "subscription",
      "runtime": "nodejs20.x",
      "src": "src/subscriptions/task/sub-update-appointments/index",
      "zip": ".dist/zips/sub-update-appointments.zip",
      "subscription": {
        "criteria": "Task?code=urgent-care-update-appointment|&status=requested",
        "reason": "in person appointment update",
        "event": "create"
      }
    },
    "SUB-CONFIRMATION-MESSAGES": {
      "name": "SUB-CONFIRMATION-MESSAGES",
      "type": "subscription",
      "runtime": "nodejs20.x",
      "src": "src/subscriptions/task/sub-confirmation-messages/index",
      "zip": ".dist/zips/sub-confirmation-messages.zip",
      "subscription": {
        "criteria": "Task?code=urgent-care-send-messages|&status=requested",
        "reason": "in person appointment confirmation messages",
        "event": "create"
      }
    },
    "SUB-INTAKE-HARVEST": {
      "name": "SUB-INTAKE-HARVEST",
      "type": "subscription",
      "runtime": "nodejs20.x",
      "src": "src/subscriptions/questionnaire-response/sub-intake-harvest/index",
      "zip": ".dist/zips/sub-intake-harvest.zip",
      "subscription": {
        "criteria": "QuestionnaireResponse?status=completed,amended",
        "reason": "paperwork harvest",
        "event": "update"
      }
    },
    "AI-INTERVIEW-START": {
      "name": "AI-INTERVIEW-START",
      "type": "http_auth",
      "runtime": "nodejs20.x",
      "src": "src/patient/ai-interview/start/index",
      "zip": ".dist/zips/ai-interview-start.zip"
    },
    "AI-INTERVIEW-HANDLE-ANSWER": {
      "name": "AI-INTERVIEW-HANDLE-ANSWER",
      "type": "http_auth",
      "runtime": "nodejs20.x",
      "src": "src/patient/ai-interview/handle-answer/index",
      "zip": ".dist/zips/ai-interview-handle-answer.zip"
    },
    "AI-INTERVIEW-PERSIST-CONSENT": {
      "name": "AI-INTERVIEW-PERSIST-CONSENT",
      "type": "http_auth",
      "runtime": "nodejs20.x",
      "src": "src/patient/ai-interview/persist-consent/index",
      "zip": ".dist/zips/ai-interview-persist-consent.zip"
    },
<<<<<<< HEAD
    "RADIOLOGY-CREATE-ORDER": {
      "name": "RADIOLOGY-CREATE-ORDER",
      "type": "http_auth",
      "runtime": "nodejs20.x",
      "src": "src/ehr/radiology/create-order/index",
      "zip": ".dist/zips/radiology-create-order.zip"
    },
    "RADIOLOGY-ORDER-LIST": {
      "name": "RADIOLOGY-ORDER-LIST",
      "type": "http_auth",
      "runtime": "nodejs20.x",
      "src": "src/ehr/radiology/get-order-list/index",
      "zip": ".dist/zips/radiology-get-order-list.zip"
    },
    "RADIOLOGY-PACS-WEBHOOK": {
      "name": "RADIOLOGY-PACS-WEBHOOK",
      "type": "http_open",
      "runtime": "nodejs20.x",
      "src": "src/ehr/radiology/pacs-webhook/index",
      "zip": ".dist/zips/radiology-pacs-webhook.zip"
=======
    "GET-LAB-ORDERS": {
      "name": "GET-LAB-ORDERS",
      "type": "http_auth",
      "runtime": "nodejs20.x",
      "src": "src/ehr/get-lab-orders/index",
      "zip": ".dist/zips/get-lab-orders.zip"
    },
    "DELETE-LAB-ORDER": {
      "name": "DELETE-LAB-ORDER",
      "type": "http_auth",
      "runtime": "nodejs20.x",
      "src": "src/ehr/delete-lab-order/index",
      "zip": ".dist/zips/delete-lab-order.zip"
    },
    "GET-LAB-ORDER-DETAILS": {
      "name": "GET-LAB-ORDER-DETAILS",
      "type": "http_auth",
      "runtime": "nodejs20.x",
      "src": "src/ehr/get-lab-order-details/index",
      "zip": ".dist/zips/get-lab-order-details.zip"
    },
    "SUBMIT-LAB-ORDER": {
      "name": "SUBMIT-LAB-ORDER",
      "type": "http_auth",
      "runtime": "nodejs20.x",
      "src": "src/ehr/submit-lab-order/index",
      "zip": ".dist/zips/submit-lab-order.zip"
    },
    "UPDATE-LAB-ORDER-RESOURCES": {
      "name": "UPDATE-LAB-ORDER-RESOURCES",
      "type": "http_auth",
      "runtime": "nodejs20.x",
      "src": "src/ehr/update-lab-order-resources/index",
      "zip": ".dist/zips/update-lab-order-resources.zip"
    },
    "EHR-GET-SCHEDULE": {
      "name": "EHR-GET-SCHEDULE",
      "type": "http_auth",
      "runtime": "nodejs20.x",
      "src": "src/ehr/schedules/get-schedule/index",
      "zip": ".dist/zips/ehr-get-schedule.zip"
    },
    "UPDATE-SCHEDULE": {
      "name": "UPDATE-SCHEDULE",
      "type": "http_auth",
      "runtime": "nodejs20.x",
      "src": "src/ehr/schedules/update-schedule/index",
      "zip": ".dist/zips/update-schedule.zip"
    },
    "LIST-SCHEDULE-OWNERS": {
      "name": "LIST-SCHEDULE-OWNERS",
      "type": "http_auth",
      "runtime": "nodejs20.x",
      "src": "src/ehr/schedules/list-schedule-owners/index",
      "zip": ".dist/zips/list-schedule-owners.zip"
    },
    "CREATE-SCHEDULE": {
      "name": "CREATE-SCHEDULE",
      "type": "http_auth",
      "runtime": "nodejs20.x",
      "src": "src/ehr/schedules/create-schedule/index",
      "zip": ".dist/zips/create-schedule.zip"
    },
    "AI-INTERVIEW-SUMMARY": {
      "name": "AI-INTERVIEW-SUMMARY",
      "type": "subscription",
      "runtime": "nodejs20.x",
      "src": "src/subscriptions/questionnaire-response/ai-interview-summary/index",
      "zip": ".dist/zips/ai-interview-summary.zip",
      "subscription": {
        "criteria": "QuestionnaireResponse?status=completed&questionnaire=#aiInterviewQuestionnaire",
        "reason": "Generate summary of chat with AI",
        "event": "update"
      }
>>>>>>> 5d6b2a76
    }
  },
  "fhirResources": {
    "patient-paperwork-questionnaire-v1.0.0": {
      "content": {
        "resourceType": "Questionnaire",
        "name": "cool-questionnaire",
        "url": "http: //google.com",
        "patient": "patient-id",
        "title": "My Questions"
      },
      "managedFields": [
        "name",
        "title"
      ]
    }
  },
  "apps": {
    "PATIENT_PORTAL": {
      "name": "patient-portal",
      "description": "Patient Portal",
      "callbackUrls": [],
      "allowedOrigins": [],
      "allowedWebOrigins": [],
      "allowedLogoutUrls": []
    }
  },
  "m2ms": {
    "ZAMBDAS_ADMIN": {
      "name": "zambdas-admin",
      "policy": [
        {
          "action": "*",
          "resource": "*",
          "effect": "Allow"
        }
      ],
      "roles": [
        "#ref/EHR_SUPER_ADMIN"
      ]
    }
  },
  "roles": {
    "EHR_SUPER_ADMIN": {
      "name": "ehr-admin",
      "description": "EHR Super Admin",
      "policy": [
        {
          "action": "*",
          "resource": "*",
          "effect": "Allow"
        }
      ]
    }
  }
}<|MERGE_RESOLUTION|>--- conflicted
+++ resolved
@@ -823,7 +823,6 @@
       "src": "src/patient/ai-interview/persist-consent/index",
       "zip": ".dist/zips/ai-interview-persist-consent.zip"
     },
-<<<<<<< HEAD
     "RADIOLOGY-CREATE-ORDER": {
       "name": "RADIOLOGY-CREATE-ORDER",
       "type": "http_auth",
@@ -844,7 +843,7 @@
       "runtime": "nodejs20.x",
       "src": "src/ehr/radiology/pacs-webhook/index",
       "zip": ".dist/zips/radiology-pacs-webhook.zip"
-=======
+    },
     "GET-LAB-ORDERS": {
       "name": "GET-LAB-ORDERS",
       "type": "http_auth",
@@ -919,7 +918,6 @@
         "reason": "Generate summary of chat with AI",
         "event": "update"
       }
->>>>>>> 5d6b2a76
     }
   },
   "fhirResources": {
@@ -931,10 +929,7 @@
         "patient": "patient-id",
         "title": "My Questions"
       },
-      "managedFields": [
-        "name",
-        "title"
-      ]
+      "managedFields": ["name", "title"]
     }
   },
   "apps": {
@@ -957,9 +952,7 @@
           "effect": "Allow"
         }
       ],
-      "roles": [
-        "#ref/EHR_SUPER_ADMIN"
-      ]
+      "roles": ["#ref/EHR_SUPER_ADMIN"]
     }
   },
   "roles": {
