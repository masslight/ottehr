--- conflicted
+++ resolved
@@ -1,10 +1,6 @@
 {
   "name": "zambdas",
-<<<<<<< HEAD
-  "version": "1.19.8",
-=======
   "version": "1.19.11",
->>>>>>> 7cc0a0dd
   "private": true,
   "scripts": {
     "start": "ENV=${ENV:-local} npm run setup-deployed-resources ${ENV:-local} && tsx watch --include './src/**/*' src/local-server/index.ts -- env=.env/${ENV:-local}.json",
