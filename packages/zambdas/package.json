{
  "name": "zambdas",
<<<<<<< HEAD
  "version": "1.9.12",
=======
  "version": "1.10.0",
>>>>>>> b547e230
  "private": true,
  "scripts": {
    "start": "ENV=${ENV:-local} npm run setup-deployed-resources ${ENV:-local} && tsx watch --include './src/**/*' src/local-server/index.ts -- env=.env/${ENV:-local}.json",
    "start:local": "ENV=local npm run start",
    "start:demo": "ENV=demo npm run start",
    "cancel-telemed-appointments": "tsx src/scripts/cancel-telemed-appointments.ts",
    "remove-insurances-and-payer-orgs": "tsx src/scripts/remove-insurances-and-payer-orgs.ts",
    "update-insurances-and-payer-orgs": "tsx src/scripts/update-insurances-and-payer-orgs.ts",
    "update-insurances-and-payer-orgs-debug": "node --inspect --import tsx src/scripts/update-insurances-and-payer-orgs.ts",
    "revoke-practitioners-erx-enrollment": "tsx src/scripts/revoke-practitioners-erx-enrollment.ts",
    "create-update-in-house-medications-list": "tsx src/scripts/create-update-in-house-medications-list.ts $npm_config_env",
    "setup-document-explorer": "tsx src/scripts/setup-document-explorer.ts $npm_config_env",
    "remove-test-patient-data": "tsx src/scripts/remove-test-patient-data.ts local",
    "delete-appointment-data": "tsx src/scripts/delete-appointment-data.ts",
    "setup-default-locations": "tsx src/scripts/setup-default-locations.ts",
    "setup-secrets": "tsx src/scripts/configure-secrets.ts",
    "deploy-zambdas": "ENV=$ENV npm run bundle && tsx src/scripts/deploy-zambdas.ts",
    "config-schedules": "tsx src/scripts/ensure-schedule-config.ts",
    "update-user-roles": "tsx src/scripts/update-user-roles.ts",
    "build": "tsc",
    "bundle": "tsx bundle.ts",
    "lint": "eslint --ext ts,tsx,js,jsx --report-unused-disable-directives --max-warnings 0",
    "prettier": "prettier --write .",
    "clear-tasks": "tsx src/scripts/clear-tasks.ts production",
    "stub-zambdas:prod": "tsx src/scripts/create-zambda-stubs.ts production",
    "setup-questionnaires": "tsx src/scripts/setup-questionnaires.ts",
    "setup-billing-providers": "tsx src/scripts/setup-billing-providers.ts",
    "setup-deployed-resources": "tsx src/scripts/setup-questionnaires.ts ${ENV} && tsx src/scripts/setup-billing-providers.ts ${ENV} && tsx src/scripts/ensure-schedule-config.ts ${ENV}",
    "test": "vitest",
    "mock-reflex-test": "tsx src/scripts/reflex-test-helper.ts",
    "make-in-house-test-items": "tsx src/scripts/load-in-house-labs-tests.ts"
  },
  "engines": {
    "node": ">=20.0.0",
    "npm": ">=9.0.0"
  },
  "dependencies": {
    "@aws-sdk/client-s3": "^3.272.0",
    "@oystehr/sdk": "^4.0.0-alpha.2",
    "diacritics": "^1.3.0",
    "fast-json-patch": "^3.1.1",
    "luxon": "^3.4.3",
    "query-string": "^8.1.0",
    "short-uuid": "^4.2.2",
    "stripe": "^17.7.0",
    "utils": "*"
  },
  "devDependencies": {
    "@types/archiver": "^6.0.3",
    "@types/cors": "^2.8.17",
    "@types/diacritics": "^1.3.3",
    "@types/express": "^5.0.1",
    "@types/luxon": "^3.3.2",
    "archiver": "^7.0.1",
    "cors": "^2.8.5",
    "esbuild": "^0.25.1",
    "esbuild-plugin-copy": "^2.1.1",
    "express": "^4.21.2",
    "glob": "^11.0.1",
    "lodash": "^4.17.21"
  }
}<|MERGE_RESOLUTION|>--- conflicted
+++ resolved
@@ -1,10 +1,6 @@
 {
   "name": "zambdas",
-<<<<<<< HEAD
-  "version": "1.9.12",
-=======
   "version": "1.10.0",
->>>>>>> b547e230
   "private": true,
   "scripts": {
     "start": "ENV=${ENV:-local} npm run setup-deployed-resources ${ENV:-local} && tsx watch --include './src/**/*' src/local-server/index.ts -- env=.env/${ENV:-local}.json",
