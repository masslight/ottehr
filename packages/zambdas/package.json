--- conflicted
+++ resolved
@@ -1,10 +1,6 @@
 {
   "name": "zambdas",
-<<<<<<< HEAD
-  "version": "1.11.17",
-=======
   "version": "1.12.1",
->>>>>>> 5a49fb76
   "private": true,
   "scripts": {
     "start": "ENV=${ENV:-local} npm run setup-deployed-resources ${ENV:-local} && tsx watch --include './src/**/*' src/local-server/index.ts -- env=.env/${ENV:-local}.json",
