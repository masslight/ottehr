{
  "name": "zambdas",
<<<<<<< HEAD
  "version": "1.5.0",
=======
  "version": "1.4.11",
>>>>>>> 3da9dc81
  "private": true,
  "scripts": {
    "start": "ENV=${ENV:-local} export HOME=./ && npm run setup-deployed-resources ${ENV:-local} && env-cmd -f ./.env/${ENV:-local}.json sls offline --stage ${ENV:-local}",
    "start:local": "ENV=local npm run start",
    "start:demo": "ENV=demo npm run start",
    "debug": "export HOME=./ && export SLS_DEBUG=* && node --inspect ../../../node_modules/serverless/bin/serverless offline --stage=local",
    "cancel-telemed-appointments": "tsx src/scripts/cancel-telemed-appointments.ts",
    "remove-insurances-and-payer-orgs": "tsx src/scripts/remove-insurances-and-payer-orgs.ts",
    "update-insurances-and-payer-orgs": "tsx src/scripts/update-insurances-and-payer-orgs.ts",
    "update-insurances-and-payer-orgs-debug": "node --inspect --loader tsx src/scripts/update-insurances-and-payer-orgs.ts",
    "revoke-practitioners-erx-enrollment": "tsx src/scripts/revoke-practitioners-erx-enrollment.ts",
    "create-update-in-house-medications-list": "tsx src/scripts/create-update-in-house-medications-list.ts $npm_config_env",
    "remove-test-patient-data": "tsx src/scripts/remove-test-patient-data.ts local",
    "delete-appointment-data": "tsx src/scripts/delete-appointment-data.ts",
    "setup-default-locations": "tsx src/scripts/setup-default-locations.ts",
    "setup-zapehr-secrets": "tsx src/scripts/configure-zapehr-secrets.ts",
    "deploy-zambdas": "ENV=$ENV npm run package && tsx src/scripts/deploy-zambdas.ts",
    "update-user-roles": "tsx src/scripts/update-user-roles.ts",
    "build": "export HOME=./ && npm run build:env --env=local",
    "build:env": "export HOME=./ && ENV=$npm_config_env npm run build-skeleton",
    "build-skeleton": "export HOME=./ && tsc && sls package --stage ${ENV}",
    "package": "export HOME=./ && tsc && sls package --stage ${ENV} && npm run rebundle",
    "rebundle": "bash src/scripts/package-for-release.sh",
    "lint": "eslint --ext ts,tsx,js,jsx --report-unused-disable-directives --max-warnings 0",
    "prettier": "prettier --write .",
    "clear-tasks": "tsx src/scripts/clear-tasks.ts production",
    "stub-zambdas:prod": "tsx src/scripts/create-zambda-stubs.ts production",
    "setup-questionnaires": "tsx src/scripts/setup-questionnaires.ts",
    "setup-billing-providers": "tsx src/scripts/setup-billing-providers.ts",
    "setup-deployed-resources": "tsx src/scripts/setup-questionnaires.ts ${ENV} && tsx src/scripts/setup-billing-providers.ts ${ENV}",
    "test": "vitest"
  },
  "engines": {
    "node": ">=20.0.0",
    "npm": ">=9.0.0"
  },
  "dependencies": {
    "@aws-sdk/client-s3": "^3.272.0",
    "@oystehr/sdk": "3.0.7",
    "diacritics": "^1.3.0",
    "fast-json-patch": "^3.1.1",
    "luxon": "^3.4.3",
    "query-string": "^8.1.0",
    "short-uuid": "^4.2.2",
    "utils": "*",
    "zambda-utils": "*"
  },
  "devDependencies": {
    "@types/diacritics": "^1.3.3",
    "@types/luxon": "^3.3.2",
    "esbuild": "^0.18.14"
  }
}<|MERGE_RESOLUTION|>--- conflicted
+++ resolved
@@ -1,10 +1,6 @@
 {
   "name": "zambdas",
-<<<<<<< HEAD
   "version": "1.5.0",
-=======
-  "version": "1.4.11",
->>>>>>> 3da9dc81
   "private": true,
   "scripts": {
     "start": "ENV=${ENV:-local} export HOME=./ && npm run setup-deployed-resources ${ENV:-local} && env-cmd -f ./.env/${ENV:-local}.json sls offline --stage ${ENV:-local}",
