{
  "name": "ottehr-zambdas",
  "version": "0.0.1",
  "private": true,
  "scripts": {
    "start": "pnpm run start:local",
    "start:local": "ENV=local pnpm run start-skeleton",
    "start:dev": "ENV=dev pnpm run start-skeleton",
    "start:tests": "ENV=tests pnpm run start-skeleton",
    "start:dev2": "ENV=dev2 pnpm run start-skeleton",
    "start:testing": "ENV=testing pnpm run start-skeleton",
    "start:staging": "ENV=staging pnpm run start-skeleton",
    "start-skeleton": "sls offline --stage ${ENV}",
    "create-subscription:dev": "ENV=dev pnpm run create-subscription-skeleton",
    "create-subscription:dev2": "ENV=dev2 pnpm run create-subscription-skeleton",
    "create-subscription:testing": "ENV=testing pnpm run create-subscription-skeleton",
    "create-subscription:staging": "ENV=staging pnpm run create-subscription-skeleton",
    "create-subscription:production": "ENV=production pnpm run create-subscription-skeleton",
    "create-subscription-skeleton": "env-cmd -f ./.env/${ENV}.json ts-node scripts/create-subscription.ts",
    "create-location:placeholder": "env-cmd -f ./.env/local.json ts-node scripts/create-location.ts",
    "setup-zapehr-secrets": "ts-node scripts/configure-zapehr-secrets.ts",
    "deploy-zambdas": "pnpm run package && ts-node scripts/deploy-zambdas.ts",
    "build": "tsc && sls package --stage dev",
    "package": "tsc && sls package && pnpm run rebundle",
    "rebundle": "bash scripts/package-for-release.sh"
  },
  "packageManager": "^pnpm@8.7.6",
  "engines": {
    "pnpm": ">=8.0.0",
    "node": ">=18.0.0"
  },
  "dependencies": {
    "@aws-sdk/client-s3": "^3.272.0",
    "@zapehr/sdk": "^1.0.16",
    "aws-lambda": "^1.0.7",
<<<<<<< HEAD
    "fast-json-patch": "^3.1.1"
=======
    "esbuild": "^0.18.14",
    "fast-json-patch": "^3.1.1",
    "node-fetch": "2.6.1",
    "query-string": "^6.0.0",
    "short-uuid": "^4.2.2"
>>>>>>> 645ecc92
  },
  "devDependencies": {
    "@types/aws-lambda": "^8.10.109",
    "@types/node": "^16.18.53",
    "@types/node-fetch": "2.6.6",
    "@typescript-eslint/eslint-plugin": "^5.45.0",
    "@typescript-eslint/parser": "^5.45.0",
    "aws-lambda": "^1.0.7",
    "esbuild": "^0.18.20",
    "eslint": "^8.29.0",
    "eslint-config-prettier": "^8.5.0",
    "eslint-plugin-prettier": "^4.2.1",
    "prettier": "2.8.1",
    "serverless": "^3.26.0",
    "serverless-esbuild": "^1.45.1",
    "serverless-offline": "^12.0.3",
    "ts-node": "^10.9.1",
    "typescript": "^4.7.4"
  }
}<|MERGE_RESOLUTION|>--- conflicted
+++ resolved
@@ -33,15 +33,8 @@
     "@aws-sdk/client-s3": "^3.272.0",
     "@zapehr/sdk": "^1.0.16",
     "aws-lambda": "^1.0.7",
-<<<<<<< HEAD
-    "fast-json-patch": "^3.1.1"
-=======
-    "esbuild": "^0.18.14",
     "fast-json-patch": "^3.1.1",
-    "node-fetch": "2.6.1",
-    "query-string": "^6.0.0",
-    "short-uuid": "^4.2.2"
->>>>>>> 645ecc92
+    "node-fetch": "2.6.1"
   },
   "devDependencies": {
     "@types/aws-lambda": "^8.10.109",
