--- conflicted
+++ resolved
@@ -1,10 +1,6 @@
 {
   "name": "zambdas",
-<<<<<<< HEAD
-  "version": "1.17.27",
-=======
   "version": "1.18.5",
->>>>>>> 11c99862
   "private": true,
   "scripts": {
     "start": "ENV=${ENV:-local} npm run setup-deployed-resources ${ENV:-local} && tsx watch --include './src/**/*' src/local-server/index.ts -- env=.env/${ENV:-local}.json",
