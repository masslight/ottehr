import { ZambdaClient } from '@zapehr/sdk';
import fs from 'fs';
import { createZambdaClient } from '../src/shared';
import { main } from './shared';

type TriggerMethod = 'cron' | 'http_auth' | 'http_open' | 'subscription';
interface ZambdaParameters {
  criteria?: string;
  event?: 'create' | 'update';
  schedule?: {
    end?: string;
    expression: string;
    start?: string;
  };
  triggerMethod: TriggerMethod;
}

const ZAMBDAS: Record<string, ZambdaParameters> = {
  /*
  E.g. a cron zambda that runs every other day starting on Jan 01, 2025 at noon UTC
  CRON_THING: {
    schedule: {
      expression: 'rate(2 days)',
      start: '2025-01-01T12:00',
    },
    triggerMethod: 'cron',
  },
 */
  GET_SLUG_AVAILABILITY: {
    triggerMethod: 'http_open',
<<<<<<< HEAD
=======
  },
  CREATE_TELEMED_ROOM: {
    triggerMethod: 'http_open',
  },
  GET_TELEMED_TOKEN: {
    triggerMethod: 'http_open',
>>>>>>> f0e64605
  },
  VERSION: {
    triggerMethod: 'http_open',
  },
};

const updateZambdas = async (config: any): Promise<void> => {
  const zambdaClient = await createZambdaClient(config);

  console.log('Getting list of zambdas');
  const deployedZambdas = await zambdaClient.getAllZambdas();

  // First check if any zambdas are not found
  for await (const zambdaName of Object.keys(ZAMBDAS)) {
    const zambdaToDeploy = ZAMBDAS[zambdaName];
    // Replace underscores with dashes to match zambda names
    const lowercaseName = zambdaName.toLowerCase().replace(/_/g, '-');
    const name = `Ottehr-${lowercaseName}`;
    let deployedZambda = deployedZambdas.find((zambda) => zambda.name === name);

    if (deployedZambda) {
      console.log(`\nZambda ${zambdaName} is found with ID ${deployedZambda.id}`);
    } else {
      console.log(`\nZambda ${zambdaName} is not found, creating it`);
      deployedZambda = await zambdaClient.createZambda({
        name,
      });
      console.log(`Zambda ${zambdaName} with ID ${deployedZambda.id}`);
    }

    await updateZambda({
      client: zambdaClient,
      name: lowercaseName,
      triggerMethod: zambdaToDeploy.triggerMethod,
      zambdaId: deployedZambda.id,
    });
  }
};

interface UpdateZambdaInput {
  client: ZambdaClient;
  name: string;
  triggerMethod: TriggerMethod;
  zambdaId: string;
}
async function updateZambda({ client, name, triggerMethod, zambdaId }: UpdateZambdaInput): Promise<void> {
  const file = fs.readFileSync(`.dist/${name}.zip`);

  console.group('Upload zambda file');
  await client.uploadZambdaFile({
    file,
    zambdaId,
  });
  console.groupEnd();
  console.debug('Upload zambda file success');

  console.group('Update zambda');
  await client.updateZambda({
    triggerMethod,
    zambdaId,
  });
  console.groupEnd();
  console.debug('Update zambda success');
}

if (process.argv.length < 3) {
  console.log(
    'You must provide an environment and an api as command-line arguments, e.g.: pnpm deploy-zambdas testing'
  );
  process.exit();
}

main(updateZambdas).catch((error) => {
  console.log('error', error, error.issue);
});<|MERGE_RESOLUTION|>--- conflicted
+++ resolved
@@ -26,17 +26,14 @@
     triggerMethod: 'cron',
   },
  */
+  CREATE_TELEMED_ROOM: {
+    triggerMethod: 'http_open',
+  },
   GET_SLUG_AVAILABILITY: {
-    triggerMethod: 'http_open',
-<<<<<<< HEAD
-=======
-  },
-  CREATE_TELEMED_ROOM: {
     triggerMethod: 'http_open',
   },
   GET_TELEMED_TOKEN: {
     triggerMethod: 'http_open',
->>>>>>> f0e64605
   },
   VERSION: {
     triggerMethod: 'http_open',
