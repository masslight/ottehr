--- conflicted
+++ resolved
@@ -2,6 +2,9 @@
 import fs from 'fs';
 import { createZambdaClient } from '../src/shared';
 import { main } from './shared';
+import { Operation } from 'fast-json-patch';
+import { Subscription } from 'fhir/r4';
+import console from 'console';
 
 type TriggerMethod = 'cron' | 'http_auth' | 'http_open' | 'subscription';
 interface ZambdaParameters {
@@ -28,31 +31,17 @@
   const deployedZambdas = await zambdaClient.getAllZambdas();
 
   // First check if any zambdas are not found
-<<<<<<< HEAD
-  for await (const zambda of Object.keys(ZAMBDAS)) {
-    const currentZambda = ZAMBDAS[zambda];
-    let currentDeployedZambda = currentZambdas.find(
-      (tempZambda) => tempZambda.name === `Ottehr-${zambda.toLowerCase()}`
-    );
-=======
   for await (const zambdaName of Object.keys(ZAMBDAS)) {
     const zambdaToDeploy = ZAMBDAS[zambdaName];
-    const name = `ottEHR-${zambdaName.toLowerCase()}`;
-    let deployedZambda = deployedZambdas.find((zambda) => zambda.name === name);
->>>>>>> 2f516416
+    const name = `Ottehr-${zambdaName.toLowerCase()}`;
+    const deployedZambda = deployedZambdas.find((zambda) => zambda.name === name);
 
     if (deployedZambda) {
       console.log(`\nZambda ${zambdaName} is found with ID ${deployedZambda.id}`);
     } else {
-<<<<<<< HEAD
-      console.log(`\nZambda ${zambda} is not found, creating it`);
-      currentDeployedZambda = await zambdaClient.createZambda({
-        name: `Ottehr-${zambda.toLowerCase()}`,
-=======
       console.log(`\nZambda ${zambdaName} is not found, creating it`);
       deployedZambda = await zambdaClient.createZambda({
         name,
->>>>>>> 2f516416
       });
       console.log(`Zambda ${zambdaName} with ID ${deployedZambda.id}`);
     }
@@ -82,102 +71,8 @@
     zambdaId,
     file,
   });
-<<<<<<< HEAD
-  console.log('Updated zambda');
-
-  if (zambda.type === 'subscription') {
-    // if (!zambda.criteria) {
-    //   console.log('Zambda is subscription type but does not have criteria');
-    // }
-    const endpoint = `zapehr-lambda:${zambdaId}`;
-    const subscriptions: Subscription[] = await fhirClient.searchResources({
-      resourceType: 'Subscription',
-      searchParams: [
-        {
-          name: 'url',
-          value: endpoint,
-        },
-      ],
-    });
-    const EXTENSION_URL = 'http://zapehr.com/fhir/r4/extension/SubscriptionTriggerEvent';
-    let subscription: Subscription | null = null;
-    if (subscriptions.length === 0) {
-      console.log('Subscription not found, creating one');
-      subscription = await fhirClient.createResource<Subscription>({
-        resourceType: 'Subscription',
-        status: 'active',
-        reason: 'Ottehr',
-        criteria: zambda.criteria || '',
-        channel: {
-          type: 'rest-hook',
-          endpoint: endpoint,
-        },
-        extension: [
-          {
-            url: EXTENSION_URL,
-            valueString: zambda.event,
-          },
-        ],
-      });
-      console.log(`Created subscription with ID ${subscription.id}`);
-    } else {
-      console.log(1);
-      subscription = subscriptions[0];
-      console.log(`Got subscription with ID ${subscription.id}`);
-      const patchOperations: Operation[] = [];
-
-      if (subscription.criteria !== zambda.criteria) {
-        console.log(`criteria was ${subscription.criteria}, is now ${zambda.criteria}`);
-        patchOperations.push({
-          op: 'replace',
-          path: '/criteria',
-          value: zambda.criteria,
-        });
-      }
-      let extension = subscription.extension;
-      const extensionIndex = subscription.extension?.findIndex((tempExtension) => tempExtension.url === EXTENSION_URL);
-      let extensionUpdated = false;
-      if (extension && extensionIndex !== undefined && extensionIndex !== -1) {
-        const event = extension[extensionIndex];
-        if (event.valueString && !zambda.event) {
-          console.log(`event was ${event.valueString}, is now undefined`);
-          extension.splice(extensionIndex, 1);
-          extensionUpdated = true;
-        } else if (event.valueString !== zambda.event) {
-          console.log(`event was ${event.valueString}, is now ${zambda.event}`);
-          extension[extensionIndex].valueString = zambda.event;
-          extensionUpdated = true;
-        }
-      } else if (!extension) {
-        console.log(`subscription did not have extension, event is now ${zambda.event}`);
-        extension = [
-          {
-            url: EXTENSION_URL,
-            valueString: zambda.event,
-          },
-        ];
-        extensionUpdated = true;
-      } else {
-        console.log(`subscription had extension but not event, event is now ${zambda.event}`);
-        extension.push({
-          url: EXTENSION_URL,
-          valueString: zambda.event,
-        });
-        extensionUpdated = true;
-      }
-
-      if (extensionUpdated) {
-        console.log('extension changed');
-        patchOperations.push({
-          op: subscription.extension ? 'replace' : 'add',
-          path: '/extension',
-          value: extension,
-        });
-      }
-=======
   console.groupEnd();
   console.debug('Upload zambda file success');
->>>>>>> 2f516416
 
   console.group('Update zambda');
   await client.updateZambda({
