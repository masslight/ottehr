--- conflicted
+++ resolved
@@ -17,8 +17,6 @@
     httpPort: 3301
 
 functions:
-<<<<<<< HEAD
-=======
   get-slug-availability:
     handler: src/get-slug-availability/index.index
     events:
@@ -42,8 +40,6 @@
       - http:
           path: zambda/me/execute-public
           method: POST
-
->>>>>>> ce98de53
   create-telemed-room:
     handler: src/create-telemed-room/index.index
     events:
