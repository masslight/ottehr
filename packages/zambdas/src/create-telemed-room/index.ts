--- conflicted
+++ resolved
@@ -13,12 +13,8 @@
 }
 
 const createTelemedRoom = async (input: ZambdaFunctionInput): Promise<ZambdaFunctionResponse> => {
-<<<<<<< HEAD
-  const PROVIDER_PROFILE = 'Practitioner/dad0ff7e-1c5b-40d5-845b-3ae679de95cd';
-=======
   // HARDCODED VALUE OF PROVIDER_PROFILE
   const PROVIDER_PROFILE = 'Practitioner/cf63f237-88bb-4e1c-88b7-422c38c041b7';
->>>>>>> ce98de53
   const { body, secrets } = input;
   console.log('body', body);
   const { patientName } = body as createTelemedRoomInput;
