import Oystehr, { BatchInputPostRequest, BatchInputRequest } from '@oystehr/sdk';
import { wrapHandler } from '@sentry/aws-serverless';
import { APIGatewayProxyResult } from 'aws-lambda';
import { Appointment, Communication, Encounter, EncounterStatusHistory, Location, Practitioner } from 'fhir/r4b';
import { DateTime, Duration } from 'luxon';
import {
  allLicensesForPractitioner,
  AppointmentProviderNotificationTags,
  AppointmentProviderNotificationTypes,
  getPatchBinary,
  getPatchOperationForNewMetaTag,
  getProviderNotificationSettingsForPractitioner,
  mapStatusToTelemed,
  OTTEHR_MODULE,
  PROVIDER_NOTIFICATION_TAG_SYSTEM,
  PROVIDER_NOTIFICATION_TYPE_SYSTEM,
  ProviderNotificationMethod,
  ProviderNotificationSettings,
  RoleType,
  Secrets,
  SecretsKeys,
  TelemedAppointmentStatus,
  TelemedAppointmentStatusEnum,
<<<<<<< HEAD
  allLicensesForPractitioner,
  getPatchBinary,
  getPatchOperationForNewMetaTag,
  getProviderNotificationSettingsForPractitioner,
  getSecret,
  mapStatusToTelemed,
=======
>>>>>>> c2233597
} from 'utils';
import { getTelemedEncounterAppointmentId } from '../../ehr/get-telemed-appointments/helpers/mappers';
import {
  checkOrCreateM2MClientToken,
  getEmployees,
  getRoleMembers,
  getRoles,
  topLevelCatch,
  ZambdaInput,
} from '../../shared';
import { removePrefix } from '../../shared/appointment/helpers';
import { createOystehrClient } from '../../shared/helpers';

export function validateRequestParameters(input: ZambdaInput): { secrets: Secrets | null } {
  return {
    secrets: input.secrets,
  };
}

// Lifting up value to outside of the handler allows it to stay in memory across warm lambda invocations
let m2mtoken: string;

export const index = wrapHandler(async (input: ZambdaInput): Promise<APIGatewayProxyResult> => {
  const sendSMSPractitionerCommunications: {
    [key: string]: { practitioner: Practitioner; communications: Communication[] };
  } = {};
  const busyPractitionerIds: Set<string> = new Set();

  const createCommunicationRequests: BatchInputPostRequest<Communication>[] = [];
  const updateCommunicationRequests: BatchInputRequest<Communication>[] = [];
  const updateAppointmentRequests: BatchInputRequest<Appointment>[] = [];

  const practitionerUnsignedTooLongAppointmentPackagesMap: {
    [key: string]: { pack: ResourcePackage; isProcessed: boolean }[];
  } = {};

  function addNewSMSCommunicationForPractitioner(
    practitioner: Practitioner,
    communication: Communication,
    status: Communication['status']
  ): void {
    const notificationSettings = getProviderNotificationSettingsForPractitioner(practitioner);
    if (
      notificationSettings &&
      (status === 'completed' ||
        (status === 'in-progress' && notificationSettings?.method === ProviderNotificationMethod['phone and computer']))
    ) {
      addOrUpdateSMSPractitionerCommunications(communication, practitioner);
    }
  }

  function addOrUpdateSMSPractitionerCommunications(newCommunication: Communication, practitioner: Practitioner): void {
    sendSMSPractitionerCommunications[practitioner.id!] = {
      practitioner: practitioner,
      communications: sendSMSPractitionerCommunications[practitioner.id!]?.communications
        ? [...sendSMSPractitionerCommunications[practitioner.id!].communications, newCommunication]
        : [newCommunication],
    };
  }

  try {
    console.group('validateRequestParameters');
    const { secrets } = validateRequestParameters(input);
    console.groupEnd();
    console.debug('validateRequestParameters success');

    m2mtoken = await checkOrCreateM2MClientToken(m2mtoken, secrets);
    const oystehr = createOystehrClient(m2mtoken, secrets);
    console.log('Created zapToken and fhir client');

    const [readyOrUnsignedVisitPackages, assignedOrInProgressVisitPackages, statePractitionerMap] = await Promise.all([
      getResourcePackagesAppointmentsMap(
        oystehr,
        ['planned', 'finished'],
        // getting ready and unsigned appointments for the last 49 hours just to send appropriate notifications
        // on unsigned appointments that are in the unsigned state for too long
        DateTime.utc().minus(Duration.fromISO('PT49H'))
      ),
      getResourcePackagesAppointmentsMap(
        oystehr,
        ['arrived', 'in-progress'],
        DateTime.utc().minus(Duration.fromISO('PT24H'))
      ),
      getPractitionersByStatesMap(oystehr),
    ]);
    console.log('--- Ready or unsigned: ' + JSON.stringify(readyOrUnsignedVisitPackages));
    console.log('--- In progress: ' + JSON.stringify(assignedOrInProgressVisitPackages));
    console.log('--- States/practitioners map: ' + JSON.stringify(statePractitionerMap));

    const allPractitionersIdMap = Object.keys(statePractitionerMap).reduce<{ [key: string]: Practitioner }>(
      (acc, val) => {
        const practitioners = statePractitionerMap[val].map((practitioner) => practitioner);
        practitioners.forEach((pract) => {
          acc[pract.id!] = pract;
        });
        return acc;
      },
      {}
    );

    // Going through arrived or in-progress visits to determine busy practitioners that should not receive a notification
    Object.keys(assignedOrInProgressVisitPackages).forEach((appointmentId) => {
      const { practitioner } = assignedOrInProgressVisitPackages[appointmentId];
      if (practitioner) {
        busyPractitionerIds.add(practitioner.id!);
      }
    });
    console.log(`Busy practitioners: ${JSON.stringify(busyPractitionerIds)}`);

    // Going through ready or unsigned visits to create notifications and other update logic
    Object.keys(readyOrUnsignedVisitPackages).forEach((appointmentId) => {
      try {
        const { appointment, encounter, practitioner, location, communications } =
          readyOrUnsignedVisitPackages[appointmentId];
        if (encounter && appointment) {
          const status: TelemedAppointmentStatus | undefined = mapStatusToTelemed(encounter.status, appointment.status);
          if (!status) return;

          // getting communications that were postponed after practitioner will become not busy
          if (practitioner?.id && communications && !busyPractitionerIds.has(practitioner.id)) {
            const postponedCommunications = communications.filter(
              (comm) =>
                comm.status === 'preparation' &&
                comm.recipient?.[0].reference &&
                !busyPractitionerIds.has(comm.recipient?.[0].reference)
            );
            postponedCommunications.forEach((communication) => {
              const communicationPractitionerUri = communication.recipient![0].reference!;
              const practitioner = allPractitionersIdMap[communicationPractitionerUri];
              const notificationSettings = getProviderNotificationSettingsForPractitioner(practitioner);
              if (notificationSettings && notificationSettings.enabled) {
                const newStatus = getCommunicationStatus(notificationSettings, busyPractitionerIds, practitioner);
                updateCommunicationRequests.push(
                  getPatchBinary({
                    resourceId: communication.id!,
                    resourceType: 'Communication',
                    patchOperations: [
                      {
                        op: 'replace',
                        path: '/status',
                        value: newStatus,
                      },
                    ],
                  })
                );
                addNewSMSCommunicationForPractitioner(practitioner, communication, newStatus);
              }
            });
          }
          if (status === TelemedAppointmentStatusEnum.ready) {
            // check the tag presence that indicates that communications for "Patient is waiting" notification already exist
            const isProcessed = appointment.meta?.tag?.find(
              (tag) =>
                tag.system === PROVIDER_NOTIFICATION_TAG_SYSTEM &&
                tag.code === AppointmentProviderNotificationTags.patient_waiting
            );
            if (!isProcessed && location?.address?.state) {
              // add tag into appointment and add to batch request
              updateAppointmentRequests.push(
                getPatchBinary({
                  resourceId: appointment.id!,
                  resourceType: 'Appointment',
                  patchOperations: [
                    getPatchOperationForNewMetaTag(appointment, {
                      system: PROVIDER_NOTIFICATION_TAG_SYSTEM,
                      code: AppointmentProviderNotificationTags.patient_waiting,
                    }),
                  ],
                })
              );
              const providersToSendNotificationTo = statePractitionerMap[location.address?.state];
              if (providersToSendNotificationTo) {
                for (const provider of providersToSendNotificationTo) {
                  const notificationSettings = getProviderNotificationSettingsForPractitioner(provider);

                  // - if practitioner has notifications disabled - we don't create notification at all
                  if (notificationSettings?.enabled) {
                    const status = getCommunicationStatus(notificationSettings, busyPractitionerIds, provider);
                    const request: BatchInputPostRequest<Communication> = {
                      method: 'POST',
                      url: '/Communication',
                      resource: {
                        resourceType: 'Communication',
                        category: [
                          {
                            coding: [
                              {
                                system: PROVIDER_NOTIFICATION_TYPE_SYSTEM,
                                code: AppointmentProviderNotificationTypes.patient_waiting,
                              },
                            ],
                          },
                        ],
                        sent: DateTime.utc().toISO()!,
                        // set status to "preparation" for practitioners that should not receive notifications right now
                        // and "in-progress" to those who should receive it right away
                        status: status,
                        encounter: { reference: `Encounter/${encounter.id}` },
                        recipient: [{ reference: `Practitioner/${provider.id}` }],
                        payload: [{ contentString: `New patient in ${location.address.state} is waiting` }],
                      },
                    };
                    createCommunicationRequests.push(request);
                    addNewSMSCommunicationForPractitioner(provider, request.resource as Communication, status);
                  }
                }
              }
            }
            // todo: go through communications and make sure everything was sent
          } else if (status === TelemedAppointmentStatusEnum.unsigned && practitioner) {
            // check that the appointment is more than >12 hours in the "unsigned" status
            // and that corresponding notifications were sent to providers

            const lastUnsignedStatus = encounter.statusHistory?.reduceRight(
              (found: EncounterStatusHistory | null, entry) => {
                if (found === null && entry.status === 'finished') {
                  return entry;
                }
                return found;
              },
              null
            );

            const utcNow = DateTime.utc();
            let isProcessed = true;
            let tagToLookFor: AppointmentProviderNotificationTags | undefined = undefined;
            // here we check that the appointment is in the unsigned status for > 12, 24 or 48 hours
            if (lastUnsignedStatus && !lastUnsignedStatus.period.end) {
              const unsignedPeriodStart = DateTime.fromISO(lastUnsignedStatus.period.start || utcNow.toISO()!);
              if (unsignedPeriodStart < utcNow.minus({ hour: 48 })) {
                tagToLookFor = AppointmentProviderNotificationTags.unsigned_more_than_x_hours_3;
              } else if (unsignedPeriodStart < utcNow.minus({ hour: 24 })) {
                tagToLookFor = AppointmentProviderNotificationTags.unsigned_more_than_x_hours_2;
              } else if (unsignedPeriodStart < utcNow.minus({ hour: 12 })) {
                tagToLookFor = AppointmentProviderNotificationTags.unsigned_more_than_x_hours_1;
              }
            }

            if (tagToLookFor) {
              isProcessed = Boolean(
                appointment.meta?.tag?.find(
                  (tag) => tag.system === PROVIDER_NOTIFICATION_TAG_SYSTEM && tag.code === tagToLookFor
                )
              );
              if (!practitionerUnsignedTooLongAppointmentPackagesMap[practitioner.id!]) {
                practitionerUnsignedTooLongAppointmentPackagesMap[practitioner.id!] = [];
              }
              practitionerUnsignedTooLongAppointmentPackagesMap[practitioner.id!].push({
                pack: readyOrUnsignedVisitPackages[appointmentId],
                isProcessed: Boolean(isProcessed),
              });

              if (!isProcessed) {
                // add tag into appointment that the >x hours unsigned status notification was processed
                // and add to batch request
                updateAppointmentRequests.push(
                  getPatchBinary({
                    resourceId: appointment.id!,
                    resourceType: 'Appointment',
                    patchOperations: [
                      getPatchOperationForNewMetaTag(appointment, {
                        system: PROVIDER_NOTIFICATION_TAG_SYSTEM,
                        code: tagToLookFor,
                      }),
                    ],
                  })
                );
              }
            }
          }
        }
      } catch (error) {
        console.error(`Error trying to process notifications for appointment ${appointmentId}`, error);
      }
    });

    console.log(`Too long unsigned appointments: ${JSON.stringify(practitionerUnsignedTooLongAppointmentPackagesMap)}`);
    Object.keys(practitionerUnsignedTooLongAppointmentPackagesMap).forEach((practitionerId) => {
      const unsignedPractitionerAppointments = practitionerUnsignedTooLongAppointmentPackagesMap[practitionerId];
      let hasUnprocessed = false;
      let practitionerResource: Practitioner | undefined = undefined;
      let encounterResource: Encounter | undefined = undefined;
      for (const appt of unsignedPractitionerAppointments) {
        const { pack, isProcessed } = appt;
        const { practitioner, encounter } = pack;
        if (!practitionerResource && practitioner) {
          practitionerResource = practitioner;
        }
        if (!encounterResource && encounter) {
          encounterResource = encounter;
        }
        if (!isProcessed) {
          hasUnprocessed = true;
        }
      }

      if (hasUnprocessed && checkPractitionerResourceDefined(practitionerResource)) {
        // create notification for practitioner that was assigned to this visit
        const notificationSettings = getProviderNotificationSettingsForPractitioner(practitionerResource);
        // rules of status described above
        if (notificationSettings?.enabled) {
          const unsignedChartsMessage = (length: number): string =>
            `You have ${length} unsigned charts on ET. Please complete and sign ASAP. Thanks!`;

          const status = getCommunicationStatus(notificationSettings, busyPractitionerIds, practitionerResource);
          const request: BatchInputPostRequest<Communication> = {
            method: 'POST',
            url: '/Communication',
            resource: {
              resourceType: 'Communication',
              category: [
                {
                  coding: [
                    {
                      system: PROVIDER_NOTIFICATION_TYPE_SYSTEM,
                      code: AppointmentProviderNotificationTypes.unsigned_charts,
                    },
                  ],
                },
              ],
              sent: DateTime.utc().toISO()!,
              // set status to "preparation" for practitioners that should not receive notifications right now
              // and "in-progress" to those who should receive it right away
              status: status,
              encounter: encounterResource
                ? {
                    reference: `Encounter/${encounterResource.id}`,
                  }
                : undefined,
              recipient: [{ reference: `Practitioner/${practitionerResource.id}` }],
              payload: [
                {
                  contentString: unsignedChartsMessage(unsignedPractitionerAppointments.length),
                },
              ],
            },
          };

          createCommunicationRequests.push(request);
          if (
            status === 'completed' ||
            (status === 'in-progress' &&
              notificationSettings.method === ProviderNotificationMethod['phone and computer'])
          ) {
            // not to send multiple notifications of the same "Unsigned charts" type by sms one by one - check if theres any and update
            const existingUnsignedNotificationPending = sendSMSPractitionerCommunications[
              practitionerResource.id!
            ].communications.find(
              (comm) =>
                comm.category?.[0].coding?.[0].system === PROVIDER_NOTIFICATION_TYPE_SYSTEM &&
                comm.category?.[0].coding?.[0].code === AppointmentProviderNotificationTypes.unsigned_charts
            );
            if (existingUnsignedNotificationPending?.payload?.[0]) {
              existingUnsignedNotificationPending.payload[0].contentString = unsignedChartsMessage(
                unsignedPractitionerAppointments.length
              );
            } else {
              addOrUpdateSMSPractitionerCommunications(request.resource as Communication, practitionerResource);
            }
          }
        }
      }
    });

    // here we need to send SMS to practitioners that are not busy and has some unprocessed communications
    const sendSMSRequests: Promise<unknown>[] = [];
    Object.keys(sendSMSPractitionerCommunications).forEach((id) => {
      try {
        const { practitioner, communications } = sendSMSPractitionerCommunications[id];
        const notificationSettings = getProviderNotificationSettingsForPractitioner(practitioner);
        if (
          (practitioner.telecom?.find((tel) => tel.system === 'sms' && Boolean(tel.value)) &&
            notificationSettings?.method === ProviderNotificationMethod.phone) ||
          notificationSettings?.method === ProviderNotificationMethod['phone and computer']
        ) {
          communications.forEach((comm) => {
            if (comm.payload?.[0].contentString) {
              sendSMSRequests.push(
                oystehr.transactionalSMS.send({
                  resource: `Practitioner/${practitioner.id!}`,
                  message: comm.payload?.[0].contentString,
                })
              );
            }
          });
        }
      } catch (error) {
        console.error(
          `Error trying to send SMS notifications for practitioner ${sendSMSPractitionerCommunications[id].practitioner.id}`,
          error
        );
      }
    });

    console.log(`Update appointment requests: ${JSON.stringify(updateAppointmentRequests)}`);
    console.log(`Create communications requests: ${JSON.stringify(createCommunicationRequests)}`);

    try {
      const requests: Promise<unknown>[] = [];
      if (
        updateAppointmentRequests.length > 0 ||
        createCommunicationRequests.length > 0 ||
        updateCommunicationRequests.length > 0
      ) {
        requests.push(
          oystehr.fhir.transaction<Appointment | Communication>({
            requests: [...updateAppointmentRequests, ...createCommunicationRequests, ...updateCommunicationRequests],
          })
        );
      }
      if (sendSMSRequests.length > 0) {
        requests.push(...sendSMSRequests);
      }
      await Promise.all([...requests]);
    } catch (e) {
      console.log(
        'Error trying to create/update notifications related resources, or send sms notifications',
        JSON.stringify(e)
      );
      throw e;
    }

    return {
      statusCode: 200,
      body: 'Successfully processed provider notifications',
    };
  } catch (error: any) {
    const ENVIRONMENT = getSecret(SecretsKeys.ENVIRONMENT, input.secrets);
    await topLevelCatch('Notification-updater', error, ENVIRONMENT);
    console.log('Error: ', JSON.stringify(error.message));
    return {
      statusCode: 500,
      body: JSON.stringify(error.message),
    };
  }
});

function checkPractitionerResourceDefined(resource: Practitioner | undefined | never): resource is Practitioner {
  return resource !== undefined;
}

interface ResourcePackage {
  appointment?: Appointment;
  encounter?: Encounter;
  communications: Communication[];
  practitioner?: Practitioner;
  location?: Location;
}

type ResourcePackagesMap = { [key: NonNullable<Appointment['id']>]: ResourcePackage };

/** Getting appointments with status "Arrived" and encounter with statuses
 * that correspond to Telemed statuses "ready", "pre-video", "on-video", "unsigned".
 * Include related encounter, patient, provider and communication
 */
async function getResourcePackagesAppointmentsMap(
  oystehr: Oystehr,
  statuses: Encounter['status'][],
  fromDate: DateTime
): Promise<ResourcePackagesMap> {
  const results = (
    await oystehr.fhir.search<Appointment | Communication | Encounter | Location | Practitioner>({
      resourceType: 'Appointment',
      params: [
        { name: '_tag', value: OTTEHR_MODULE.TM },
        {
          name: 'date',
          value: `ge${fromDate}`,
        },
        {
          name: 'status',
          value: `arrived`,
        },
        {
          name: '_revinclude',
          value: 'Encounter:appointment',
        },
        {
          name: '_include:iterate',
          value: 'Encounter:participant:Practitioner',
        },
        {
          name: '_include',
          value: 'Appointment:location',
        },
        {
          name: '_revinclude:iterate',
          value: 'Communication:encounter',
        },
        {
          name: '_has:Encounter:appointment:status',
          value: statuses.join(','),
        },
      ],
    })
  ).unbundle();

  const getOrCreateAppointmentResourcePackage = (appointmentId: string): (typeof resourcePackagesMap)[string] => {
    if (!resourcePackagesMap[appointmentId]) {
      resourcePackagesMap[appointmentId] = {
        communications: [],
      };
    }
    return { ...resourcePackagesMap[appointmentId] };
  };

  const encounterIdAppointmentIdMap: { [key: NonNullable<Encounter['id']>]: NonNullable<Appointment['id']> } = {};
  const resourcePackagesMap: ResourcePackagesMap = {};
  const practitionerIdMap: { [key: NonNullable<Practitioner['id']>]: Practitioner } = {};
  const locationIdMap: { [key: NonNullable<Location['id']>]: Location } = {};
  // first fill maps with Appointments and Encounters
  results.forEach((res) => {
    if (res.resourceType === 'Encounter') {
      const encounter = res as Encounter;
      const appointmentId = getTelemedEncounterAppointmentId(encounter);
      if (appointmentId) {
        const pack = getOrCreateAppointmentResourcePackage(appointmentId);
        pack.encounter = encounter;
        resourcePackagesMap[appointmentId] = pack;
        encounterIdAppointmentIdMap[encounter.id!] = appointmentId;
      }
    } else if (res.resourceType === 'Appointment') {
      const appointment = res as Appointment;
      const pack = getOrCreateAppointmentResourcePackage(appointment.id!);
      pack.appointment = appointment;
      resourcePackagesMap[appointment.id!] = pack;
    } else if (res.resourceType === 'Practitioner') {
      // create practitioners id map for later optimized mapping
      const practitioner = res as Practitioner;
      practitionerIdMap[practitioner.id!] = practitioner;
    } else if (res.resourceType === 'Location') {
      // create locations id map for later optimized mapping
      const location = res as Location;
      locationIdMap[location.id!] = location;
    }
  });

  results.forEach((res) => {
    // fill in communications (it needs already some filled in maps)
    if (res.resourceType === 'Communication') {
      const communication = res as Communication;
      const encounterReference = communication.encounter!.reference!;
      const encounterId = removePrefix('Encounter/', encounterReference)!;
      const appointmentId = encounterIdAppointmentIdMap[encounterId];
      const pack = getOrCreateAppointmentResourcePackage(appointmentId);
      pack.communications.push(communication);
      resourcePackagesMap[appointmentId] = pack;
    }
  });

  // fill in practitioners and locations
  Object.keys(resourcePackagesMap).forEach((appointmentId) => {
    const encounter = resourcePackagesMap[appointmentId].encounter;
    const practitionerReference = encounter?.participant?.find(
      (participant) => participant.individual?.reference?.startsWith('Practitioner')
    )?.individual?.reference;
    if (practitionerReference) {
      const practitionerId = removePrefix('Practitioner/', practitionerReference);
      if (practitionerId) {
        const pack = getOrCreateAppointmentResourcePackage(appointmentId);
        pack.practitioner = practitionerIdMap[practitionerId];
        resourcePackagesMap[appointmentId] = pack;
      }
    }
    const locationReference = encounter?.location?.find((loc) => loc.location.reference)?.location.reference;
    if (locationReference) {
      const locationId = removePrefix('Location/', locationReference);
      if (locationId) {
        const pack = getOrCreateAppointmentResourcePackage(appointmentId);
        pack.location = locationIdMap[locationId];
        resourcePackagesMap[appointmentId] = pack;
      }
    }
  });

  return resourcePackagesMap;
}

const getPractitionersByStatesMap = async (oystehr: Oystehr): Promise<StatePractitionerMap> => {
  const [employees, roles] = await Promise.all([await getEmployees(oystehr), await getRoles(oystehr)]);

  const inactiveRoleId = roles.find((role: any) => role.name === RoleType.Inactive)?.id;
  const providerRoleId = roles.find((role: any) => role.name === RoleType.Provider)?.id;
  if (!inactiveRoleId || !providerRoleId) {
    throw new Error('Error searching for Inactive or Provider role.');
  }

  console.log('Preparing the FHIR batch request.');

  const practitionerIds = employees.map((employee) => employee.profile.split('/')[1]);

  const [inactiveRoleMembers, providerRoleMembers, practitionerResources] = await Promise.all([
    getRoleMembers(inactiveRoleId, oystehr),
    getRoleMembers(providerRoleId, oystehr),
    oystehr.fhir.search<Practitioner>({
      resourceType: 'Practitioner',
      params: [
        {
          name: '_id',
          value: practitionerIds.join(','),
        },
      ],
    }),
  ]);

  console.log(
    `Fetched ${inactiveRoleMembers.length} Inactive and ${providerRoleMembers.length} Provider role members.`
  );

  console.log(`provider roles members: ${JSON.stringify(providerRoleMembers)}`);
  // map for getting inactive users by user id
  const inactiveUsersMap = new Map(inactiveRoleMembers.map((user) => [user.id, user]));
  // map for getting users that have Provider role by user id
  const providerUsersMap = new Map(providerRoleMembers.map((user) => [user.id, user]));

  // map for getting Practitioner resource associated with a user by user id
  const userIdPractitionerMap: { [key: string]: Practitioner } = {};
  for (const entry of providerUsersMap.entries()) {
    const [userId, user] = entry;
    const practitionerId = removePrefix('Practitioner/', user.profile || '');
    if (!practitionerId) continue;
    const practitioner = practitionerResources.unbundle().find((res) => res.id === practitionerId);
    if (practitioner) {
      userIdPractitionerMap[userId] = practitioner;
    }
  }
  // map for getting active practitioners that can operate in each state
  const statePractitionerMap: StatePractitionerMap = {};

  employees.forEach((employee) => {
    const isActive = !inactiveUsersMap.has(employee.id);
    const isProvider = providerUsersMap.has(employee.id);
    if (!isActive || !isProvider) {
      return;
    }
    const practitioner = userIdPractitionerMap[employee.id];

    const licenses = allLicensesForPractitioner(practitioner);
    licenses.forEach((license) => {
      addPractitionerToState(statePractitionerMap, license.state, practitioner);
    });
  });
  return statePractitionerMap;
};

type StatePractitionerMap = { [key: string]: Practitioner[] };

function addPractitionerToState(
  statesPractitionersMap: StatePractitionerMap,
  state: string,
  practitioner: Practitioner
): void {
  if (!statesPractitionersMap[state]) {
    statesPractitionersMap[state] = [];
  }

  statesPractitionersMap[state].push(practitioner);
}

// set the status of communication:
// - if practitioner is not busy and notifications enabled - set it to in-progress
// - if practitioner is busy - set it to "preparation"
// - if provider has only "mobile" notification type - we can set the status to "completed" and
// send the notification to mobile right away
function getCommunicationStatus(
  notificationSettings: ProviderNotificationSettings,
  busyPractitionerIds: Set<string>,
  practitioner: Practitioner | undefined
): Communication['status'] {
  let status: Communication['status'] = 'in-progress';
  if (busyPractitionerIds.has(practitioner?.id || '')) {
    status = 'preparation';
  } else if (notificationSettings.method === ProviderNotificationMethod.phone) {
    status = 'completed';
  }
  return status;
}<|MERGE_RESOLUTION|>--- conflicted
+++ resolved
@@ -10,6 +10,7 @@
   getPatchBinary,
   getPatchOperationForNewMetaTag,
   getProviderNotificationSettingsForPractitioner,
+  getSecret,
   mapStatusToTelemed,
   OTTEHR_MODULE,
   PROVIDER_NOTIFICATION_TAG_SYSTEM,
@@ -21,15 +22,6 @@
   SecretsKeys,
   TelemedAppointmentStatus,
   TelemedAppointmentStatusEnum,
-<<<<<<< HEAD
-  allLicensesForPractitioner,
-  getPatchBinary,
-  getPatchOperationForNewMetaTag,
-  getProviderNotificationSettingsForPractitioner,
-  getSecret,
-  mapStatusToTelemed,
-=======
->>>>>>> c2233597
 } from 'utils';
 import { getTelemedEncounterAppointmentId } from '../../ehr/get-telemed-appointments/helpers/mappers';
 import {
