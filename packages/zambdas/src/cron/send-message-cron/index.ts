import Oystehr from '@oystehr/sdk';
import { wrapHandler } from '@sentry/aws-serverless';
import { APIGatewayProxyResult } from 'aws-lambda';
import { Appointment, Encounter, Location, Patient, QuestionnaireResponse } from 'fhir/r4b';
import { DateTime } from 'luxon';
<<<<<<< HEAD
import { DATETIME_FULL_NO_YEAR, getSecret, SecretsKeys } from 'utils';
import { sendErrors, topLevelCatch, ZambdaInput } from '../../shared';
import { createOystehrClient, configSentry, getAuth0Token } from '../../shared';
=======
import { DATETIME_FULL_NO_YEAR, getSecret, Secrets, SecretsKeys } from 'utils';
import { isNonPaperworkQuestionnaireResponse } from '../../common';
import { topLevelCatch, ZambdaInput } from '../../shared';
import { captureSentryException, configSentry, createOystehrClient, getAuth0Token } from '../../shared';
>>>>>>> c2233597
import { getMessageRecipientForAppointment } from '../../shared/communication';

let zapehrToken: string;

export const index = wrapHandler(async (input: ZambdaInput): Promise<APIGatewayProxyResult> => {
  configSentry('send-message-cron', input.secrets);
  console.log(`Input: ${JSON.stringify(input)}`);
  const { secrets } = input;
  if (!zapehrToken) {
    zapehrToken = await getAuth0Token(secrets);
  }
  try {
    const oystehr = createOystehrClient(zapehrToken, secrets);
    const nowUTC = DateTime.now().toUTC();
    const startTime = roundToNearestQuarterHour(nowUTC.plus({ hour: 1 })); // round times to an even quarter minute
    console.log(
      `Getting booked appointments between ${startTime.toISO()} and ${startTime
        .plus({ minute: 45 })
        .toISO()} and the related patients and location resources`
    );
    const allResources = (
      await oystehr.fhir.search<Appointment | Encounter | Location | Patient | QuestionnaireResponse>({
        resourceType: 'Appointment',
        params: [
          { name: 'status', value: 'booked' },
          { name: 'date', value: `ge${startTime.toISO()}` },
          { name: 'date', value: `lt${startTime.plus({ minute: 45 }).toISO()}` },
          { name: '_sort', value: 'date' },
          {
            name: '_include',
            value: 'Appointment:location',
          },
          {
            name: '_include',
            value: 'Appointment:patient',
          },
          {
            name: '_revinclude',
            value: 'Encounter:appointment',
          },
          {
            name: '_revinclude:iterate',
            value: 'QuestionnaireResponse:encounter',
          },
        ],
      })
    )
      .unbundle()
      .filter((resource) => isNonPaperworkQuestionnaireResponse(resource) === false);
    console.log('successfully retrieved resources');

    const appointments = allResources.filter(
      (resourceTemp) => resourceTemp.resourceType === 'Appointment'
    ) as Appointment[];

    const next90MinuteAppointments = appointments.filter((appointment) => {
      return (
        appointment.start &&
        appointment.start >= (startTime.plus({ minute: 30 }).toISO() || '') &&
        appointment.start < (startTime.plus({ minute: 45 }).toISO() || '')
      );
    });
    if (next90MinuteAppointments.length === 0) console.log('no appointments to remind in the next 90 minutes');

    const nextHourAppointments = appointments.filter((appointment) => {
      return appointment.start && appointment.start < (startTime.plus({ minute: 15 }).toISO() || '');
    });
    if (nextHourAppointments.length === 0) console.log('no appointments to remind in the next hour');

    const nextHourAppointmentPromises = nextHourAppointments.map(async (appointment) => {
      const fhirAppointment = appointment as Appointment;
      const created = DateTime.fromISO(fhirAppointment.created || '');

      // only send reminders for appointments created more than 2 hours before start time
      if (startTime.diff(created, 'minutes').minutes > 120) {
        const locationID = fhirAppointment.participant
          .find((participantTemp) => participantTemp.actor?.reference?.startsWith('Location/'))
          ?.actor?.reference?.split('/')[1];
        const fhirLocation = allResources.find((resourceTemp) => resourceTemp.id === locationID) as Location;
        const timezone = fhirLocation.extension?.find(
          (extensionTemp) => extensionTemp.url === 'http://hl7.org/fhir/StructureDefinition/timezone'
        )?.valueString;
        const startTimeFormatted = DateTime.fromISO(fhirAppointment.start || '')
          ?.setZone(timezone)
          .toFormat(DATETIME_FULL_NO_YEAR);
        const message = `Your check-in time at ${fhirLocation.name} is ${startTimeFormatted}. See you soon!`;
        /*`${i18n.t('textComms.checkIn1')} ${fhirLocation.name} ${i18n.t(
          'textComms.checkIn2'
        )} ${startTimeFormatted}${i18n.t('textComms.checkIn3')}`;*/
        const ENVIRONMENT = getSecret(SecretsKeys.ENVIRONMENT, secrets);
        await sendAutomatedText(fhirAppointment, oystehr, ENVIRONMENT, message);
      }
    });

    const encounterResources = allResources.filter(
      (resourceTemp) => resourceTemp.resourceType === 'Encounter'
    ) as Encounter[];
    const questionnaireResponseResources = allResources.filter(
      (resourceTemp) => resourceTemp.resourceType === 'QuestionnaireResponse'
    ) as QuestionnaireResponse[];

    const next90MinuteAppointmentPromises = next90MinuteAppointments.map(async (appointment) => {
      const fhirAppointment = appointment as Appointment;
      const created = DateTime.fromISO(fhirAppointment.created || '');
      const encounter = encounterResources.find(
        (resource) => (resource as Encounter).appointment?.[0].reference === `Appointment/${fhirAppointment?.id}`
      ) as Encounter;
      const questionnaireResponse = questionnaireResponseResources.find(
        (resource) => (resource as QuestionnaireResponse).encounter?.reference === `Encounter/${encounter?.id}`
      ) as QuestionnaireResponse;

      console.log('paperwork status: ', questionnaireResponse.status);
      const isPaperworkComplete =
        questionnaireResponse.status == 'completed' || questionnaireResponse.status == 'amended';
      // only send reminders for appointments scheduled within the next 90 minutes whose paperwork is incomplete and for appointments created more than 2 hours before visit time
      // startTime is initalized to 1 hour from now, and adding 30 minutes approximately equals the visit time for appointments created 90 minutes from now
      if (startTime.plus({ minutes: 30 }).diff(created, 'minutes').minutes > 120 && !isPaperworkComplete) {
        console.log(
          'send reminder for appointment with incomplete paperwork scheduled within the next 90 minutes and created 2 hours before visit time'
        );
        const patientID = fhirAppointment.participant
          .find((participantTemp) => participantTemp.actor?.reference?.startsWith('Patient/'))
          ?.actor?.reference?.split('/')[1];
        const fhirPatient = allResources.find((resourceTemp) => resourceTemp.id === patientID) as Patient;
        const WEBSITE_URL = getSecret(SecretsKeys.WEBSITE_URL, secrets);
        const message = `To prevent delays, please complete your paperwork prior to arrival. For ${fhirPatient.name?.[0].given?.[0]}, click here: ${WEBSITE_URL}/paperwork/${fhirAppointment?.id}`;
        const ENVIRONMENT = getSecret(SecretsKeys.ENVIRONMENT, secrets);
        await sendAutomatedText(fhirAppointment, oystehr, ENVIRONMENT, message);
      }
    });

    const appointmentPromises = [...nextHourAppointmentPromises, ...next90MinuteAppointmentPromises];

    await Promise.all(appointmentPromises);

    return {
      statusCode: 200,
      body: JSON.stringify({ status: 'hola' }),
    };
  } catch (error: any) {
    const ENVIRONMENT = getSecret(SecretsKeys.ENVIRONMENT, input.secrets);
    return topLevelCatch('send-message-cron', error, ENVIRONMENT, true);
  }
});

function roundToNearestQuarterHour(date: DateTime): DateTime {
  const roundedDateTime = date.startOf('hour').plus({
    minutes: Math.round(date.minute / 15) * 15,
  });
  return roundedDateTime;
}

async function sendAutomatedText(
  fhirAppointment: Appointment,
  oystehr: Oystehr,
  ENVIRONMENT: string,
  message: string
): Promise<void> {
  try {
    console.log('getting conversationSID for appointment', fhirAppointment.id);
    const messageInput = await getMessageRecipientForAppointment(fhirAppointment, oystehr);
    if (messageInput) {
      const { resource } = messageInput;
      await oystehr.transactionalSMS.send({
        resource,
        message,
      });
    } else {
      console.log('no conversationSID returned for appointment:', fhirAppointment.id);
      void sendErrors('no conversationSID when sending automated text', ENVIRONMENT);
    }
  } catch (e) {
    console.log('error trying to send message: ', e, JSON.stringify(e));
  }
}<|MERGE_RESOLUTION|>--- conflicted
+++ resolved
@@ -3,16 +3,10 @@
 import { APIGatewayProxyResult } from 'aws-lambda';
 import { Appointment, Encounter, Location, Patient, QuestionnaireResponse } from 'fhir/r4b';
 import { DateTime } from 'luxon';
-<<<<<<< HEAD
 import { DATETIME_FULL_NO_YEAR, getSecret, SecretsKeys } from 'utils';
+import { isNonPaperworkQuestionnaireResponse } from '../../common';
 import { sendErrors, topLevelCatch, ZambdaInput } from '../../shared';
-import { createOystehrClient, configSentry, getAuth0Token } from '../../shared';
-=======
-import { DATETIME_FULL_NO_YEAR, getSecret, Secrets, SecretsKeys } from 'utils';
-import { isNonPaperworkQuestionnaireResponse } from '../../common';
-import { topLevelCatch, ZambdaInput } from '../../shared';
-import { captureSentryException, configSentry, createOystehrClient, getAuth0Token } from '../../shared';
->>>>>>> c2233597
+import { configSentry, createOystehrClient, getAuth0Token } from '../../shared';
 import { getMessageRecipientForAppointment } from '../../shared/communication';
 
 let zapehrToken: string;
