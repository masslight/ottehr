--- conflicted
+++ resolved
@@ -31,12 +31,8 @@
 import { validateRequestParameters } from './validateRequestParameters';
 
 // Lifting up value to outside of the handler allows it to stay in memory across warm lambda invocations
-<<<<<<< HEAD
-let m2mtoken: string;
+let m2mToken: string;
 const ZAMBDA_NAME = 'change-telemed-appointment-status';
-=======
-let m2mToken: string;
->>>>>>> 3c819bb4
 
 export const index = wrapHandler(ZAMBDA_NAME, async (input: ZambdaInput): Promise<APIGatewayProxyResult> => {
   try {
