import { BatchInputRequest } from '@oystehr/sdk';
import { wrapHandler } from '@sentry/aws-serverless';
import { APIGatewayProxyResult } from 'aws-lambda';
import { randomUUID } from 'crypto';
import { Encounter, FhirResource, ServiceRequest, Specimen, Task } from 'fhir/r4b';
import { DateTime } from 'luxon';
import {
  CollectInHouseLabSpecimenParameters,
  CollectInHouseLabSpecimenZambdaOutput,
  IN_HOUSE_LAB_TASK,
  PRACTITIONER_CODINGS,
  Secrets,
<<<<<<< HEAD
  SecretsKeys,
  getSecret,
=======
  SPECIMEN_COLLECTION_CUSTOM_SOURCE_SYSTEM,
>>>>>>> c2233597
} from 'utils';
import {
  checkOrCreateM2MClientToken,
  createOystehrClient,
  getMyPractitionerId,
  topLevelCatch,
  ZambdaInput,
} from '../../shared';
import { validateRequestParameters } from './validateRequestParameters';
let m2mtoken: string;

export const index = wrapHandler(async (input: ZambdaInput): Promise<APIGatewayProxyResult> => {
  console.log(`collect-in-house-lab-specimen started, input: ${JSON.stringify(input)}`);

  let secrets = input.secrets;
  let validatedParameters: CollectInHouseLabSpecimenParameters & { secrets: Secrets | null; userToken: string };

  try {
    validatedParameters = validateRequestParameters(input);
  } catch (error: any) {
    return {
      statusCode: 400,
      body: JSON.stringify({
        message: `Invalid request parameters. ${error.message || error}`,
      }),
    };
  }

  try {
    secrets = validatedParameters.secrets;

    console.log('validateRequestParameters success');

    m2mtoken = await checkOrCreateM2MClientToken(m2mtoken, secrets);
    const oystehr = createOystehrClient(m2mtoken, secrets);
    const oystehrCurrentUser = createOystehrClient(validatedParameters.userToken, validatedParameters.secrets);

    const { encounterId, serviceRequestId, data } = validatedParameters;

    const [serviceRequestResources, tasksCSTResources, userPractitionerId, encounter] = await Promise.all([
      oystehr.fhir.get<ServiceRequest>({
        resourceType: 'ServiceRequest',
        id: serviceRequestId,
      }),
      oystehr.fhir
        .search<Task>({
          resourceType: 'Task',
          params: [
            {
              name: 'based-on',
              value: `ServiceRequest/${serviceRequestId}`,
            },
            {
              name: 'code',
              value: `${IN_HOUSE_LAB_TASK.system}|${IN_HOUSE_LAB_TASK.code.collectSampleTask}`,
            },
          ],
        })
        .then((bundle) => bundle.unbundle()),
      getMyPractitionerId(oystehrCurrentUser),
      oystehr.fhir.get<Encounter>({
        resourceType: 'Encounter',
        id: encounterId,
      }),
    ]);

    const practitionerFromEncounterId = encounter.participant
      ?.find(
        (participant) =>
          participant.type?.find(
            (type) => type.coding?.some((c) => c.system === PRACTITIONER_CODINGS.Attender[0].system)
          )
      )
      ?.individual?.reference?.replace('Practitioner/', '');

    if (
      practitionerFromEncounterId !== validatedParameters.data.specimen.collectedBy.id &&
      userPractitionerId !== validatedParameters.data.specimen.collectedBy.id
    ) {
      // todo: not sure about this check, but looks better to have it, without this any participant may be setted with custom request
      throw Error('Practitioner mismatch');
    }

    const serviceRequestEncounterId = serviceRequestResources?.encounter?.reference?.replace('Encounter/', '');

    if (!serviceRequestEncounterId || serviceRequestEncounterId !== encounterId) {
      throw Error(`ServiceRequest with id ${serviceRequestId} is not associated with encounter ${encounterId}`);
    }

    const serviceRequest = serviceRequestResources as ServiceRequest;

    if (tasksCSTResources.length !== 1) {
      throw Error(`Expected 1 collection task, found ${tasksCSTResources.length}`);
    }

    const collectionTask = tasksCSTResources[0];

    if (!collectionTask.id) {
      throw Error('Collection task has no ID');
    }

    const specimenFullUrl = `urn:uuid:${randomUUID()}`;

    const specimenConfig: Specimen = {
      resourceType: 'Specimen',
      status: 'available',
      request: [
        {
          reference: `ServiceRequest/${serviceRequestId}`,
        },
      ],
      subject: {
        reference: serviceRequest.subject?.reference || '',
      },
      collection: {
        collector: {
          reference: `Practitioner/${data.specimen.collectedBy.id}`,
          display: data.specimen.collectedBy.name,
        },
        collectedDateTime: data.specimen.collectionDate,
        bodySite: {
          coding: [
            {
              // todo when we have a standardize input we should switch this system
              system: SPECIMEN_COLLECTION_CUSTOM_SOURCE_SYSTEM,
              display: data.specimen.source,
            },
          ],
        },
      },
    };

    const serviceRequestUpdateConfig: ServiceRequest = {
      ...serviceRequest,
      status: 'active',
      specimen: [{ reference: specimenFullUrl }],
    };

    const collectionTaskUpdateConfig: Task = {
      ...collectionTask,
      status: 'completed',
    };

    const inputResultTaskConfig: Task = {
      resourceType: 'Task',
      status: 'ready',
      intent: 'order',
      code: {
        coding: [
          {
            system: IN_HOUSE_LAB_TASK.system,
            code: IN_HOUSE_LAB_TASK.code.inputResultsTask,
          },
        ],
      },
      basedOn: [{ reference: `ServiceRequest/${serviceRequestId}` }],
      encounter: { reference: `Encounter/${encounterId}` },
      authoredOn: DateTime.now().toISO(),
      ...(collectionTask.location && { location: collectionTask.location }),
    };

    const transactionResponse = await oystehr.fhir.transaction({
      requests: [
        {
          method: 'POST',
          url: '/Specimen',
          resource: specimenConfig,
          fullUrl: specimenFullUrl,
        },
        {
          method: 'PUT',
          url: `/ServiceRequest/${serviceRequestId}`,
          resource: serviceRequestUpdateConfig,
        },
        {
          method: 'PUT',
          url: `/Task/${collectionTask.id}`,
          resource: collectionTaskUpdateConfig,
        },
        {
          method: 'POST',
          url: '/Task',
          resource: inputResultTaskConfig,
        },
      ] as BatchInputRequest<FhirResource>[],
    });

    if (!transactionResponse.entry?.every((entry) => entry.response?.status[0] === '2')) {
      throw Error('Error collecting in-house lab specimen in transaction');
    }

    const response: CollectInHouseLabSpecimenZambdaOutput = {};

    return {
      statusCode: 200,
      body: JSON.stringify(response),
    };
  } catch (error: any) {
    console.error('Error collecting in-house lab specimen:', error);
    const ENVIRONMENT = getSecret(SecretsKeys.ENVIRONMENT, input.secrets);
    await topLevelCatch('collect-in-house-lab-specimen', error, ENVIRONMENT);
    return {
      statusCode: 500,
      body: JSON.stringify({
        message: `Error processing request: ${error.message || error}`,
      }),
    };
  }
});<|MERGE_RESOLUTION|>--- conflicted
+++ resolved
@@ -7,15 +7,12 @@
 import {
   CollectInHouseLabSpecimenParameters,
   CollectInHouseLabSpecimenZambdaOutput,
+  getSecret,
   IN_HOUSE_LAB_TASK,
   PRACTITIONER_CODINGS,
   Secrets,
-<<<<<<< HEAD
   SecretsKeys,
-  getSecret,
-=======
   SPECIMEN_COLLECTION_CUSTOM_SOURCE_SYSTEM,
->>>>>>> c2233597
 } from 'utils';
 import {
   checkOrCreateM2MClientToken,
