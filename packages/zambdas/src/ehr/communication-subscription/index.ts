import { BatchInputGetRequest } from '@oystehr/sdk';
import { APIGatewayProxyResult } from 'aws-lambda';
import { Bundle, Communication, Group, Location, Practitioner } from 'fhir/r4b';
<<<<<<< HEAD
import { COMMUNICATION_ISSUE_REPORT_CODE, getFullestAvailableName, SUPPORT_EMAIL } from 'utils';
import { getSecret, Secrets, SecretsKeys } from 'zambda-utils';
import { getAuth0Token } from '../shared';
import { sendgridEmail, sendSlackNotification, topLevelCatch } from '../shared/errors';
import { createOystehrClient } from '../shared/helpers';
import { ZambdaInput } from 'zambda-utils';
=======
import { COMMUNICATION_ISSUE_REPORT_CODE, getFullestAvailableName, getSecret, Secrets, SecretsKeys } from 'utils';
import { getAuth0Token, sendgridEmail, sendSlackNotification, topLevelCatch } from '../../shared';
import { createOystehrClient } from '../../shared/helpers';
>>>>>>> dff27521
import { bundleResourcesConfig, codingContainedInList, getEmailsFromGroup } from './helpers';
import { validateRequestParameters } from './validateRequestParameters';
import { ZambdaInput } from '../../shared/types';

export interface CommunicationSubscriptionInput {
  communication: Communication;
  secrets: Secrets | null;
}

let zapehrToken: string;

export const index = async (input: ZambdaInput): Promise<APIGatewayProxyResult> => {
  console.log(`Input: ${JSON.stringify(input)}`);
  try {
    console.group('validateRequestParameters');
    const validatedParameters = validateRequestParameters(input);
    const { communication, secrets } = validatedParameters;
    console.log('communication ID', communication.id);
    console.groupEnd();
    console.debug('validateRequestParameters success');

    if (['not-done', 'completed'].includes(communication.status)) {
      console.log(`task is marked ${communication.status}`);
      return {
        statusCode: 200,
        body: `communication has already been marked ${communication.status}`,
      };
    }

    if (!zapehrToken) {
      console.log('getting token');
      zapehrToken = await getAuth0Token(secrets);
    } else {
      console.log('already have token');
    }

    const oystehr = createOystehrClient(zapehrToken, secrets);

    const ENVIRONMENT = getSecret(SecretsKeys.ENVIRONMENT, secrets);
    const communicationCodes = communication.category;
    console.log('communicationCodes', JSON.stringify(communicationCodes));
    let communicationStatusToUpdate: string | undefined;

    if (codingContainedInList(COMMUNICATION_ISSUE_REPORT_CODE, communicationCodes)) {
      console.log('alerting for issue report');
      const groupID = getSecret(SecretsKeys.INTAKE_ISSUE_REPORT_EMAIL_GROUP_ID, secrets);
      const templateID = getSecret(SecretsKeys.IN_PERSON_SENDGRID_ISSUE_REPORT_EMAIL_TEMPLATE_ID, secrets);

      // Only alert where both variables exist and are non null value
      if (groupID && templateID) {
        const groupGetRequest: BatchInputGetRequest = {
          method: 'GET',
          url: `/Group?_id=${groupID}`,
        };
        const locationID = communication.about
          ?.find((ref) => ref.type === 'Location')
          ?.reference?.replace('Location/', '');
        const locationGetRequest: BatchInputGetRequest = {
          method: 'GET',
          url: `/Location?_id=${locationID}`,
        };
        const practitionerID = communication.sender?.reference?.replace('Practitioner/', '');
        const practitionerGetRequest: BatchInputGetRequest = {
          method: 'GET',
          url: `/Practitioner?_id=${practitionerID}`,
        };
        const appointmentID = communication.about
          ?.find((ref) => ref.type === 'Appointment')
          ?.reference?.replace('Appointment/', '');

        console.log('getting fhir resources for issue report alerting');
        console.log('groupID, locationID, practitionerID', groupID, locationID, practitionerID);
        const bundle = await oystehr.fhir.batch({
          requests: [groupGetRequest, locationGetRequest, practitionerGetRequest],
        });

        const bundleResources: bundleResourcesConfig = {};
        if (bundle.entry) {
          for (const entry of bundle.entry) {
            if (
              entry.response?.outcome?.id === 'ok' &&
              entry.resource &&
              entry.resource.resourceType === 'Bundle' &&
              entry.resource.type === 'searchset'
            ) {
              const innerBundle = entry.resource as Bundle;
              const innerEntries = innerBundle.entry;
              if (innerEntries) {
                for (const item of innerEntries) {
                  const resource = item.resource;
                  if (resource) {
                    if (resource?.resourceType === 'Group') {
                      bundleResources.group = resource as Group;
                    }
                    if (resource?.resourceType === 'Location') {
                      bundleResources.location = resource as Location;
                    }
                    if (resource?.resourceType === 'Practitioner') {
                      bundleResources.practitioner = resource as Practitioner;
                    }
                  }
                }
              }
            }
          }
        }
        const submitter = bundleResources.practitioner;
        const fhirLocation = bundleResources.location;
        const fhirGroup = bundleResources.group;

        let submitterName = submitter && getFullestAvailableName(submitter);
        let submitterEmail = '';
        try {
          const PROJECT_API = getSecret('PROJECT_API', secrets);
          const headers = {
            accept: 'application/json',
            'content-type': 'application/json',
            Authorization: `Bearer ${zapehrToken}`,
          };
          const getUserByProfileResponse = await fetch(
            `${PROJECT_API}/user/v2/list?profile=Practitioner/${practitionerID}`,
            {
              method: 'GET',
              headers: headers,
            }
          );
          if (!getUserByProfileResponse.ok) {
            console.error('Failed to get user from a given Practitioner ID profile');
          }
          const retrievedUser = await getUserByProfileResponse.json();
          if (submitterName == undefined) {
            submitterName = `${retrievedUser?.data?.[0]?.name}`;
          }
          submitterEmail = `${retrievedUser?.data?.[0]?.email}`;
        } catch (error) {
          console.error('Fetch call failed with error: ', error);
        }
        const submitterDetails = `Submitter name: ${submitterName}, Submitter email: ${submitterEmail}, Submitter id: ${submitter?.id}`;

        console.log('sending slack message');
        const slackMessage = `An issue report has been submitted from ${fhirLocation?.name}. Check payload in communication resource ${communication.id} for more information`;
        try {
          await sendSlackNotification(slackMessage, ENVIRONMENT);
          communicationStatusToUpdate = 'completed';
        } catch (e) {
          console.log('could not send slack notification');
        }

        console.log('getting emails');
        const pracitionersEmails = await getEmailsFromGroup(fhirGroup, oystehr);
        console.log('pracitionersEmails', pracitionersEmails);

        const fromEmail = SUPPORT_EMAIL;
        const toEmail = pracitionersEmails || [fromEmail];
        const errorMessage = `Details: ${communication.payload?.[0].contentString} <br> Submitted By: ${submitterDetails} <br> Location: ${fhirLocation?.name} - ${fhirLocation?.address?.city}, ${fhirLocation?.address?.state} <br> Appointment Id: ${appointmentID} <br> Communication Fhir Resource: ${communication.id}`;

        console.log(`Sending issue report email to ${toEmail} with template id ${templateID}`);
        try {
          const sendResult = await sendgridEmail(secrets, templateID, toEmail, fromEmail, ENVIRONMENT, errorMessage);
          if (sendResult)
            console.log(
              `Details of successful sendgrid send: statusCode, ${sendResult[0].statusCode}. body, ${JSON.stringify(
                sendResult[0].body
              )}`
            );
          communicationStatusToUpdate = 'completed';
        } catch (error) {
          console.error(`Error sending email to ${toEmail}: ${JSON.stringify(error)}`);
        }
      }
    }

    if (!communicationStatusToUpdate) {
      console.log('no communication was attempted');
      communicationStatusToUpdate = 'not-done';
    }

    console.log('making patch request to update communication status');
    await oystehr.fhir.patch({
      resourceType: 'Communication',
      id: communication.id || '',
      operations: [
        {
          op: 'replace',
          path: '/status',
          value: communicationStatusToUpdate,
        },
      ],
    });

    const response = {
      communicationStatus: communicationStatusToUpdate,
    };

    return {
      statusCode: 200,
      body: JSON.stringify(response),
    };
  } catch (error: any) {
    await topLevelCatch('admin-communication-subscription', error, input.secrets);
    return {
      statusCode: 500,
      body: JSON.stringify({ error: error.message }),
    };
  }
};<|MERGE_RESOLUTION|>--- conflicted
+++ resolved
@@ -1,18 +1,16 @@
 import { BatchInputGetRequest } from '@oystehr/sdk';
 import { APIGatewayProxyResult } from 'aws-lambda';
 import { Bundle, Communication, Group, Location, Practitioner } from 'fhir/r4b';
-<<<<<<< HEAD
-import { COMMUNICATION_ISSUE_REPORT_CODE, getFullestAvailableName, SUPPORT_EMAIL } from 'utils';
-import { getSecret, Secrets, SecretsKeys } from 'zambda-utils';
-import { getAuth0Token } from '../shared';
-import { sendgridEmail, sendSlackNotification, topLevelCatch } from '../shared/errors';
-import { createOystehrClient } from '../shared/helpers';
-import { ZambdaInput } from 'zambda-utils';
-=======
-import { COMMUNICATION_ISSUE_REPORT_CODE, getFullestAvailableName, getSecret, Secrets, SecretsKeys } from 'utils';
+import {
+  COMMUNICATION_ISSUE_REPORT_CODE,
+  getFullestAvailableName,
+  getSecret,
+  Secrets,
+  SecretsKeys,
+  SUPPORT_EMAIL,
+} from 'utils';
 import { getAuth0Token, sendgridEmail, sendSlackNotification, topLevelCatch } from '../../shared';
 import { createOystehrClient } from '../../shared/helpers';
->>>>>>> dff27521
 import { bundleResourcesConfig, codingContainedInList, getEmailsFromGroup } from './helpers';
 import { validateRequestParameters } from './validateRequestParameters';
 import { ZambdaInput } from '../../shared/types';
