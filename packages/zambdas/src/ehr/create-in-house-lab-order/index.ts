import { BatchInputRequest } from '@oystehr/sdk';
import { APIGatewayProxyResult } from 'aws-lambda';
import { randomUUID } from 'crypto';
import {
  Account,
  ActivityDefinition,
  Coverage,
  Encounter,
  FhirResource,
  Location,
  Patient,
  Practitioner,
  Provenance,
  ServiceRequest,
  Task,
} from 'fhir/r4b';
import { DateTime } from 'luxon';
import {
  APIError,
  CreateInHouseLabOrderParameters,
  FHIR_IDC10_VALUESET_SYSTEM,
  getFullestAvailableName,
  IN_HOUSE_LAB_ERROR,
  IN_HOUSE_LAB_TASK,
  isApiError,
  PROVENANCE_ACTIVITY_CODING_ENTITY,
  Secrets,
} from 'utils';
import {
  checkOrCreateM2MClientToken,
  createOystehrClient,
  getMyPractitionerId,
  parseCreatedResourcesBundle,
  wrapHandler,
  ZambdaInput,
} from '../../shared';
import { getAttendingPractionerId } from '../shared/inhouse-labs';
import { getPrimaryInsurance } from '../shared/labs';
import { validateRequestParameters } from './validateRequestParameters';
<<<<<<< HEAD
let m2mtoken: string;
const ZAMBDA_NAME = 'create-in-house-lab-order';
export const index = wrapHandler(ZAMBDA_NAME, async (input: ZambdaInput): Promise<APIGatewayProxyResult> => {
=======
let m2mToken: string;

export const index = wrapHandler(async (input: ZambdaInput): Promise<APIGatewayProxyResult> => {
  console.log(`create-in-house-lab-order started, input: ${JSON.stringify(input)}`);

>>>>>>> 3c819bb4
  let secrets = input.secrets;
  let validatedParameters: CreateInHouseLabOrderParameters & { secrets: Secrets | null; userToken: string };

  try {
    validatedParameters = validateRequestParameters(input);
  } catch (error: any) {
    return {
      statusCode: 400,
      body: JSON.stringify({
        message: `Invalid request parameters. ${error.message || error}`,
      }),
    };
  }

  try {
    secrets = validatedParameters.secrets;

    console.log('validateRequestParameters success');

    m2mToken = await checkOrCreateM2MClientToken(m2mToken, secrets);
    const oystehr = createOystehrClient(m2mToken, secrets);
    const oystehrCurrentUser = createOystehrClient(validatedParameters.userToken, validatedParameters.secrets);

    const {
      encounterId,
      testItem,
      cptCode: cptCode,
      diagnosesAll,
      diagnosesNew,
      isRepeatTest,
      notes,
    } = validatedParameters;

    const encounterResourcesRequest = async (): Promise<(Encounter | Patient | Location | Coverage | Account)[]> =>
      (
        await oystehr.fhir.search({
          resourceType: 'Encounter',
          params: [
            {
              name: '_id',
              value: encounterId,
            },
            {
              name: '_include',
              value: 'Encounter:patient',
            },
            {
              name: '_include',
              value: 'Encounter:location',
            },
            {
              name: '_revinclude:iterate',
              value: 'Coverage:patient',
            },
            {
              name: '_revinclude:iterate',
              value: 'Account:patient',
            },
          ],
        })
      ).unbundle() as (Encounter | Patient | Location | Coverage | Account)[];

    const activeDefinitionRequest = async (): Promise<ActivityDefinition[]> =>
      (
        await oystehr.fhir.search({
          resourceType: 'ActivityDefinition',
          params: [
            {
              name: 'url',
              value: testItem.adUrl,
            },
            {
              name: 'version',
              value: testItem.adVersion,
            },
          ],
        })
      ).unbundle() as ActivityDefinition[];

    const userPractitionerIdRequest = async (): Promise<string> => {
      try {
        const oystehrCurrentUser = createOystehrClient(validatedParameters.userToken, validatedParameters.secrets);
        return await getMyPractitionerId(oystehrCurrentUser);
      } catch (e) {
        throw Error(
          'Resource configuration error - user creating this in-house lab order must have a Practitioner resource linked'
        );
      }
    };

    const requests: any[] = [encounterResourcesRequest(), activeDefinitionRequest(), userPractitionerIdRequest()];

    if (isRepeatTest) {
      console.log('run as repeat for', cptCode, testItem.name);
      // tests being run as repeat need to be linked via basedOn to the original test that was run
      // so we are looking for a test with the same cptCode that does not have any value in basedOn - this will be the initialServiceRequest
      const intialServiceRequestSearch = async (): Promise<ServiceRequest[]> =>
        (
          await oystehr.fhir.search({
            resourceType: 'ServiceRequest',
            params: [
              {
                name: 'encounter',
                value: `Encounter/${encounterId}`,
              },
              {
                name: 'instantiates-canonical',
                value: `${testItem.adUrl}|${testItem.adVersion}`,
              },
            ],
          })
        ).unbundle() as ServiceRequest[];
      requests.push(intialServiceRequestSearch());
    }

    const results = await Promise.all(requests);
    const [
      encounterResources,
      activeDefinitionResources,
      userPractitionerId,
      initialServiceRequestResources, // only exists if runAsRepeat is true
    ] = results as [
      (Encounter | Patient | Location | Coverage | Account)[],
      ActivityDefinition[],
      string,
      ServiceRequest[]?,
    ];

    const {
      encounterSearchResults,
      coverageSearchResults,
      accountSearchResults,
      patientsSearchResults,
      locationsSearchResults,
    } = encounterResources.reduce(
      (acc, resource) => {
        if (resource.resourceType === 'Encounter') acc.encounterSearchResults.push(resource as Encounter);
        if (resource.resourceType === 'Patient') acc.patientsSearchResults.push(resource as Patient);
        if (resource.resourceType === 'Location') acc.locationsSearchResults.push(resource as Location);

        if (resource.resourceType === 'Coverage' && resource.status === 'active')
          acc.coverageSearchResults.push(resource as Coverage);

        if (resource.resourceType === 'Account' && resource.status === 'active')
          acc.accountSearchResults.push(resource as Account);

        return acc;
      },
      {
        encounterSearchResults: [] as Encounter[],
        patientsSearchResults: [] as Patient[],
        coverageSearchResults: [] as Coverage[],
        accountSearchResults: [] as Account[],
        locationsSearchResults: [] as Location[],
      }
    );

    const activityDefinition = (() => {
      if (activeDefinitionResources.length !== 1) {
        throw Error(
          `ActivityDefinition not found, results contain ${
            activeDefinitionResources.length
          } activity definitions, ids: ${activeDefinitionResources
            .map((resource) => `ActivityDefinition/${resource.id}`)
            .join(', ')}`
        );
      }

      const activeDefinition = activeDefinitionResources[0];

      if (activeDefinition.status !== 'active' || !activeDefinition.id || !activeDefinition.url) {
        throw Error(
          `ActivityDefinition is not active or has no id or is missing a canonical url, status: ${activeDefinition.status}, id: ${activeDefinition.id}, url: ${activeDefinition.url}`
        );
      }

      return activeDefinition;
    })();

    const encounter = (() => {
      const targetEncounter = encounterSearchResults.find((encounter) => encounter.id === encounterId);
      if (!targetEncounter) throw Error('Encounter not found');
      return targetEncounter;
    })();

    const patient = (() => {
      if (patientsSearchResults.length !== 1) {
        throw Error(`Patient not found, results contain ${patientsSearchResults.length} patients`);
      }
      return patientsSearchResults[0];
    })();

    const account = (() => {
      if (accountSearchResults.length !== 1) {
        throw Error(`Account not found, results contain ${accountSearchResults.length} accounts`);
      }
      return accountSearchResults[0];
    })();

    const initialServiceRequest = (() => {
      if (isRepeatTest) {
        if (!initialServiceRequestResources || initialServiceRequestResources.length === 0) {
          throw IN_HOUSE_LAB_ERROR(
            'You cannot run this as repeat, no initial tests could be found for this encounter.'
          );
        }
        const possibleInitialSRs = initialServiceRequestResources.reduce((acc: ServiceRequest[], sr) => {
          if (!sr.basedOn) acc.push(sr);
          return acc;
        }, []);
        if (possibleInitialSRs.length > 1) {
          console.log('More than one initial tests found for this encounter');
          // this really shouldn't happen, something is misconfigured
          throw IN_HOUSE_LAB_ERROR(
            'Could not deduce which test is intial since more than one test has previously been run today'
          );
        }
        if (possibleInitialSRs.length === 0) {
          // this really shouldn't happen, something is misconfigured
          throw IN_HOUSE_LAB_ERROR('No initial tests could be found for this encounter.');
        }
        const initialSR = possibleInitialSRs[0];
        return initialSR;
      }
      return;
    })();

    const attendingPractitionerId = getAttendingPractionerId(encounter);

    const { currentUserPractitionerName, attendingPractitionerName } = await Promise.all([
      oystehrCurrentUser.fhir.get<Practitioner>({
        resourceType: 'Practitioner',
        id: userPractitionerId,
      }),
      oystehrCurrentUser.fhir.get<Practitioner>({
        resourceType: 'Practitioner',
        id: attendingPractitionerId,
      }),
    ]).then(([currentUserPractitioner, attendingPractitioner]) => {
      return {
        currentUserPractitionerName: getFullestAvailableName(currentUserPractitioner),
        attendingPractitionerName: getFullestAvailableName(attendingPractitioner),
      };
    });

    const coverage = getPrimaryInsurance(account, coverageSearchResults);

    const location: Location | undefined = locationsSearchResults[0];

    const serviceRequestFullUrl = `urn:uuid:${randomUUID()}`;

    const serviceRequestConfig: ServiceRequest = {
      resourceType: 'ServiceRequest',
      status: 'draft',
      intent: 'order',
      subject: {
        reference: `Patient/${patient.id}`,
      },
      encounter: {
        reference: `Encounter/${encounterId}`,
      },
      requester: {
        reference: `Practitioner/${attendingPractitionerId}`,
      },
      authoredOn: DateTime.now().toISO() || undefined,
      priority: 'stat',
      code: {
        coding: activityDefinition.code?.coding,
        text: activityDefinition.name,
      },
      reasonCode: [...diagnosesAll].map((diagnosis) => {
        return {
          coding: [
            {
              system: FHIR_IDC10_VALUESET_SYSTEM,
              code: diagnosis?.code,
              display: diagnosis?.display,
            },
          ],
          text: diagnosis?.display,
        };
      }),
      ...(location && {
        locationReference: [
          {
            type: 'Location',
            reference: `Location/${location.id}`,
          },
        ],
      }),
      ...(notes && { note: [{ text: notes }] }),
      ...(coverage && { insurance: [{ reference: `Coverage/${coverage.id}` }] }),
      instantiatesCanonical: [`${activityDefinition.url}|${activityDefinition.version}`],
    };
    // if an initialServiceRequest is defined, the test being ordered is repeat and should be linked to the
    // original test represented by initialServiceRequest
    if (initialServiceRequest) {
      serviceRequestConfig.basedOn = [
        {
          reference: `ServiceRequest/${initialServiceRequest.id}`,
        },
      ];
    }

    const taskConfig: Task = {
      resourceType: 'Task',
      status: 'ready',
      code: {
        coding: [
          {
            system: IN_HOUSE_LAB_TASK.system,
            code: IN_HOUSE_LAB_TASK.code.collectSampleTask,
          },
        ],
      },
      basedOn: [{ reference: serviceRequestFullUrl }],
      encounter: { reference: `Encounter/${encounterId}` },
      authoredOn: DateTime.now().toISO(),
      intent: 'order',
      ...(location && { location: { reference: `Location/${location.id}` } }),
    };

    const provenanceConfig: Provenance = {
      resourceType: 'Provenance',
      activity: {
        coding: [PROVENANCE_ACTIVITY_CODING_ENTITY.createOrder],
      },
      target: [{ reference: serviceRequestFullUrl }],
      ...(location && { location: { reference: `Location/${location.id}` } }),
      recorded: DateTime.now().toISO(),
      agent: [
        {
          who: {
            reference: `Practitioner/${userPractitionerId}`,
            display: currentUserPractitionerName,
          },
          onBehalfOf: {
            reference: `Practitioner/${attendingPractitionerId}`,
            display: attendingPractitionerName,
          },
        },
      ],
    };

    const transactionResponse = await oystehr.fhir.transaction({
      requests: [
        {
          method: 'POST',
          url: '/ServiceRequest',
          resource: serviceRequestConfig,
          fullUrl: serviceRequestFullUrl,
        },
        {
          method: 'POST',
          url: '/Task',
          resource: taskConfig,
        },
        {
          method: 'POST',
          url: '/Provenance',
          resource: provenanceConfig,
        },
      ] as BatchInputRequest<FhirResource>[],
    });

    const resources = parseCreatedResourcesBundle(transactionResponse);
    const newServiceRequest = resources.find((r) => r.resourceType === 'ServiceRequest');

    if (!transactionResponse.entry?.every((entry) => entry.response?.status[0] === '2')) {
      throw Error('Error creating in-house lab order in transaction');
    }

    const saveChartDataResponse = diagnosesNew.length
      ? await oystehrCurrentUser.zambda.execute({
          id: 'save-chart-data',
          encounterId,
          diagnosis: diagnosesNew,
        })
      : {};

    const response = {
      transactionResponse,
      saveChartDataResponse,
      ...(newServiceRequest && { serviceRequestId: newServiceRequest.id }),
    };

    return {
      statusCode: 200,
      body: JSON.stringify(response),
    };
  } catch (error: any) {
    console.error('Error creating in-house lab order:', JSON.stringify(error), error);
    let body = JSON.stringify({ message: `Error creating in-house lab order: ${error.message || error}` });
    let statusCode = 500;

    if (isApiError(error)) {
      const { code, message } = error as APIError;
      body = JSON.stringify({ message, code });
      statusCode = 400;
    }

    return {
      statusCode,
      body,
    };
  }
});<|MERGE_RESOLUTION|>--- conflicted
+++ resolved
@@ -37,17 +37,10 @@
 import { getAttendingPractionerId } from '../shared/inhouse-labs';
 import { getPrimaryInsurance } from '../shared/labs';
 import { validateRequestParameters } from './validateRequestParameters';
-<<<<<<< HEAD
-let m2mtoken: string;
+let m2mToken: string;
 const ZAMBDA_NAME = 'create-in-house-lab-order';
 export const index = wrapHandler(ZAMBDA_NAME, async (input: ZambdaInput): Promise<APIGatewayProxyResult> => {
-=======
-let m2mToken: string;
-
-export const index = wrapHandler(async (input: ZambdaInput): Promise<APIGatewayProxyResult> => {
   console.log(`create-in-house-lab-order started, input: ${JSON.stringify(input)}`);
-
->>>>>>> 3c819bb4
   let secrets = input.secrets;
   let validatedParameters: CreateInHouseLabOrderParameters & { secrets: Secrets | null; userToken: string };
 
