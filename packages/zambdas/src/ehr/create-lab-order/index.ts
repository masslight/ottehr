import { APIGatewayProxyResult } from 'aws-lambda';
import {
  OrderableItemSearchResult,
  PSC_HOLD_CONFIG,
  LAB_ORDER_TASK,
  OYSTEHR_LAB_OI_CODE_SYSTEM,
  FHIR_IDC10_VALUESET_SYSTEM,
  flattenBundleResources,
  Secrets,
} from 'utils';
<<<<<<< HEAD
import { topLevelCatch, ZambdaInput } from 'zambda-utils';
=======
>>>>>>> fa00cbfd
import { validateRequestParameters } from './validateRequestParameters';
import {
  Encounter,
  Location,
  ServiceRequest,
  QuestionnaireResponse,
  Task,
  Organization,
  Coding,
  FhirResource,
  Coverage,
  ActivityDefinition,
  Patient,
  Account,
} from 'fhir/r4b';
import { DateTime } from 'luxon';
import Oystehr, { BatchInputRequest, Bundle } from '@oystehr/sdk';
import { randomUUID } from 'crypto';
<<<<<<< HEAD
import { checkOrCreateM2MClientToken, createOystehrClient } from '../shared/helpers';
import { getPrimaryInsurance } from '../shared/labs';
=======
import { createOystehrClient } from '../../shared/helpers';
import { checkOrCreateM2MClientToken, topLevelCatch } from '../../shared';
import { ZambdaInput } from '../../shared/types';

export interface SubmitLabOrder {
  dx: DiagnosisDTO[];
  encounter: Encounter;
  practitionerId: string;
  orderableItem: OrderableItemSearchResult;
  pscHold: boolean;
  secrets: Secrets | null;
}
>>>>>>> fa00cbfd

let m2mtoken: string;

export const index = async (input: ZambdaInput): Promise<APIGatewayProxyResult> => {
  try {
    console.group('validateRequestParameters');
    const validatedParameters = validateRequestParameters(input);
    const { dx, encounter, practitionerId, orderableItem, psc, secrets } = validatedParameters;
    console.groupEnd();
    console.debug('validateRequestParameters success');

    m2mtoken = await checkOrCreateM2MClientToken(m2mtoken, secrets);
    const oystehr = createOystehrClient(m2mtoken, secrets);

    console.log('encounter id', encounter.id);
    const { labOrganization, coverage, location, patientId, existingActivityDefinition } = await getAdditionalResources(
      orderableItem,
      encounter,
      oystehr
    );

    const { activityDefinitionId, activityDefinitionToContain } = await handleActivityDefinition(
      existingActivityDefinition,
      orderableItem,
      oystehr
    );

    const requests: BatchInputRequest<FhirResource>[] = [];

    const serviceRequestCode = fromateSrCode(orderableItem);
    const serviceRequestReasonCode: ServiceRequest['reasonCode'] = dx.map((diagnosis) => {
      return {
        coding: [
          {
            system: FHIR_IDC10_VALUESET_SYSTEM,
            code: diagnosis?.code,
            display: diagnosis?.display,
          },
        ],
        text: diagnosis?.display,
      };
    });
    const serviceRequestConfig: ServiceRequest = {
      resourceType: 'ServiceRequest',
      status: 'draft',
      intent: 'order',
      subject: {
        reference: `Patient/${patientId}`,
      },
      encounter: {
        reference: `Encounter/${encounter.id}`,
      },
      requester: {
        reference: `Practitioner/${practitionerId}`,
      },
      performer: [
        {
          reference: `Organization/${labOrganization.id}`,
        },
      ],
      locationReference: [
        {
          type: 'Location',
          reference: `Location/${location.id}`,
        },
      ],
      priority: 'routine',
      code: serviceRequestCode,
      reasonCode: serviceRequestReasonCode,
      instantiatesCanonical: [`#${activityDefinitionId}`],
      contained: [activityDefinitionToContain],
    };
    if (coverage) {
      serviceRequestConfig.insurance = [
        {
          reference: `Coverage/${coverage.id}`,
        },
      ];
    }
    if (psc) {
      serviceRequestConfig.orderDetail = [
        {
          coding: [
            {
              system: PSC_HOLD_CONFIG.system,
              code: PSC_HOLD_CONFIG.code,
              display: PSC_HOLD_CONFIG.display,
            },
          ],
          text: PSC_HOLD_CONFIG.display,
        },
      ];
    }
    const serviceRequestFullUrl = `urn:uuid:${randomUUID()}`;

    const preSubmissionTaskConfig: Task = {
      resourceType: 'Task',
      intent: 'order',
      encounter: {
        reference: `Encounter/${encounter.id}`,
      },
      location: {
        reference: `Location/${location.id}`,
      },
      basedOn: [
        {
          type: 'ServiceRequest',
          reference: serviceRequestFullUrl,
        },
      ],
      status: 'ready',
      authoredOn: DateTime.now().toISO() || undefined,
      code: {
        coding: [
          {
            system: LAB_ORDER_TASK.system,
            code: LAB_ORDER_TASK.code.presubmission,
          },
        ],
      },
    };

    const aoeQRConfig = formatAoeQR(serviceRequestFullUrl, encounter.id || '', orderableItem);
    if (aoeQRConfig) {
      const aoeQRFullUrl = `urn:uuid:${randomUUID()}`;
      const postQrRequest: BatchInputRequest<QuestionnaireResponse> = {
        method: 'POST',
        url: '/QuestionnaireResponse',
        resource: aoeQRConfig,
        fullUrl: aoeQRFullUrl,
      };
      requests.push(postQrRequest);
      serviceRequestConfig.supportingInfo = [
        {
          type: 'QuestionnaireResponse',
          reference: aoeQRFullUrl,
        },
      ];
    }

    requests.push({
      method: 'POST',
      url: '/Task',
      resource: preSubmissionTaskConfig,
    });

    requests.push({
      method: 'POST',
      url: '/ServiceRequest',
      resource: serviceRequestConfig,
      fullUrl: serviceRequestFullUrl,
    });

    console.log('making transaction request');
    await oystehr.fhir.transaction({ requests });

    return {
      statusCode: 200,
      body: JSON.stringify('successfully created fhir resources for lab order'),
    };
  } catch (error: any) {
    await topLevelCatch('admin-create-lab-order', error, input.secrets);
    return {
      statusCode: 500,
      body: JSON.stringify({ message: `Error submitting lab order: ${error}` }),
    };
  }
};

const formatAoeQR = (
  serviceRequestFullUrl: string,
  encounterId: string,
  orderableItem: OrderableItemSearchResult
): QuestionnaireResponse | undefined => {
  if (!orderableItem.item.aoe) return;
  return {
    resourceType: 'QuestionnaireResponse',
    questionnaire: orderableItem.item.aoe.url,
    encounter: {
      reference: `Encounter/${encounterId}`,
    },
    basedOn: [
      {
        type: 'ServiceRequest',
        reference: serviceRequestFullUrl,
      },
    ],
    status: 'in-progress',
  };
};

const fromateSrCode = (orderableItem: OrderableItemSearchResult): ServiceRequest['code'] => {
  const coding: Coding[] = [
    {
      system: OYSTEHR_LAB_OI_CODE_SYSTEM,
      code: orderableItem.item.itemCode,
      display: orderableItem.item.itemName,
    },
  ];
  return {
    coding,
    text: orderableItem.item.itemName,
  };
};

const handleActivityDefinition = async (
  activityDefinition: ActivityDefinition | undefined,
  orderableItem: OrderableItemSearchResult,
  oystehr: Oystehr
): Promise<{ activityDefinitionId: string; activityDefinitionToContain: any }> => {
  let activityDefinitionId: string | undefined;
  let activityDefinitionToContain: any;

  if (!activityDefinition) {
    const activityDefinitionConfig: ActivityDefinition = {
      resourceType: 'ActivityDefinition',
      status: 'unknown',
      code: {
        coding: [
          {
            system: OYSTEHR_LAB_OI_CODE_SYSTEM,
            code: orderableItem.item.itemCode,
            display: orderableItem.item.itemName,
          },
        ],
      },
      publisher: orderableItem.lab.labName,
      kind: 'ServiceRequest',
      title: orderableItem.item.itemName,
      name: orderableItem.item.uniqueName,
      url: `https://labs-api.zapehr.com/v1/orderableItem?labIds=${orderableItem.lab.labGuid}&itemCodes=${orderableItem.item.itemCode}`,
      version: orderableItem.lab.compendiumVersion,
    };
    console.log(
      'creating a new activityDefinition for orderable item',
      orderableItem.item.itemCode,
      orderableItem.item.itemName,
      orderableItem.lab.labName,
      orderableItem.lab.compendiumVersion
    );
    activityDefinitionToContain = activityDefinitionConfig;
    const newActivityDef = await oystehr.fhir.create<ActivityDefinition>(activityDefinitionConfig);
    activityDefinitionId = newActivityDef.id;
  } else if (activityDefinition) {
    console.log(
      'activityDefinition found for orderable item',
      orderableItem.item.itemCode,
      orderableItem.item.itemName,
      orderableItem.lab.labName,
      orderableItem.lab.compendiumVersion
    );
    // eslint-disable-next-line @typescript-eslint/no-unused-vars
    const { meta, ...activityDefToContain } = activityDefinition;
    activityDefinitionToContain = activityDefToContain;
    activityDefinitionId = activityDefinition.id;
  }

  if (!activityDefinitionId)
    throw new Error(`issue finding or creating activity definition for this lab orderable item`);

  return { activityDefinitionId, activityDefinitionToContain };
};

const getAdditionalResources = async (
  orderableItem: OrderableItemSearchResult,
  encounter: Encounter,
  oystehr: Oystehr
): Promise<{
  labOrganization: Organization;
  coverage?: Coverage;
  location: Location;
  patientId: string;
  existingActivityDefinition: ActivityDefinition | undefined;
}> => {
  const labGuid = orderableItem.lab.labGuid;
  const labOrganizationSearchRequest: BatchInputRequest<Organization> = {
    method: 'GET',
    url: `/Organization?identifier=${labGuid}`,
  };
  const activityDefinitionSearchRequest: BatchInputRequest<ActivityDefinition> = {
    method: 'GET',
    url: `/ActivityDefinition?name=${orderableItem.item.uniqueName}&publisher=${orderableItem.lab.labName}&version=${orderableItem.lab.compendiumVersion}`,
  };
  const encounterResourceSearch: BatchInputRequest<Patient | Location | Coverage | Account> = {
    method: 'GET',
    url: `/Encounter?_id=${encounter.id}&_include=Encounter:patient&_include=Encounter:location&_revinclude:iterate=Coverage:patient&_revinclude:iterate=Account:patient`,
  };

  console.log('searching for lab org, activity definition, and encounter resources');
  const searchResults: Bundle<FhirResource> = await oystehr.fhir.batch({
    requests: [labOrganizationSearchRequest, activityDefinitionSearchRequest, encounterResourceSearch],
  });

  const labOrganizationSearchResults: Organization[] = [];
  const activityDefinitionSearchResults: ActivityDefinition[] = [];
  const coverageSearchResults: Coverage[] = [];
  const accountSearchResults: Account[] = [];
  let patientId: string | undefined;
  let location: Location | undefined;

  const resources = flattenBundleResources<Organization | ActivityDefinition | Coverage | Patient | Location | Account>(
    searchResults
  );

  resources.forEach((resource) => {
    if (resource.resourceType === 'Organization') labOrganizationSearchResults.push(resource as Organization);
    if (resource.resourceType === 'ActivityDefinition')
      activityDefinitionSearchResults.push(resource as ActivityDefinition);
    if (resource.resourceType === 'Coverage') coverageSearchResults.push(resource as Coverage);
    if (resource.resourceType === 'Patient') patientId = resource.id;
    if (resource.resourceType === 'Location') location = resource as Location;
    if (resource.resourceType === 'Account') {
      const fhirAccount = resource as Account;
      if (fhirAccount.status === 'active') accountSearchResults.push(fhirAccount);
    }
  });

  if (accountSearchResults.length !== 1)
    throw new Error('patient must have one account account record to represent a guarantor to order labs');

  const patientAccount = accountSearchResults[0];
  const patientPrimaryInsurance = getPrimaryInsurance(patientAccount, coverageSearchResults);

  const missingRequiredResourcse: string[] = [];
  if (!patientId) missingRequiredResourcse.push('patient');
  if (!location) missingRequiredResourcse.push('location');
  if (!patientId || !location) {
    throw new Error(
      `The following resources could not be found for this encounter: ${missingRequiredResourcse.join(', ')}`
    );
  }

  // todo throw defined error to allow for more clear / useful error message on front end
  const labOrganization = labOrganizationSearchResults?.[0];
  if (!labOrganization) {
    throw new Error(`Could not find lab organization for lab guid ${labGuid}`);
  }

  return {
    labOrganization,
    coverage: patientPrimaryInsurance,
    location,
    patientId,
    existingActivityDefinition: activityDefinitionSearchResults?.[0],
  };
};<|MERGE_RESOLUTION|>--- conflicted
+++ resolved
@@ -6,12 +6,7 @@
   OYSTEHR_LAB_OI_CODE_SYSTEM,
   FHIR_IDC10_VALUESET_SYSTEM,
   flattenBundleResources,
-  Secrets,
 } from 'utils';
-<<<<<<< HEAD
-import { topLevelCatch, ZambdaInput } from 'zambda-utils';
-=======
->>>>>>> fa00cbfd
 import { validateRequestParameters } from './validateRequestParameters';
 import {
   Encounter,
@@ -30,23 +25,10 @@
 import { DateTime } from 'luxon';
 import Oystehr, { BatchInputRequest, Bundle } from '@oystehr/sdk';
 import { randomUUID } from 'crypto';
-<<<<<<< HEAD
-import { checkOrCreateM2MClientToken, createOystehrClient } from '../shared/helpers';
-import { getPrimaryInsurance } from '../shared/labs';
-=======
 import { createOystehrClient } from '../../shared/helpers';
 import { checkOrCreateM2MClientToken, topLevelCatch } from '../../shared';
 import { ZambdaInput } from '../../shared/types';
-
-export interface SubmitLabOrder {
-  dx: DiagnosisDTO[];
-  encounter: Encounter;
-  practitionerId: string;
-  orderableItem: OrderableItemSearchResult;
-  pscHold: boolean;
-  secrets: Secrets | null;
-}
->>>>>>> fa00cbfd
+import { getPrimaryInsurance } from '../shared/labs';
 
 let m2mtoken: string;
 
