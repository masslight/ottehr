--- conflicted
+++ resolved
@@ -26,14 +26,9 @@
 import { DateTime } from 'luxon';
 import Oystehr, { BatchInputRequest, Bundle } from '@oystehr/sdk';
 import { randomUUID } from 'crypto';
-<<<<<<< HEAD
-import { checkOrCreateM2MClientToken, createOystehrClient } from '../shared/helpers';
-=======
-import Oystehr from '@oystehr/sdk';
 import { createOystehrClient } from '../../shared/helpers';
 import { checkOrCreateM2MClientToken, topLevelCatch } from '../../shared';
 import { ZambdaInput } from '../../shared/types';
->>>>>>> d1e363cb
 
 export interface SubmitLabOrder {
   dx: DiagnosisDTO[];
