--- conflicted
+++ resolved
@@ -34,15 +34,10 @@
 
 let m2mToken: string;
 
-<<<<<<< HEAD
 export const index = wrapHandler('create-nursing-order', async (input: ZambdaInput): Promise<APIGatewayProxyResult> => {
-  let validatedParameters: CreateNursingOrderParameters & { secrets: Secrets | null; userToken: string };
-=======
-export const index = wrapHandler(async (input: ZambdaInput): Promise<APIGatewayProxyResult> => {
   console.log(`create-nursing-order started, input: ${JSON.stringify(input)}`);
 
   let validatedParameters: CreateNursingOrderInputValidated;
->>>>>>> deb36645
 
   try {
     validatedParameters = validateRequestParameters(input);
