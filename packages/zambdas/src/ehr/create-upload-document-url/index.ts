--- conflicted
+++ resolved
@@ -33,112 +33,8 @@
 }
 
 // Lifting up value to outside of the handler allows it to stay in memory across warm lambda invocations
-<<<<<<< HEAD
-let m2mtoken: string;
-export const index = wrapHandler(
-  'create-upload-document',
-  async (input: ZambdaInput): Promise<APIGatewayProxyResult> => {
-    try {
-      const validatedInput = validateRequestParameters(input);
-      const { secrets, patientId, fileFolderId, fileName } = validatedInput;
-      logIt(`validatedInput => `);
-      logIt(JSON.stringify(validatedInput));
-
-      m2mtoken = await checkOrCreateM2MClientToken(m2mtoken, secrets);
-      logIt(`Got m2mToken`);
-      const oystehr = createOystehrClient(m2mtoken, secrets);
-
-      // const token = m2mtoken;
-
-      logIt('fetching list .......');
-      const listAndPatientResource = await getListAndPatientResource(fileFolderId, oystehr);
-      logIt('Got list resource');
-
-      const documentsFolder: List | undefined = listAndPatientResource.list;
-
-      if (!documentsFolder) {
-        return {
-          statusCode: 500,
-          body: JSON.stringify({ error: `Can't fetch List resource with id=${fileFolderId}` }),
-        };
-      }
-
-      const folderId = documentsFolder.identifier?.find((id) => {
-        return id.type?.coding?.at(0)?.code === UNIVERSAL_DEVICE_IDENTIFIER_CODE && id.value;
-      });
-      const folderName = folderId?.value;
-      if (!folderName) {
-        return {
-          statusCode: 500,
-          body: JSON.stringify({
-            error: `Found List resource with id=${fileFolderId} but it does not have Folder identifier`,
-          }),
-        };
-      }
-
-      logIt(`Folder name => [${folderName}]`);
-
-      const fileZ3Url = makeZ3Url({ secrets, patientID: patientId, bucketName: folderName, fileName });
-      const presignedFileUploadUrl = await createPresignedUrl(m2mtoken, fileZ3Url, 'upload');
-
-      logIt(`created fileZ3Url: [${fileZ3Url}] :: presignedFileUploadUrl: [${presignedFileUploadUrl}]`);
-
-      // const alterationRequests: BatchInputPostRequest<UpdateResourcesData>[] = [];
-
-      const docRefReq = createDocumentReferenceRequest({
-        patientId: patientId,
-        folder: documentsFolder,
-        documentReferenceData: {
-          attachmentInfo: {
-            fileUrl: fileZ3Url,
-            fileTitle: fileName,
-          },
-        },
-      });
-
-      logIt(`making DocumentReference ...`);
-
-      const results = await oystehr.fhir.transaction<DocumentReference>({
-        requests: [docRefReq],
-      });
-
-      logIt(`making DocumentReference results => `);
-      logIt(JSON.stringify(results));
-
-      const docRef = results.entry?.[0]?.resource;
-      if (!docRef || docRef?.resourceType !== 'DocumentReference') {
-        return {
-          statusCode: 500,
-          body: JSON.stringify({
-            error: `Can't create a DocumentReference resource for the file ${fileName}`,
-          }),
-        };
-      }
-
-      const documentRefId = docRef.id;
-      logIt(`created DocumentReference id = [${documentRefId}]`);
-      if (!documentRefId) {
-        return {
-          statusCode: 500,
-          body: JSON.stringify({
-            error: `Can't create a DocumentReference resource for the file ${fileName} - empty documentRefId`,
-          }),
-        };
-      }
-
-      const updatedFolderEntries = [...(documentsFolder.entry ?? [])];
-      updatedFolderEntries.push({
-        date: DateTime.now().setZone('UTC').toISO() ?? '',
-        item: {
-          type: 'DocumentReference',
-          reference: `DocumentReference/${documentRefId}`,
-        },
-      });
-
-      const operations: Operation[] = [];
-=======
 let m2mToken: string;
-export const index = wrapHandler(async (input: ZambdaInput): Promise<APIGatewayProxyResult> => {
+export const index = wrapHandler('create-upload-document', async (input: ZambdaInput): Promise<APIGatewayProxyResult> => {
   logIt(`handler() start.`);
   try {
     const validatedInput = validateRequestParameters(input);
@@ -180,7 +76,6 @@
 
     const fileZ3Url = makeZ3Url({ secrets, patientID: patientId, bucketName: folderName, fileName });
     const presignedFileUploadUrl = await createPresignedUrl(m2mToken, fileZ3Url, 'upload');
->>>>>>> 3c819bb4
 
       operations.push(
         documentsFolder.entry && documentsFolder.entry?.length > 0
