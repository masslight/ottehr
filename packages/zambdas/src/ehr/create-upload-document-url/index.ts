--- conflicted
+++ resolved
@@ -5,13 +5,8 @@
 import { Operation } from 'fast-json-patch';
 import { CodeableConcept, DocumentReference, List, Patient } from 'fhir/r4b';
 import { DateTime } from 'luxon';
-<<<<<<< HEAD
 import { addOperation, OTTEHR_MODULE, replaceOperation, Secrets } from 'utils';
 import { checkOrCreateM2MClientToken, configSentry, topLevelCatch, ZambdaInput } from '../../shared';
-=======
-import { addOperation, getSecret, OTTEHR_MODULE, replaceOperation, Secrets, SecretsKeys } from 'utils';
-import { checkOrCreateM2MClientToken, topLevelCatch, ZambdaInput } from '../../shared';
->>>>>>> 1a1d36f4
 import { createOystehrClient } from '../../shared/helpers';
 import { makeZ3Url } from '../../shared/presigned-file-urls';
 import { createPresignedUrl } from '../../shared/z3Utils';
