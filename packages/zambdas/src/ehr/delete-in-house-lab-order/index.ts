import Oystehr, { BatchInputDeleteRequest } from '@oystehr/sdk';
import { APIGatewayProxyResult } from 'aws-lambda';
import { Bundle, FhirResource, Provenance, ServiceRequest, Task } from 'fhir/r4b';
import {
  DeleteInHouseLabOrderParameters,
  DeleteInHouseLabOrderZambdaOutput,
  getSecret,
  Secrets,
  SecretsKeys,
} from 'utils';
import {
  checkOrCreateM2MClientToken,
  createOystehrClient,
  topLevelCatch,
  wrapHandler,
  ZambdaInput,
} from '../../shared';
import { validateRequestParameters } from './validateRequestParameters';
let m2mToken: string;

const makeDeleteResourceRequest = (resourceType: string, id: string): BatchInputDeleteRequest => ({
  method: 'DELETE',
  url: `${resourceType}/${id}`,
});

const canDeleteInHouseLabOrder = (serviceRequest: ServiceRequest): boolean => {
  return serviceRequest.status === 'draft';
};

const getInHouseLabOrderRelatedResources = async (
  oystehr: Oystehr,
  serviceRequestId: string
): Promise<{
  serviceRequest: ServiceRequest | null;
  task: Task | null;
  provenance: Provenance | null;
}> => {
  try {
    const searchResponse = (
      await oystehr.fhir.search<ServiceRequest | Task | Provenance>({
        resourceType: 'ServiceRequest',
        params: [
          {
            name: '_id',
            value: serviceRequestId,
          },
          {
            name: '_revinclude',
            value: 'Task:based-on',
          },
          {
            name: '_revinclude',
            value: 'Provenance:target',
          },
        ],
      })
    ).unbundle();

    const { serviceRequests, tasks, provenances } = searchResponse.reduce(
      (acc, resource) => {
        if (resource.resourceType === 'ServiceRequest' && resource.id === serviceRequestId) {
          acc.serviceRequests.push(resource);
        } else if (
          resource.resourceType === 'Task' &&
          resource.basedOn?.some((ref) => ref.reference === `ServiceRequest/${serviceRequestId}`)
        ) {
          acc.tasks.push(resource);
        } else if (
          resource.resourceType === 'Provenance' &&
          resource.target?.some((ref) => ref.reference === `ServiceRequest/${serviceRequestId}`)
        ) {
          acc.provenances.push(resource);
        }

        return acc;
      },
      {
        serviceRequests: [] as ServiceRequest[],
        tasks: [] as Task[],
        provenances: [] as Provenance[],
      }
    );

    const serviceRequest = serviceRequests[0] || null;
    const task = tasks[0] || null;
    const provenance = provenances[0] || null;

    if (serviceRequest && !canDeleteInHouseLabOrder(serviceRequest)) {
      const errorMessage = `Cannot delete in-house lab order; ServiceRequest has status: ${serviceRequest.status}. Only draft orders can be deleted.`;
      console.error(errorMessage);
      throw new Error(errorMessage);
    }

    return {
      serviceRequest,
      task,
      provenance,
    };
  } catch (error) {
    console.error('Error fetching in-house lab order and related resources:', error);
    throw error;
  }
};

export const index = wrapHandler(
  'delete-in-house-lab-order',
  async (input: ZambdaInput): Promise<APIGatewayProxyResult> => {
    let secrets = input.secrets;
    let validatedParameters: DeleteInHouseLabOrderParameters & { secrets: Secrets | null; userToken: string };

<<<<<<< HEAD
    try {
      validatedParameters = validateRequestParameters(input);
    } catch (error: any) {
=======
    m2mToken = await checkOrCreateM2MClientToken(m2mToken, secrets);
    const oystehr = createOystehrClient(m2mToken, secrets);

    const { serviceRequest, task, provenance } = await getInHouseLabOrderRelatedResources(oystehr, serviceRequestId);

    if (!serviceRequest) {
>>>>>>> 3c819bb4
      return {
        statusCode: 400,
        body: JSON.stringify({
          message: `Invalid request parameters. ${error.message || error}`,
        }),
      };
    }

    try {
      secrets = validatedParameters.secrets;
      const { serviceRequestId } = validatedParameters;

      console.log('validateRequestParameters success');

      m2mtoken = await checkOrCreateM2MClientToken(m2mtoken, secrets);
      const oystehr = createOystehrClient(m2mtoken, secrets);

      const { serviceRequest, task, provenance } = await getInHouseLabOrderRelatedResources(oystehr, serviceRequestId);

      if (!serviceRequest) {
        return {
          statusCode: 404,
          body: JSON.stringify({
            message: `In-house lab order with ServiceRequest ID ${serviceRequestId} not found`,
          }),
        };
      }

      const deleteRequests: BatchInputDeleteRequest[] = [];

      deleteRequests.push(makeDeleteResourceRequest('ServiceRequest', serviceRequestId));

      if (task?.id) {
        deleteRequests.push(makeDeleteResourceRequest('Task', task.id));
      }

      if (provenance?.id) {
        deleteRequests.push(makeDeleteResourceRequest('Provenance', provenance.id));
      }

      let transactionResponse: Bundle<FhirResource> = {
        resourceType: 'Bundle',
        entry: [],
        type: 'transaction',
      };

      if (deleteRequests.length > 0) {
        console.log(
          `Deleting in-house lab order for ServiceRequest ID: ${serviceRequestId}; requests: ${JSON.stringify(
            deleteRequests,
            null,
            2
          )}`
        );

        transactionResponse = (await oystehr.fhir.transaction({
          requests: deleteRequests,
        })) as Bundle<FhirResource>;

        if (!transactionResponse.entry?.every((entry) => entry.response?.status[0] === '2')) {
          throw new Error('Error deleting in-house lab order resources in transaction');
        }
      }

      const response: DeleteInHouseLabOrderZambdaOutput = {};

      return {
        statusCode: 200,
        body: JSON.stringify(response),
      };
    } catch (error: any) {
      console.error('Error deleting in-house lab order:', error);
      const ENVIRONMENT = getSecret(SecretsKeys.ENVIRONMENT, input.secrets);
      await topLevelCatch('delete-in-house-lab-order', error, ENVIRONMENT);
      return {
        statusCode: error.statusCode || 500,
        body: JSON.stringify({
          message: `Error processing request: ${error.message || error}`,
        }),
      };
    }
  }
);<|MERGE_RESOLUTION|>--- conflicted
+++ resolved
@@ -108,18 +108,13 @@
     let secrets = input.secrets;
     let validatedParameters: DeleteInHouseLabOrderParameters & { secrets: Secrets | null; userToken: string };
 
-<<<<<<< HEAD
-    try {
-      validatedParameters = validateRequestParameters(input);
-    } catch (error: any) {
-=======
+
     m2mToken = await checkOrCreateM2MClientToken(m2mToken, secrets);
     const oystehr = createOystehrClient(m2mToken, secrets);
 
     const { serviceRequest, task, provenance } = await getInHouseLabOrderRelatedResources(oystehr, serviceRequestId);
 
     if (!serviceRequest) {
->>>>>>> 3c819bb4
       return {
         statusCode: 400,
         body: JSON.stringify({
