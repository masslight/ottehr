--- conflicted
+++ resolved
@@ -3,7 +3,7 @@
 import { APIGatewayProxyResult } from 'aws-lambda';
 import { Bundle, FhirResource, Provenance, ServiceRequest, Task } from 'fhir/r4b';
 import { DeleteInHouseLabOrderParameters, DeleteInHouseLabOrderZambdaOutput, Secrets } from 'utils';
-<<<<<<< HEAD
+
 import {
   ZambdaInput,
   checkOrCreateM2MClientToken,
@@ -11,9 +11,7 @@
   createOystehrClient,
   topLevelCatch,
 } from '../../shared';
-=======
-import { checkOrCreateM2MClientToken, createOystehrClient, topLevelCatch, ZambdaInput } from '../../shared';
->>>>>>> 5a49fb76
+
 import { validateRequestParameters } from './validateRequestParameters';
 let m2mtoken: string;
 
