--- conflicted
+++ resolved
@@ -1,11 +1,7 @@
 import { BatchInputDeleteRequest } from '@oystehr/sdk';
 import { wrapHandler } from '@sentry/aws-serverless';
 import { APIGatewayProxyResult } from 'aws-lambda';
-<<<<<<< HEAD
-import { getSecret, SecretsKeys } from 'utils';
-=======
-import { DeleteLabOrderZambdaOutput } from 'utils';
->>>>>>> d0c4fe6d
+import { DeleteLabOrderZambdaOutput, getSecret, SecretsKeys } from 'utils';
 import { checkOrCreateM2MClientToken, createOystehrClient, topLevelCatch, ZambdaInput } from '../../shared';
 import { getLabOrderRelatedResources, makeDeleteResourceRequest } from './helpers';
 import { validateRequestParameters } from './validateRequestParameters';
