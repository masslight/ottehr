--- conflicted
+++ resolved
@@ -8,21 +8,7 @@
 
 let m2mToken: string;
 
-<<<<<<< HEAD
-export const index = wrapHandler(
-  'delete-patient-instruction',
-  async (input: ZambdaInput): Promise<APIGatewayProxyResult> => {
-    try {
-      const { instructionId, secrets, userToken } = validateRequestParameters(input);
-      m2mtoken = await checkOrCreateM2MClientToken(m2mtoken, secrets);
-      const oystehr = createOystehrClient(m2mtoken, secrets);
-      const oystehrCurrentUser = createOystehrClient(userToken, secrets);
-      const isProviderInstruction = await checkIfBelongsToCurrentProvider(oystehrCurrentUser, instructionId);
-      if (!isProviderInstruction)
-        throw new Error('Instruction deletion failed. Instruction does not belongs to provider');
-      await deleteCommunication(oystehr, instructionId);
-=======
-export const index = wrapHandler(async (input: ZambdaInput): Promise<APIGatewayProxyResult> => {
+export const index = wrapHandler('delete-patient-instruction', async (input: ZambdaInput): Promise<APIGatewayProxyResult> => {
   try {
     console.log(`Input: ${JSON.stringify(input)}`);
     const { instructionId, secrets, userToken } = validateRequestParameters(input);
@@ -33,7 +19,6 @@
     if (!isProviderInstruction)
       throw new Error('Instruction deletion failed. Instruction does not belongs to provider');
     await deleteCommunication(oystehr, instructionId);
->>>>>>> 3c819bb4
 
       return {
         body: JSON.stringify({
