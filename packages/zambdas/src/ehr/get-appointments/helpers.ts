--- conflicted
+++ resolved
@@ -215,12 +215,7 @@
   { name: '_sort', value: '-date' },
   { name: '_include', value: 'Encounter:appointment' },
   { name: '_include', value: 'Encounter:participant' },
-<<<<<<< HEAD
   { name: 'appointment._tag', value: PROJECT_MODULE.IP },
-  { name: 'appointment.date', value: `lt${DateTime.now().setZone('UTC').startOf('day').toISO()}` },
-=======
-  { name: 'appointment._tag', value: OTTEHR_MODULE.IP },
->>>>>>> 7cb60cb7
   { name: 'status:not', value: 'planned' },
   { name: 'status:not', value: 'finished' },
   { name: 'status:not', value: 'cancelled' },
