--- conflicted
+++ resolved
@@ -48,11 +48,8 @@
   timezoneMap,
 } from './helpers';
 import { validateRequestParameters } from './validateRequestParameters';
-<<<<<<< HEAD
 import { checkOrCreateM2MClientToken } from '../../shared';
-=======
 import { isNonPaperworkQuestionnaireResponse } from '../../common';
->>>>>>> 25b84581
 
 export interface GetAppointmentsInput {
   searchDate: string;
