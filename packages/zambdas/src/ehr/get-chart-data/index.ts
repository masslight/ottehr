import Oystehr, { BatchInputGetRequest, Bundle } from '@oystehr/sdk';
import { APIGatewayProxyResult } from 'aws-lambda';
<<<<<<< HEAD
import { FhirResource, Resource } from 'fhir/r4b';
import { ChartDataRequestedFields, GetChartDataResponse } from 'utils';
=======
import { FhirResource, Practitioner, Resource } from 'fhir/r4b';
import { ChartDataFields, ChartDataRequestedFields, GetChartDataResponse, PUBLIC_EXTENSION_BASE_URL } from 'utils';
>>>>>>> 8779b21b
import { checkOrCreateM2MClientToken, getPatientEncounter, wrapHandler, ZambdaInput } from '../../shared';
import { createOystehrClient } from '../../shared/helpers';
import { configLabRequestsForGetChartData } from '../shared/labs';
import {
  configProceduresRequestsForGetChartData,
  convertSearchResultsToResponse,
  createFindResourceRequest,
  createFindResourceRequestById,
  createFindResourceRequestByPatientField,
  defaultChartDataFieldsSearchParams,
  SupportedResourceType,
} from './helpers';
import { validateRequestParameters } from './validateRequestParameters';

// Lifting up value to outside of the handler allows it to stay in memory across warm lambda invocations
let m2mToken: string;

export const index = wrapHandler('get-chart-data', async (input: ZambdaInput): Promise<APIGatewayProxyResult> => {
  try {
    console.log(`Input: ${JSON.stringify(input)}`);
    console.log('Validating input');
    const { encounterId, secrets, requestedFields } = validateRequestParameters(input);
    m2mToken = await checkOrCreateM2MClientToken(m2mToken, secrets);
    const oystehr = createOystehrClient(m2mToken, secrets);

    const output = (await getChartData(oystehr, m2mToken, encounterId, requestedFields)).response;

    return {
      body: JSON.stringify(output),
      statusCode: 200,
    };
  } catch (error) {
    console.log(error);
    return {
      body: JSON.stringify({ message: 'Error saving encounter data...' }),
      statusCode: 500,
    };
  }
});

export async function getChartData(
  oystehr: Oystehr,
  m2mToken: string,
  encounterId: string,
  requestedFields?: ChartDataRequestedFields
): Promise<{
  response: GetChartDataResponse;
  chartResources: Resource[];
}> {
  console.time('check');

  console.timeLog('check', 'before fetching patient encounter');
  // 0. get encounter
  console.log(`Getting encounter ${encounterId}`);
  const patientEncounter = await getPatientEncounter(encounterId, oystehr);
  const encounter = patientEncounter.encounter;
  if (encounter === undefined) throw new Error(`Encounter with ID ${encounterId} must exist... `);
  console.log(`Got encounter with id ${encounter.id}`);
  console.timeLog('check', 'after fetching patient encounter');

  // 1. get patient from encounter
  const patient = patientEncounter.patient;
  if (patient === undefined) throw new Error(`Encounter  ${encounter.id} must be associated with a patient... `);
  console.log(`Got patient with id ${patient.id}`);

  const chartDataRequests: BatchInputGetRequest[] = [];

  function addRequestIfNeeded<K extends keyof GetChartDataResponse>({
    field,
    resourceType,
    defaultSearchBy,
  }: {
    field: K;
    resourceType: SupportedResourceType;
    defaultSearchBy?: 'encounter' | 'patient';
  }): void {
    const fieldOptions = requestedFields?.[field as keyof ChartDataRequestedFields];
    const defaultSearchParams = defaultChartDataFieldsSearchParams[field];

    if (!requestedFields || fieldOptions) {
      chartDataRequests.push(
        createFindResourceRequest(
          patient,
          encounter,
          resourceType,
          { ...defaultSearchParams, ...fieldOptions },
          defaultSearchBy
        )
      );
    }
  }

  chartDataRequests.push(createFindResourceRequestById(encounter.id!, 'Encounter'));

  // allergies are always by-patient and does not have history, so no need to search by encounter
  addRequestIfNeeded({ field: 'allergies', resourceType: 'AllergyIntolerance', defaultSearchBy: 'patient' });

  // search by patient by default
  addRequestIfNeeded({ field: 'conditions', resourceType: 'Condition', defaultSearchBy: 'patient' });

  // search by patient by default
  addRequestIfNeeded({ field: 'medications', resourceType: 'MedicationStatement', defaultSearchBy: 'patient' });

  // search by patient by default
  addRequestIfNeeded({
    field: 'inhouseMedications',
    resourceType: 'MedicationStatement',
    defaultSearchBy: 'patient',
  });

  // search by patient by default
  addRequestIfNeeded({ field: 'surgicalHistory', resourceType: 'Procedure', defaultSearchBy: 'patient' });

  // edge case for Procedures just for getting cpt codes..
  // todo: delete this and just use procedures with special tag in frontend (todo: need to pass tag here through search params most likely)
  if (requestedFields?.cptCodes) {
    /**
     * TODO: Research if we can modify addRequestIfNeeded to include the requested field
     *  in the default query when fields are not defined, instead of adding this condition.
     *
     * Without requestedFields addRequestIfNeeded generates URL like /Procedure?encounter=Encounter/:id,
     * while the code above addRequestIfNeeded({
     *   field: 'procedures',
     *   resourceType: 'Procedure',
     *   defaultSearchBy: 'patient'
     * }) without requestedFields produces URL like /Procedure?subject=Patient/:id.
     * Current solution: To avoid duplicates, run this request only with requestedFields.
     */

    // Comment: theoretically can be solved by using defaultSearchParams added to addRequestIfNeeded logic
    addRequestIfNeeded({ field: 'cptCodes', resourceType: 'Procedure', defaultSearchBy: 'encounter' });
  }

  // search by encounter by default
  addRequestIfNeeded({ field: 'observations', resourceType: 'Observation', defaultSearchBy: 'encounter' });

  // instructions are just per-encounter, so no need to search by patient
  addRequestIfNeeded({ field: 'instructions', resourceType: 'Communication', defaultSearchBy: 'encounter' });

  // for now school work notes are just per-encounter, so no need to search by patient
  addRequestIfNeeded({ field: 'schoolWorkNotes', resourceType: 'DocumentReference', defaultSearchBy: 'encounter' });

  if (requestedFields?.disposition) {
    // disposition is just per-encounter, so no need to search by patient
    addRequestIfNeeded({ field: 'disposition', resourceType: 'ServiceRequest', defaultSearchBy: 'encounter' });
  }

  if (requestedFields?.prescribedMedications) {
    // for now prescribed meds are just per-encounter, so no need to search by patient
    addRequestIfNeeded({
      field: 'prescribedMedications',
      resourceType: 'MedicationRequest',
      defaultSearchBy: 'encounter',
    });
  }

  // notes included only by straight request
  if (requestedFields?.notes) {
    addRequestIfNeeded({ field: 'notes', resourceType: 'Communication', defaultSearchBy: 'patient' });
  }

  if (requestedFields?.chiefComplaint) {
    addRequestIfNeeded({ field: 'chiefComplaint', resourceType: 'Condition', defaultSearchBy: 'encounter' });
  }

  if (requestedFields?.ros) {
    addRequestIfNeeded({ field: 'ros', resourceType: 'Condition', defaultSearchBy: 'encounter' });
  }

  if (requestedFields?.surgicalHistoryNote) {
    addRequestIfNeeded({ field: 'surgicalHistoryNote', resourceType: 'Procedure', defaultSearchBy: 'encounter' });
  }

  if (requestedFields?.medicalDecision) {
    addRequestIfNeeded({ field: 'medicalDecision', resourceType: 'ClinicalImpression', defaultSearchBy: 'encounter' });
  }

  // vitalsObservations included only by straight request
  if (requestedFields?.vitalsObservations) {
    // search by encounter by default
    addRequestIfNeeded({ field: 'vitalsObservations', resourceType: 'Observation', defaultSearchBy: 'encounter' });
  }
  // birthHistory included only by straight request
  if (requestedFields?.birthHistory) {
    chartDataRequests.push(
      createFindResourceRequestByPatientField(patient.id!, 'Observation', 'subject', requestedFields.birthHistory)
    );
  }

  if (requestedFields?.episodeOfCare) {
    chartDataRequests.push(
      createFindResourceRequestByPatientField(patient.id!, 'EpisodeOfCare', 'patient', requestedFields.episodeOfCare)
    );
  }

  if (requestedFields == null) {
    // AI chat
    chartDataRequests.push(
      createFindResourceRequest(
        patient,
        encounter,
        'DocumentReference',
        // {
        //   type: {
        //     type: 'string',
        //     value: '#aiInterviewQuestionnaire',
        //   },
        // },
        {},
        'encounter'
      )
    );
  }
  // Practitioners
  if (requestedFields?.practitioners) {
    encounter?.participant?.forEach((participant) => {
      const [participantType, participantId] = participant.individual?.reference?.split('/') ?? [];
      if (participantType === 'Practitioner' && participantId != null) {
        chartDataRequests.push(createFindResourceRequestById(participantId, 'Practitioner'));
      }
    });
  }

  if ((requestedFields?.externalLabResults || requestedFields?.inHouseLabResults) && encounter.id) {
    const labRequests = configLabRequestsForGetChartData(encounter.id);
    chartDataRequests.push(...labRequests);
  }

  // old code (but we don't have 'procedures' in requestedFields fields currently):
  // if ((!requestedFields || requestedFields.procedures) && encounter.id) {
  if (!requestedFields && encounter.id) {
    chartDataRequests.push(configProceduresRequestsForGetChartData(encounter.id));
  }

  console.timeLog('check', 'before resources fetch');
  console.log('Starting a transaction to retrieve chart data...');
  let result: Bundle<FhirResource> | undefined;
  try {
    result = await oystehr.fhir.batch<FhirResource>({
      requests: chartDataRequests,
    });
  } catch (error) {
    console.log('Error fetching chart data...', error, JSON.stringify(error));
    throw new Error(`Unable to retrieve chart data for patient with ID ${patient.id}`);
  }
  console.log('Retrieved chart data...');
  // console.debug('result JSON\n\n==============\n\n', JSON.stringify(result));

  console.timeLog('check', 'after fetch, before converting chart data to response');
  const chartDataResult = await convertSearchResultsToResponse(
    result,
    m2mToken,
    patient.id!,
    encounterId,
    requestedFields ? (Object.keys(requestedFields) as (keyof ChartDataRequestedFields)[]) : undefined
  );
  console.timeLog('check', 'after converting to response');
  if (chartDataResult.chartData.aiChat) {
    const practitionerIDs = chartDataResult.chartData.aiChat.documents
      .filter((document) => document.resourceType === 'DocumentReference')
      .map(
        (document) =>
          document.extension
            ?.find((extension) => extension.url === `${PUBLIC_EXTENSION_BASE_URL}/provider`)
            ?.valueReference?.reference?.split('/')[1]
      )
      .filter((practitionerID) => practitionerID != null);
    if (practitionerIDs.length > 0) {
      console.log('Getting Practitioners');
      const practitioners = (
        await oystehr.fhir.search<Practitioner>({
          resourceType: 'Practitioner',
          params: [
            {
              name: '_id',
              value: practitionerIDs.join(','),
            },
          ],
        })
      ).unbundle();
      chartDataResult.chartData.aiChat.providers = practitioners;
    }
  }
  console.timeEnd('check');

  return {
    response: chartDataResult.chartData,
    chartResources: chartDataResult.chartResources,
  };
}<|MERGE_RESOLUTION|>--- conflicted
+++ resolved
@@ -1,12 +1,7 @@
 import Oystehr, { BatchInputGetRequest, Bundle } from '@oystehr/sdk';
 import { APIGatewayProxyResult } from 'aws-lambda';
-<<<<<<< HEAD
-import { FhirResource, Resource } from 'fhir/r4b';
-import { ChartDataRequestedFields, GetChartDataResponse } from 'utils';
-=======
 import { FhirResource, Practitioner, Resource } from 'fhir/r4b';
-import { ChartDataFields, ChartDataRequestedFields, GetChartDataResponse, PUBLIC_EXTENSION_BASE_URL } from 'utils';
->>>>>>> 8779b21b
+import { ChartDataRequestedFields, GetChartDataResponse, PUBLIC_EXTENSION_BASE_URL } from 'utils';
 import { checkOrCreateM2MClientToken, getPatientEncounter, wrapHandler, ZambdaInput } from '../../shared';
 import { createOystehrClient } from '../../shared/helpers';
 import { configLabRequestsForGetChartData } from '../shared/labs';
@@ -220,6 +215,7 @@
       )
     );
   }
+
   // Practitioners
   if (requestedFields?.practitioners) {
     encounter?.participant?.forEach((participant) => {
