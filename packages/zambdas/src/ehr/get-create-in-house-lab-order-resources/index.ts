--- conflicted
+++ resolved
@@ -6,18 +6,12 @@
   GetCreateInHouseLabOrderResourcesParameters,
   GetCreateInHouseLabOrderResourcesResponse,
   getFullestAvailableName,
+  getSecret,
   getTimezone,
   PRACTITIONER_CODINGS,
   Secrets,
   SecretsKeys,
   TestItem,
-<<<<<<< HEAD
-  convertActivityDefinitionToTestItem,
-  getFullestAvailableName,
-  getSecret,
-  getTimezone,
-=======
->>>>>>> c2233597
 } from 'utils';
 import {
   checkOrCreateM2MClientToken,
