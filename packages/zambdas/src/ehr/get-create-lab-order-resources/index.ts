--- conflicted
+++ resolved
@@ -40,38 +40,10 @@
       coverageName = getCoverageName(accounts, coverages);
     }
 
-<<<<<<< HEAD
-    if (accounts.length !== 1)
-      // there should only be one active account
-      throw EXTERNAL_LAB_ERROR(
-        'Please update responsible party information - patient must have one active account record to represent a guarantor to external lab orders'
-      );
-    const patientAccount = accounts[0];
-    if (!patientAccount.guarantor) {
-      throw EXTERNAL_LAB_ERROR(
-        'Please update responsible party information - patient must have an account with a guarantor resource to external lab orders'
-      );
-    }
-    const isSelfPay = !patientAccount.coverage?.length ? true : false;
-    const patientPrimaryInsurance = getPrimaryInsurance(patientAccount, coverages);
-    const primaryInsuranceName = patientPrimaryInsurance?.class?.find(
-      (c) => c.type.coding?.find((code) => code.system === CODE_SYSTEM_COVERAGE_CLASS)
-    )?.name;
-    if (!patientPrimaryInsurance && !isSelfPay)
-      throw EXTERNAL_LAB_ERROR(
-        'Please update patient payment information - patient must have insurance or have designated self pay to external lab orders'
-      );
-    if (patientPrimaryInsurance && !primaryInsuranceName)
-      throw EXTERNAL_LAB_ERROR('Insurance appears to be malformed, cannot reconcile insurance class name');
-    const coverageName = primaryInsuranceName ?? 'Self Pay';
-
-    const labs = await getLabs(labOrgsGuids, m2mtoken);
-=======
     let labs: OrderableItemSearchResult[] = [];
     if (labSearch) {
       labs = await getLabs(labOrgsGuids, labSearch, m2mtoken);
     }
->>>>>>> 3494e76e
 
     const response: LabOrderResourcesRes = {
       coverageName,
@@ -177,12 +149,12 @@
   if (accounts.length !== 1)
     // there should only be one active account
     throw EXTERNAL_LAB_ERROR(
-      'Please update responsible party information - patient must have one active account record to represent a guarantor to order labs'
+      'Please update responsible party information - patient must have one active account record to represent a guarantor to external lab orders'
     );
   const patientAccount = accounts[0];
   if (!patientAccount.guarantor) {
     throw EXTERNAL_LAB_ERROR(
-      'Please update responsible party information - patient must have an account with a guarantor resource to order labs'
+      'Please update responsible party information - patient must have an account with a guarantor resource to external lab orders'
     );
   }
   const isSelfPay = !patientAccount.coverage?.length ? true : false;
@@ -192,7 +164,7 @@
   )?.name;
   if (!patientPrimaryInsurance && !isSelfPay)
     throw EXTERNAL_LAB_ERROR(
-      'Please update patient payment information - patient must have insurance or have designated self pay to order labs'
+      'Please update patient payment information - patient must have insurance or have designated self pay to external lab orders'
     );
   if (patientPrimaryInsurance && !primaryInsuranceName)
     throw EXTERNAL_LAB_ERROR('Insurance appears to be malformed, cannot reconcile insurance class name');
