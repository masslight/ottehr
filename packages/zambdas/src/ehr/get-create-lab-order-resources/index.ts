--- conflicted
+++ resolved
@@ -21,12 +21,8 @@
 import { getPrimaryInsurance } from '../shared/labs';
 import { validateRequestParameters } from './validateRequestParameters';
 
-<<<<<<< HEAD
-let m2mtoken: string;
+let m2mToken: string;
 const ZAMBDA_NAME = 'get-create-lab-order-resources';
-=======
-let m2mToken: string;
->>>>>>> 3c819bb4
 
 export const index = wrapHandler(ZAMBDA_NAME, async (input: ZambdaInput): Promise<APIGatewayProxyResult> => {
   try {
