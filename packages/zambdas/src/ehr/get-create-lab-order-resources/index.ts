--- conflicted
+++ resolved
@@ -7,20 +7,14 @@
   CODE_SYSTEM_COVERAGE_CLASS,
   EXTERNAL_LAB_ERROR,
   flattenBundleResources,
+  getSecret,
   isApiError,
   LAB_ORG_TYPE_CODING,
   LabOrderResourcesRes,
   OrderableItemSearchResult,
   OYSTEHR_LAB_GUID_SYSTEM,
   OYSTEHR_LAB_ORDERABLE_ITEM_SEARCH_API,
-<<<<<<< HEAD
-  OrderableItemSearchResult,
   SecretsKeys,
-  flattenBundleResources,
-  getSecret,
-  isApiError,
-=======
->>>>>>> c2233597
 } from 'utils';
 import { checkOrCreateM2MClientToken, topLevelCatch } from '../../shared';
 import { createOystehrClient } from '../../shared/helpers';
