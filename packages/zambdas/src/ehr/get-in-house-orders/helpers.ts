--- conflicted
+++ resolved
@@ -24,29 +24,17 @@
   fetchDocumentReferencesForDiagnosticReports,
   getFullestAvailableName,
   getTimezone,
-<<<<<<< HEAD
-  DEFAULT_IN_HOUSE_LABS_ITEMS_PER_PAGE,
-  InHouseGetOrdersResponseDTO,
-} from 'utils';
-import { getMyPractitionerId, createOystehrClient, sendErrors } from '../../shared';
-import { getSpecimenDetails, taskIsBasedOnServiceRequest } from '../shared/inhouse-labs';
-import {
-  EMPTY_PAGINATION,
-  isPositiveNumberOrZero,
-=======
   IN_HOUSE_TEST_CODE_SYSTEM,
   InHouseGetOrdersResponseDTO,
->>>>>>> c2233597
   InHouseOrderListPageItemDTO,
   InHouseOrdersSearchBy,
   isPositiveNumberOrZero,
   LabResultPDF,
   Pagination,
   PRACTITIONER_CODINGS,
-  Secrets,
   TestStatus,
 } from 'utils';
-import { captureSentryException, createOystehrClient, getMyPractitionerId, sendErrors } from '../../shared';
+import { createOystehrClient, getMyPractitionerId, sendErrors } from '../../shared';
 import {
   buildOrderHistory,
   determineOrderStatus,
@@ -77,7 +65,7 @@
   specimens: Specimen[],
   observations: Observation[],
   diagnosticReports: DiagnosticReport[],
-  resultsPDFs: LabOrderPDF[],
+  resultsPDFs: LabResultPDF[],
   ENVIRONMENT: string,
   currentPractitioner?: Practitioner,
   timezone?: string
