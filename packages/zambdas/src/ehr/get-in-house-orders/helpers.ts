--- conflicted
+++ resolved
@@ -17,56 +17,36 @@
 } from 'fhir/r4b';
 import {
   compareDates,
-<<<<<<< HEAD
+  convertActivityDefinitionToTestItem,
   DEFAULT_IN_HOUSE_LABS_ITEMS_PER_PAGE,
-  fetchDocumentReferencesForDiagnosticReports,
-  fetchLabOrderPDFs,
-=======
-  fetchDocumentReferencesForDiagnosticReports,
-  LabResultPDF,
->>>>>>> d0c4fe6d
-  getTimezone,
-  InHouseGetOrdersResponseDTO,
-  LabOrderPDF,
-  Secrets,
-} from 'utils';
-<<<<<<< HEAD
-=======
-import { getMyPractitionerId, createOystehrClient, sendErrors, captureSentryException } from '../../shared';
->>>>>>> d0c4fe6d
-import {
-  convertActivityDefinitionToTestItem,
   DiagnosisDTO,
   EMPTY_PAGINATION,
+  fetchDocumentReferencesForDiagnosticReports,
   getFullestAvailableName,
+  getTimezone,
   IN_HOUSE_TEST_CODE_SYSTEM,
+  InHouseGetOrdersResponseDTO,
   InHouseOrderListPageItemDTO,
   InHouseOrdersSearchBy,
   isPositiveNumberOrZero,
+  LabResultPDF,
   Pagination,
   PRACTITIONER_CODINGS,
+  Secrets,
   TestStatus,
 } from 'utils';
 import { captureSentryException, createOystehrClient, getMyPractitionerId, sendErrors } from '../../shared';
-import { getSpecimenDetails, taskIsBasedOnServiceRequest } from '../shared/inhouse-labs';
 import {
-<<<<<<< HEAD
-=======
-  getSpecimenDetails,
-  taskIsBasedOnServiceRequest,
-  determineOrderStatus,
->>>>>>> d0c4fe6d
   buildOrderHistory,
   determineOrderStatus,
   fetchResultResourcesForRepeatServiceRequest,
   getServiceRequestsRelatedViaRepeat,
+  getSpecimenDetails,
   getUrlAndVersionForADFromServiceRequest,
+  taskIsBasedOnServiceRequest,
 } from '../shared/inhouse-labs';
-<<<<<<< HEAD
+import { fetchLabOrderPDFsPresignedUrls } from '../shared/labs';
 import { GetZambdaInHouseOrdersParams } from './validateRequestParameters';
-=======
-import { fetchLabOrderPDFsPresignedUrls } from '../shared/labs';
->>>>>>> d0c4fe6d
 
 // cache for the service request context
 type Cache = {
