import Oystehr, { SearchParam } from '@oystehr/sdk';
import {
  ActivityDefinition,
  Appointment,
  BundleEntry,
  Encounter,
  Resource,
  Practitioner,
  ServiceRequest,
  Task,
  Provenance,
  Location,
  FhirResource,
  Specimen,
  Observation,
  DiagnosticReport,
} from 'fhir/r4b';
import {
  compareDates,
  fetchLabOrderPDFs,
  fetchDocumentReferencesForDiagnosticReports,
  LabOrderPDF,
  getTimezone,
  DEFAULT_IN_HOUSE_LABS_ITEMS_PER_PAGE,
  Secrets,
  InHouseGetOrdersResponseDTO,
} from 'utils';
import { getMyPractitionerId, createOystehrClient, sendErrors, captureSentryException } from '../../shared';
import {
  getSpecimenDetails,
  taskIsBasedOnServiceRequest,
  fetchInHouseLabActivityDefinitions,
} from '../shared/inhouse-labs';
import {
  EMPTY_PAGINATION,
  isPositiveNumberOrZero,
  InHouseOrderListPageItemDTO,
  InHouseOrdersSearchBy,
  Pagination,
  DiagnosisDTO,
  convertActivityDefinitionToTestItem,
  getFullestAvailableName,
  PRACTITIONER_CODINGS,
  TestStatus,
  IN_HOUSE_TEST_CODE_SYSTEM,
} from 'utils';
import { GetZambdaInHouseOrdersParams } from './validateRequestParameters';
import {
  determineOrderStatus,
  buildOrderHistory,
<<<<<<< HEAD
  getUrlAndVersionForADFromServiceRequest,
=======
  getServiceRequestsRelatedViaRepeat,
  fetchResultResourcesForRepeatServiceRequest,
>>>>>>> d7af5860
} from '../shared/inhouse-labs';

// cache for the service request context
type Cache = {
  parsedTasks?: ReturnType<typeof parseTasks>;
  activityDefinition?: ActivityDefinition;
};

export const mapResourcesToInHouseOrderDTOs = <SearchBy extends InHouseOrdersSearchBy>(
  searchBy: SearchBy,
  serviceRequests: ServiceRequest[],
  tasks: Task[],
  practitioners: Practitioner[],
  encounters: Encounter[],
  appointments: Appointment[],
  provenances: Provenance[],
  activityDefinitions: ActivityDefinition[],
  specimens: Specimen[],
  observations: Observation[],
  diagnosticReports: DiagnosticReport[],
  resultsPDFs: LabOrderPDF[],
  secrets: Secrets | null,
  currentPractitioner?: Practitioner,
  timezone?: string
): InHouseGetOrdersResponseDTO<SearchBy>['data'] => {
  const result: InHouseGetOrdersResponseDTO<SearchBy>['data'] = [];

  for (const serviceRequest of serviceRequests) {
    try {
      const parsedTasks = parseTasks(tasks, serviceRequest);

      const activityDefinition = findActivityDefinitionForServiceRequest(serviceRequest, activityDefinitions);

      const cache: Cache = {
        parsedTasks,
        activityDefinition,
      };

      const relatedDiagnosticReports = diagnosticReports.filter(
        (dr) => dr.basedOn?.some((ref) => ref.reference === `ServiceRequest/${serviceRequest.id}`)
      );

      const resultsPDF = resultsPDFs.find((pdf) => pdf.diagnosticReportId === relatedDiagnosticReports[0]?.id);

      result.push(
        parseOrderData({
          searchBy,
          serviceRequest,
          tasks,
          practitioners,
          encounters,
          appointments,
          provenances,
          activityDefinitions,
          specimens,
          observations,
          cache,
          resultsPDF,
          currentPractitionerName: currentPractitioner ? getFullestAvailableName(currentPractitioner) || '' : '',
          currentPractitionerId: currentPractitioner?.id || '',
          timezone,
        })
      );
    } catch (error) {
      console.error(
        `Error parsing order data for service request ${serviceRequest.id}:`,
        typeof error === 'string' ? error : JSON.stringify(error, null, 2)
      );
      void sendErrors('get-in-house-orders', error, secrets, captureSentryException);
    }
  }

  return result;
};

export const parseOrderData = <SearchBy extends InHouseOrdersSearchBy>({
  searchBy,
  serviceRequest,
  tasks,
  practitioners,
  encounters,
  appointments,
  provenances,
  activityDefinitions,
  specimens,
  observations,
  cache,
  resultsPDF,
  currentPractitionerName,
  currentPractitionerId,
  timezone,
}: {
  searchBy: SearchBy;
  serviceRequest: ServiceRequest;
  tasks: Task[];
  practitioners: Practitioner[];
  encounters: Encounter[];
  appointments: Appointment[];
  provenances: Provenance[];
  activityDefinitions: ActivityDefinition[];
  specimens: Specimen[];
  observations: Observation[];
  cache?: Cache;
  resultsPDF?: LabOrderPDF;
  currentPractitionerName?: string;
  currentPractitionerId?: string;
  timezone?: string;
}): InHouseGetOrdersResponseDTO<SearchBy>['data'][number] => {
  if (!serviceRequest.id) {
    throw new Error('ServiceRequest ID is required');
  }

  const appointmentId = parseAppointmentId(serviceRequest, encounters);
  const appointment = appointments.find((a) => a.id === appointmentId);
  const encounter = encounters.find((e) => e.id === parseEncounterId(serviceRequest));

  const activityDefinition =
    cache?.activityDefinition || findActivityDefinitionForServiceRequest(serviceRequest, activityDefinitions);

  if (!activityDefinition) {
    console.error(`ActivityDefinition not found for ServiceRequest ${serviceRequest.id}`);
    throw new Error(`ActivityDefinition not found for ServiceRequest ${serviceRequest.id}`);
  }

  const testItem = convertActivityDefinitionToTestItem(activityDefinition, observations, serviceRequest);
  const orderStatus = determineOrderStatus(serviceRequest, tasks);
  const attendingPractitioner = parseAttendingPractitioner(encounter, practitioners);
  const diagnosisDTO = parseDiagnoses(serviceRequest);

  const listPageDTO: InHouseOrderListPageItemDTO = {
    appointmentId: appointmentId,
    testItemName: testItem.name,
    status: orderStatus,
    visitDate: parseVisitDate(appointment),
    orderingPhysicianFullName: attendingPractitioner ? getFullestAvailableName(attendingPractitioner) || '' : '',
    resultReceivedDate: parseResultsReceivedDate(serviceRequest, tasks),
    diagnosesDTO: diagnosisDTO,
    timezone: timezone,
    orderAddedDate: parseOrderAddedDate(serviceRequest, tasks),
    serviceRequestId: serviceRequest.id,
  };

  if (searchBy.searchBy.field === 'serviceRequestId') {
    const relatedSpecimen = specimens.find(
      (specimen) => specimen.request?.some((req) => req.reference === `ServiceRequest/${serviceRequest.id}`)
    );
    const orderHistory = buildOrderHistory(provenances, serviceRequest, relatedSpecimen); // Pass specimen if available
    const relatedSpecimens = specimens.filter(
      (s) => s.request?.some((req) => req.reference === `ServiceRequest/${serviceRequest.id}`)
    );

    const detailedPageDTO = {
      ...listPageDTO,
      labDetails: testItem,
      orderingPhysicianId: attendingPractitioner?.id || '',
      currentUserFullName: currentPractitionerName || '',
      currentUserId: currentPractitionerId || '',
      resultsPDFUrl: resultsPDF?.url,
      orderHistory,
      specimen: relatedSpecimens[0] ? getSpecimenDetails(relatedSpecimens[0]) : undefined,
      notes: serviceRequest.note?.[0]?.text || '',
    };

    return detailedPageDTO;
  }

  return listPageDTO;
};

export const parseTasks = (
  tasks: Task[],
  serviceRequest: ServiceRequest
): {
  allTasks: Task[];
  latestTask: Task | null;
} => {
  if (!serviceRequest.id) {
    return {
      allTasks: [],
      latestTask: null,
    };
  }

  const relatedTasks = tasks
    .filter((task) => taskIsBasedOnServiceRequest(task, serviceRequest))
    .sort((a, b) => compareDates(a.authoredOn, b.authoredOn));

  return {
    allTasks: relatedTasks,
    latestTask: relatedTasks[0] || null,
  };
};

export const getInHouseResources = async (
  oystehr: Oystehr,
  params: GetZambdaInHouseOrdersParams,
  searchBy: InHouseOrdersSearchBy,
  userToken: string,
  m2mtoken: string
): Promise<{
  serviceRequests: ServiceRequest[];
  tasks: Task[];
  practitioners: Practitioner[];
  encounters: Encounter[];
  locations: Location[];
  appointments: Appointment[];
  provenances: Provenance[];
  activityDefinitions: ActivityDefinition[];
  specimens: Specimen[];
  observations: Observation[];
  pagination: Pagination;
  diagnosticReports: DiagnosticReport[];
  resultsPDFs: LabOrderPDF[];
  currentPractitioner?: Practitioner;
  timezone: string | undefined;
}> => {
  const searchParams = createInHouseServiceRequestSearchParams(params);

  const inHouseOrdersResponse = await oystehr.fhir.search({
    resourceType: 'ServiceRequest',
    params: searchParams,
  });

  const resources = inHouseOrdersResponse.unbundle().filter((res): res is FhirResource => Boolean(res)) || [];

  const pagination = parsePaginationFromResponse(inHouseOrdersResponse);

  const { serviceRequests, tasks, encounters, locations, provenances, specimens, observations, diagnosticReports } =
    extractInHouseResources(resources);

  const isDetailPageRequest = searchBy.searchBy.field === 'serviceRequestId';

  let currentPractitioner: Practitioner | undefined;
  let resultsPDFs: LabOrderPDF[] = [];

  if (isDetailPageRequest && userToken) {
    // if more than one ServiceRequest is returned for when this is called from the detail page
    // we can assume that there are related tests via the repeat test workflow
    // either the service request id passed was the initial test (no basedOn)
    // or it was a repeat test (will have a baseOn property)
    if (serviceRequests.length > 1) {
      const repeatTestingSrs = getServiceRequestsRelatedViaRepeat(serviceRequests, searchBy.searchBy.value as string);
      // we need to grab additional resources for these additional SRs that will be rendered on the detail page
      const { repeatDiagnosticReports, repeatObservations, repeatProvenances, repeatTasks, repeatSpecimens } =
        await fetchResultResourcesForRepeatServiceRequest(oystehr, repeatTestingSrs);
      diagnosticReports.push(...repeatDiagnosticReports);
      observations.push(...repeatObservations);
      provenances.push(...repeatProvenances);
      tasks.push(...repeatTasks);
      specimens.push(...repeatSpecimens);
    }

    const oystehrCurrentUser = createOystehrClient(userToken, params.secrets);
    const myPractitionerId = await getMyPractitionerId(oystehrCurrentUser);

    if (myPractitionerId) {
      currentPractitioner = await oystehr.fhir.get<Practitioner>({
        resourceType: 'Practitioner',
        id: myPractitionerId,
      });
    }

    if (diagnosticReports.length > 0) {
      const resultsDocumentReferences = await fetchDocumentReferencesForDiagnosticReports(oystehr, diagnosticReports);
      resultsPDFs = await fetchLabOrderPDFs(resultsDocumentReferences, m2mtoken);
    }
  }

  const timezone = locations[0] ? getTimezone(locations[0]) : undefined;

  const [practitioners, appointments, activityDefinitions] = await Promise.all([
    fetchPractitionersForServiceRequests(oystehr, serviceRequests, encounters),
    fetchAppointmentsForServiceRequests(oystehr, serviceRequests, encounters),
    fetchInHouseLabActivityDefinitions(oystehr),
  ]);

  return {
    serviceRequests,
    tasks,
    practitioners,
    encounters,
    locations,
    appointments,
    provenances,
    activityDefinitions,
    specimens,
    observations,
    pagination,
    diagnosticReports,
    resultsPDFs,
    currentPractitioner,
    timezone,
  };
};

export const createInHouseServiceRequestSearchParams = (params: GetZambdaInHouseOrdersParams): SearchParam[] => {
  const { searchBy, visitDate, itemsPerPage = DEFAULT_IN_HOUSE_LABS_ITEMS_PER_PAGE, pageIndex = 0 } = params;

  const searchParams: SearchParam[] = [
    {
      name: '_total',
      value: 'accurate',
    },
    {
      name: '_offset',
      value: `${pageIndex * itemsPerPage}`,
    },
    {
      name: '_count',
      value: `${itemsPerPage}`,
    },
    {
      name: '_sort',
      value: '-_lastUpdated',
    },
    {
      name: 'code:missing',
      value: 'false',
    },
    {
      name: 'code',
      // empty value will search any code value for given system
      value: `${IN_HOUSE_TEST_CODE_SYSTEM}|${params.orderableItemCode || ''}`,
    },
    {
      name: '_include',
      value: 'ServiceRequest:encounter',
    },
    {
      name: '_revinclude',
      value: 'Task:based-on',
    },
    {
      name: '_revinclude',
      value: 'Provenance:target',
    },
    {
      name: '_include:iterate',
      value: 'Encounter:location',
    },
  ];

  // Search by specific criteria
  if (searchBy.field === 'encounterId') {
    searchParams.push({
      name: 'encounter',
      value: `Encounter/${searchBy.value}`,
    });
  }

  if (searchBy.field === 'encounterIds') {
    searchParams.push({
      name: 'encounter',
      value: searchBy.value.map((id) => `Encounter/${id}`).join(','),
    });
  }

  if (searchBy.field === 'patientId') {
    searchParams.push({
      name: 'subject',
      value: `Patient/${searchBy.value}`,
    });
  }

  if (searchBy.field === 'serviceRequestId') {
    searchParams.push({
      name: '_id',
      value: searchBy.value,
    });

    // Include specimens for detailed view
    searchParams.push({
      name: '_include',
      value: 'ServiceRequest:specimen',
    });

    // Include observations for lab details
    searchParams.push({
      name: '_revinclude',
      value: 'Observation:based-on',
    });

    // Include the DR for grabbing pdf url
    searchParams.push({
      name: '_revinclude',
      value: 'DiagnosticReport:based-on',
    });

    // Include any related repeat test SRs
    searchParams.push({
      name: '_include:iterate',
      value: 'ServiceRequest:based-on',
    });
    searchParams.push({
      name: '_revinclude:iterate',
      value: 'ServiceRequest:based-on',
    });
  }

  if (visitDate) {
    searchParams.push({
      name: 'encounter.appointment.date',
      value: visitDate,
    });
  }

  return searchParams;
};

export const extractInHouseResources = (
  resources: FhirResource[]
): {
  serviceRequests: ServiceRequest[];
  tasks: Task[];
  encounters: Encounter[];
  locations: Location[];
  provenances: Provenance[];
  specimens: Specimen[];
  observations: Observation[];
  diagnosticReports: DiagnosticReport[];
} => {
  const serviceRequests: ServiceRequest[] = [];
  const tasks: Task[] = [];
  const encounters: Encounter[] = [];
  const locations: Location[] = [];
  const provenances: Provenance[] = [];
  const specimens: Specimen[] = [];
  const observations: Observation[] = [];
  const diagnosticReports: DiagnosticReport[] = [];

  for (const resource of resources) {
    if (resource.resourceType === 'ServiceRequest') {
      serviceRequests.push(resource);
    } else if (resource.resourceType === 'Task' && resource.status !== 'cancelled') {
      tasks.push(resource);
    } else if (resource.resourceType === 'Encounter') {
      encounters.push(resource);
    } else if (resource.resourceType === 'Location') {
      locations.push(resource);
    } else if (resource.resourceType === 'Provenance') {
      provenances.push(resource);
    } else if (resource.resourceType === 'Specimen') {
      specimens.push(resource);
    } else if (resource.resourceType === 'Observation') {
      observations.push(resource);
    } else if (resource.resourceType === 'DiagnosticReport') {
      diagnosticReports.push(resource);
    }
  }

  return {
    serviceRequests,
    tasks,
    encounters,
    locations,
    provenances,
    specimens,
    observations,
    diagnosticReports,
  };
};

export const fetchPractitionersForServiceRequests = async (
  oystehr: Oystehr,
  serviceRequests: ServiceRequest[],
  encounters: Encounter[]
): Promise<Practitioner[]> => {
  const practitionerIds = new Set<string>();

  serviceRequests.forEach((sr) => {
    const practitionerId = sr.requester?.reference?.replace('Practitioner/', '');
    if (practitionerId) practitionerIds.add(practitionerId);
  });

  encounters.forEach((encounter) => {
    const attendingPractitionerId = encounter.participant
      ?.find(
        (participant) =>
          participant.type?.find(
            (type) => type.coding?.some((c) => c.system === PRACTITIONER_CODINGS.Attender[0].system)
          )
      )
      ?.individual?.reference?.replace('Practitioner/', '');

    if (attendingPractitionerId) practitionerIds.add(attendingPractitionerId);
  });

  if (practitionerIds.size === 0) {
    return [];
  }

  const practitionerRequests = Array.from(practitionerIds).map((id) => ({
    method: 'GET' as const,
    url: `Practitioner/${id}`,
  }));

  try {
    const practitionerResponse = await oystehr.fhir.batch({
      requests: practitionerRequests,
    });

    return mapResourcesFromBundleEntry<Practitioner>(practitionerResponse.entry as BundleEntry<Practitioner>[]).filter(
      (resource): resource is Practitioner => resource?.resourceType === 'Practitioner'
    );
  } catch (error) {
    console.error('Failed to fetch Practitioners', JSON.stringify(error, null, 2));
    return [];
  }
};

export const fetchAppointmentsForServiceRequests = async (
  oystehr: Oystehr,
  serviceRequests: ServiceRequest[],
  encounters: Encounter[]
): Promise<Appointment[]> => {
  const appointmentIds = serviceRequests.map((sr) => parseAppointmentId(sr, encounters)).filter(Boolean);

  if (!appointmentIds.length) {
    return [];
  }

  const appointmentsResponse = await oystehr.fhir.search<Appointment>({
    resourceType: 'Appointment',
    params: [
      {
        name: '_id',
        value: appointmentIds.join(','),
      },
    ],
  });

  return appointmentsResponse.unbundle();
};

export const findActivityDefinitionForServiceRequest = (
  serviceRequest: ServiceRequest,
  activityDefinitions: ActivityDefinition[]
): ActivityDefinition | undefined => {
  const { url, version } = getUrlAndVersionForADFromServiceRequest(serviceRequest);

  return activityDefinitions.find((ad) => {
    let versionMatch = true;
    if (version) versionMatch = ad.version === version;
    return versionMatch && ad.url === url;
  });
};

export const parseAppointmentId = (serviceRequest: ServiceRequest, encounters: Encounter[]): string => {
  const encounterId = parseEncounterId(serviceRequest);
  if (!encounterId) return '';

  const encounter = encounters.find((e) => e.id === encounterId);
  return encounter?.appointment?.[0]?.reference?.split('/').pop() || '';
};

export const parseEncounterId = (serviceRequest: ServiceRequest): string => {
  return serviceRequest.encounter?.reference?.split('/').pop() || '';
};

export const parseVisitDate = (appointment: Appointment | undefined): string => {
  return appointment?.start || '';
};

export const parseOrderAddedDate = (serviceRequest: ServiceRequest, tasks: Task[]): string => {
  // Use the first task's authoredOn date, or service request's authoredOn
  const relatedTasks = tasks.filter((task) => taskIsBasedOnServiceRequest(task, serviceRequest));

  const earliestTask = relatedTasks.sort(
    (a, b) => compareDates(b.authoredOn, a.authoredOn) // reverse to get earliest
  )[0];

  return earliestTask?.authoredOn || serviceRequest.authoredOn || '';
};

export const parseResultsReceivedDate = (serviceRequest: ServiceRequest, tasks: Task[]): string | null => {
  const relatedTasks = tasks.filter((task) => taskIsBasedOnServiceRequest(task, serviceRequest));

  const latestTask = relatedTasks.sort((a, b) => compareDates(a.authoredOn, b.authoredOn))[0];

  return latestTask?.authoredOn || null;
};

export const parseAttendingPractitioner = (
  encounter: Encounter | undefined,
  practitioners: Practitioner[]
): Practitioner | undefined => {
  if (!encounter) return undefined;

  const practitionerId = encounter.participant
    ?.find(
      (participant) =>
        participant.type?.find((type) => type.coding?.some((c) => c.system === PRACTITIONER_CODINGS.Attender[0].system))
    )
    ?.individual?.reference?.replace('Practitioner/', '');

  if (!practitionerId) return undefined;

  return practitioners.find((p) => p.id === practitionerId);
};

export const parseDiagnoses = (serviceRequest: ServiceRequest): DiagnosisDTO[] => {
  if (!serviceRequest.reasonCode || serviceRequest.reasonCode.length === 0) {
    return [];
  }

  return serviceRequest.reasonCode.map((reasonCode) => {
    const coding = reasonCode.coding?.[0];
    return {
      code: coding?.code || '',
      display: coding?.display || reasonCode.text || '',
      system: coding?.system || '',
      isPrimary: false,
    };
  });
};

export const parseSpecimenSource = (specimen: Specimen): unknown => {
  return (
    specimen.collection?.bodySite?.coding?.find((c) => c.system === 'https://hl7.org/fhir/R4B/valueset-body-site')
      ?.display || 'Unknown'
  );
};

export const parseSpecimenCollectedBy = (_specimen: Specimen): unknown => {
  // todo: This would need to be implemented
  return 'Staff';
};

export const mapProvenanceStatusToTestStatus = (provenanceStatus: any): TestStatus => {
  // This mapping would depend on how provenance statuses map to TestStatus
  // This is a placeholder implementation
  switch (provenanceStatus) {
    case 'ordered':
      return 'ORDERED';
    case 'collected':
      return 'COLLECTED';
    case 'final':
      return 'FINAL';
    default:
      return 'ORDERED';
  }
};

// Utility functions
export const parsePaginationFromResponse = (data: {
  total?: number;
  link?: Array<{ relation: string; url: string }>;
}): Pagination => {
  if (!data || typeof data.total !== 'number' || !Array.isArray(data.link)) {
    return EMPTY_PAGINATION;
  }

  const selfLink = data.link.find((link) => link && link.relation === 'self');

  if (!selfLink || !selfLink.url) {
    return EMPTY_PAGINATION;
  }

  const totalItems = data.total;
  const selfUrl = new URL(selfLink.url);
  const itemsPerPageStr = selfUrl.searchParams.get('_count');

  if (!itemsPerPageStr) {
    return EMPTY_PAGINATION;
  }

  const itemsPerPage = parseInt(itemsPerPageStr, 10);

  if (!isPositiveNumberOrZero(itemsPerPage)) {
    return EMPTY_PAGINATION;
  }

  const selfOffsetStr = selfUrl.searchParams.get('_offset');
  const selfOffset = selfOffsetStr ? parseInt(selfOffsetStr, 10) : 0;
  const currentPageIndex = !isNaN(selfOffset) ? Math.floor(selfOffset / itemsPerPage) : 0;
  const totalPages = Math.ceil(totalItems / itemsPerPage);

  return {
    currentPageIndex,
    totalItems,
    totalPages,
  };
};

export const mapResourcesFromBundleEntry = <T = Resource>(bundleEntry: BundleEntry<T>[] | undefined): T[] => {
  return (bundleEntry || ([] as BundleEntry<T>[]))
    .filter((entry) => entry.response?.status?.startsWith('2'))
    .map((entry) => entry.resource)
    .filter(Boolean) as T[];
};<|MERGE_RESOLUTION|>--- conflicted
+++ resolved
@@ -48,12 +48,9 @@
 import {
   determineOrderStatus,
   buildOrderHistory,
-<<<<<<< HEAD
   getUrlAndVersionForADFromServiceRequest,
-=======
   getServiceRequestsRelatedViaRepeat,
   fetchResultResourcesForRepeatServiceRequest,
->>>>>>> d7af5860
 } from '../shared/inhouse-labs';
 
 // cache for the service request context
