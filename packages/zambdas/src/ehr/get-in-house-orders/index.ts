--- conflicted
+++ resolved
@@ -1,7 +1,6 @@
 import { wrapHandler } from '@sentry/aws-serverless';
 import { APIGatewayProxyResult } from 'aws-lambda';
-<<<<<<< HEAD
-import { compareDates, EMPTY_PAGINATION } from 'utils';
+import { compareDates, EMPTY_PAGINATION, getSecret, SecretsKeys } from 'utils';
 import {
   checkOrCreateM2MClientToken,
   configSentry,
@@ -9,10 +8,6 @@
   topLevelCatch,
   ZambdaInput,
 } from '../../shared';
-=======
-import { compareDates, EMPTY_PAGINATION, getSecret, SecretsKeys } from 'utils';
-import { checkOrCreateM2MClientToken, createOystehrClient, topLevelCatch, ZambdaInput } from '../../shared';
->>>>>>> 1a1d36f4
 import { getInHouseResources, mapResourcesToInHouseOrderDTOs } from './helpers';
 import { validateRequestParameters } from './validateRequestParameters';
 
