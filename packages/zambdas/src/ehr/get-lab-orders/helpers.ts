--- conflicted
+++ resolved
@@ -47,24 +47,10 @@
   PSC_HOLD_CONFIG,
   QuestionnaireData,
   RELATED_SPECIMEN_DEFINITION_SYSTEM,
-<<<<<<< HEAD
-  LabResultPDF,
-  LabOrderPDF,
-  fetchDocumentReferencesForDiagnosticReports,
-  fetchLabOrderPDFs,
-=======
   sampleDTO,
->>>>>>> c2233597
-  Secrets,
   SPECIMEN_CODING_CONFIG,
 } from 'utils';
-<<<<<<< HEAD
-import { GetZambdaLabOrdersParams } from './validateRequestParameters';
-import { DiagnosisDTO, LabOrderDTO, ExternalLabsStatus, LAB_ORDER_TASK, PSC_HOLD_CONFIG } from 'utils';
 import { sendErrors } from '../../shared';
-=======
-import { captureSentryException, sendErrors } from '../../shared';
->>>>>>> c2233597
 import { fetchLabOrderPDFsPresignedUrls } from '../shared/labs';
 import { GetZambdaLabOrdersParams } from './validateRequestParameters';
 
