--- conflicted
+++ resolved
@@ -35,12 +35,9 @@
   PROVENANCE_ACTIVITY_CODES,
   PROVENANCE_ACTIVITY_TYPE_SYSTEM,
   getPresignedURL,
-<<<<<<< HEAD
+  getTimezone,
   SampleCollectionDTO,
   SPECIMEN_CODING_CONFIG,
-=======
-  getTimezone,
->>>>>>> c8a38203
 } from 'utils';
 import { GetZambdaLabOrdersParams } from './validateRequestParameters';
 import { DiagnosisDTO, LabOrderDTO, ExternalLabsStatus, LAB_ORDER_TASK, PSC_HOLD_CONFIG } from 'utils';
