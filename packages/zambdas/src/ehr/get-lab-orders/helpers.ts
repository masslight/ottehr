--- conflicted
+++ resolved
@@ -5,6 +5,7 @@
   Bundle,
   BundleEntry,
   DiagnosticReport,
+  DocumentReference,
   Encounter,
   Location,
   Observation,
@@ -18,52 +19,41 @@
   Resource,
   ServiceRequest,
   Specimen,
-<<<<<<< HEAD
   Task,
-=======
-  Bundle,
-  DocumentReference,
->>>>>>> d0c4fe6d
 } from 'fhir/r4b';
 import {
   compareDates,
   DEFAULT_LABS_ITEMS_PER_PAGE,
+  DiagnosisDTO,
   EMPTY_PAGINATION,
-  fetchDocumentReferencesForDiagnosticReports,
-  fetchLabOrderPDFs,
+  ExternalLabsStatus,
   getTimezone,
   isPositiveNumberOrZero,
   LAB_ACCOUNT_NUMBER_SYSTEM,
+  LAB_ORDER_TASK,
   LabOrderDetailedPageDTO,
+  LabOrderDTO,
   LabOrderHistoryRow,
   LabOrderListPageDTO,
   LabOrderPDF,
   LabOrderResultDetails,
   LabOrdersSearchBy,
+  LabResultPDF,
   OYSTEHR_LAB_OI_CODE_SYSTEM,
   Pagination,
   PatientLabItem,
   PROVENANCE_ACTIVITY_CODES,
   PROVENANCE_ACTIVITY_TYPE_SYSTEM,
+  PSC_HOLD_CONFIG,
   QuestionnaireData,
   RELATED_SPECIMEN_DEFINITION_SYSTEM,
-<<<<<<< HEAD
   sampleDTO,
-=======
-  LabResultPDF,
-  LabOrderPDF,
->>>>>>> d0c4fe6d
   Secrets,
   SPECIMEN_CODING_CONFIG,
 } from 'utils';
-import { DiagnosisDTO, ExternalLabsStatus, LAB_ORDER_TASK, LabOrderDTO, PSC_HOLD_CONFIG } from 'utils';
-import { captureSentryException } from '../../shared';
-import { sendErrors } from '../../shared';
-<<<<<<< HEAD
+import { captureSentryException, sendErrors } from '../../shared';
+import { fetchLabOrderPDFsPresignedUrls } from '../shared/labs';
 import { GetZambdaLabOrdersParams } from './validateRequestParameters';
-=======
-import { fetchLabOrderPDFsPresignedUrls } from '../shared/labs';
->>>>>>> d0c4fe6d
 
 // cache for the service request context: contains parsed tasks and results
 type Cache = {
