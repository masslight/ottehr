--- conflicted
+++ resolved
@@ -27,6 +27,7 @@
   DiagnosisDTO,
   EMPTY_PAGINATION,
   ExternalLabsStatus,
+  getFullestAvailableName,
   getTimezone,
   isPositiveNumberOrZero,
   LAB_ACCOUNT_NUMBER_SYSTEM,
@@ -49,12 +50,7 @@
   RELATED_SPECIMEN_DEFINITION_SYSTEM,
   sampleDTO,
   Secrets,
-<<<<<<< HEAD
-  PatientLabItem,
-  getFullestAvailableName,
-=======
   SPECIMEN_CODING_CONFIG,
->>>>>>> 5a49fb76
 } from 'utils';
 import { captureSentryException, sendErrors } from '../../shared';
 import { fetchLabOrderPDFsPresignedUrls } from '../shared/labs';
