// cSpell:ignore RCRT, RFRT, RPRT
import Oystehr, { SearchParam } from '@oystehr/sdk';
import {
  ActivityDefinition,
  Appointment,
  Bundle,
  BundleEntry,
  DiagnosticReport,
  DocumentReference,
  Encounter,
  Location,
  Observation,
  Organization,
  Practitioner,
  Provenance,
  Questionnaire,
  QuestionnaireResponse,
  QuestionnaireResponseItem,
  Reference,
  Resource,
  Schedule,
  ServiceRequest,
  Slot,
  Specimen,
  Task,
} from 'fhir/r4b';
import {
  compareDates,
  DEFAULT_LABS_ITEMS_PER_PAGE,
  DiagnosisDTO,
  EMPTY_PAGINATION,
  ExternalLabsStatus,
  getFullestAvailableName,
  isPositiveNumberOrZero,
  LAB_ACCOUNT_NUMBER_SYSTEM,
  LAB_ORDER_TASK,
  LabOrderDetailedPageDTO,
  LabOrderDTO,
  LabOrderHistoryRow,
  LabOrderListPageDTO,
  LabOrderPDF,
  LabOrderResultDetails,
  LabOrdersSearchBy,
  LabResultPDF,
  OYSTEHR_LAB_OI_CODE_SYSTEM,
  Pagination,
  PatientLabItem,
  PROVENANCE_ACTIVITY_CODES,
  PROVENANCE_ACTIVITY_TYPE_SYSTEM,
  PSC_HOLD_CONFIG,
  QuestionnaireData,
  RELATED_SPECIMEN_DEFINITION_SYSTEM,
  sampleDTO,
  SPECIMEN_CODING_CONFIG,
} from 'utils';
import { sendErrors } from '../../shared';
import {
  fetchLabOrderPDFsPresignedUrls,
  parseAppointmentIdForServiceRequest,
  parseTimezoneForAppointmentSchedule,
} from '../shared/labs';
import { GetZambdaLabOrdersParams } from './validateRequestParameters';

// cache for the service request context: contains parsed tasks and results
type Cache = {
  parsedResults?: ReturnType<typeof parseResults>;
  parsedTasks?: ReturnType<typeof parseTasks>;
};

export const mapResourcesToLabOrderDTOs = <SearchBy extends LabOrdersSearchBy>(
  searchBy: SearchBy,
  serviceRequests: ServiceRequest[],
  tasks: Task[],
  results: DiagnosticReport[],
  practitioners: Practitioner[],
  encounters: Encounter[],
  locations: Location[],
  appointments: Appointment[],
  provenances: Provenance[],
  organizations: Organization[],
  questionnaires: QuestionnaireData[],
  resultPDFs: LabResultPDF[],
  orderPDF: LabOrderPDF | undefined,
  specimens: Specimen[],
  slots: Slot[],
  scheduleMap: Record<string, Schedule>,
  ENVIRONMENT: string
): LabOrderDTO<SearchBy>[] => {
  console.log('mapResourcesToLabOrderDTOs');
  const result: LabOrderDTO<SearchBy>[] = [];

  for (const serviceRequest of serviceRequests) {
    try {
      const parsedResults = parseResults(serviceRequest, results);
      const parsedTasks = parseTasks({ tasks, serviceRequest, results, cache: { parsedResults } });

      // parseResults and parseTasks are called multiple times in inner functions, so we can cache the results to optimize performance
      const cache: Cache = {
        parsedResults,
        parsedTasks,
      };

      result.push(
        parseOrderData({
          searchBy,
          tasks,
          serviceRequest,
          results,
          appointments,
          encounters,
          locations,
          practitioners,
          provenances,
          organizations,
          questionnaires,
          resultPDFs,
          orderPDF,
          specimens,
          slots,
          scheduleMap,
          cache,
        })
      );
    } catch (error) {
      console.error(`Error parsing service request ${serviceRequest.id}:`, error);
      void sendErrors(error, ENVIRONMENT);
    }
  }
  return result;
};

export const parseOrderData = <SearchBy extends LabOrdersSearchBy>({
  searchBy,
  serviceRequest,
  tasks,
  results,
  appointments,
  encounters,
  practitioners,
  provenances,
  organizations,
  questionnaires,
  resultPDFs,
  orderPDF,
  specimens,
  slots,
  scheduleMap,
  cache,
}: {
  searchBy: SearchBy;
  serviceRequest: ServiceRequest;
  tasks: Task[];
  results: DiagnosticReport[];
  appointments: Appointment[];
  encounters: Encounter[];
  locations: Location[];
  practitioners: Practitioner[];
  provenances: Provenance[];
  organizations: Organization[];
  questionnaires: QuestionnaireData[];
  resultPDFs: LabResultPDF[];
  orderPDF: LabOrderPDF | undefined;
  specimens: Specimen[];
  slots: Slot[];
  scheduleMap: Record<string, Schedule>;
  cache?: Cache;
}): LabOrderDTO<SearchBy> => {
  console.log('parsing external lab order data');
  if (!serviceRequest.id) {
    throw new Error('ServiceRequest ID is required');
  }

  const appointmentId = parseAppointmentIdForServiceRequest(serviceRequest, encounters) || '';
  const appointment = appointments.find((a) => a.id === appointmentId);
  const { testItem, fillerLab } = parseLabInfo(serviceRequest);
  const orderStatus = parseLabOrderStatus(serviceRequest, tasks, results, cache);
  console.log('external lab orderStatus parsed', orderStatus);

  console.log('formatting external lab listPageDTO');
  const listPageDTO: LabOrderListPageDTO = {
    appointmentId,
    testItem,
    fillerLab,
    serviceRequestId: serviceRequest.id,
    accessionNumbers: parseAccessionNumbers(serviceRequest, results),
    lastResultReceivedDate: parseLabOrderLastResultReceivedDate(serviceRequest, results, tasks, cache),
    orderAddedDate: parseLabOrderAddedDate(serviceRequest, tasks, results, cache),
    orderStatus: orderStatus,
    visitDate: parseVisitDate(appointment),
    isPSC: parseIsPSC(serviceRequest),
    reflexResultsCount: parseReflexTestsCount(serviceRequest, results),
    diagnosesDTO: parseDiagnoses(serviceRequest),
    orderingPhysician: parsePractitionerNameFromServiceRequest(serviceRequest, practitioners),
    diagnoses: parseDx(serviceRequest),
    encounterTimezone: parseTimezoneForAppointmentSchedule(appointment, slots, scheduleMap),
  };

  if (searchBy.searchBy.field === 'serviceRequestId') {
    console.log('formatting external lab detailedPageDTO for service request', serviceRequest.id);
    const detailedPageDTO: LabOrderDetailedPageDTO = {
      ...listPageDTO,
      history: parseLabOrdersHistory(
        serviceRequest,
        orderStatus,
        tasks,
        results,
        practitioners,
        provenances,
        specimens,
        cache
      ),
      accountNumber: parseAccountNumber(serviceRequest, organizations),
      resultsDetails: parseLResultsDetails(
        serviceRequest,
        results,
        tasks,
        practitioners,
        provenances,
        resultPDFs,
        cache
      ),
      questionnaire: questionnaires,
      samples: parseSamples(serviceRequest, specimens),
      orderPdfUrl: orderPDF?.presignedURL,
    };

    return detailedPageDTO as LabOrderDTO<SearchBy>;
  }

  return listPageDTO as LabOrderDTO<SearchBy>;
};

/**
 * Parses the tasks for a service request
 * Returns the PST, RFRT ordered, RPRT reflex, and RPRT tasks sorted by authoredOn date, and some useful data
 * The most recent tasks are first
 * Preliminary Tasks are filtered out if there are corresponding final results
 */
export const parseTasks = ({
  tasks,
  serviceRequest,
  results,
  cache,
}: {
  tasks: Task[];
  serviceRequest: ServiceRequest;
  results: DiagnosticReport[];
  cache?: Cache;
}): {
  taskPST: Task | null;
  orderedPrelimTasks: Task[];
  reflexPrelimTasks: Task[];
  orderedFinalTasks: Task[];
  reflexFinalTasks: Task[];
  orderedCorrectedTasks: Task[];
  reflexCorrectedTasks: Task[];
} => {
  if (!serviceRequest.id) {
    return {
      taskPST: null,
      orderedFinalTasks: [],
      reflexFinalTasks: [],
      orderedPrelimTasks: [],
      reflexPrelimTasks: [],
      orderedCorrectedTasks: [],
      reflexCorrectedTasks: [],
    };
  }

  console.log('parsing tasks for service request', serviceRequest.id);

  const PST = parseTaskPST(tasks, serviceRequest.id);

  // parseResults returns filtered prelim results if there are final results with the same code
  // so we can just use the results from parseResults as base for filtering tasks
  const { orderedFinalAndCorrectedResults, reflexFinalAndCorrectedResults, orderedPrelimResults, reflexPrelimResults } =
    cache?.parsedResults || parseResults(serviceRequest, results);

  const orderedPrelimTasks = filterPrelimTasks(tasks, orderedPrelimResults).sort((a, b) =>
    compareDates(a.authoredOn, b.authoredOn)
  );

  const reflexPrelimTasks = filterPrelimTasks(tasks, reflexPrelimResults).sort((a, b) =>
    compareDates(a.authoredOn, b.authoredOn)
  );

  const orderedFinalTasks = filterFinalTasks(tasks, orderedFinalAndCorrectedResults).sort((a, b) =>
    compareDates(a.authoredOn, b.authoredOn)
  );

  const reflexFinalTasks = filterFinalTasks(tasks, reflexFinalAndCorrectedResults).sort((a, b) =>
    compareDates(a.authoredOn, b.authoredOn)
  );

  const orderedCorrectedTasks = filterCorrectedTasks(tasks, orderedFinalAndCorrectedResults).sort((a, b) =>
    compareDates(a.authoredOn, b.authoredOn)
  );

  const reflexCorrectedTasks = filterCorrectedTasks(tasks, reflexFinalAndCorrectedResults).sort((a, b) =>
    compareDates(a.authoredOn, b.authoredOn)
  );

  console.log('successfully parsed tasks');

  return {
    taskPST: PST,
    orderedPrelimTasks,
    orderedFinalTasks,
    reflexPrelimTasks,
    reflexFinalTasks,
    orderedCorrectedTasks,
    reflexCorrectedTasks,
  };
};

/**
 * Returns results sorted by date, the most recent results are first
 * If Preliminary results are present, and there are Final results with the same code, the corresponding Preliminary results are filtered out
 */
export const parseResults = (
  serviceRequest: ServiceRequest,
  results: DiagnosticReport[]
): {
  orderedFinalAndCorrectedResults: DiagnosticReport[];
  reflexFinalAndCorrectedResults: DiagnosticReport[];
  orderedPrelimResults: DiagnosticReport[];
  reflexPrelimResults: DiagnosticReport[];
} => {
  console.log('parsing results for serviceRequest', serviceRequest.id);
  if (!serviceRequest.id) {
    throw new Error('ServiceRequest ID is required');
  }

  const serviceRequestCodes = serviceRequest.code?.coding?.map((coding) => coding.code);

  if (!serviceRequestCodes?.length) {
    throw new Error('ServiceRequest code is required');
  }

  const relatedResults = filterResourcesBasedOnServiceRequest(results, serviceRequest.id);

  const orderedFinalAndCorrectedResults = new Map<string, DiagnosticReport>();
  const reflexFinalAndCorrectedResults = new Map<string, DiagnosticReport>();
  const orderedPrelimResults = new Map<string, DiagnosticReport>();
  const reflexPrelimResults = new Map<string, DiagnosticReport>();

  const finalResultStatuses = ['final', 'corrected'];

  for (let i = 0; i < relatedResults.length; i++) {
    const result = relatedResults[i];

    if (!result.id) {
      console.log(`Error: result ${result} has no id`);
      continue;
    }

    const resultCodes = result.code?.coding?.map((coding) => coding.code);

    if (resultCodes?.some((code) => serviceRequestCodes?.includes(code))) {
      if (result.status === 'preliminary') {
        orderedPrelimResults.set(result.id, result);
      } else if (finalResultStatuses.includes(result.status)) {
        orderedFinalAndCorrectedResults.set(result.id, result);
      } else {
        console.log(`Error: unknown status "${result.status}" for ordered result ${result.id}`);
      }
    } else {
      if (result.status === 'preliminary') {
        reflexPrelimResults.set(result.id, result);
      } else if (finalResultStatuses.includes(result.status)) {
        reflexFinalAndCorrectedResults.set(result.id, result);
      } else {
        console.log(`Error: unknown status "${result.status}" for reflex result ${result.id}`);
      }
    }
  }

  const orderedFinalCodes = extractCodesFromResults(orderedFinalAndCorrectedResults);
  const reflexFinalCodes = extractCodesFromResults(reflexFinalAndCorrectedResults);

  deletePrelimResultsIfFinalExists(orderedPrelimResults, orderedFinalCodes);
  deletePrelimResultsIfFinalExists(reflexPrelimResults, reflexFinalCodes);

  // todo: check the sort approach is correct
  return {
    orderedFinalAndCorrectedResults: Array.from(orderedFinalAndCorrectedResults.values()).sort((a, b) =>
      compareDates(a.meta?.lastUpdated, b.meta?.lastUpdated)
    ),
    reflexFinalAndCorrectedResults: Array.from(reflexFinalAndCorrectedResults.values()).sort((a, b) =>
      compareDates(a.meta?.lastUpdated, b.meta?.lastUpdated)
    ),
    orderedPrelimResults: Array.from(orderedPrelimResults.values()).sort((a, b) =>
      compareDates(a.meta?.lastUpdated, b.meta?.lastUpdated)
    ),
    reflexPrelimResults: Array.from(reflexPrelimResults.values()).sort((a, b) =>
      compareDates(a.meta?.lastUpdated, b.meta?.lastUpdated)
    ),
  };
};

export const getLabResources = async (
  oystehr: Oystehr,
  params: GetZambdaLabOrdersParams,
  m2mToken: string,
  searchBy: LabOrdersSearchBy
): Promise<{
  serviceRequests: ServiceRequest[];
  tasks: Task[];
  diagnosticReports: DiagnosticReport[];
  practitioners: Practitioner[];
  pagination: Pagination;
  encounters: Encounter[];
  locations: Location[];
  observations: Observation[];
  appointments: Appointment[];
  provenances: Provenance[];
  organizations: Organization[];
  questionnaires: QuestionnaireData[];
  resultPDFs: LabResultPDF[];
  orderPDF: LabOrderPDF | undefined;
  specimens: Specimen[];
  patientLabItems: PatientLabItem[];
  slots: Slot[];
  scheduleMap: Record<string, Schedule>;
}> => {
  const labServiceRequestSearchParams = createLabServiceRequestSearchParams(params);
  console.log('labServiceRequestSearchParams', JSON.stringify(labServiceRequestSearchParams));

  const labOrdersResponsePromise = oystehr.fhir.search({
    resourceType: 'ServiceRequest',
    params: labServiceRequestSearchParams,
  });

  const patientLabItemsPromise = (async (): Promise<PatientLabItem[]> => {
    if (searchBy.searchBy.field === 'patientId') {
      try {
        const allServiceRequestsForPatient = await getAllServiceRequestsForPatient(oystehr, searchBy.searchBy.value);
        return parsePatientLabItems(allServiceRequestsForPatient);
      } catch (error) {
        console.error('Error fetching all service requests for patient:', error);
        return [] as PatientLabItem[];
      }
    }
    return [] as PatientLabItem[];
  })();

  const [labOrdersResponse, patientLabItems] = await Promise.all([labOrdersResponsePromise, patientLabItemsPromise]);

  const labResources =
    labOrdersResponse.entry
      ?.map((entry) => entry.resource)
      .filter(
        (
          res
        ): res is
          | ServiceRequest
          | Task
          | Encounter
          | DiagnosticReport
          | Provenance
          | Organization
          | Location
          | QuestionnaireResponse
          | DocumentReference
          | Appointment
          | Schedule
          | Slot
          | Specimen => Boolean(res)
      ) || [];

  const {
    serviceRequests,
    tasks: preSubmissionTasks,
    encounters,
    locations,
    diagnosticReports,
    observations,
    provenances,
    organizations,
    questionnaireResponses,
    specimens,
    practitioners,
    documentReferences,
    appointments,
    slots,
    scheduleMap,
  } = extractLabResources(labResources);

  const isDetailPageRequest = searchBy.searchBy.field === 'serviceRequestId';
  console.log('isDetailPageRequest', isDetailPageRequest);

<<<<<<< HEAD
  const [serviceRequsetPractitioners, finalAndPrelimAndCorrectedTasks, questionnaires] = await Promise.all([
    fetchPractitionersForServiceRequests(oystehr, serviceRequests),
    fetchFinalAndPrelimAndCorrectedTasks(oystehr, diagnosticReports),
    executeByCondition(isDetailPageRequest, () =>
      fetchQuestionnaireForServiceRequests(m2mToken, serviceRequests, questionnaireResponses)
    ),
  ]);
=======
  const [serviceRequestPractitioners, appointments, finalAndPrelimAndCorrectedTasks, questionnaires] =
    await Promise.all([
      fetchPractitionersForServiceRequests(oystehr, serviceRequests),
      fetchAppointmentsForServiceRequests(oystehr, serviceRequests, encounters),
      fetchFinalAndPrelimAndCorrectedTasks(oystehr, diagnosticReports),
      executeByCondition(isDetailPageRequest, () =>
        fetchQuestionnaireForServiceRequests(m2mToken, serviceRequests, questionnaireResponses)
      ),
    ]);
>>>>>>> 5fef9c39

  const allPractitioners = [...practitioners, ...serviceRequestPractitioners];

  let resultPDFs: LabResultPDF[] = [];
  let orderPDF: LabOrderPDF | undefined;
  if (isDetailPageRequest) {
    const pdfs = await fetchLabOrderPDFsPresignedUrls(documentReferences, m2mToken);
    if (pdfs) {
      resultPDFs = pdfs.resultPDFs;
      orderPDF = pdfs.orderPDF;
    }
  }

  const pagination = parsePaginationFromResponse(labOrdersResponse);

  return {
    serviceRequests,
    tasks: [...preSubmissionTasks, ...finalAndPrelimAndCorrectedTasks],
    diagnosticReports,
    practitioners: allPractitioners,
    encounters,
    locations,
    observations,
    appointments,
    provenances,
    organizations,
    questionnaires,
    resultPDFs,
    orderPDF,
    specimens,
    pagination,
    patientLabItems,
    slots,
    scheduleMap,
  };
};

export const createLabServiceRequestSearchParams = (params: GetZambdaLabOrdersParams): SearchParam[] => {
  const { searchBy, visitDate, itemsPerPage = DEFAULT_LABS_ITEMS_PER_PAGE, pageIndex = 0, orderableItemCode } = params;

  const searchParams: SearchParam[] = [
    {
      name: '_total',
      value: 'accurate',
    },
    {
      name: '_offset',
      value: `${pageIndex * itemsPerPage}`,
    },
    {
      name: '_count',
      value: `${itemsPerPage}`,
    },
    {
      name: '_sort',
      value: '-_lastUpdated',
    },
    {
      name: 'code',
      // empty value will search any code value for given system
      value: `${OYSTEHR_LAB_OI_CODE_SYSTEM}|${orderableItemCode || ''}`,
    },
    {
      name: 'code:missing',
      value: 'false',
    },
    {
      name: '_include',
      value: 'ServiceRequest:encounter',
    },

    // it's only PST tasks, because RFRT and RPRT tasks are based on DiagnosticReport, they should be requested later
    {
      name: '_revinclude',
      value: 'Task:based-on',
    },
    {
      name: '_revinclude',
      value: 'DiagnosticReport:based-on',
    },

    // include Observations
    {
      name: '_include:iterate',
      value: 'DiagnosticReport:result',
    },

    // include Provenance
    {
      name: '_revinclude',
      value: 'Provenance:target',
    },

    // include encounter location
    {
      name: '_include:iterate',
      value: 'Encounter:location',
    },

    {
      name: '_include:iterate',
      value: 'Encounter:appointment',
    },

    // Include slot to get reliable timezone info
    {
      name: '_include:iterate',
      value: 'Appointment:slot',
    },
    {
      name: '_include:iterate',
      value: 'Slot:schedule',
    },
  ];

  // chart data case
  if (searchBy.field === 'encounterId') {
    searchParams.push({
      name: 'encounter',
      value: `Encounter/${searchBy.value}`,
    });
  }

  // tracking board case
  if (searchBy.field === 'encounterIds') {
    searchParams.push({
      name: 'encounter',
      value: searchBy.value.map((id) => `Encounter/${id}`).join(','),
    });
  }

  // patient page case
  if (searchBy.field === 'patientId') {
    searchParams.push({
      name: 'subject',
      value: `Patient/${searchBy.value}`,
    });
  }

  // detailed page case
  if (searchBy.field === 'serviceRequestId') {
    searchParams.push({
      name: '_id',
      value: searchBy.value,
    });

    // for retrieving accountNumber (from Organization); used on Detailed Page
    searchParams.push({
      name: '_include',
      value: 'ServiceRequest:performer',
    });

    searchParams.push({
      name: '_revinclude',
      value: 'QuestionnaireResponse:based-on',
    });

    searchParams.push({
      name: '_include',
      value: 'ServiceRequest:specimen',
    });

    searchParams.push({
      name: '_include:iterate',
      value: 'Specimen:collector',
    });

    searchParams.push({
      name: '_revinclude:iterate',
      value: 'DocumentReference:related',
    });
  }

  if (visitDate) {
    searchParams.push({
      name: 'encounter.appointment.date',
      value: visitDate,
    });
  }

  return searchParams;
};

export const extractLabResources = (
  resources: (
    | ServiceRequest
    | Task
    | DiagnosticReport
    | Encounter
    | Observation
    | Provenance
    | Organization
    | QuestionnaireResponse
    | Location
    | Specimen
    | Practitioner
    | DocumentReference
    | Appointment
    | Schedule
    | Slot
  )[]
): {
  serviceRequests: ServiceRequest[];
  tasks: Task[];
  diagnosticReports: DiagnosticReport[];
  encounters: Encounter[];
  locations: Location[];
  observations: Observation[];
  provenances: Provenance[];
  organizations: Organization[];
  questionnaireResponses: QuestionnaireResponse[];
  specimens: Specimen[];
  practitioners: Practitioner[];
  documentReferences: DocumentReference[];
  appointments: Appointment[];
  slots: Slot[];
  scheduleMap: Record<string, Schedule>;
} => {
  console.log('extracting lab resources');
  console.log(`${resources.length} resources total`);

  const serviceRequests: ServiceRequest[] = [];
  const tasks: Task[] = [];
  const diagnosticReports: DiagnosticReport[] = [];
  const encounters: Encounter[] = [];
  const locations: Location[] = [];
  const observations: Observation[] = [];
  const provenances: Provenance[] = [];
  const organizations: Organization[] = [];
  const questionnaireResponses: QuestionnaireResponse[] = [];
  const specimens: Specimen[] = [];
  const practitioners: Practitioner[] = [];
  const documentReferences: DocumentReference[] = [];
  const appointments: Appointment[] = [];
  const slots: Slot[] = [];
  const scheduleMap: Record<string, Schedule> = {};
  for (const resource of resources) {
    if (resource.resourceType === 'ServiceRequest') {
      const serviceRequest = resource as ServiceRequest;
      const withActivityDefinition = serviceRequest.contained?.some(
        (contained) => contained.resourceType === 'ActivityDefinition'
      );
      if (withActivityDefinition) {
        serviceRequests.push(serviceRequest);
      }
    } else if (resource.resourceType === 'Task' && resource.status !== 'cancelled') {
      tasks.push(resource);
    } else if (resource.resourceType === 'DiagnosticReport') {
      diagnosticReports.push(resource);
    } else if (resource.resourceType === 'Encounter') {
      encounters.push(resource);
    } else if (resource.resourceType === 'Observation') {
      observations.push(resource);
    } else if (resource.resourceType === 'Provenance') {
      provenances.push(resource);
    } else if (resource.resourceType === 'Organization') {
      organizations.push(resource);
    } else if (resource.resourceType === 'QuestionnaireResponse') {
      questionnaireResponses.push(resource as QuestionnaireResponse);
    } else if (resource.resourceType === 'Location') {
      locations.push(resource);
    } else if (resource.resourceType === 'Specimen') {
      specimens.push(resource);
    } else if (resource.resourceType === 'Practitioner') {
      practitioners.push(resource);
    } else if (resource.resourceType === 'DocumentReference' && resource.status === 'current') {
      documentReferences.push(resource);
    } else if (resource.resourceType === 'Appointment') {
      appointments.push(resource);
    } else if (resource.resourceType === 'Slot') {
      slots.push(resource);
    } else if (resource.resourceType === 'Schedule') {
      const scheduleId = resource.id;
      if (scheduleId && !scheduleMap[scheduleId]) {
        scheduleMap[scheduleId] = resource;
      }
    }
  }

  return {
    serviceRequests,
    tasks,
    diagnosticReports,
    encounters,
    locations,
    observations,
    provenances,
    organizations,
    questionnaireResponses,
    specimens,
    practitioners,
    documentReferences,
    appointments,
    slots,
    scheduleMap,
  };
};

export const fetchPractitionersForServiceRequests = async (
  oystehr: Oystehr,
  serviceRequests: ServiceRequest[]
): Promise<Practitioner[]> => {
  if (!serviceRequests.length) {
    return [] as Practitioner[];
  }

  const practitionerRefs = serviceRequests
    .map((sr) => sr.requester?.reference)
    .filter(Boolean)
    .filter((ref, index, self) => self.indexOf(ref) === index) as string[];

  const practitionerRequest =
    practitionerRefs?.map(
      (ref) =>
        ({
          method: 'GET',
          url: ref,
        }) as const
    ) || [];

  if (practitionerRequest.length === 0) {
    console.error('No practitioners found for service requests');
    return [];
  }

  try {
    const practitionerResponse = await oystehr.fhir.batch({
      requests: practitionerRequest,
    });

    return mapResourcesFromBundleEntry<Practitioner>(practitionerResponse.entry as BundleEntry<Practitioner>[]).filter(
      (resource): resource is Practitioner => resource?.resourceType === 'Practitioner'
    );
  } catch (error) {
    console.error(`Failed to fetch Practitioners`, JSON.stringify(error, null, 2));
    return [];
  }
};

export const fetchFinalAndPrelimAndCorrectedTasks = async (
  oystehr: Oystehr,
  results: DiagnosticReport[]
): Promise<Task[]> => {
  const resultsIds = results.reduce(
    (acc: string[], result) => (result?.id ? [...acc, `DiagnosticReport/${result.id}`] : acc),
    []
  );

  if (!resultsIds.length) {
    return [];
  }

  // We shouldn't filter out the cancelled tasks in this query
  // if there is a RCRT task, we still want to take the latest cancelled RFRT if it isn't completed
  // we need that cancelled RFRT to show in the history table as "Received"
  const tasksResponse = (
    await oystehr.fhir.search<Task>({
      resourceType: 'Task',
      params: [
        {
          name: 'based-on',
          value: resultsIds.join(','),
        },
      ],
    })
  ).unbundle();

  const getDrIdFromTask = (task: Task): string | undefined => {
    return task.basedOn
      ?.find((ref): ref is Reference => ref.reference?.startsWith('DiagnosticReport/') ?? false)
      ?.reference?.split('/')[1];
  };

  // actually have to find whether or not there is a corrected result for a given DR.id.
  // the edge case is if the ordered test gets a corrected result before the review, AND the reflex test gets a corrected result before the review,
  // you need to take both cancelled RFRTs to display in the history table
  const resultIdToHasReviewCorrectedResultMap = new Map<string, boolean>();
  const taskIdToResultIdMap = new Map<string, string>();

  tasksResponse.forEach((task) => {
    const drId = getDrIdFromTask(task);
    if (drId && task.id) {
      const drHasCorrectedResult = !!resultIdToHasReviewCorrectedResultMap.get(drId);
      resultIdToHasReviewCorrectedResultMap.set(
        drId,
        task.code?.coding?.some((coding) => coding.code === LAB_ORDER_TASK.code.reviewCorrectedResult) ||
          drHasCorrectedResult
      );
      taskIdToResultIdMap.set(task.id, drId);
    }
  });

  const tasksToReturn: Task[] = [];
  const drIdToLatestRFRTMap = new Map<string, Task>();

  tasksResponse.forEach((task) => {
    // easy case, we take all non-cancelled. identical to previous behavior
    // Note: this will only show the latest correction for a given result (so if there were multiple corrections sent,
    // you'd only see the latest one until it was reviewed)
    if (task.status !== 'cancelled') {
      tasksToReturn.push(task);
      return;
    }

    // if there is a corrected result, we may need to take a cancelled RFRT, but only the latest one for that result.
    // this happens in cases where a RCRT comes in and cancels the RFRT before a review has occurred
    if (task.id) {
      const drIdForTask = taskIdToResultIdMap.get(task.id);
      if (
        drIdForTask &&
        resultIdToHasReviewCorrectedResultMap.get(drIdForTask) &&
        task.code?.coding?.some((coding) => coding.code === LAB_ORDER_TASK.code.reviewFinalResult)
      ) {
        // compare it to the latest cancelled RFRT and take the later one
        const latestRFRT = drIdToLatestRFRTMap.get(drIdForTask);
        if (!latestRFRT) {
          drIdToLatestRFRTMap.set(drIdForTask, task);
          return;
        }

        if (compareDates(latestRFRT.authoredOn, task.authoredOn) > 0) {
          drIdToLatestRFRTMap.set(drIdForTask, task);
        }
      }
    }
  });

  tasksToReturn.push(...drIdToLatestRFRTMap.values());

  console.log(
    `>>> These are the tasks returned from fetchFinalAndPrelimAndCorrectedTasks`,
    JSON.stringify(tasksToReturn)
  );

  return tasksToReturn;
};

export const fetchQuestionnaireForServiceRequests = async (
  m2mToken: string,
  serviceRequests: ServiceRequest[],
  questionnaireResponses: QuestionnaireResponse[]
): Promise<QuestionnaireData[]> => {
  const results: {
    questionnaireUrl: string;
    serviceRequestId: string;
    questionnaireResponse: QuestionnaireResponse;
  }[] = [];

  for (const serviceRequest of serviceRequests) {
    for (const questionnaireResponse of questionnaireResponses) {
      if (
        questionnaireResponse.basedOn?.some((b) => b.reference === `ServiceRequest/${serviceRequest.id}`) &&
        !results.some((q) => q.serviceRequestId === serviceRequest.id) &&
        questionnaireResponse.questionnaire &&
        serviceRequest.id
      ) {
        results.push({
          questionnaireUrl: questionnaireResponse.questionnaire,
          serviceRequestId: serviceRequest.id,
          questionnaireResponse,
        });
      }
    }
  }

  return Promise.all(
    results.map(async (result) => {
      const questionnaireRequest = await fetch(result.questionnaireUrl, {
        headers: {
          Authorization: `Bearer ${m2mToken}`,
        },
      });

      const { questionnaireResponse, serviceRequestId } = result;

      const questionnaire = (await questionnaireRequest.json()) as Questionnaire;

      return {
        questionnaire,
        questionnaireResponse,
        questionnaireResponseItems: parseQuestionnaireResponseItems(questionnaireResponse, questionnaire),
        serviceRequestId,
      };
    })
  );
};

export function executeByCondition<T>(
  condition: boolean,
  fetchFunction: () => Promise<T[]>,
  emptyResultType: T[] = [] as T[]
): Promise<T[]> {
  return condition ? fetchFunction() : Promise.resolve(emptyResultType);
}

export const parseLabOrderStatus = (
  serviceRequest: ServiceRequest,
  tasks: Task[],
  results: DiagnosticReport[],
  cache?: Cache
): ExternalLabsStatus => {
  if (!serviceRequest.id) {
    console.error('ServiceRequest id is required to parse lab order status');
    return ExternalLabsStatus.unknown;
  }

  const { orderedFinalAndCorrectedResults, reflexFinalAndCorrectedResults, orderedPrelimResults, reflexPrelimResults } =
    cache?.parsedResults || parseResults(serviceRequest, results);

  const { taskPST, orderedFinalTasks, reflexFinalTasks, orderedCorrectedTasks, reflexCorrectedTasks } =
    cache?.parsedTasks ||
    parseTasks({
      tasks,
      serviceRequest,
      results,
    });

  const finalAndCorrectedTasks = [
    ...orderedFinalTasks,
    ...reflexFinalTasks,
    ...orderedCorrectedTasks,
    ...reflexCorrectedTasks,
  ];
  const finalResults = [...orderedFinalAndCorrectedResults, ...reflexFinalAndCorrectedResults];
  const prelimResults = [...orderedPrelimResults, ...reflexPrelimResults];

  const hasCompletedPSTTask = taskPST?.status === 'completed';
  const isActiveServiceRequest = serviceRequest.status === 'active';

  const hasAllConditions = (conditions: Record<string, boolean>): boolean =>
    Object.values(conditions).every((condition) => condition === true);

  // 'pending': If the SR.status == draft and a pre-submission task exists
  const pendingStatusConditions = {
    serviceRequestStatusIsDraft: serviceRequest.status === 'draft',
    pstTaskStatusIsReady: taskPST?.status === 'ready',
  };

  if (hasAllConditions(pendingStatusConditions)) {
    return ExternalLabsStatus.pending;
  }

  // 'sent': If Task(PST).status == completed, SR.status == active, and there is no DR for the ordered test code
  const sentStatusConditions = {
    hasCompletedPSTTask,
    isActiveServiceRequest,
    noFinalResults: orderedFinalAndCorrectedResults.length === 0,
    noPrelimResults: prelimResults.length === 0,
  };

  if (hasAllConditions(sentStatusConditions)) {
    return ExternalLabsStatus.sent;
  }

  const hasPrelimResults = prelimResults.length > 0;

  // 'prelim': DR.status == 'preliminary', Task(PST).status == completed, SR.status == active
  const prelimStatusConditions = {
    hasPrelimResults,
    hasCompletedPSTTask,
    isActiveServiceRequest,
  };

  if (hasAllConditions(prelimStatusConditions)) {
    return ExternalLabsStatus.prelim;
  }

  // 'corrected': DR.status == 'corrected', Task(RCT).status == 'ready'
  const hasReadyRCRTWithCorrectedResult = finalAndCorrectedTasks.some((task) => {
    if (
      !(
        task.code?.coding?.some((coding) => coding.code === LAB_ORDER_TASK.code.reviewCorrectedResult) &&
        task.status === 'ready'
      )
    )
      return false;

    const relatedFinalResults = parseResultByTask(task, finalResults);
    return relatedFinalResults.some((result) => result.status === 'corrected');
  });

  const correctedResultConditions = {
    hasReadyRCRTWithCorrectedResult,
  };

  if (hasAllConditions(correctedResultConditions)) {
    return ExternalLabsStatus.corrected;
  }

  // received: Task(RFRT).status = 'ready' and DR the Task is basedOn have DR.status = ‘final’
  const hasReadyTaskWithFinalResult = finalAndCorrectedTasks.some((task) => {
    if (task.status !== 'ready') {
      return false;
    }

    const relatedFinalResults = parseResultByTask(task, finalResults);
    return relatedFinalResults.length > 0;
  });

  const receivedStatusConditions = {
    hasReadyTaskWithFinalResult,
  };

  if (hasAllConditions(receivedStatusConditions)) {
    return ExternalLabsStatus.received;
  }

  //  reviewed: Task(RFRT).status = 'completed' and DR the Task is basedOn have DR.status = ‘final’
  const hasCompletedTaskWithFinalResult = finalAndCorrectedTasks.some((task) => {
    if (task.status !== 'completed') {
      return false;
    }

    const relatedFinalResults = parseResultByTask(task, finalResults);
    return relatedFinalResults.length > 0;
  });

  const reviewedStatusConditions = {
    hasCompletedTaskWithFinalResult,
  };

  if (hasAllConditions(reviewedStatusConditions)) {
    return ExternalLabsStatus.reviewed;
  }

  console.log(
    `Error: unknown status for ServiceRequest/${serviceRequest.id}. Here are the conditions for determining the status, all conditions must be true for picking the corresponding status:`,
    JSON.stringify(
      {
        pendingStatusConditions,
        sentStatusConditions,
        prelimStatusConditions,
        correctedResultConditions,
        receivedStatusConditions,
        reviewedStatusConditions,
      },
      null,
      2
    )
  );

  return ExternalLabsStatus.unknown;
};

export const parseDiagnoses = (serviceRequest: ServiceRequest): DiagnosisDTO[] => {
  if (!serviceRequest.reasonCode || serviceRequest.reasonCode.length === 0) {
    return [];
  }

  return serviceRequest.reasonCode.map((reasonCode) => {
    const coding = reasonCode.coding?.[0];
    return {
      code: coding?.code || '',
      display: coding?.display || reasonCode.text || '',
      system: coding?.system || '',
      isPrimary: false, // todo: how to determine if it's primary?
    };
  });
};

export const parsePractitionerNameFromServiceRequest = (
  serviceRequest: ServiceRequest,
  practitioners: Practitioner[]
): string => {
  const practitionerIdFromServiceRequest = parsePractitionerIdFromServiceRequest(serviceRequest);
  return parsePractitionerName(practitionerIdFromServiceRequest, practitioners);
};

export const parseReviewerNameFromTask = (task: Task, practitioners: Practitioner[]): string => {
  const performerId = task.owner?.reference?.split('/').pop() || '';
  return parsePractitionerName(performerId, practitioners);
};

export const parsePractitionerName = (practitionerId: string | undefined, practitioners: Practitioner[]): string => {
  const NOT_FOUND = '';

  if (!practitionerId) {
    return NOT_FOUND;
  }

  const practitioner = practitioners.find((p) => p.id === practitionerId);

  if (!practitioner) {
    return NOT_FOUND;
  }

  const providerName = getFullestAvailableName(practitioner);

  if (!providerName) {
    return NOT_FOUND;
  }

  return providerName;
};

export const parseLabInfo = (serviceRequest: ServiceRequest): { testItem: string; fillerLab: string } => {
  const activityDefinition = serviceRequest.contained?.find(
    (resource) => resource.resourceType === 'ActivityDefinition'
  ) as ActivityDefinition | undefined;

  if (!activityDefinition) {
    return {
      testItem: 'Unknown Test',
      fillerLab: 'Unknown Lab',
    };
  }

  return {
    testItem: activityDefinition.title || 'Unknown Test',
    fillerLab: activityDefinition.publisher || 'Unknown Lab',
  };
};

export const parseIsPSC = (serviceRequest: ServiceRequest): boolean => {
  return !!serviceRequest.orderDetail?.some(
    (detail) =>
      detail.coding?.some((coding) => coding.system === PSC_HOLD_CONFIG.system && coding.code === PSC_HOLD_CONFIG.code)
  );
};

export const parseReflexTestsCount = (
  serviceRequest: ServiceRequest,
  results: DiagnosticReport[],
  cache?: Cache
): number => {
  const { reflexFinalAndCorrectedResults, reflexPrelimResults } =
    cache?.parsedResults || parseResults(serviceRequest, results);
  return (reflexFinalAndCorrectedResults.length || 0) + (reflexPrelimResults.length || 0);
};

export const parsePerformed = (specimen: Specimen, practitioners: Practitioner[]): string => {
  console.log('parsing performed by for specimen', specimen.id);
  const NOT_FOUND = '';

  const collectedById = specimen.collection?.collector?.reference?.replace('Practitioner/', '');
  if (collectedById) {
    return parsePractitionerName(collectedById, practitioners);
  }

  return NOT_FOUND;
};

export const parsePerformedDate = (specimen: Specimen): string => {
  console.log('parsing performed date for specimen', specimen.id);
  return specimen.collection?.collectedDateTime || '-';
};

const extractCodesFromResults = (resultsMap: Map<string, DiagnosticReport>): Set<string> => {
  const codes = new Set<string>();
  resultsMap.forEach((result) => {
    result.code?.coding?.forEach((coding) => {
      if (coding.code) codes.add(coding.code);
    });
  });
  return codes;
};

const deletePrelimResultsIfFinalExists = (prelimMap: Map<string, DiagnosticReport>, finalCodes: Set<string>): void => {
  prelimMap.forEach((prelim, id) => {
    const hasFinal = prelim.code?.coding?.some((coding) => coding.code && finalCodes.has(coding.code));
    if (hasFinal) {
      prelimMap.delete(id);
    }
  });
};

export const parsePaginationFromResponse = (data: {
  total?: number;
  link?: Array<{ relation: string; url: string }>;
}): Pagination => {
  if (!data || typeof data.total !== 'number' || !Array.isArray(data.link)) {
    return EMPTY_PAGINATION;
  }

  const selfLink = data.link.find((link) => link && link.relation === 'self');

  if (!selfLink || !selfLink.url) {
    return EMPTY_PAGINATION;
  }

  const totalItems = data.total;
  const selfUrl = new URL(selfLink.url);
  const itemsPerPageStr = selfUrl.searchParams.get('_count');

  if (!itemsPerPageStr) {
    return EMPTY_PAGINATION;
  }

  const itemsPerPage = parseInt(itemsPerPageStr, 10);

  if (!isPositiveNumberOrZero(itemsPerPage)) {
    return EMPTY_PAGINATION;
  }

  const selfOffsetStr = selfUrl.searchParams.get('_offset');
  const selfOffset = selfOffsetStr ? parseInt(selfOffsetStr, 10) : 0;
  const currentPageIndex = !isNaN(selfOffset) ? Math.floor(selfOffset / itemsPerPage) : 0;
  const totalPages = Math.ceil(totalItems / itemsPerPage);

  return {
    currentPageIndex,
    totalItems,
    totalPages,
  };
};

export const parseVisitDate = (appointment: Appointment | undefined): string => {
  return appointment?.created || '';
};

export const parsePractitionerIdFromServiceRequest = (serviceRequest: ServiceRequest): string => {
  const NOT_FOUND = '';
  return serviceRequest.requester?.reference?.split('/').pop() || NOT_FOUND;
};

export const parsePractitionerIdFromTask = (task: Task): string => {
  const NOT_FOUND = '';
  return task.owner?.reference?.split('/').pop() || NOT_FOUND;
};

export const parseAccessionNumbers = (
  serviceRequest: ServiceRequest,
  results: DiagnosticReport[],
  cache?: Cache
): string[] => {
  const { orderedFinalAndCorrectedResults, reflexFinalAndCorrectedResults, orderedPrelimResults, reflexPrelimResults } =
    cache?.parsedResults || parseResults(serviceRequest, results);

  const accessionNumbers = [
    ...orderedFinalAndCorrectedResults,
    ...reflexFinalAndCorrectedResults,
    ...orderedPrelimResults,
    ...reflexPrelimResults,
  ]
    .map((result) => parseAccessionNumber([result]))
    .filter(Boolean)
    .filter((value, index, self) => self.indexOf(value) === index); // Remove duplicates

  return accessionNumbers;
};

export const parseAccessionNumber = (results: DiagnosticReport[]): string => {
  const NOT_FOUND = '';

  if (results.length > 0) {
    const result = results[0];
    if (result.identifier) {
      const accessionIdentifier = result.identifier.find(
        (identifier) => identifier.type?.coding?.some((coding) => coding.code === 'FILL') && identifier.use === 'usual'
      );

      if (accessionIdentifier?.value) {
        return accessionIdentifier.value;
      }
    }
  }

  return NOT_FOUND;
};

export const parseLabOrderAddedDate = (
  serviceRequest: ServiceRequest,
  tasks: Task[],
  results: DiagnosticReport[],
  cache?: Cache
): string => {
  const { taskPST } =
    cache?.parsedTasks ||
    parseTasks({
      tasks,
      serviceRequest,
      results,
    });

  return taskPST?.authoredOn || '';
};

export const parseLabOrderLastResultReceivedDate = (
  serviceRequest: ServiceRequest,
  results: DiagnosticReport[],
  tasks: Task[],
  cache?: Cache
): string => {
  const {
    orderedPrelimTasks,
    reflexPrelimTasks,
    orderedFinalTasks,
    reflexFinalTasks,
    orderedCorrectedTasks,
    reflexCorrectedTasks,
  } =
    cache?.parsedTasks ||
    parseTasks({
      tasks,
      serviceRequest,
      results,
    });

  const lastResultReceivedDate =
    [
      orderedPrelimTasks[0]?.authoredOn,
      reflexPrelimTasks[0]?.authoredOn,
      orderedFinalTasks[0]?.authoredOn,
      reflexFinalTasks[0]?.authoredOn,
      orderedCorrectedTasks[0]?.authoredOn,
      reflexCorrectedTasks[0]?.authoredOn,
    ]
      .filter(Boolean)
      .sort((a, b) => compareDates(a, b))[0] || '';

  return lastResultReceivedDate;
};

export const parseLabOrdersHistory = (
  serviceRequest: ServiceRequest,
  orderStatus: ExternalLabsStatus,
  tasks: Task[],
  results: DiagnosticReport[],
  practitioners: Practitioner[],
  provenances: Provenance[],
  specimens: Specimen[],
  cache?: Cache
): LabOrderHistoryRow[] => {
  console.log('building order history for external lab service request', serviceRequest.id);
  const { orderedFinalTasks, reflexFinalTasks, orderedCorrectedTasks, reflexCorrectedTasks } =
    cache?.parsedTasks ||
    parseTasks({
      tasks,
      serviceRequest,
      results,
    });

  const orderedBy = parsePractitionerNameFromServiceRequest(serviceRequest, practitioners);
  const orderAddedDate = parseLabOrderAddedDate(serviceRequest, tasks, results, cache);

  const history: LabOrderHistoryRow[] = [
    {
      action: 'ordered',
      performer: orderedBy,
      date: orderAddedDate,
    },
  ];

  if (orderStatus === ExternalLabsStatus.pending) return history;

  const isPSC = parseIsPSC(serviceRequest);

  const pushPerformedHistory = (specimen: Specimen): void => {
    history.push({
      action: 'performed',
      performer: isPSC ? '' : parsePerformed(specimen, practitioners),
      date: isPSC ? '-' : parsePerformedDate(specimen),
    });
  };

  // only push performed to order history if this is a psc order or there is a specimen to parse data from
  // not having a specimen for a non psc order is probably an edge case but was causing issues for AutoLab
  (isPSC || specimens[0]) && pushPerformedHistory(specimens[0]);

  // todo: design is required https://github.com/masslight/ottehr/issues/2177
  // handle if there are multiple specimens (the first one is handled above)
  // specimens.slice(1).forEach((specimen) => {
  //   pushPerformedHistory(specimen);
  // });

  const taggedReflexTasks = [...reflexFinalTasks, ...reflexCorrectedTasks].map(
    (task) => ({ ...task, testType: 'reflex' }) as const
  );
  const taggedOrderedTasks = [...orderedFinalTasks, ...orderedCorrectedTasks].map(
    (task) => ({ ...task, testType: 'ordered' }) as const
  );

  const finalTasks = [...taggedReflexTasks, ...taggedOrderedTasks].sort((a, b) =>
    compareDates(a.authoredOn, b.authoredOn)
  );

  finalTasks.forEach((task) => {
    history.push(...parseTaskReceivedAndReviewedAndCorrectedHistory(task, practitioners, provenances));
  });

  return history.sort((a, b) => compareDates(b.date, a.date));
};

export const parseAccountNumber = (serviceRequest: ServiceRequest, organizations: Organization[]): string => {
  const NOT_FOUND = '';

  if (!serviceRequest.performer || !serviceRequest.performer.length) {
    return NOT_FOUND;
  }

  for (const performer of serviceRequest.performer) {
    if (performer.reference && performer.reference.includes('Organization/')) {
      const organizationId = performer.reference.split('Organization/')[1];
      const matchingOrg = organizations.find((org) => org.id === organizationId);

      if (matchingOrg) {
        const accountNumber = matchingOrg.identifier?.find(
          (identifier) => identifier.system === LAB_ACCOUNT_NUMBER_SYSTEM
        )?.value;

        return accountNumber || NOT_FOUND;
      }
    }
  }

  return NOT_FOUND;
};

export const parseTaskReceivedAndReviewedAndCorrectedHistory = (
  task: Task & { testType: 'reflex' | 'ordered' },
  practitioners: Practitioner[],
  provenances: Provenance[]
): LabOrderHistoryRow[] => {
  const result: LabOrderHistoryRow[] = [];
  const receivedDate = parseTaskReceivedOrCorrectedInfo(task);

  if (receivedDate) {
    result.push({ ...receivedDate, testType: task.testType });
  }

  const status = `${
    task.status === 'completed'
      ? 'reviewed'
      : task.code?.coding?.some((coding) => coding.code === LAB_ORDER_TASK.code.reviewCorrectedResult)
      ? 'corrected'
      : 'received'
  }` as const;

  if (status !== 'reviewed') {
    return result;
  }

  const reviewedDate = parseTaskReviewedInfo(task, practitioners, provenances);

  if (reviewedDate) {
    result.push({ ...reviewedDate, testType: task.testType });
  }

  return result;
};

export const parseTaskReceivedOrCorrectedInfo = (task: Task): Omit<LabOrderHistoryRow, 'resultType'> | null => {
  return {
    action: task.code?.coding?.some((coding) => coding.code === LAB_ORDER_TASK.code.reviewCorrectedResult)
      ? 'corrected'
      : 'received',
    performer: '',
    date: task.authoredOn || '',
  };
};

export const parseTaskReviewedInfo = (
  task: Task,
  practitioners: Practitioner[],
  provenances: Provenance[]
): Omit<LabOrderHistoryRow, 'resultType'> | null => {
  const reviewProvenance = parseReviewProvenanceForTask(task, provenances);

  if (!reviewProvenance) {
    return null;
  }

  return {
    action: 'reviewed',
    performer: parseReviewerNameFromProvenance(reviewProvenance, practitioners), // also may be received with parseReviewerNameFromTask(task, practitioners);
    date: reviewProvenance.recorded || '',
  };
};

export const parseReviewProvenanceForTask = (task: Task, provenances: Provenance[]): Provenance | undefined => {
  return provenances.find((provenance) => {
    const isRelatedToTask = task?.relevantHistory?.some((history) => {
      return history.reference?.includes(`Provenance/${provenance.id}`);
    });

    const isReviewActivity = isProvenanceReviewActivity(provenance);

    return isRelatedToTask && isReviewActivity;
  });
};

export const isProvenanceReviewActivity = (provenance: Provenance): boolean => {
  return (
    provenance.activity?.coding?.some(
      (coding) => coding.code === PROVENANCE_ACTIVITY_CODES.review && coding.system === PROVENANCE_ACTIVITY_TYPE_SYSTEM
    ) || false
  );
};

export const parseReviewerNameFromProvenance = (provenance: Provenance, practitioners: Practitioner[]): string => {
  if (!provenance.agent || provenance.agent.length === 0) {
    return '';
  }

  const agentReference = provenance.agent[0].who?.reference;

  if (!agentReference || !agentReference.startsWith('Practitioner/')) {
    return '';
  }

  const practitionerId = agentReference.replace('Practitioner/', '');
  return parsePractitionerName(practitionerId, practitioners);
};

/**
 * Parses and returns the results details sorted by received date.
 * The business logic depends on parseResults and parseTasks to filter the results and tasks.
 */
export const parseLResultsDetails = (
  serviceRequest: ServiceRequest,
  results: DiagnosticReport[],
  tasks: Task[],
  practitioners: Practitioner[],
  provenances: Provenance[],
  resultPDFs: LabResultPDF[],
  cache?: Cache
): LabOrderResultDetails[] => {
  console.log('parsing external lab order results for service request', serviceRequest.id);
  if (!serviceRequest.id) {
    return [];
  }

  const { orderedFinalAndCorrectedResults, reflexFinalAndCorrectedResults, orderedPrelimResults, reflexPrelimResults } =
    cache?.parsedResults || parseResults(serviceRequest, results);

  const {
    orderedFinalTasks,
    reflexFinalTasks,
    orderedPrelimTasks,
    reflexPrelimTasks,
    orderedCorrectedTasks,
    reflexCorrectedTasks,
  } =
    cache?.parsedTasks ||
    parseTasks({
      tasks,
      serviceRequest,
      results,
    });

  const resultsDetails: LabOrderResultDetails[] = [];

  [
    {
      results: orderedFinalAndCorrectedResults,
      tasks: [...orderedFinalTasks, ...orderedCorrectedTasks],
      testType: 'ordered' as const,
      resultType: 'final' as const,
    },
    {
      results: reflexFinalAndCorrectedResults,
      tasks: [...reflexFinalTasks, ...reflexCorrectedTasks],
      testType: 'reflex' as const,
      resultType: 'final' as const,
    },
    {
      results: orderedPrelimResults,
      tasks: orderedPrelimTasks,
      testType: 'ordered' as const,
      resultType: 'preliminary' as const,
    },
    {
      results: reflexPrelimResults,
      tasks: reflexPrelimTasks,
      testType: 'reflex' as const,
      resultType: 'preliminary' as const,
    },
  ].forEach(({ results, tasks, testType, resultType }) => {
    results.forEach((result) => {
      const details = parseResultDetails(result, tasks, serviceRequest);
      const task = filterResourcesBasedOnDiagnosticReports(tasks, [result]).sort((a, b) =>
        compareDates(a.authoredOn, b.authoredOn)
      )[0];
      const reviewedDate = parseTaskReviewedInfo(task, practitioners, provenances)?.date || null;
      const resultPdfUrl = resultPDFs.find((pdf) => pdf.diagnosticReportId === result.id)?.presignedURL || null;
      if (details) resultsDetails.push({ ...details, testType, resultType, reviewedDate, resultPdfUrl });
    });
  });

  return resultsDetails.sort((a, b) => compareDates(a.receivedDate, b.receivedDate));
};

export const parseResultDetails = (
  result: DiagnosticReport,
  tasks: Task[],
  serviceRequest: ServiceRequest
): Omit<LabOrderResultDetails, 'testType' | 'resultType' | 'reviewedDate' | 'resultPdfUrl'> | null => {
  // possible to have multiple a RFRT with status completed and RCRT with status ready or completed. We really only want the latest task
  const task = filterResourcesBasedOnDiagnosticReports(tasks, [result]).sort((a, b) =>
    compareDates(a.authoredOn, b.authoredOn)
  )[0];

  if (!task?.id || !result?.id || !serviceRequest.id) {
    console.log(`Task not found for result: ${result.id}, if Task exists check if it has valid status and code.`);
    return null;
  }

  const PSTTask = parseTaskPST(tasks, serviceRequest.id);

  const details = {
    testItem: result.code?.text || result.code?.coding?.[0]?.display || 'Unknown Test',
    labStatus:
      // todo: move status checkers to helper
      result.status === 'final' && task.status === 'ready'
        ? ExternalLabsStatus.received
        : result.status === 'corrected' && task.status === 'ready'
        ? ExternalLabsStatus.corrected
        : (result.status === 'final' || result.status == 'corrected') && task.status === 'completed'
        ? ExternalLabsStatus.reviewed
        : result.status === 'preliminary'
        ? ExternalLabsStatus.prelim
        : serviceRequest.status === 'draft' && PSTTask?.status === 'ready'
        ? ExternalLabsStatus.pending
        : serviceRequest.status === 'active' && PSTTask?.status === 'completed'
        ? ExternalLabsStatus.sent
        : ExternalLabsStatus.unknown,
    diagnosticReportId: result.id,
    taskId: task.id,
    receivedDate: task.authoredOn || '',
  };

  return details;
};

export const parseTaskPST = (tasks: Task[], serviceRequestId: string): Task | null => {
  const relatedTasks = filterResourcesBasedOnServiceRequest(tasks, serviceRequestId);

  for (const task of relatedTasks) {
    if (isTaskPST(task)) {
      return task;
    }
  }

  return null;
};

export const isTaskPST = (task: Task): boolean => {
  return (
    task.code?.coding?.some(
      (coding) => coding.system === LAB_ORDER_TASK.system && coding.code === LAB_ORDER_TASK.code.preSubmission
    ) || false
  );
};

export const isTaskFinal = (task: Task): boolean => {
  return (
    task.code?.coding?.some(
      (coding) => coding.system === LAB_ORDER_TASK.system && coding.code === LAB_ORDER_TASK.code.reviewFinalResult
    ) || false
  );
};

export const isTaskPrelim = (task: Task): boolean => {
  return (
    task.code?.coding?.some(
      (coding) => coding.system === LAB_ORDER_TASK.system && coding.code === LAB_ORDER_TASK.code.reviewPreliminaryResult
    ) || false
  );
};

export const isTaskCorrected = (task: Task): boolean => {
  return (
    task.code?.coding?.some(
      (coding) => coding.system === LAB_ORDER_TASK.system && coding.code === LAB_ORDER_TASK.code.reviewCorrectedResult
    ) || false
  );
};

export const mapResourcesFromBundleEntry = <T = Resource>(bundleEntry: BundleEntry<T>[] | undefined): T[] => {
  return (bundleEntry || ([] as BundleEntry<T>[]))
    .filter((entry) => entry.response?.status?.startsWith('2')) // todo: should we filter out failed responses like this?
    .map((entry) => entry.resource)
    .filter(Boolean) as T[];
};

export const filterResourcesBasedOnTargetResource = <T extends Resource & { basedOn?: Reference[] }>({
  resources,
  targetResourceId,
  targetResourceType,
}: {
  resources: T[];
  targetResourceId: string;
  targetResourceType: string;
}): T[] => {
  return resources.filter(
    (resource) => resource.basedOn?.some((basedOn) => basedOn.reference === `${targetResourceType}/${targetResourceId}`)
  );
};

export const filterResourcesBasedOnServiceRequest = <T extends Resource & { basedOn?: Reference[] }>(
  resources: T[],
  serviceRequestId: string
): T[] => {
  return filterResourcesBasedOnTargetResource({
    resources,
    targetResourceId: serviceRequestId,
    targetResourceType: 'ServiceRequest',
  });
};

export const filterResourcesBasedOnDiagnosticReports = <T extends Resource & { basedOn?: Reference[] }>(
  resources: T[],
  results: DiagnosticReport[]
): T[] => {
  const resultsIds: string[] = results
    .map((result) => result.id)
    .filter((id): id is string => typeof id === 'string' && id.length > 0);

  if (!resultsIds.length) {
    return [];
  }

  const result: T[] = [];

  for (const resultId of resultsIds) {
    const relatedResources = filterResourcesBasedOnTargetResource<T>({
      resources,
      targetResourceId: resultId,
      targetResourceType: 'DiagnosticReport',
    });

    result.push(...relatedResources);
  }

  return result;
};

export const filterFinalTasks = (tasks: Task[], results: DiagnosticReport[]): Task[] => {
  const relatedTasks = filterResourcesBasedOnDiagnosticReports(tasks, results);
  return relatedTasks.filter(isTaskFinal);
};

export const filterPrelimTasks = (tasks: Task[], results: DiagnosticReport[]): Task[] => {
  const relatedTasks = filterResourcesBasedOnDiagnosticReports(tasks, results);
  return relatedTasks.filter(isTaskPrelim);
};

export const filterCorrectedTasks = (tasks: Task[], results: DiagnosticReport[]): Task[] => {
  const relatedTasks = filterResourcesBasedOnDiagnosticReports(tasks, results);
  return relatedTasks.filter(isTaskCorrected);
};

export const parseDx = (serviceRequest: ServiceRequest): string => {
  return (
    serviceRequest.reasonCode
      ?.map(
        (reasonCode) =>
          reasonCode?.text ||
          reasonCode.coding
            ?.map((coding) => `${coding.code} ${coding.display}`.trim())
            .filter(Boolean)
            .join('; ') ||
          ''
      )
      .filter(Boolean)
      .join('; ') || ''
  );
};

// RPRT (Review Preliminary Result Task), RFRT (Review Final Results Tasks), and RCRT (Review Corrected Result Task) are based on DiagnosticReport
export const parseResultByTask = (task: Task, results: DiagnosticReport[]): DiagnosticReport[] => {
  const taskBasedOn = task.basedOn?.map((basedOn) => basedOn.reference).filter(Boolean) || [];

  return results.filter((result) => {
    const resultId = result.id;
    return taskBasedOn.includes(`DiagnosticReport/${resultId}`);
  });
};

export const parseQuestionnaireResponseItems = (
  questionnaireResponse: QuestionnaireResponse,
  questionnaire: Questionnaire
): QuestionnaireResponseItem[] => {
  const questionnaireResponseItems = questionnaireResponse.item?.map((item) => {
    const question = questionnaire.item?.find((q) => q.linkId === item.linkId);

    if (!question) {
      throw new Error(`question ${item.linkId} is not found`);
    }

    return {
      linkId: item.linkId,
      type: question.type,
      response: item.answer?.map((answer) => {
        if (question.type === 'text') {
          return answer.valueString;
        } else if (question.type === 'boolean') {
          return answer.valueBoolean;
        } else if (question.type === 'date') {
          return answer.valueDate;
        } else if (question.type === 'decimal') {
          return answer.valueDecimal;
        } else if (question.type === 'integer') {
          return answer.valueInteger;
        } else if (question.type === 'choice') {
          return answer.valueString;
        } else {
          throw new Error(`Unknown question type: ${question.type}`);
        }
      }),
    };
  });

  return questionnaireResponseItems || [];
};

export const parseSamples = (serviceRequest: ServiceRequest, specimens: Specimen[]): sampleDTO[] => {
  console.log('parsing samples for service request & specimen', serviceRequest.id, specimens?.length);
  const NOT_FOUND = 'Not specified';

  if (!serviceRequest.contained || !serviceRequest.contained.length) {
    console.log('Error: No contained resources found in serviceRequest');
    return [];
  }

  const activityDefinition = serviceRequest.contained.find(
    (resource): resource is ActivityDefinition => resource.resourceType === 'ActivityDefinition'
  );

  if (!activityDefinition || !activityDefinition.specimenRequirement) {
    console.log('Error: No specimenRequirement found in activityDefinition');
    return [];
  }

  const specimenDefinitionRefs = activityDefinition.specimenRequirement.map((req) => req.reference);
  const result: sampleDTO[] = [];

  for (let i = 0; i < specimenDefinitionRefs.length; i++) {
    const ref = specimenDefinitionRefs[i];
    if (!ref) {
      console.log('Error: No reference found in specimenDefinitionRefs');
      continue;
    }

    const specDefId = ref.startsWith('#') ? ref.substring(1) : ref;
    const specimenDefinition = serviceRequest.contained.find(
      (resource) => resource.resourceType === 'SpecimenDefinition' && resource.id === specDefId
    );
    if (!specimenDefinition) {
      console.log(`Error: SpecimenDefinition with id ${specDefId} not found in contained resources`);
      continue;
    }

    if (!('typeTested' in specimenDefinition)) {
      console.log(`Error: SpecimenDefinition ${specDefId} has no typeTested.`);
      continue;
    }
    if (!Array.isArray(specimenDefinition.typeTested) || specimenDefinition.typeTested.length === 0) {
      console.log(`Error: SpecimenDefinition ${specDefId} is not array or empty.`);
      continue;
    }

    // by the dev design typeTestedInfo should have preferred preference
    const typeTestedInfo = specimenDefinition.typeTested.find((item) => item.preference === 'preferred');
    if (!typeTestedInfo) {
      console.log(`Error: SpecimenDefinition ${specDefId} has no typeTested with preference = 'preferred'`);
    }

    const container = typeTestedInfo?.container?.description;

    const minimumVolume = typeTestedInfo?.container?.minimumVolumeString;

    // by dev design for storage requirements handling[0].instruction should be used
    const storageRequirements = typeTestedInfo?.handling?.[0]?.instruction;

    const volumeInfo = specimenDefinition.collection?.find(
      (item) =>
        item.coding?.some(
          (code) =>
            code.system === SPECIMEN_CODING_CONFIG.collection.system &&
            code.code === SPECIMEN_CODING_CONFIG.collection.code.specimenVolume
        )
    );

    const volume = volumeInfo?.text;

    const instructionsInfo = specimenDefinition.collection?.find(
      (item: any) =>
        item.coding?.some(
          (code: any) =>
            code.system === SPECIMEN_CODING_CONFIG.collection.system &&
            code.code === SPECIMEN_CODING_CONFIG.collection.code.collectionInstructions
        )
    );

    const collectionInstructions = instructionsInfo?.text;

    const relatedSpecimens = specimens.filter((spec) => {
      const isMatchServiceRequest = spec.request?.some(
        (req) => req.reference === `ServiceRequest/${serviceRequest.id}`
      );

      if (!isMatchServiceRequest) {
        return false;
      }

      const relatedSdId = spec.extension?.find((ext) => ext.url === RELATED_SPECIMEN_DEFINITION_SYSTEM)?.valueString;
      if (!relatedSdId) {
        return false;
      }

      return relatedSdId === specimenDefinition.id;
    });

    if (relatedSpecimens.length > 1) {
      console.log(
        `Error: More than one specimen found for ServiceRequest/${serviceRequest.id} and SpecimenDefinition/${specDefId}`
      );
      continue;
    }

    const specimen = relatedSpecimens[0];

    if (!specimen?.id) {
      console.log(
        `Error: No matching specimen found for ServiceRequest/${serviceRequest.id} and SpecimenDefinition/${specDefId}`
      );
      continue;
    }

    const collectionDate = specimen.collection?.collectedDateTime;

    const logAboutMissingData = (info: string): void => console.log(`Warning: ${info} is undefined`);

    result.push({
      specimen: {
        id: specimen.id,
        collectionDate,
      },
      definition: {
        container: container || (logAboutMissingData('container'), NOT_FOUND),
        volume: volume || (logAboutMissingData('volume'), NOT_FOUND),
        minimumVolume: minimumVolume || (logAboutMissingData('minimumVolume'), NOT_FOUND),
        storageRequirements: storageRequirements || (logAboutMissingData('storageRequirements'), NOT_FOUND),
        collectionInstructions: collectionInstructions || (logAboutMissingData('collectionInstructions'), NOT_FOUND),
      },
    });
  }

  return result;
};

export const parsePatientLabItems = (serviceRequests: ServiceRequest[]): PatientLabItem[] => {
  const labItemsMap = new Map<string, PatientLabItem>();

  serviceRequests.forEach((serviceRequest) => {
    const activityDefinition = serviceRequest.contained?.find(
      (resource) => resource.resourceType === 'ActivityDefinition'
    ) as ActivityDefinition | undefined;

    if (activityDefinition?.code?.coding) {
      activityDefinition.code.coding.forEach((coding) => {
        if (coding.code && coding.display && coding.system === OYSTEHR_LAB_OI_CODE_SYSTEM) {
          labItemsMap.set(coding.code, {
            code: coding.code,
            display: coding.display,
          });
        }
      });
    }
  });

  return Array.from(labItemsMap.values()).sort((a, b) => a.display.localeCompare(b.display));
};

export const getAllServiceRequestsForPatient = async (
  oystehr: Oystehr,
  patientId: string
): Promise<ServiceRequest[]> => {
  console.log('Fetching ALL service requests for patient:', patientId);

  const baseSearchParams: SearchParam[] = [
    {
      name: 'subject',
      value: `Patient/${patientId}`,
    },
    {
      name: 'code',
      value: `${OYSTEHR_LAB_OI_CODE_SYSTEM}|`,
    },
    {
      name: 'code:missing',
      value: 'false',
    },
    {
      name: '_count',
      value: '100',
    },
    {
      name: '_sort',
      value: '-_lastUpdated',
    },
  ];

  let offset = 0;
  const serviceRequestsMap = new Map<string, ServiceRequest>();
  let bundle = await oystehr.fhir.search<ServiceRequest>({
    resourceType: 'ServiceRequest',
    params: [...baseSearchParams, { name: '_offset', value: offset.toString() }],
  });

  const processPageResults = (pageBundle: Bundle<ServiceRequest>): void => {
    pageBundle.entry
      ?.map((entry) => entry.resource as ServiceRequest)
      .filter((sr) => {
        return sr.contained?.some((contained) => contained.resourceType === 'ActivityDefinition');
      })
      .forEach((sr) => {
        if (sr.id) {
          serviceRequestsMap.set(sr.id, sr);
        }
      });
  };

  processPageResults(bundle);

  while (bundle.link?.find((link) => link.relation === 'next')) {
    offset += 100;

    bundle = await oystehr.fhir.search<ServiceRequest>({
      resourceType: 'ServiceRequest',
      params: [
        ...baseSearchParams.filter((param) => param.name !== '_offset'),
        { name: '_offset', value: offset.toString() },
      ],
    });

    processPageResults(bundle);
  }

  const allServiceRequests = Array.from(serviceRequestsMap.values());
  console.log(`Found ${allServiceRequests.length} unique service requests for patient`);
  return allServiceRequests;
};<|MERGE_RESOLUTION|>--- conflicted
+++ resolved
@@ -489,25 +489,13 @@
   const isDetailPageRequest = searchBy.searchBy.field === 'serviceRequestId';
   console.log('isDetailPageRequest', isDetailPageRequest);
 
-<<<<<<< HEAD
-  const [serviceRequsetPractitioners, finalAndPrelimAndCorrectedTasks, questionnaires] = await Promise.all([
+  const [serviceRequestPractitioners, finalAndPrelimAndCorrectedTasks, questionnaires] = await Promise.all([
     fetchPractitionersForServiceRequests(oystehr, serviceRequests),
     fetchFinalAndPrelimAndCorrectedTasks(oystehr, diagnosticReports),
     executeByCondition(isDetailPageRequest, () =>
       fetchQuestionnaireForServiceRequests(m2mToken, serviceRequests, questionnaireResponses)
     ),
   ]);
-=======
-  const [serviceRequestPractitioners, appointments, finalAndPrelimAndCorrectedTasks, questionnaires] =
-    await Promise.all([
-      fetchPractitionersForServiceRequests(oystehr, serviceRequests),
-      fetchAppointmentsForServiceRequests(oystehr, serviceRequests, encounters),
-      fetchFinalAndPrelimAndCorrectedTasks(oystehr, diagnosticReports),
-      executeByCondition(isDetailPageRequest, () =>
-        fetchQuestionnaireForServiceRequests(m2mToken, serviceRequests, questionnaireResponses)
-      ),
-    ]);
->>>>>>> 5fef9c39
 
   const allPractitioners = [...practitioners, ...serviceRequestPractitioners];
 
