--- conflicted
+++ resolved
@@ -17,18 +17,12 @@
   MEDICATION_ADMINISTRATION_CSS_RESOURCE_CODE,
   OrderPackage,
 } from 'utils';
-<<<<<<< HEAD
 import { createOystehrClient } from '../../shared';
 import { ZambdaInput } from '../../shared';
 import { validateRequestParameters } from './validateRequestParameters';
 import { checkOrCreateM2MClientToken } from '../../shared';
 import { getMedicationFromMA } from '../create-update-medication-order/helpers';
 
-=======
-import { checkOrCreateM2MClientToken, ZambdaInput } from '../../shared';
-import { createOystehrClient } from '../../shared/helpers';
-import { validateRequestParameters } from './validateRequestParameters';
->>>>>>> 1cc6e2b3
 let m2mtoken: string;
 
 export const index = wrapHandler(async (input: ZambdaInput): Promise<APIGatewayProxyResult> => {
