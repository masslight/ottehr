import Oystehr from '@oystehr/sdk';
import { APIGatewayProxyResult } from 'aws-lambda';
import { MedicationAdministration, MedicationRequest, Patient, Practitioner } from 'fhir/r4b';
import {
  ExtendedMedicationDataForResponse,
  getDosageUnitsAndRouteOfMedication,
  getFullestAvailableName,
  getLocationCodeFromMedicationAdministration,
  getMedicationInteractions,
  getMedicationName,
  GetMedicationOrdersInput,
  GetMedicationOrdersResponse,
  getPractitionerIdThatOrderedMedication,
  getProviderIdAndDateMedicationWasAdministered,
  getReasonAndOtherReasonForNotAdministeredOrder,
  mapFhirToOrderStatus,
  MEDICATION_ADMINISTRATION_CSS_RESOURCE_CODE,
  OrderPackage,
} from 'utils';
import { createOystehrClient, wrapHandler } from '../../shared';
import { ZambdaInput } from '../../shared';
import { checkOrCreateM2MClientToken } from '../../shared';
import { getMedicationFromMA } from '../create-update-medication-order/helpers';
import { validateRequestParameters } from './validateRequestParameters';
let m2mToken: string;
const ZAMBDA_NAME = 'get-medication-orders';

export const index = wrapHandler(ZAMBDA_NAME, async (input: ZambdaInput): Promise<APIGatewayProxyResult> => {
  try {
    const validatedParameters = validateRequestParameters(input);

    m2mToken = await checkOrCreateM2MClientToken(m2mToken, validatedParameters.secrets);
    const oystehr = createOystehrClient(m2mToken, validatedParameters.secrets);
    console.log('Created zapToken, fhir and clients.');

    const response = await performEffect(oystehr, validatedParameters);
    return {
      statusCode: 200,
      body: JSON.stringify(response),
    };
  } catch (error: any) {
    console.log('Error: ', error);
    console.log('Stringified error: ', JSON.stringify(error));
    return {
      statusCode: 500,
      body: JSON.stringify({ message: `Error getting orders: ${error}` }),
    };
  }
});

async function performEffect(
  oystehr: Oystehr,
  validatedParameters: GetMedicationOrdersInput
): Promise<GetMedicationOrdersResponse> {
  const orderPackages = await getOrderPackages(oystehr, validatedParameters.searchBy);
  const result = orderPackages?.map((pkg) => mapMedicalAdministrationToDTO(pkg));
  return {
    orders: result ?? [],
  };
}

function mapMedicalAdministrationToDTO(orderPackage: OrderPackage): ExtendedMedicationDataForResponse {
  const { medicationAdministration, providerCreatedOrder, providerAdministeredOrder, medicationRequest } = orderPackage;
  const medication = getMedicationFromMA(medicationAdministration);
  const dosageUnitsRoute = getDosageUnitsAndRouteOfMedication(medicationAdministration);
  const orderReasons = getReasonAndOtherReasonForNotAdministeredOrder(medicationAdministration);
  const administeredInfo = getProviderIdAndDateMedicationWasAdministered(medicationAdministration);
  const providerCreatedOrderName = providerCreatedOrder ? getFullestAvailableName(providerCreatedOrder) : '';
  const providerAdministeredOrderName = providerAdministeredOrder && getFullestAvailableName(providerAdministeredOrder);
  return {
    id: medicationAdministration.id ?? '',
    status: mapFhirToOrderStatus(medicationAdministration) ?? 'pending',
    patient: medicationAdministration.subject.reference?.replace('Patient/', '') ?? '',
    encounterId: medicationAdministration.context?.reference?.replace('Encounter/', '') ?? '',
    medicationId: medication?.id,
    medicationName: (medication && getMedicationName(medication)) ?? '',
    dose: dosageUnitsRoute.dose ?? -1,
    route: dosageUnitsRoute.route ?? '',
    units: dosageUnitsRoute.units,
    instructions: medicationAdministration.dosage?.text,
    reason: orderReasons.reason,
    otherReason: orderReasons.otherReason,
    associatedDx: medicationAdministration.reasonReference
      ?.find((res) => res.reference)
      ?.reference?.replace('Condition/', ''),
    manufacturer: medication?.manufacturer?.display,
    location: getLocationCodeFromMedicationAdministration(medicationAdministration),
    dateTimeCreated: medicationAdministration.effectiveDateTime ?? '',
    providerCreatedTheOrderId: getPractitionerIdThatOrderedMedication(medicationAdministration) || '',
    providerCreatedTheOrder: providerCreatedOrderName ?? '',

    // scanning part
    lotNumber: medication?.batch?.lotNumber,
    expDate: medication?.batch?.expirationDate,

    // administrating
    effectiveDateTime: administeredInfo?.dateAdministered,
    administeredProviderId: administeredInfo?.administeredProviderId,
    administeredProvider: providerAdministeredOrderName,

    interactions: getMedicationInteractions(medicationRequest),
  };
}

async function getOrderPackages(
  oystehr: Oystehr,
  searchBy: GetMedicationOrdersInput['searchBy']
): Promise<OrderPackage[] | undefined> {
  const searchParams = [
    {
      name: '_tag',
      value: MEDICATION_ADMINISTRATION_CSS_RESOURCE_CODE,
    },
    {
      name: '_include',
      value: 'MedicationAdministration:subject',
    },
    {
      name: '_include',
      value: 'MedicationAdministration:performer',
    },
  ];

  if (searchBy.field === 'encounterId') {
    searchParams.push({ name: 'context', value: `Encounter/${searchBy.value}` });
  } else if (searchBy.field === 'encounterIds') {
    const encounterRefs = searchBy.value.map((id) => `Encounter/${id}`).join(',');
    searchParams.push({ name: 'context', value: encounterRefs });
  }

  console.log('searchParams for MedicationAdministration', searchParams);

  const bundle = await oystehr.fhir.search({
    resourceType: 'MedicationAdministration',
<<<<<<< HEAD
    params: [
      {
        name: 'context',
        value: `Encounter/${encounterId}`,
      },
      {
        name: '_tag',
        value: MEDICATION_ADMINISTRATION_CSS_RESOURCE_CODE,
      },
      {
        name: '_include',
        value: 'MedicationAdministration:subject',
      },
      {
        name: '_include',
        value: 'MedicationAdministration:performer',
      },
      {
        name: '_include',
        value: 'MedicationAdministration:request',
      },
    ],
=======
    params: searchParams,
>>>>>>> 8ecb9845
  });
  const resources = bundle.unbundle();
  const medicationAdministrations = resources.filter(
    (res) => res.resourceType === 'MedicationAdministration'
  ) as MedicationAdministration[];

  console.log('All practitioners: ', JSON.stringify(resources.filter((res) => res.resourceType === 'Practitioner')));
  console.log(
    `All orders: ${resources
      .filter((res) => res.resourceType === 'MedicationAdministration')
      .map((ma) => ma.id)
      .join(',\n')}`
  );
  const resultPackages: OrderPackage[] = [];
  medicationAdministrations.forEach((ma) => {
    const patient = resources.find((res) => res.id === ma.subject.reference?.replace('Patient/', '')) as Patient;
    if (!patient) throw new Error(`No patient was found for order: ${ma.id}`);

    const idOfProviderCreatedOrder = getPractitionerIdThatOrderedMedication(ma);
    const providerCreatedOrder = resources.find((res) => res.id === idOfProviderCreatedOrder) as Practitioner;
    if (!providerCreatedOrder) throw new Error(`No practitioner was found for order: ${ma.id}`);

    const idOfProviderAdministeredOrder = getProviderIdAndDateMedicationWasAdministered(ma)?.administeredProviderId;
    const providerAdministeredOrder = resources.find((res) => res.id === idOfProviderAdministeredOrder) as Practitioner;

    const medicationRequestId = ma.request?.reference?.split('/')[1];
    const medicationRequest = resources.find(
      (resource) => resource.resourceType === 'MedicationRequest' && resource.id === medicationRequestId
    ) as MedicationRequest;

    resultPackages.push({
      medicationAdministration: ma,
      patient,
      providerCreatedOrder,
      providerAdministeredOrder,
      medicationRequest,
    });
  });

  return resultPackages;
}<|MERGE_RESOLUTION|>--- conflicted
+++ resolved
@@ -119,6 +119,10 @@
       name: '_include',
       value: 'MedicationAdministration:performer',
     },
+    {
+      name: '_include',
+      value: 'MedicationAdministration:request',
+    },
   ];
 
   if (searchBy.field === 'encounterId') {
@@ -132,32 +136,7 @@
 
   const bundle = await oystehr.fhir.search({
     resourceType: 'MedicationAdministration',
-<<<<<<< HEAD
-    params: [
-      {
-        name: 'context',
-        value: `Encounter/${encounterId}`,
-      },
-      {
-        name: '_tag',
-        value: MEDICATION_ADMINISTRATION_CSS_RESOURCE_CODE,
-      },
-      {
-        name: '_include',
-        value: 'MedicationAdministration:subject',
-      },
-      {
-        name: '_include',
-        value: 'MedicationAdministration:performer',
-      },
-      {
-        name: '_include',
-        value: 'MedicationAdministration:request',
-      },
-    ],
-=======
     params: searchParams,
->>>>>>> 8ecb9845
   });
   const resources = bundle.unbundle();
   const medicationAdministrations = resources.filter(
