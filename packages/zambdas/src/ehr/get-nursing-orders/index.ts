--- conflicted
+++ resolved
@@ -29,11 +29,7 @@
     m2mToken = await checkOrCreateM2MClientToken(m2mToken, secrets);
     const oystehr = createOystehrClient(m2mToken, secrets);
 
-<<<<<<< HEAD
-    const { serviceRequests, tasks, practitioners, provenances } = await getNursingOrderResources(
-=======
     const { serviceRequests, tasks, practitioners, provenances, encounters } = await getNursingOrderResources(
->>>>>>> b0e0c5b3
       oystehr,
       validatedParameters
     );
