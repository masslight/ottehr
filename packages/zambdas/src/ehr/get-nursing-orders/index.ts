import { APIGatewayProxyResult } from 'aws-lambda';
<<<<<<< HEAD
import { getSecret, SecretsKeys } from 'utils';
import {
  checkOrCreateM2MClientToken,
  createOystehrClient,
  topLevelCatch,
  wrapHandler,
  ZambdaInput,
} from '../../shared';
=======
import { GetNursingOrdersInputValidated, getSecret, SecretsKeys } from 'utils';
import { checkOrCreateM2MClientToken, createOystehrClient, topLevelCatch, ZambdaInput } from '../../shared';
>>>>>>> deb36645
import { getNursingOrderResources, mapResourcesNursingOrderDTOs } from './helpers';
import { validateRequestParameters } from './validateRequestParameters';

let m2mToken: string;

<<<<<<< HEAD
export const index = wrapHandler('get-nursing-orders', async (input: ZambdaInput): Promise<APIGatewayProxyResult> => {
  try {
    const validatedParameters = validateRequestParameters(input);
=======
export const index = wrapHandler(async (input: ZambdaInput): Promise<APIGatewayProxyResult> => {
  console.log(`get-nursing-orders started, input: ${JSON.stringify(input)}`);

  let validatedParameters: GetNursingOrdersInputValidated;

  try {
    validatedParameters = validateRequestParameters(input);
  } catch (error: any) {
    return {
      statusCode: 400,
      body: JSON.stringify({
        message: `Invalid request parameters. ${error.message || error}`,
      }),
    };
  }

  try {
>>>>>>> deb36645
    const { secrets, searchBy } = validatedParameters;

    m2mToken = await checkOrCreateM2MClientToken(m2mToken, secrets);
    const oystehr = createOystehrClient(m2mToken, secrets);

    const { serviceRequests, tasks, practitioners, provenances, encounters } = await getNursingOrderResources(
      oystehr,
      validatedParameters
    );

    if (!serviceRequests.length) {
      console.log('no serviceRequests found, returning empty data array');
      return {
        statusCode: 200,
        body: JSON.stringify({
          data: [],
        }),
      };
    }

    const nursingOrders = mapResourcesNursingOrderDTOs(
      serviceRequests,
      tasks,
      practitioners,
      provenances,
      encounters,
      searchBy
    );

    return {
      statusCode: 200,
      body: JSON.stringify({
        data: nursingOrders,
      }),
    };
  } catch (error: any) {
    const ENVIRONMENT = getSecret(SecretsKeys.ENVIRONMENT, input.secrets);
    await topLevelCatch('get-nursing-orders', error, ENVIRONMENT);
    return {
      statusCode: 500,
      body: JSON.stringify({ message: `Error fetching nursing orders: ${error}` }),
    };
  }
});<|MERGE_RESOLUTION|>--- conflicted
+++ resolved
@@ -1,6 +1,5 @@
 import { APIGatewayProxyResult } from 'aws-lambda';
-<<<<<<< HEAD
-import { getSecret, SecretsKeys } from 'utils';
+import { GetNursingOrdersInputValidated, getSecret, SecretsKeys } from 'utils';
 import {
   checkOrCreateM2MClientToken,
   createOystehrClient,
@@ -8,21 +7,12 @@
   wrapHandler,
   ZambdaInput,
 } from '../../shared';
-=======
-import { GetNursingOrdersInputValidated, getSecret, SecretsKeys } from 'utils';
-import { checkOrCreateM2MClientToken, createOystehrClient, topLevelCatch, ZambdaInput } from '../../shared';
->>>>>>> deb36645
 import { getNursingOrderResources, mapResourcesNursingOrderDTOs } from './helpers';
 import { validateRequestParameters } from './validateRequestParameters';
 
 let m2mToken: string;
 
-<<<<<<< HEAD
 export const index = wrapHandler('get-nursing-orders', async (input: ZambdaInput): Promise<APIGatewayProxyResult> => {
-  try {
-    const validatedParameters = validateRequestParameters(input);
-=======
-export const index = wrapHandler(async (input: ZambdaInput): Promise<APIGatewayProxyResult> => {
   console.log(`get-nursing-orders started, input: ${JSON.stringify(input)}`);
 
   let validatedParameters: GetNursingOrdersInputValidated;
@@ -39,7 +29,6 @@
   }
 
   try {
->>>>>>> deb36645
     const { secrets, searchBy } = validatedParameters;
 
     m2mToken = await checkOrCreateM2MClientToken(m2mToken, secrets);
