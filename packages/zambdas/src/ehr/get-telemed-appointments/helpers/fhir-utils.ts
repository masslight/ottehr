import Oystehr, { FhirSearchParams } from '@oystehr/sdk';
import { Appointment, FhirResource, Location, Practitioner, Resource } from 'fhir/r4b';
import { DateTime } from 'luxon';
import {
  allLicensesForPractitioner,
  GetTelemedAppointmentsInput,
  isLocationVirtual,
  isNonPaperworkQuestionnaireResponse,
  OTTEHR_MODULE,
  PatientFilterType,
} from 'utils';
import { getAllFhirSearchPages } from 'utils/lib/fhir/getAllFhirSearchPages';
import { joinLocationsIdsForFhirSearch } from './helpers';
import { mapStatesToLocationIds, mapTelemedStatusToEncounterAndAppointment } from './mappers';
import { LocationIdToStateAbbreviationMap } from './types';

export const getAllResourcesFromFhir = async (
  oystehr: Oystehr,
  locationIds: string[],
  encounterStatusesToSearchWith: string[],
  appointmentStatusesToSearchWith: string[],
  searchDate?: DateTime
): Promise<FhirResource[]> => {
  const fhirSearchParams: FhirSearchParams<Appointment> = {
    resourceType: 'Appointment',
    params: [
      {
        name: '_tag',
        value: OTTEHR_MODULE.TM,
      },
      {
        name: 'status',
        value: appointmentStatusesToSearchWith.join(','),
      },
      {
        name: '_has:Encounter:appointment:status',
        value: encounterStatusesToSearchWith.join(','),
      },
      {
        name: '_sort',
        value: 'date',
      },
      {
        name: '_include',
        value: 'Appointment:patient',
      },
      {
        name: '_revinclude:iterate',
        value: 'RelatedPerson:patient',
      },
      {
        name: '_revinclude:iterate',
        value: 'Encounter:participant',
      },
      {
        name: '_include:iterate',
        value: 'Encounter:participant:Practitioner',
      },
      {
        name: '_include',
        value: 'Appointment:location',
      },
      {
        name: '_revinclude:iterate',
        value: 'Encounter:appointment',
      },
      {
        name: '_revinclude:iterate',
        value: 'DocumentReference:patient',
      },
      ...(searchDate
        ? [
            {
              name: 'date',
              value: `ge${searchDate.startOf('day')}`,
            },
            {
              name: 'date',
              value: `le${searchDate.endOf('day')}`,
            },
          ]
        : []),
      ...(locationIds.length > 0
        ? [
            {
              name: 'location',
              value: joinLocationsIdsForFhirSearch(locationIds),
            },
          ]
        : []),
    ],
  };

<<<<<<< HEAD
  console.log('Fhir search params: ' + JSON.stringify(fhirSearchParams, null, 2));

=======
>>>>>>> 10b8338b
  const allResources = await getAllFhirSearchPages<FhirResource>(fhirSearchParams, oystehr, 100);

  // Fetch QuestionnaireResponse resources separately to avoid bundle size limits
  const encounterIds = allResources
    .filter((resource) => resource.resourceType === 'Encounter')
    .map((resource) => resource.id)
    .filter((id): id is string => !!id);

  if (encounterIds.length > 0) {
    const questionnaireResponseParams: FhirSearchParams<FhirResource> = {
      resourceType: 'QuestionnaireResponse',
      params: [
        {
          name: 'encounter',
          value: encounterIds.join(','),
        },
      ],
    };

    const questionnaireResponses = await getAllFhirSearchPages<FhirResource>(questionnaireResponseParams, oystehr, 100);
    allResources.push(...questionnaireResponses);
  }

  const filtered = allResources.filter((resource) => isNonPaperworkQuestionnaireResponse(resource) === false);

  return filtered;
};

export const getPractitionerLicensesLocationsAbbreviations = async (oystehr: Oystehr): Promise<string[]> => {
  const practitionerId = (await oystehr.user.me()).profile.replace('Practitioner/', '');

  const practitioner: Practitioner =
    (await oystehr.fhir.get({
      resourceType: 'Practitioner',
      id: practitionerId,
    })) ?? null;
  console.log('Me as practitioner: ' + JSON.stringify(practitioner));

  return allLicensesForPractitioner(practitioner)
    .filter((license) => license.active)
    .map((license) => license.state);
};

const locationIdsForAppointmentsSearch = async (
  usStatesFilter: string[] | undefined,
  patientFilter: PatientFilterType,
  virtualLocationsMap: LocationIdToStateAbbreviationMap,
  oystehr: Oystehr
): Promise<string[] | undefined> => {
  // Little explanation what patientFilter = 'my-patients' means:
  // It means that practitioner wanna see appointments with locations that match
  // with his licenses registration locations.

  // We have 5 possible 'patientFilter' and 'stateFilter' combinations:
  // 1. patientFilter = 'my-patients' and stateFilter = undefined
  //      In this case we want to find all appointments with all locations that
  //      practitioner has in his licenses

  // 2. patientFilter = 'my-patients' and stateFilter = /match with one of practitioner licenses locations/
  //      In this case we want to return all appointments with 'stateFilter'

  // 3. patientFilter = 'my-patients' and stateFilter = /practitioner doesn't have stateFilter in his licenses locations/
  //      In this case we want to return empty array because locations don't match

  // 4. patientFilter = 'all-patients' and stateFilter = undefined
  //      In this case we want to return all appointments with all locations possible

  // 5. patientFilter = 'all-patients' and stateFilter = /exists/
  //      In this case we want to return appointments with location == stateFilter

  const intersect = (arr1: string[], arr2: string[]): string[] => {
    const buffer = new Set(arr2);
    return arr1.filter((element) => buffer.has(element));
  };

  const usStatesFilterOrEmpty = usStatesFilter || [];
  const hasNoUsStatesFiltersSet = usStatesFilterOrEmpty.length === 0;

  console.log('Requested US_states filter: ' + JSON.stringify(usStatesFilter));

  if (patientFilter !== 'my-patients') {
    const statesAbbreviations = hasNoUsStatesFiltersSet ? [] : [...usStatesFilterOrEmpty];
    return mapStatesToLocationIds(statesAbbreviations, virtualLocationsMap);
  }

  if (patientFilter === 'my-patients') {
    const licensedPractitionerStates = await getPractitionerLicensesLocationsAbbreviations(oystehr);
    console.log('Licensed Practitioner US_states: ' + JSON.stringify(licensedPractitionerStates));

    if (hasNoUsStatesFiltersSet) {
      return mapStatesToLocationIds(licensedPractitionerStates, virtualLocationsMap);
    }

    const allowedUsStates = intersect(licensedPractitionerStates, usStatesFilterOrEmpty);
    console.log('Licensed Practitioner US_states + Applied US_states filter: ' + JSON.stringify(allowedUsStates));

    if (allowedUsStates.length === 0) {
      return undefined;
    }

    return mapStatesToLocationIds(allowedUsStates, virtualLocationsMap);
  }

  return mapStatesToLocationIds([], virtualLocationsMap);
};

export const getAllPartiallyPreFilteredFhirResources = async (
  oystehrM2m: Oystehr,
  oystehrCurrentUser: Oystehr,
  params: GetTelemedAppointmentsInput,
  virtualLocationsMap: LocationIdToStateAbbreviationMap
): Promise<Resource[] | undefined> => {
  const { dateFilter, usStatesFilter, statusesFilter, patientFilter } = params;
  let allResources: Resource[] = [];

  const locationsIdsToSearchWith = await locationIdsForAppointmentsSearch(
    usStatesFilter,
    patientFilter,
    virtualLocationsMap,
    oystehrCurrentUser
  );
  if (!locationsIdsToSearchWith) return undefined;
  const { encounterStatuses: encounterStatusesToSearchWith, appointmentStatuses: appointmentStatusesToSearchWith } =
    mapTelemedStatusToEncounterAndAppointment(statusesFilter);
  console.log('Received all location ids and encounter statuses to search with.');
  if (locationsIdsToSearchWith.length === 0 && patientFilter === 'my-patients') {
    return [];
  }

  const dateFilterConverted = dateFilter ? DateTime.fromISO(dateFilter) : undefined;
  allResources = await getAllResourcesFromFhir(
    oystehrM2m,
    locationsIdsToSearchWith,
    encounterStatusesToSearchWith,
    appointmentStatusesToSearchWith,
    dateFilterConverted
  );
  console.log('Received resources from fhir with all filters applied.');
  return allResources;
};

export const getAllVirtualLocationsMap = async (oystehr: Oystehr): Promise<LocationIdToStateAbbreviationMap> => {
  // todo: add meta filter to search virtual only
  const resources = (
    await oystehr.fhir.search({
      resourceType: 'Location',
    })
  ).unbundle();

  const virtualLocationsMap: LocationIdToStateAbbreviationMap = {};
  const locationsByState: Record<string, Location[]> = {};

  resources.forEach((resource) => {
    if (resource.resourceType === 'Location' && isLocationVirtual(resource as Location)) {
      const location = resource as Location;
      const state = location.address?.state;
      const locationId = location.id;

      if (state && locationId) {
        if (!locationsByState[state]) {
          locationsByState[state] = [];
        }

        if (!virtualLocationsMap[state]) {
          virtualLocationsMap[state] = [];
        }

        locationsByState[state].push(location);

        virtualLocationsMap[state].push(location);
      }
    }
  });

  Object.entries(locationsByState).forEach(([state, locs]) => {
    if (locs.length > 1) {
      console.warn(`⚠️ Found several virtual locations in ${state}:`);
      locs.forEach((loc) => {
        console.warn(`- ${loc.id}: ${loc.name}`);
      });
    }
  });

  return virtualLocationsMap;
};<|MERGE_RESOLUTION|>--- conflicted
+++ resolved
@@ -91,11 +91,6 @@
     ],
   };
 
-<<<<<<< HEAD
-  console.log('Fhir search params: ' + JSON.stringify(fhirSearchParams, null, 2));
-
-=======
->>>>>>> 10b8338b
   const allResources = await getAllFhirSearchPages<FhirResource>(fhirSearchParams, oystehr, 100);
 
   // Fetch QuestionnaireResponse resources separately to avoid bundle size limits
