<<<<<<< HEAD
import Oystehr, { BatchInputGetRequest, Bundle } from '@oystehr/sdk';
=======
import Oystehr, { SearchParam } from '@oystehr/sdk';
import { DiagnosticReport, FhirResource, Organization, Patient, Task } from 'fhir/r4b';
>>>>>>> 32c4b1bf
import {
  Appointment,
  DiagnosticReport,
  Encounter,
  FhirResource,
  Patient,
  Practitioner,
  ServiceRequest,
  Task,
} from 'fhir/r4b';
import {
  DR_UNSOLICITED_PATIENT_REF,
  DR_UNSOLICITED_PRACTITIONER_REF,
  getFullestAvailableName,
  getTestItemCodeFromDR,
  getTestNameFromDR,
  GetUnsolicitedResultsResourcesForIcon,
  GetUnsolicitedResultsResourcesForMatch,
  GetUnsolicitedResultsResourcesForTable,
  LAB_ORDER_TASK,
<<<<<<< HEAD
  RelatedRequestsToUnsolicitedResultOutput,
=======
  OYSTEHR_LAB_GUID_SYSTEM,
>>>>>>> 32c4b1bf
  UnsolicitedResultTaskRowDTO,
  UR_TASK_ACTION,
} from 'utils';

export const getUnsolicitedDRandRelatedResources = async (
  oystehr: Oystehr,
  additionalQueryParams?: SearchParam[]
): Promise<FhirResource[]> => {
<<<<<<< HEAD
  const getUnsolicitedDRsAndRelatedResources: BatchInputGetRequest = {
    method: 'GET',
    url: `/DiagnosticReport?_tag=unsolicited&_has:Task:based-on:status=ready&_revinclude=Task:based-on${
      additionalQueryParams ? additionalQueryParams.map((param) => `&${param}`).join('') : ''
    }`,
  };

  console.log('making transaction request for unsolicited results tasks and drs');
  const bundle: Bundle<FhirResource> = await oystehr.fhir.transaction({
    requests: [getUnsolicitedDRsAndRelatedResources],
  });
  const resources = parseBundleResources(bundle);
  return resources;
=======
  const additionalParams = additionalQueryParams ? additionalQueryParams : [];

  console.log('making search request for unsolicited results tasks and drs');
  const resourceSearch = (
    await oystehr.fhir.search<FhirResource>({
      resourceType: 'DiagnosticReport',
      params: [
        {
          name: '_tag',
          value: 'unsolicited',
        },
        { name: '_has:Task:based-on:status', value: 'ready' },
        { name: '_revinclude', value: 'Task:based-on' },
        ...additionalParams,
      ],
    })
  ).unbundle();

  return resourceSearch;
>>>>>>> 32c4b1bf
};

export const handleIconResourceRequest = async (oystehr: Oystehr): Promise<GetUnsolicitedResultsResourcesForIcon> => {
  const resources = await getUnsolicitedDRandRelatedResources(oystehr);
  return {
    tasksAreReady: resources.length > 0,
  };
};

export const handleGetTasks = async (oystehr: Oystehr): Promise<GetUnsolicitedResultsResourcesForTable> => {
  const resources = await getUnsolicitedDRandRelatedResources(oystehr, [
    { name: '_include', value: 'DiagnosticReport:subject' },
    { name: '_include', value: 'DiagnosticReport:performer' },
  ]);
  console.log('grouping the resources returned by diagnostic report', resources.length);
  const groupedResources = groupResourcesByDr(resources);
  console.log('formatting the resources for response');
  const rows = formatResourcesForTaskTableResponse(groupedResources);
  console.log('returning formatted rows', rows.length);
  return { unsolicitedResultRows: rows };
};

<<<<<<< HEAD
export const handleUnsolicitedRequestMatch = async (
  oystehr: Oystehr,
  diagnosticReportId: string
): Promise<GetUnsolicitedResultsResourcesForMatch> => {
  const resources = await getUnsolicitedDRandRelatedResources(oystehr, [
    `_id=${diagnosticReportId}`,
    '_include=DiagnosticReport:subject',
  ]);
  console.log('grouping the resources returned by diagnostic report', resources.length);
  const groupedResources = groupResourcesByDr([...resources]);

  const entries = Object.values(groupedResources);
  const entriesMade = entries.length;
  if (entriesMade > 1) {
    throw Error('More than one diagnostic report found for this unsolicited result task detail page');
  } else if (entriesMade === 0) {
    throw Error('No diagnostic report found for this unsolicited result task detail page');
  }

  const resourceEntry = entries[0];
  console.log('formatting the resources for unsolicited result task detail page');
  const response = formatResourcesForURMatchTaskResponse(resourceEntry);
  return response;
};

export const handleGetPossibleRelatedRequestsToUnsolicitedResult = async (
  oystehr: Oystehr,
  diagnosticReportId: string,
  patientId: string
): Promise<RelatedRequestsToUnsolicitedResultOutput> => {
  const diagnosticReport = await oystehr.fhir.get<DiagnosticReport>({
    resourceType: 'DiagnosticReport',
    id: diagnosticReportId,
  });
  if (!diagnosticReport) throw Error(`could not find diagnostic report with id ${diagnosticReportId}`);

  // if patient id is passed as a param that means the user has matched a patient for the unsolicited result and we now have enough info
  // to determine if the result can be matched to an existing SR
  const possibleRelatedSRsWithVisitDate = patientId
    ? await getEncountersPossiblyRelatedToUnsolicitedResult(patientId, diagnosticReport, oystehr)
    : null;

  console.log('response for unsolicited results related requests successfully formatted');
  return { possibleRelatedSRsWithVisitDate };
};

type AllResources = {
  diagnosticReport: DiagnosticReport;
  readyTasks: Task[];
  patient?: Patient;
};
type ResourcesByDr = {
  [diagnosticReportId: string]: AllResources;
};

const groupResourcesByDr = (resources: FhirResource[]): ResourcesByDr => {
  const drMap: ResourcesByDr = {};
  const diagnosticReports: DiagnosticReport[] = [];
=======
type ReadyTasksByDr = {
  [diagnosticReportId: string]: {
    diagnosticReport: DiagnosticReport;
    readyTasks: Task[];
    patient?: Patient;
    labOrg?: Organization;
  };
};

const groupReadyTasksByDr = (resources: FhirResource[]): ReadyTasksByDr => {
  const drMap: ReadyTasksByDr = {};
>>>>>>> 32c4b1bf
  const readyTasks: Task[] = [];
  const patients: Patient[] = [];
  const patientRefToRelatedDrMap: Record<string, string> = {};
  const orgRefToRelatedDrMap: Record<string, string> = {};
  const labOrganizations: Organization[] = [];
  resources.forEach((resource) => {
    if (resource.resourceType === 'DiagnosticReport') {
      if (resource.id) {
        drMap[resource.id] = { diagnosticReport: resource, readyTasks: [] };
        const isPatientSubject = resource.subject?.reference?.startsWith('Patient/');
        if (isPatientSubject) {
          const patientRef = resource.subject?.reference;
          if (patientRef) patientRefToRelatedDrMap[patientRef] = resource.id;
        }
        const orgPerformer = resource.performer?.find((p) => p.reference?.startsWith('Organization/'))?.reference;
        if (orgPerformer) orgRefToRelatedDrMap[orgPerformer] = resource.id;
      }
    }
    if (resource.resourceType === 'Organization') {
      const isLabOrg = !!resource.identifier?.some((id) => id.system === OYSTEHR_LAB_GUID_SYSTEM);
      if (isLabOrg) labOrganizations.push(resource);
    }
    if (resource.resourceType === 'Task' && resource.status === 'ready') readyTasks.push(resource);
    if (resource.resourceType === 'Patient') patients.push(resource);
  });
  readyTasks.forEach((task) => {
    const relatedDrId = task.basedOn
      ?.find((ref) => ref.reference?.startsWith('DiagnosticReport'))
      ?.reference?.replace('DiagnosticReport/', '');

    if (relatedDrId) {
      drMap[relatedDrId].readyTasks.push(task);
    }
  });
  patients.forEach((patient) => {
    const patientRef = `Patient/${patient.id}`;
    const drId = patientRefToRelatedDrMap[patientRef];
    drMap[drId].patient = patient;
  });
  labOrganizations.forEach((labOrg) => {
    const labOrgRef = `Organization/${labOrg.id}`;
    const drId = orgRefToRelatedDrMap[labOrgRef];
    drMap[drId].labOrg = labOrg;
  });
  return drMap;
};

const formatResourcesForTaskTableResponse = (resources: ResourcesByDr): UnsolicitedResultTaskRowDTO[] => {
  const rows = Object.values(resources).flatMap((relatedResources) => {
    const taskDetails: UnsolicitedResultTaskRowDTO[] = [];
    relatedResources.readyTasks.forEach((task) => {
      const taskCode = task.code?.coding?.find((c) => c.system === LAB_ORDER_TASK.system)?.code;
      if (taskCode && taskIsLabRelated(taskCode)) {
<<<<<<< HEAD
        const { diagnosticReport, patient } = relatedResources;
        const taskRowDescription = getURDescriptionText(taskCode, diagnosticReport, patient);
        const { actionText, actionUrl } = getURActionTextAndUrl(taskCode, diagnosticReport);
=======
        const { diagnosticReport, patient, labOrg } = relatedResources;
        const taskRowDescription = getURDescriptionText(taskCode, diagnosticReport, patient, labOrg);
        const actionText = getURActionText(taskCode);
>>>>>>> 32c4b1bf

        const row: UnsolicitedResultTaskRowDTO = {
          diagnosticReportId: diagnosticReport.id || 'unknown',
          actionText,
          actionUrl,
          taskRowDescription,
          resultsReceivedDateTime: task.authoredOn || 'unknown',
        };
        taskDetails.push(row);
      }
    });
    return taskDetails;
  });
  return rows;
};

<<<<<<< HEAD
const getURDescriptionText = (code: string, diagnosticReport: DiagnosticReport, patient?: Patient): string => {
  // todo sarah lab name should be included in the task row instruction
  // currently this is blocked by some oystehr dev to be able to grab the lab off of DR
  const testDescription = getTestNameFromDr(diagnosticReport);
=======
const getURDescriptionText = (
  code: string,
  diagnosticReport: DiagnosticReport,
  patient?: Patient,
  labOrg?: Organization
): string => {
  const testName = getTestNameFromDR(diagnosticReport);
  const testItemCode = getTestItemCodeFromDR(diagnosticReport);
  const testDescription = testName || testItemCode || 'missing test name';
  const labName = labOrg?.name || 'Source lab not specified';
>>>>>>> 32c4b1bf

  // only matched results will have patient linked
  const patientName = patient ? getFullestAvailableName(patient, true) : undefined;

  switch (code) {
    case LAB_ORDER_TASK.code.matchUnsolicitedResult: {
      return 'Match unsolicited test results';
    }
    case LAB_ORDER_TASK.code.reviewCancelledResult:
    case LAB_ORDER_TASK.code.reviewCorrectedResult:
    case LAB_ORDER_TASK.code.reviewFinalResult:
    case LAB_ORDER_TASK.code.reviewPreliminaryResult: {
      if (!patientName) {
        throw Error(`Cannot parse patient name for this matched unsolicited result ${diagnosticReport.id}`);
      }
      return `Review unsolicited test results for "${testDescription} / ${labName}" for ${patientName}`;
    }
    default: {
      throw Error(`Task code passed to getURDescriptionText does not match expected input: ${code}`);
    }
  }
};

const getURActionTextAndUrl = (
  code: string,
  diagnosticReport: DiagnosticReport
): { actionText: UR_TASK_ACTION; actionUrl: string } => {
  switch (code) {
    case LAB_ORDER_TASK.code.matchUnsolicitedResult: {
      return { actionText: 'Match', actionUrl: `/match-unsolicited-result/${diagnosticReport.id}` };
    }
    case LAB_ORDER_TASK.code.reviewCancelledResult:
    case LAB_ORDER_TASK.code.reviewCorrectedResult:
    case LAB_ORDER_TASK.code.reviewFinalResult:
    case LAB_ORDER_TASK.code.reviewPreliminaryResult: {
      return { actionText: 'Go to Lab Results', actionUrl: '/visits' }; // todo temp until results screen ticket is done
    }
    default: {
      throw Error(`Task code passed to getURActionText does not match expected input: ${code}`);
    }
  }
};

const getTestNameFromDr = (dr: DiagnosticReport): string => {
  const testName = getTestNameFromDR(dr);
  const testItemCode = getTestItemCodeFromDR(dr);
  const testDescription = testName || testItemCode || '';
  return testDescription;
};

const taskIsLabRelated = (code: string): boolean => {
  const relevantLabCodes: string[] = [
    LAB_ORDER_TASK.code.matchUnsolicitedResult,
    LAB_ORDER_TASK.code.reviewCancelledResult,
    LAB_ORDER_TASK.code.reviewCorrectedResult,
    LAB_ORDER_TASK.code.reviewFinalResult,
    LAB_ORDER_TASK.code.reviewPreliminaryResult,
  ];
  return relevantLabCodes.includes(code);
};

const formatResourcesForURMatchTaskResponse = (resources: AllResources): GetUnsolicitedResultsResourcesForMatch => {
  const { diagnosticReport, readyTasks } = resources;

  const { unsolicitedPatient, unsolicitedProvider } = getUnsolicitedResourcesFromDr(diagnosticReport);
  const task = readyTasks.find(
    (task) =>
      task.code?.coding?.find(
        (c) => c.system === LAB_ORDER_TASK.system && c.code === LAB_ORDER_TASK.code.matchUnsolicitedResult
      )
  );
  if (!task?.id) throw Error(`Could not parse match unsolicited result task id`);

  const patientName = unsolicitedPatient ? getFullestAvailableName(unsolicitedPatient, true) : undefined;
  const patientDOB = unsolicitedPatient?.birthDate;
  const providerName = unsolicitedProvider ? getFullestAvailableName(unsolicitedProvider, true) : undefined;
  const test = getTestNameFromDr(diagnosticReport);
  const resultsReceived = diagnosticReport.effectiveDateTime;

  const labInfo: GetUnsolicitedResultsResourcesForMatch['labInfo'] = {
    patientName,
    patientDOB,
    provider: providerName,
    test,
    resultsReceived,
  };
  return { labInfo, taskId: task.id };
};

const getUnsolicitedResourcesFromDr = (
  dr: DiagnosticReport
): { unsolicitedPatient: Patient | undefined; unsolicitedProvider: Practitioner | undefined } => {
  let unsolicitedPatient: Patient | undefined;
  let unsolicitedProvider: Practitioner | undefined;

  const containedPatient = dr.contained?.find(
    (resource) => resource.resourceType === 'Patient' && resource.id === DR_UNSOLICITED_PATIENT_REF
  );
  if (containedPatient) {
    unsolicitedPatient = containedPatient as Patient;
  }
  const containedProvider = dr.contained?.find(
    (resource) => resource.resourceType === 'Practitioner' && resource.id === DR_UNSOLICITED_PRACTITIONER_REF
  );
  if (containedProvider) {
    unsolicitedProvider = containedProvider as Practitioner;
  }
  return { unsolicitedPatient, unsolicitedProvider };
};

// get all encounters with an active service request with the same test code
const getEncountersPossiblyRelatedToUnsolicitedResult = async (
  patientId: string,
  dr: DiagnosticReport,
  oystehr: Oystehr
): Promise<
  | {
      serviceRequestId: string;
      visitDate: string;
    }[]
  | null
> => {
  const testItemCode = getTestItemCodeFromDR(dr);
  console.log('testItemCode parsed from unsolicited result dr:', testItemCode);
  if (!testItemCode) return null;
  console.log('searching for encounters, service requests and appointments with patientId', patientId);
  const resourceSearch = (
    await oystehr.fhir.search<Encounter | ServiceRequest | Appointment>({
      resourceType: 'ServiceRequest',
      params: [
        {
          name: 'subject',
          value: `Patient/${patientId}`,
        },
        {
          name: 'code',
          value: testItemCode,
        },
        // todo sarah trying to limit the number of returns by only grabbing tests without results but what about reflex?
        // is it fine we cannot link those? they wont return from this logic anyway since the test code will be different
        {
          name: 'status',
          value: 'active',
        },
        {
          name: '_include',
          value: 'ServiceRequest:encounter',
        },
        {
          name: '_include:iterate',
          value: 'Encounter:appointment',
        },
      ],
    })
  ).unbundle();
  const serviceRequests: ServiceRequest[] = [];
  const encounterIdToAppointmentIdMap: Record<string, string> = {};
  const appointmentIdToVisitDateMap: Record<string, string> = {};

  console.log('resources return, formatting response');
  resourceSearch.forEach((resource) => {
    if (resource.resourceType === 'ServiceRequest') serviceRequests.push(resource);
    if (resource.resourceType === 'Encounter') {
      const encounterId = resource.id;
      const appointmentId = resource.appointment?.[0].reference?.replace('Appointment/', '');
      if (encounterId && appointmentId) {
        encounterIdToAppointmentIdMap[encounterId] = appointmentId;
      }
    }
    if (resource.resourceType === 'Appointment') {
      const appointmentId = resource.id;
      const visitDate = resource.start;
      if (appointmentId && visitDate) appointmentIdToVisitDateMap[appointmentId] = visitDate;
    }
  });

  // if any encounter has more than one service request with the same code, don't include (should really never happen)
  // for mvp its to hard to match since we are only using the encounter date
  const uniqueEncounterIds = new Set();
  serviceRequests.forEach((sr) => {
    const encounterId = sr.encounter?.reference?.replace('Encounter/', '');
    if (encounterId) {
      if (!uniqueEncounterIds.has(encounterId)) {
        uniqueEncounterIds.add(encounterId);
      } else {
        uniqueEncounterIds.delete(encounterId);
      }
    }
  });

  console.log('grouping visits dates with service request ids');
  const serviceRequestIdToVisitDateMap: Record<string, string> = {};
  serviceRequests.forEach((sr) => {
    const srId = sr.id;
    if (srId) {
      const encounterId = sr.encounter?.reference?.replace('Encounter/', '');
      if (encounterId) {
        if (uniqueEncounterIds.has(encounterId)) {
          const relatedAppointmentId = encounterIdToAppointmentIdMap[encounterId];
          if (relatedAppointmentId) {
            const visitDate = appointmentIdToVisitDateMap[relatedAppointmentId];
            if (visitDate) {
              serviceRequestIdToVisitDateMap[srId] = visitDate;
            }
          }
        }
      }
    }
  });

  console.log('formatting into array');
  const serviceRequestsWithVisitDates = Object.entries(serviceRequestIdToVisitDateMap).map(([srId, visitDate]) => {
    return { serviceRequestId: srId, visitDate };
  });

  console.log(`${serviceRequestsWithVisitDates.length} service requests with dates to be returned`);
  if (serviceRequestsWithVisitDates.length) return serviceRequestsWithVisitDates;
  return null;
};<|MERGE_RESOLUTION|>--- conflicted
+++ resolved
@@ -1,14 +1,10 @@
-<<<<<<< HEAD
-import Oystehr, { BatchInputGetRequest, Bundle } from '@oystehr/sdk';
-=======
 import Oystehr, { SearchParam } from '@oystehr/sdk';
-import { DiagnosticReport, FhirResource, Organization, Patient, Task } from 'fhir/r4b';
->>>>>>> 32c4b1bf
 import {
   Appointment,
   DiagnosticReport,
   Encounter,
   FhirResource,
+  Organization,
   Patient,
   Practitioner,
   ServiceRequest,
@@ -24,11 +20,8 @@
   GetUnsolicitedResultsResourcesForMatch,
   GetUnsolicitedResultsResourcesForTable,
   LAB_ORDER_TASK,
-<<<<<<< HEAD
+  OYSTEHR_LAB_GUID_SYSTEM,
   RelatedRequestsToUnsolicitedResultOutput,
-=======
-  OYSTEHR_LAB_GUID_SYSTEM,
->>>>>>> 32c4b1bf
   UnsolicitedResultTaskRowDTO,
   UR_TASK_ACTION,
 } from 'utils';
@@ -37,21 +30,6 @@
   oystehr: Oystehr,
   additionalQueryParams?: SearchParam[]
 ): Promise<FhirResource[]> => {
-<<<<<<< HEAD
-  const getUnsolicitedDRsAndRelatedResources: BatchInputGetRequest = {
-    method: 'GET',
-    url: `/DiagnosticReport?_tag=unsolicited&_has:Task:based-on:status=ready&_revinclude=Task:based-on${
-      additionalQueryParams ? additionalQueryParams.map((param) => `&${param}`).join('') : ''
-    }`,
-  };
-
-  console.log('making transaction request for unsolicited results tasks and drs');
-  const bundle: Bundle<FhirResource> = await oystehr.fhir.transaction({
-    requests: [getUnsolicitedDRsAndRelatedResources],
-  });
-  const resources = parseBundleResources(bundle);
-  return resources;
-=======
   const additionalParams = additionalQueryParams ? additionalQueryParams : [];
 
   console.log('making search request for unsolicited results tasks and drs');
@@ -71,7 +49,6 @@
   ).unbundle();
 
   return resourceSearch;
->>>>>>> 32c4b1bf
 };
 
 export const handleIconResourceRequest = async (oystehr: Oystehr): Promise<GetUnsolicitedResultsResourcesForIcon> => {
@@ -94,14 +71,13 @@
   return { unsolicitedResultRows: rows };
 };
 
-<<<<<<< HEAD
 export const handleUnsolicitedRequestMatch = async (
   oystehr: Oystehr,
   diagnosticReportId: string
 ): Promise<GetUnsolicitedResultsResourcesForMatch> => {
   const resources = await getUnsolicitedDRandRelatedResources(oystehr, [
-    `_id=${diagnosticReportId}`,
-    '_include=DiagnosticReport:subject',
+    { name: '_id', value: diagnosticReportId },
+    { name: '_include', value: 'DiagnosticReport:subject' },
   ]);
   console.log('grouping the resources returned by diagnostic report', resources.length);
   const groupedResources = groupResourcesByDr([...resources]);
@@ -145,6 +121,7 @@
   diagnosticReport: DiagnosticReport;
   readyTasks: Task[];
   patient?: Patient;
+  labOrg?: Organization;
 };
 type ResourcesByDr = {
   [diagnosticReportId: string]: AllResources;
@@ -152,20 +129,6 @@
 
 const groupResourcesByDr = (resources: FhirResource[]): ResourcesByDr => {
   const drMap: ResourcesByDr = {};
-  const diagnosticReports: DiagnosticReport[] = [];
-=======
-type ReadyTasksByDr = {
-  [diagnosticReportId: string]: {
-    diagnosticReport: DiagnosticReport;
-    readyTasks: Task[];
-    patient?: Patient;
-    labOrg?: Organization;
-  };
-};
-
-const groupReadyTasksByDr = (resources: FhirResource[]): ReadyTasksByDr => {
-  const drMap: ReadyTasksByDr = {};
->>>>>>> 32c4b1bf
   const readyTasks: Task[] = [];
   const patients: Patient[] = [];
   const patientRefToRelatedDrMap: Record<string, string> = {};
@@ -219,15 +182,9 @@
     relatedResources.readyTasks.forEach((task) => {
       const taskCode = task.code?.coding?.find((c) => c.system === LAB_ORDER_TASK.system)?.code;
       if (taskCode && taskIsLabRelated(taskCode)) {
-<<<<<<< HEAD
-        const { diagnosticReport, patient } = relatedResources;
-        const taskRowDescription = getURDescriptionText(taskCode, diagnosticReport, patient);
-        const { actionText, actionUrl } = getURActionTextAndUrl(taskCode, diagnosticReport);
-=======
         const { diagnosticReport, patient, labOrg } = relatedResources;
         const taskRowDescription = getURDescriptionText(taskCode, diagnosticReport, patient, labOrg);
-        const actionText = getURActionText(taskCode);
->>>>>>> 32c4b1bf
+        const { actionText, actionUrl } = getURActionTextAndUrl(taskCode, diagnosticReport);
 
         const row: UnsolicitedResultTaskRowDTO = {
           diagnosticReportId: diagnosticReport.id || 'unknown',
@@ -244,12 +201,6 @@
   return rows;
 };
 
-<<<<<<< HEAD
-const getURDescriptionText = (code: string, diagnosticReport: DiagnosticReport, patient?: Patient): string => {
-  // todo sarah lab name should be included in the task row instruction
-  // currently this is blocked by some oystehr dev to be able to grab the lab off of DR
-  const testDescription = getTestNameFromDr(diagnosticReport);
-=======
 const getURDescriptionText = (
   code: string,
   diagnosticReport: DiagnosticReport,
@@ -260,7 +211,6 @@
   const testItemCode = getTestItemCodeFromDR(diagnosticReport);
   const testDescription = testName || testItemCode || 'missing test name';
   const labName = labOrg?.name || 'Source lab not specified';
->>>>>>> 32c4b1bf
 
   // only matched results will have patient linked
   const patientName = patient ? getFullestAvailableName(patient, true) : undefined;
