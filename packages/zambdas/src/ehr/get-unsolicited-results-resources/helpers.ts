--- conflicted
+++ resolved
@@ -1,5 +1,4 @@
-<<<<<<< HEAD
-import Oystehr, { BatchInputGetRequest, Bundle } from '@oystehr/sdk';
+import Oystehr, { SearchParam } from '@oystehr/sdk';
 import { DiagnosticReport, FhirResource, Patient, Task } from 'fhir/r4b';
 import {
   getFullestAvailableName,
@@ -11,34 +10,16 @@
   UnsolicitedResultTaskRowDTO,
   UR_TASK_ACTION,
 } from 'utils';
-import { parseBundleResources } from '../get-chart-data/helpers';
 
-const getUnsolicitedDRandRelatedResources = async (
+export const getUnsolicitedDRandRelatedResources = async (
   oystehr: Oystehr,
-  additionalQueryParams?: string[]
+  additionalQueryParams?: SearchParam[]
 ): Promise<FhirResource[]> => {
-  const getUnsolicitedDRsWithTasks: BatchInputGetRequest = {
-    method: 'GET',
-    url: `/DiagnosticReport?_tag=unsolicited&_has:Task:based-on:status=ready&_revinclude=Task:based-on${
-      additionalQueryParams ? additionalQueryParams.map((param) => `&${param}`) : ''
-    }`,
-  };
+  const additionalParams = additionalQueryParams ? additionalQueryParams : [];
 
-  console.log('making transaction request for unsolicited results tasks and drs');
-  const bundle: Bundle<FhirResource> = await oystehr.fhir.transaction({
-    requests: [getUnsolicitedDRsWithTasks],
-  });
-  const resources = parseBundleResources(bundle);
-  return resources;
-};
-=======
-import Oystehr from '@oystehr/sdk';
-import { GetUnsolicitedResultsResourcesForIcon } from 'utils';
-
-export const handleRequestForIcon = async (oystehr: Oystehr): Promise<GetUnsolicitedResultsResourcesForIcon> => {
   console.log('making search request for unsolicited results tasks and drs');
   const resourceSearch = (
-    await oystehr.fhir.search({
+    await oystehr.fhir.search<FhirResource>({
       resourceType: 'DiagnosticReport',
       params: [
         {
@@ -47,22 +28,25 @@
         },
         { name: '_has:Task:based-on:status', value: 'ready' },
         { name: '_revinclude', value: 'Task:based-on' },
+        ...additionalParams,
       ],
     })
   ).unbundle();
 
-  console.log('resourceSearch.length', resourceSearch.length);
->>>>>>> 057f7ce7
+  return resourceSearch;
+};
 
 export const handleRequestForIcon = async (oystehr: Oystehr): Promise<GetUnsolicitedResultsResourcesForIcon> => {
   const resources = await getUnsolicitedDRandRelatedResources(oystehr);
   return {
-    tasksAreReady: resourceSearch.length > 0,
+    tasksAreReady: resources.length > 0,
   };
 };
 
 export const handleGetTasks = async (oystehr: Oystehr): Promise<GetUnsolicitedResultsResourcesForTable> => {
-  const resources = await getUnsolicitedDRandRelatedResources(oystehr, ['_include=DiagnosticReport:subject']);
+  const resources = await getUnsolicitedDRandRelatedResources(oystehr, [
+    { name: '_include', value: 'DiagnosticReport:subject' },
+  ]);
   console.log('grouping the resources returned by diagnostic report', resources.length);
   const groupedResources = groupReadyTasksByDr(resources);
   console.log('formatting the resources for response');
