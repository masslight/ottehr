import Oystehr, { BatchInputPatchRequest, BatchInputPostRequest, BatchInputRequest } from '@oystehr/sdk';
import { APIGatewayProxyResult } from 'aws-lambda';
import { randomUUID } from 'crypto';
import { Operation } from 'fast-json-patch';
import {
  ActivityDefinition,
  CodeableConcept,
  DiagnosticReport,
  Encounter,
  FhirResource,
  Location,
  Observation,
  ObservationDefinition,
  Patient,
  Practitioner,
  Provenance,
  Quantity,
  Reference,
  Schedule,
  ServiceRequest,
  Specimen,
  Task,
  ValueSet,
} from 'fhir/r4b';
import { DateTime } from 'luxon';
import {
  ABNORMAL_OBSERVATION_INTERPRETATION,
  ABNORMAL_RESULT_DR_TAG,
  extractAbnormalValueSetValues,
  extractQuantityRange,
  getAttendingPractitionerId,
  getFullestAvailableName,
  getSecret,
  HandleInHouseLabResultsZambdaOutput,
  IN_HOUSE_DIAGNOSTIC_REPORT_CATEGORY_CONFIG,
  IN_HOUSE_LAB_OD_NULL_OPTION_CONFIG,
  IN_HOUSE_LAB_TASK,
  IN_HOUSE_OBS_DEF_ID_SYSTEM,
  INDETERMINATE_OBSERVATION_INTERPRETATION,
  LabComponentValueSetConfig,
  NORMAL_OBSERVATION_INTERPRETATION,
  PROVENANCE_ACTIVITY_CODING_ENTITY,
  ResultEntryInput,
  SecretsKeys,
} from 'utils';
import {
  checkOrCreateM2MClientToken,
  createOystehrClient,
  getMyPractitionerId,
  topLevelCatch,
  wrapHandler,
  ZambdaInput,
} from '../../shared';
import { createInHouseLabResultPDF } from '../../shared/pdf/labs-results-form-pdf';
import { getServiceRequestsRelatedViaRepeat, getUrlAndVersionForADFromServiceRequest } from '../shared/in-house-labs';
import { validateRequestParameters } from './validateRequestParameters';

let m2mToken: string;

const ZAMBDA_NAME = 'handle-in-house-lab-results';
export const index = wrapHandler(ZAMBDA_NAME, async (input: ZambdaInput): Promise<APIGatewayProxyResult> => {
  try {
    console.log(`handle-in-house-lab-results started, input: ${JSON.stringify(input)}`);
    console.log('Validating input');
    const { serviceRequestId, data: resultsEntryData, secrets, userToken } = validateRequestParameters(input);
    console.log('validateRequestParameters success');

    console.log('Getting token');
    m2mToken = await checkOrCreateM2MClientToken(m2mToken, secrets);
    console.log('token', m2mToken);

    const oystehr = createOystehrClient(m2mToken, secrets);
    const oystehrCurrentUser = createOystehrClient(userToken, secrets);
    const curUserPractitionerId = await getMyPractitionerId(oystehrCurrentUser);

    const {
      serviceRequest,
      encounter,
      patient,
      inputResultTask,
      specimen,
      activityDefinition,
      currentUserPractitioner,
      attendingPractitioner,
      schedule,
      location,
      serviceRequestsRelatedViaRepeat,
    } = await getInHouseLabResultResources(serviceRequestId, curUserPractitionerId, oystehr);

    const currentUserPractitionerName = getFullestAvailableName(currentUserPractitioner);
    const attendingPractitionerName = getFullestAvailableName(attendingPractitioner);

    const requests = makeResultEntryRequests(
      serviceRequest,
      inputResultTask,
      specimen,
      activityDefinition,
      resultsEntryData,
      { id: curUserPractitionerId, name: currentUserPractitionerName },
      { id: attendingPractitioner.id || '', name: attendingPractitionerName }
    );

    console.log(`These are the fhir requests getting made: ${JSON.stringify(requests)}`);
    const res = await oystehr.fhir.transaction({ requests });
    console.log('check the res', JSON.stringify(res));

    let diagnosticReport: DiagnosticReport | undefined;
    let updatedInputResultTask: Task | undefined;
    const observations: Observation[] = [];
    res.entry?.forEach((entry) => {
      if (entry.resource?.resourceType === 'DiagnosticReport') {
        diagnosticReport = entry.resource as DiagnosticReport;
      }
      if (entry.resource?.resourceType === 'Task') {
        const task = entry.resource as Task;
        if (task.code?.coding?.some((c) => c.code === IN_HOUSE_LAB_TASK.code.inputResultsTask)) {
          updatedInputResultTask = task;
        }
      }
      if (entry.resource?.resourceType === 'Observation') {
        observations.push(entry.resource as Observation);
      }
    });
    if (!diagnosticReport)
      throw new Error(
        `There was an issue creating and/or parsing the diagnostic report for this service request: ${serviceRequest.id}`
      );
    if (!updatedInputResultTask)
      throw new Error(
        `There was an issue updating and/or parsing the input result task for this service request: ${serviceRequest.id}`
      );
    if (!observations.length) {
      throw new Error(
        `There was an issue creating and/or parsing the observations task for this service request: ${serviceRequest.id}`
      );
    }

    try {
      await createInHouseLabResultPDF(
        oystehr,
        serviceRequest,
        encounter,
        patient,
        location,
        schedule,
        attendingPractitioner,
        attendingPractitionerName,
        updatedInputResultTask,
        observations,
        diagnosticReport,
        secrets,
        m2mToken,
        activityDefinition,
        serviceRequestsRelatedViaRepeat,
        specimen
      );
    } catch (e) {
      console.log('there was an error creating the result pdf for this service request', serviceRequest.id);
      console.log('error:', e, JSON.stringify(e));
    }

    const response: HandleInHouseLabResultsZambdaOutput = {};

    return {
      statusCode: 200,
      body: JSON.stringify(response),
    };
  } catch (error: any) {
    console.error('Error handling in-house lab results:', error);
    const ENVIRONMENT = getSecret(SecretsKeys.ENVIRONMENT, input.secrets);
    await topLevelCatch('handle-in-house-lab-results', error, ENVIRONMENT);
    return {
      statusCode: 500,
      body: JSON.stringify({
        message: `Error processing request: ${error.message || error}`,
      }),
    };
  }
});

// todo better errors
const getInHouseLabResultResources = async (
  serviceRequestId: string,
  curUserPractitionerId: string,
  oystehr: Oystehr
): Promise<{
  serviceRequest: ServiceRequest;
  encounter: Encounter;
  patient: Patient;
  inputResultTask: Task;
  specimen: Specimen;
  activityDefinition: ActivityDefinition;
  currentUserPractitioner: Practitioner;
  attendingPractitioner: Practitioner;
  location: Location | undefined;
  schedule: Schedule;
  serviceRequestsRelatedViaRepeat: ServiceRequest[] | undefined;
}> => {
  const labOrderResources = (
    await oystehr.fhir.search<ServiceRequest | Patient | Encounter | Specimen | Task | Schedule | Location>({
      resourceType: 'ServiceRequest',
      params: [
        {
          name: '_id',
          value: serviceRequestId,
        },
        {
          name: '_include',
          value: 'ServiceRequest:encounter',
        },
        {
          name: '_revinclude',
          value: 'Task:based-on',
        },
        {
          name: '_include',
          value: 'ServiceRequest:specimen',
        },
        {
          name: '_include',
          value: 'ServiceRequest:patient',
        },
        {
          name: '_revinclude',
          value: 'Task:based-on',
        },
        { name: '_include:iterate', value: 'Encounter:location' },
        {
          name: '_include:iterate',
          value: 'Encounter:appointment',
        },
        {
          name: '_include:iterate',
          value: 'Appointment:slot',
        },
        {
          name: '_include:iterate',
          value: 'Slot:schedule',
        },
        // Include any related repeat test SRs
        {
          name: '_include:iterate',
          value: 'ServiceRequest:based-on',
        },
        {
          name: '_revinclude:iterate',
          value: 'ServiceRequest:based-on',
        },
      ],
    })
  ).unbundle();

  console.log('labOrderResources', JSON.stringify(labOrderResources));

  const serviceRequests: ServiceRequest[] = [];
  const patients: Patient[] = [];
  const inputResultTasks: Task[] = []; // IRT tasks
  const specimens: Specimen[] = [];
  const encounters: Encounter[] = [];
  const schedules: Schedule[] = [];
  const locations: Location[] = [];

  labOrderResources.forEach((resource) => {
    if (resource.resourceType === 'ServiceRequest') serviceRequests.push(resource);
    if (resource.resourceType === 'Patient') patients.push(resource);
    if (resource.resourceType === 'Specimen') specimens.push(resource);
    if (resource.resourceType === 'Encounter') encounters.push(resource);
    if (resource.resourceType === 'Schedule') schedules.push(resource);
    if (resource.resourceType === 'Location') locations.push(resource);
    if (
      resource.resourceType === 'Task' &&
      resource.code?.coding?.some((c) => c.code === IN_HOUSE_LAB_TASK.code.inputResultsTask)
    ) {
      inputResultTasks.push(resource);
    }
  });

  const serviceRequest = serviceRequests.find((sr) => sr.id === serviceRequestId);

  if (!serviceRequest) throw new Error(`service request not found for id ${serviceRequestId}`);
  if (patients.length !== 1) throw new Error('Only one patient should be returned');
  if (encounters.length !== 1) throw new Error('Only one encounter should be returned');
  if (specimens.length !== 1)
    throw new Error(`Only one specimen should be returned - specimen ids: ${specimens.map((s) => s.id)}`);

  console.log('These are the inputResultTasks', JSON.stringify(inputResultTasks));
  if (inputResultTasks.length !== 1) {
    console.log('inputResultTasks', inputResultTasks);
    throw new Error(`Found multiple IRT tasks for ServiceRequest/${serviceRequestId}. Expected one`);
  }

  const inputResultTask = inputResultTasks[0];

  if (inputResultTask.status === 'completed') {
    throw new Error('Result has already been entered. Refresh the page to continue.');
  }
  if (inputResultTask.status !== 'ready') {
    throw new Error(`One ready IRT task should exist for ServiceRequest/${serviceRequestId}`);
  }

  const serviceRequestsRelatedViaRepeat =
    serviceRequests.length > 1 ? getServiceRequestsRelatedViaRepeat(serviceRequests, serviceRequestId) : undefined;
  console.log('serviceRequestsRelatedViaRepeat ids ', serviceRequestsRelatedViaRepeat?.map((sr) => sr.id));

  const patient = patients[0];

  const encounter = encounters[0];
  const attendingPractitionerId = getAttendingPractitionerId(encounter);
  if (!attendingPractitionerId) throw Error('Attending practitioner not found');
  const schedule = schedules[0];
  const location = locations.length ? locations[0] : undefined;

  const { url: adUrl, version } = getUrlAndVersionForADFromServiceRequest(serviceRequest);

  const [currentUserPractitioner, attendingPractitioner, activityDefinitionSearch] = await Promise.all([
    oystehr.fhir.get<Practitioner>({
      resourceType: 'Practitioner',
      id: curUserPractitionerId,
    }),
    oystehr.fhir.get<Practitioner>({
      resourceType: 'Practitioner',
      id: attendingPractitionerId,
    }),
    // todo there's a bug with _include=ServiceRequest:instantiates-canonical
    // so doing this for now
    oystehr.fhir.search<ActivityDefinition>({
      resourceType: 'ActivityDefinition',
      params: [
        {
          name: 'url',
          value: adUrl,
        },
        { name: 'version', value: version },
      ],
    }),
  ]);

  const activityDefinitions = activityDefinitionSearch.unbundle();

  if (activityDefinitions.length !== 1) throw new Error('Only one activity definition should be returned');

  return {
    serviceRequest,
    encounter,
    patient,
    inputResultTask,
    specimen: specimens[0],
    activityDefinition: activityDefinitions[0],
    currentUserPractitioner,
    attendingPractitioner,
    location,
    schedule,
    serviceRequestsRelatedViaRepeat,
  };
};

interface PractitionerConfig {
  id: string;
  name: string | undefined;
}

const makeResultEntryRequests = (
  serviceRequest: ServiceRequest,
  irtTask: Task,
  specimen: Specimen,
  activityDefinition: ActivityDefinition,
  resultsEntryData: ResultEntryInput,
  curUser: PractitionerConfig,
  attendingPractitioner: PractitionerConfig
): BatchInputRequest<FhirResource>[] => {
  const { provenancePostRequest, provenanceFullUrl } = makeProvenancePostRequest(
    serviceRequest.id || '',
    curUser,
    attendingPractitioner
  );

  const irtTaskPatchRequest = makeIrtTaskPatchRequest(irtTask, provenanceFullUrl);

  const serviceRequestPatchRequest: BatchInputPatchRequest<ServiceRequest> = {
    method: 'PATCH',
    url: `ServiceRequest/${serviceRequest.id}`,
    operations: [
      {
        path: '/status',
        op: 'replace',
        value: 'completed',
      },
    ],
  };

  const { obsRefs, obsPostRequests, abnormalResultRecorded } = makeObservationPostRequests(
    serviceRequest,
    specimen,
    activityDefinition,
    curUser,
    resultsEntryData
  );

  const diagnosticReportPostRequest = makeDiagnosticReportPostRequest(
    serviceRequest,
    activityDefinition,
    obsRefs,
    abnormalResultRecorded
  );

  return [
    provenancePostRequest,
    irtTaskPatchRequest,
    serviceRequestPatchRequest,
    ...obsPostRequests,
    diagnosticReportPostRequest,
  ];
};

// todo better errors
const makeObservationPostRequests = (
  serviceRequest: ServiceRequest,
  specimen: Specimen,
  activityDefinition: ActivityDefinition,
  curUser: PractitionerConfig,
  resultsEntryData: ResultEntryInput
): { obsRefs: Reference[]; obsPostRequests: BatchInputPostRequest<Observation>[]; abnormalResultRecorded: boolean } => {
  if (!activityDefinition.code) throw new Error('activityDefinition.code is missing and is required');

  const activityDefContained = activityDefinition.contained;
  if (!activityDefContained) throw new Error('activityDefinition.contained is missing and is required');

  const obsConfig: Observation = {
    resourceType: 'Observation',
    basedOn: [
      {
        reference: `ServiceRequest/${serviceRequest.id}`,
      },
    ],
    encounter: serviceRequest.encounter,
    status: 'final',
    subject: serviceRequest.subject,
    specimen: {
      reference: `Specimen/${specimen.id}`,
    },
    performer: [
      {
        reference: `Practitioner/${curUser.id}`,
        display: curUser.name,
      },
    ],
    code: activityDefinition.code,
  };

  const obsRefs: Reference[] = [];
  const obsPostRequests: BatchInputPostRequest<Observation>[] = [];

  let abnormalResultRecorded = false;
  Object.keys(resultsEntryData).forEach((observationDefinitionId) => {
    const entry = resultsEntryData[observationDefinitionId];
    const obsFullUrl = `urn:uuid:${randomUUID()}`;
    const obsDef = getObsDefFromActivityDef(observationDefinitionId, activityDefContained);
    obsRefs.push({
      reference: obsFullUrl,
    });
    const { obsValue, obsInterpretation, isAbnormal } = formatObsValueAndInterpretation(
      entry,
      obsDef,
      activityDefContained
    );
    if (isAbnormal) {
      console.log('flagging abnormal result for', activityDefinition.code?.coding?.map((coding) => coding.code));
      abnormalResultRecorded = true;
    }
    const obsFinalConfig: Observation = {
      ...obsConfig,
      ...obsValue,
      ...obsInterpretation,
      extension: [
        {
          url: IN_HOUSE_OBS_DEF_ID_SYSTEM,
          valueString: observationDefinitionId,
        },
      ],
    };
    const request: BatchInputPostRequest<Observation> = {
      method: 'POST',
      fullUrl: obsFullUrl,
      url: '/Observation',
      resource: obsFinalConfig,
    };
    obsPostRequests.push(request);
  });

  return { obsRefs, obsPostRequests, abnormalResultRecorded };
};

const getObsDefFromActivityDef = (obsDefId: string, activityDefContained: FhirResource[]): ObservationDefinition => {
  const obsDef = activityDefContained.find(
    (resource) => resource.id === obsDefId && resource.resourceType === 'ObservationDefinition'
  );
  if (!obsDef)
    throw new Error(`activityDefinition.contained does not contain an ObservationDefinition with the id ${obsDefId}`);
  return obsDef as ObservationDefinition;
};

const formatObsValueAndInterpretation = (
  dataEntry: string,
  obsDef: ObservationDefinition,
  activityDefContained: FhirResource[]
): {
  obsValue: { valueQuantity: Quantity } | { valueString: string };
  obsInterpretation: { interpretation?: CodeableConcept[] };
  isAbnormal: boolean;
} => {
  if (obsDef.permittedDataType?.includes('Quantity')) {
    const floatVal = parseFloat(dataEntry);
    const obsValue = {
      valueQuantity: {
        value: floatVal,
      },
    };
    const range = extractQuantityRange(obsDef).normalRange;
    const { interpretation: interpretationCodeableConcept, isAbnormal } = determineQuantInterpretation(floatVal, range);
    const obsInterpretation = {
      interpretation: [interpretationCodeableConcept],
    };
    return { obsValue, obsInterpretation, isAbnormal };
  }

  if (obsDef.permittedDataType?.includes('CodeableConcept')) {
    const obsValue = {
      valueString: dataEntry,
    };
    const filteredContained = activityDefContained.filter(
      (resource) => resource.resourceType === 'ObservationDefinition' || resource.resourceType === 'ValueSet'
    ) as (ObservationDefinition | ValueSet)[];
    const abnormalValues = extractAbnormalValueSetValues(obsDef, filteredContained);
    const { interpretation: interpretationCodeableConcept, isAbnormal } = determineCodeableConceptInterpretation(
      dataEntry,
      abnormalValues
    );
    const obsInterpretation = {
      interpretation: [interpretationCodeableConcept],
    };

    return { obsValue, obsInterpretation, isAbnormal };
  }

  throw new Error('obsDef.permittedDataType should be Quantity or CodeableConcept');
};

const determineQuantInterpretation = (
  entry: number,
  range: {
    low: number;
    high: number;
    unit: string;
    precision?: number;
  }
): { interpretation: CodeableConcept; isAbnormal: boolean } => {
  if (entry > range.high || entry < range.low) {
    return { interpretation: ABNORMAL_OBSERVATION_INTERPRETATION, isAbnormal: true };
  } else {
    return { interpretation: NORMAL_OBSERVATION_INTERPRETATION, isAbnormal: false };
  }
};

// todo should also validate that the value passed is contained within normal values
const determineCodeableConceptInterpretation = (
  value: string,
  abnormalValues: LabComponentValueSetConfig[]
): { interpretation: CodeableConcept; isAbnormal: boolean } => {
  if (value === IN_HOUSE_LAB_OD_NULL_OPTION_CONFIG.valueCode) {
<<<<<<< HEAD
    return { interpretation: INDETERMINATE_OBSERVATION_INTERPRETATION, isAbnormal: true };
=======
    return { interpretation: INDETERMINATE_OBSERVATION_INTERPRETATION, isAbnormal: false };
>>>>>>> 7cc0a0dd
  } else {
    return abnormalValues.map((val) => val.code).includes(value)
      ? { interpretation: ABNORMAL_OBSERVATION_INTERPRETATION, isAbnormal: true }
      : { interpretation: NORMAL_OBSERVATION_INTERPRETATION, isAbnormal: false };
  }
};

const makeDiagnosticReportPostRequest = (
  serviceRequest: ServiceRequest,
  activityDefinition: ActivityDefinition,
  obsRefs: Reference[],
  abnormalResultRecorded: boolean
): BatchInputPostRequest<DiagnosticReport> => {
  if (!activityDefinition.code) throw new Error('activityDefinition.code is missing and is required');

  const diagnosticReportConfig: DiagnosticReport = {
    resourceType: 'DiagnosticReport',
    basedOn: [{ reference: `ServiceRequest/${serviceRequest.id}` }],
    status: 'final',
    category: [{ coding: [IN_HOUSE_DIAGNOSTIC_REPORT_CATEGORY_CONFIG] }],
    code: activityDefinition.code,
    subject: serviceRequest.subject,
    encounter: serviceRequest.encounter,
    specimen: serviceRequest.specimen,
    result: obsRefs,
  };

  if (abnormalResultRecorded) {
    diagnosticReportConfig.meta = {
      tag: [ABNORMAL_RESULT_DR_TAG],
    };
  }

  const diagnosticReportPostRequest: BatchInputPostRequest<DiagnosticReport> = {
    method: 'POST',
    url: '/DiagnosticReport',
    resource: diagnosticReportConfig,
  };

  return diagnosticReportPostRequest;
};

const makeProvenancePostRequest = (
  serviceRequestId: string,
  curUser: PractitionerConfig,
  attendingPractitioner: PractitionerConfig
): { provenancePostRequest: BatchInputPostRequest<Provenance>; provenanceFullUrl: string } => {
  const provenanceFullUrl = `urn:uuid:${randomUUID()}`;
  const provenanceConfig: Provenance = {
    resourceType: 'Provenance',
    target: [
      {
        reference: `ServiceRequest/${serviceRequestId}`,
      },
    ],
    activity: {
      coding: [PROVENANCE_ACTIVITY_CODING_ENTITY.inputResults],
    },
    recorded: DateTime.now().toISO(),
    agent: [
      {
        who: { reference: `Practitioner/${curUser.id}`, display: curUser.name },
        onBehalfOf: {
          reference: `Practitioner/${attendingPractitioner.id}`,
          display: attendingPractitioner.name,
        },
      },
    ],
  };
  const provenancePostRequest: BatchInputPostRequest<Provenance> = {
    method: 'POST',
    fullUrl: provenanceFullUrl,
    url: '/Provenance',
    resource: provenanceConfig,
  };
  return { provenancePostRequest, provenanceFullUrl };
};

const makeIrtTaskPatchRequest = (irtTask: Task, provenanceFullUrl: string): BatchInputPatchRequest<Task> => {
  const provRef = {
    reference: provenanceFullUrl,
  };
  const relevantHistoryOperation: Operation = {
    path: '/relevantHistory',
    op: irtTask.relevantHistory ? 'replace' : 'add',
    value: irtTask.relevantHistory ? [...irtTask.relevantHistory, provRef] : [provRef],
  };

  const irtTaskPatchRequest: BatchInputPatchRequest<Task> = {
    method: 'PATCH',
    url: `Task/${irtTask.id}`,
    operations: [
      {
        path: '/status',
        op: 'replace',
        value: 'completed',
      },
      relevantHistoryOperation,
    ],
  };
  return irtTaskPatchRequest;
};<|MERGE_RESOLUTION|>--- conflicted
+++ resolved
@@ -567,11 +567,7 @@
   abnormalValues: LabComponentValueSetConfig[]
 ): { interpretation: CodeableConcept; isAbnormal: boolean } => {
   if (value === IN_HOUSE_LAB_OD_NULL_OPTION_CONFIG.valueCode) {
-<<<<<<< HEAD
-    return { interpretation: INDETERMINATE_OBSERVATION_INTERPRETATION, isAbnormal: true };
-=======
     return { interpretation: INDETERMINATE_OBSERVATION_INTERPRETATION, isAbnormal: false };
->>>>>>> 7cc0a0dd
   } else {
     return abnormalValues.map((val) => val.code).includes(value)
       ? { interpretation: ABNORMAL_OBSERVATION_INTERPRETATION, isAbnormal: true }
