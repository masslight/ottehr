import { APIGatewayProxyResult } from 'aws-lambda';
import Oystehr, { BatchInputPatchRequest, BatchInputPostRequest, BatchInputRequest } from '@oystehr/sdk';
import {
  ZambdaInput,
  topLevelCatch,
  checkOrCreateM2MClientToken,
  createOystehrClient,
  getMyPractitionerId,
} from '../../shared';
import { validateRequestParameters } from './validateRequestParameters';
import {
  IN_HOUSE_LAB_TASK,
  ResultEntryInput,
  extractQuantityRange,
  ABNORMAL_OBSERVATION_INTERPRETATION,
  NORMAL_OBSERVATION_INTERPRETATION,
  INDETERMINATE_OBSERVATION_INTERPRETATION,
  extractAbnormalValueSetValues,
  IN_HOUSE_DIAGNOSTIC_REPORT_CATEGORY_CONFIG,
  IN_HOUSE_LAB_OD_NULL_OPTION_CONFIG,
  PROVENANCE_ACTIVITY_CODING_ENTITY,
  IN_HOUSE_OBS_DEF_ID_SYSTEM,
  getFullestAvailableName,
  getSecret,
  LabComponentValueSetConfig,
<<<<<<< HEAD
  SecretsKeys,
=======
  HandleInHouseLabResultsZambdaOutput,
>>>>>>> d0c4fe6d
} from 'utils';
import {
  ServiceRequest,
  Task,
  Specimen,
  DiagnosticReport,
  Observation,
  ActivityDefinition,
  Reference,
  ObservationDefinition,
  Quantity,
  CodeableConcept,
  FhirResource,
  Provenance,
  ValueSet,
  Encounter,
  Practitioner,
  Patient,
  Location,
} from 'fhir/r4b';
import { randomUUID } from 'crypto';
import { DateTime } from 'luxon';
import { Operation } from 'fast-json-patch';
import {
  getAttendingPractionerId,
  getUrlAndVersionForADFromServiceRequest,
  getServiceRequestsRelatedViaRepeat,
} from '../shared/inhouse-labs';
import { createInHouseLabResultPDF } from '../../shared/pdf/labs-results-form-pdf';

let m2mtoken: string;

export const index = async (input: ZambdaInput): Promise<APIGatewayProxyResult> => {
  try {
    console.log(`handle-in-house-lab-results started, input: ${JSON.stringify(input)}`);
    console.log('Validating input');
    const { serviceRequestId, data: resultsEntryData, secrets, userToken } = validateRequestParameters(input);
    console.log('validateRequestParameters success');

    console.log('Getting token');
    m2mtoken = await checkOrCreateM2MClientToken(m2mtoken, secrets);
    console.log('token', m2mtoken);

    const oystehr = createOystehrClient(m2mtoken, secrets);
    const oystehrCurrentUser = createOystehrClient(userToken, secrets);
    const curUserPractitionerId = await getMyPractitionerId(oystehrCurrentUser);

    const {
      serviceRequest,
      encounter,
      patient,
      inputRequestTask,
      specimen,
      activityDefinition,
      currentUserPractitioner,
      attendingPractitioner,
      location,
      serviceRequestsRelatedViaRepeat,
    } = await getInHouseLabResultResources(serviceRequestId, curUserPractitionerId, oystehr);

    const currentUserPractitionerName = getFullestAvailableName(currentUserPractitioner);
    const attendingPractitionerName = getFullestAvailableName(attendingPractitioner);

    const requests = makeResultEntryRequests(
      serviceRequest,
      inputRequestTask,
      specimen,
      activityDefinition,
      resultsEntryData,
      { id: curUserPractitionerId, name: currentUserPractitionerName },
      { id: attendingPractitioner.id || '', name: attendingPractitionerName }
    );

    const res = await oystehr.fhir.transaction({ requests });
    console.log('check the res', JSON.stringify(res));

    let diagnosticReport: DiagnosticReport | undefined;
    let updatedInputResultTask: Task | undefined;
    const observations: Observation[] = [];
    res.entry?.forEach((entry) => {
      if (entry.resource?.resourceType === 'DiagnosticReport') {
        diagnosticReport = entry.resource as DiagnosticReport;
      }
      if (entry.resource?.resourceType === 'Task') {
        const task = entry.resource as Task;
        if (task.code?.coding?.some((c) => c.code === IN_HOUSE_LAB_TASK.code.inputResultsTask)) {
          updatedInputResultTask = task;
        }
      }
      if (entry.resource?.resourceType === 'Observation') {
        observations.push(entry.resource as Observation);
      }
    });
    if (!diagnosticReport)
      throw new Error(
        `There was an issue creating and/or parsing the diagnostic report for this service request: ${serviceRequest.id}`
      );
    if (!updatedInputResultTask)
      throw new Error(
        `There was an issue updating and/or parsing the input result task for this service request: ${serviceRequest.id}`
      );
    if (!observations.length) {
      throw new Error(
        `There was an issue creating and/or parsing the observations task for this service request: ${serviceRequest.id}`
      );
    }

    try {
      await createInHouseLabResultPDF(
        oystehr,
        serviceRequest,
        encounter,
        patient,
        location,
        attendingPractitioner,
        attendingPractitionerName,
        updatedInputResultTask,
        observations,
        diagnosticReport,
        secrets,
        m2mtoken,
        activityDefinition,
        serviceRequestsRelatedViaRepeat,
        specimen
      );
    } catch (e) {
      console.log('there was an error creating the result pdf for this service request', serviceRequest.id);
      console.log('error:', e, JSON.stringify(e));
    }

    const response: HandleInHouseLabResultsZambdaOutput = {};

    return {
      statusCode: 200,
      body: JSON.stringify(response),
    };
  } catch (error: any) {
    console.error('Error handling in-house lab results:', error);
    const ENVIRONMENT = getSecret(SecretsKeys.ENVIRONMENT, input.secrets);
    await topLevelCatch('handle-in-house-lab-results', error, ENVIRONMENT);
    return {
      statusCode: 500,
      body: JSON.stringify({
        message: `Error processing request: ${error.message || error}`,
      }),
    };
  }
};

// todo better errors
const getInHouseLabResultResources = async (
  serviceRequestId: string,
  curUserPractitionerId: string,
  oystehr: Oystehr
): Promise<{
  serviceRequest: ServiceRequest;
  encounter: Encounter;
  patient: Patient;
  inputRequestTask: Task;
  specimen: Specimen;
  activityDefinition: ActivityDefinition;
  currentUserPractitioner: Practitioner;
  attendingPractitioner: Practitioner;
  location: Location | undefined;
  serviceRequestsRelatedViaRepeat: ServiceRequest[] | undefined;
}> => {
  const labOrderResources = (
    await oystehr.fhir.search<ServiceRequest | Patient | Encounter | Specimen | Task | Location>({
      resourceType: 'ServiceRequest',
      params: [
        {
          name: '_id',
          value: serviceRequestId,
        },
        {
          name: '_include',
          value: 'ServiceRequest:encounter',
        },
        {
          name: '_revinclude',
          value: 'Task:based-on',
        },
        {
          name: '_include',
          value: 'ServiceRequest:specimen',
        },
        {
          name: '_include',
          value: 'ServiceRequest:patient',
        },
        {
          name: '_revinclude',
          value: 'Task:based-on',
        },
        { name: '_include:iterate', value: 'Encounter:location' },
        // Include any related repeat test SRs
        {
          name: '_include:iterate',
          value: 'ServiceRequest:based-on',
        },
        {
          name: '_revinclude:iterate',
          value: 'ServiceRequest:based-on',
        },
      ],
    })
  ).unbundle();

  console.log('labOrderResources', JSON.stringify(labOrderResources));

  const serviceRequests: ServiceRequest[] = [];
  const patients: Patient[] = [];
  const inputRequestTasks: Task[] = []; // IRT tasks
  const specimens: Specimen[] = [];
  const encounters: Encounter[] = [];
  const locations: Location[] = [];

  labOrderResources.forEach((resource) => {
    if (resource.resourceType === 'ServiceRequest') serviceRequests.push(resource);
    if (resource.resourceType === 'Patient') patients.push(resource);
    if (resource.resourceType === 'Specimen') specimens.push(resource);
    if (resource.resourceType === 'Encounter') encounters.push(resource);
    if (resource.resourceType === 'Location') locations.push(resource);
    if (
      resource.resourceType === 'Task' &&
      resource.status === 'ready' &&
      resource.code?.coding?.some((c) => c.code === IN_HOUSE_LAB_TASK.code.inputResultsTask)
    ) {
      inputRequestTasks.push(resource);
    }
  });

  const serviceRequest = serviceRequests.find((sr) => sr.id === serviceRequestId);

  if (!serviceRequest) throw new Error(`service request not found for id ${serviceRequestId}`);
  if (patients.length !== 1) throw new Error('Only one patient should be returned');
  if (encounters.length !== 1) throw new Error('Only one encounter should be returned');
  if (specimens.length !== 1)
    throw new Error(`Only one specimen should be returned - specimen ids: ${specimens.map((s) => s.id)}`);
  if (inputRequestTasks.length !== 1) {
    console.log('inputRequestTasks', inputRequestTasks);
    throw new Error(`Only one ready IRT task should exist for ServiceRequest/${serviceRequestId}`);
  }

  const serviceRequestsRelatedViaRepeat =
    serviceRequests.length > 1 ? getServiceRequestsRelatedViaRepeat(serviceRequests, serviceRequestId) : undefined;
  console.log('serviceRequestsRelatedViaRepeat ids ', serviceRequestsRelatedViaRepeat?.map((sr) => sr.id));

  const patient = patients[0];

  const encounter = encounters[0];
  const attendingPractitionerId = getAttendingPractionerId(encounter);
  const location = locations.length ? locations[0] : undefined;

  const { url: adUrl, version } = getUrlAndVersionForADFromServiceRequest(serviceRequest);

  const [currentUserPractitioner, attendingPractitioner, activityDefinitionSearch] = await Promise.all([
    oystehr.fhir.get<Practitioner>({
      resourceType: 'Practitioner',
      id: curUserPractitionerId,
    }),
    oystehr.fhir.get<Practitioner>({
      resourceType: 'Practitioner',
      id: attendingPractitionerId,
    }),
    // todo there's a bug with _include=ServiceRequest:instantiates-canonical
    // so doing this for now
    oystehr.fhir.search<ActivityDefinition>({
      resourceType: 'ActivityDefinition',
      params: [
        {
          name: 'url',
          value: adUrl,
        },
        { name: 'version', value: version },
      ],
    }),
  ]);

  const activityDefinitions = activityDefinitionSearch.unbundle();

  if (activityDefinitions.length !== 1) throw new Error('Only one activity definition should be returned');

  return {
    serviceRequest,
    encounter,
    patient,
    inputRequestTask: inputRequestTasks[0],
    specimen: specimens[0],
    activityDefinition: activityDefinitions[0],
    currentUserPractitioner,
    attendingPractitioner,
    location,
    serviceRequestsRelatedViaRepeat,
  };
};

interface PractitionerConfig {
  id: string;
  name: string | undefined;
}

const makeResultEntryRequests = (
  serviceRequest: ServiceRequest,
  irtTask: Task,
  specimen: Specimen,
  activityDefinition: ActivityDefinition,
  resultsEntryData: ResultEntryInput,
  curUser: PractitionerConfig,
  attendingPractitioner: PractitionerConfig
): BatchInputRequest<FhirResource>[] => {
  const { provenancePostRequest, provenanceFullUrl } = makeProvenancePostRequest(
    serviceRequest.id || '',
    curUser,
    attendingPractitioner
  );

  const irtTaskPatchRequest = makeIrtTaskPatchRequest(irtTask, provenanceFullUrl);

  const serviceRequestPatchRequest: BatchInputPatchRequest<ServiceRequest> = {
    method: 'PATCH',
    url: `ServiceRequest/${serviceRequest.id}`,
    operations: [
      {
        path: '/status',
        op: 'replace',
        value: 'completed',
      },
    ],
  };

  const { obsRefs, obsPostRequests } = makeObservationPostRequests(
    serviceRequest,
    specimen,
    activityDefinition,
    curUser,
    resultsEntryData
  );

  const diagnosticReportPostRequest = makeDiagnosticReportPostRequest(serviceRequest, activityDefinition, obsRefs);

  return [
    provenancePostRequest,
    irtTaskPatchRequest,
    serviceRequestPatchRequest,
    ...obsPostRequests,
    diagnosticReportPostRequest,
  ];
};

// todo better errors
const makeObservationPostRequests = (
  serviceRequest: ServiceRequest,
  specimen: Specimen,
  activityDefinition: ActivityDefinition,
  curUser: PractitionerConfig,
  resultsEntryData: ResultEntryInput
): { obsRefs: Reference[]; obsPostRequests: BatchInputPostRequest<Observation>[] } => {
  if (!activityDefinition.code) throw new Error('activityDefinition.code is missing and is required');

  const activityDefContained = activityDefinition.contained;
  if (!activityDefContained) throw new Error('activityDefinition.contained is missing and is required');

  const obsConfig: Observation = {
    resourceType: 'Observation',
    basedOn: [
      {
        reference: `ServiceRequest/${serviceRequest.id}`,
      },
    ],
    encounter: serviceRequest.encounter,
    status: 'final',
    subject: serviceRequest.subject,
    specimen: {
      reference: `Specimen/${specimen.id}`,
    },
    performer: [
      {
        reference: `Practitioner/${curUser.id}`,
        display: curUser.name,
      },
    ],
    code: activityDefinition.code,
  };

  const obsRefs: Reference[] = [];
  const obsPostRequests: BatchInputPostRequest<Observation>[] = [];

  Object.keys(resultsEntryData).forEach((observationDefinitionId) => {
    const entry = resultsEntryData[observationDefinitionId];
    const obsFullUrl = `urn:uuid:${randomUUID()}`;
    const obsDef = getObsDefFromActivityDef(observationDefinitionId, activityDefContained);
    obsRefs.push({
      reference: obsFullUrl,
    });
    const { obsValue, obsInterpretation } = formatObsValueAndInterpretation(entry, obsDef, activityDefContained);
    const obsFinalConfig: Observation = {
      ...obsConfig,
      ...obsValue,
      ...obsInterpretation,
      extension: [
        {
          url: IN_HOUSE_OBS_DEF_ID_SYSTEM,
          valueString: observationDefinitionId,
        },
      ],
    };
    const request: BatchInputPostRequest<Observation> = {
      method: 'POST',
      fullUrl: obsFullUrl,
      url: '/Observation',
      resource: obsFinalConfig,
    };
    obsPostRequests.push(request);
  });

  return { obsRefs, obsPostRequests };
};

const getObsDefFromActivityDef = (obsDefId: string, activityDefContained: FhirResource[]): ObservationDefinition => {
  const obsDef = activityDefContained.find(
    (resource) => resource.id === obsDefId && resource.resourceType === 'ObservationDefinition'
  );
  if (!obsDef)
    throw new Error(`activityDefinition.contained does not contain an ObservationDefinition with the id ${obsDefId}`);
  return obsDef as ObservationDefinition;
};

const formatObsValueAndInterpretation = (
  dataEntry: string,
  obsDef: ObservationDefinition,
  activityDefContained: FhirResource[]
): {
  obsValue: { valueQuantity: Quantity } | { valueString: string };
  obsInterpretation: { interpretation?: CodeableConcept[] };
} => {
  if (obsDef.permittedDataType?.includes('Quantity')) {
    const floatVal = parseFloat(dataEntry);
    const obsValue = {
      valueQuantity: {
        value: floatVal,
      },
    };
    const range = extractQuantityRange(obsDef).normalRange;
    const interpretationCodeableConcept = determineQuantInterpretation(floatVal, range);
    const obsInterpretation = {
      interpretation: [interpretationCodeableConcept],
    };
    return { obsValue, obsInterpretation };
  }

  if (obsDef.permittedDataType?.includes('CodeableConcept')) {
    const obsValue = {
      valueString: dataEntry,
    };
    const filteredContained = activityDefContained.filter(
      (resource) => resource.resourceType === 'ObservationDefinition' || resource.resourceType === 'ValueSet'
    ) as (ObservationDefinition | ValueSet)[];
    const abnormalValues = extractAbnormalValueSetValues(obsDef, filteredContained);
    const interpretationCodeableConcept = deteremineCodeableConceptInterpretation(dataEntry, abnormalValues);
    const obsInterpretation = {
      interpretation: [interpretationCodeableConcept],
    };

    return { obsValue, obsInterpretation };
  }

  throw new Error('obsDef.permittedDataType should be Quantity or CodeableConcept');
};

const determineQuantInterpretation = (
  entry: number,
  range: {
    low: number;
    high: number;
    unit: string;
    precision?: number;
  }
): CodeableConcept => {
  if (entry > range.high || entry < range.low) {
    return ABNORMAL_OBSERVATION_INTERPRETATION;
  } else {
    return NORMAL_OBSERVATION_INTERPRETATION;
  }
};

// todo should also validate that the value passed is contained within normal values
const deteremineCodeableConceptInterpretation = (
  value: string,
  abnormalValues: LabComponentValueSetConfig[]
): CodeableConcept => {
  if (value === IN_HOUSE_LAB_OD_NULL_OPTION_CONFIG.valueCode) {
    return INDETERMINATE_OBSERVATION_INTERPRETATION;
  } else {
    return abnormalValues.map((val) => val.code).includes(value)
      ? ABNORMAL_OBSERVATION_INTERPRETATION
      : NORMAL_OBSERVATION_INTERPRETATION;
  }
};

const makeDiagnosticReportPostRequest = (
  serviceRequest: ServiceRequest,
  activityDefinition: ActivityDefinition,
  obsRefs: Reference[]
): BatchInputPostRequest<DiagnosticReport> => {
  if (!activityDefinition.code) throw new Error('activityDefinition.code is missing and is required');

  const diagnosticReportConfig: DiagnosticReport = {
    resourceType: 'DiagnosticReport',
    basedOn: [{ reference: `ServiceRequest/${serviceRequest.id}` }],
    status: 'final',
    category: [{ coding: [IN_HOUSE_DIAGNOSTIC_REPORT_CATEGORY_CONFIG] }],
    code: activityDefinition.code,
    subject: serviceRequest.subject,
    encounter: serviceRequest.encounter,
    specimen: serviceRequest.specimen,
    result: obsRefs,
  };

  const diagnosticReportPostRequest: BatchInputPostRequest<DiagnosticReport> = {
    method: 'POST',
    url: '/DiagnosticReport',
    resource: diagnosticReportConfig,
  };

  return diagnosticReportPostRequest;
};

const makeProvenancePostRequest = (
  serviceRequestId: string,
  curUser: PractitionerConfig,
  attendingPractitioner: PractitionerConfig
): { provenancePostRequest: BatchInputPostRequest<Provenance>; provenanceFullUrl: string } => {
  const provenanceFullUrl = `urn:uuid:${randomUUID()}`;
  const provenanceConfig: Provenance = {
    resourceType: 'Provenance',
    target: [
      {
        reference: `ServiceRequest/${serviceRequestId}`,
      },
    ],
    activity: {
      coding: [PROVENANCE_ACTIVITY_CODING_ENTITY.inputResults],
    },
    recorded: DateTime.now().toISO(),
    agent: [
      {
        who: { reference: `Practitioner/${curUser.id}`, display: curUser.name },
        onBehalfOf: {
          reference: `Practitioner/${attendingPractitioner.id}`,
          display: attendingPractitioner.name,
        },
      },
    ],
  };
  const provenancePostRequest: BatchInputPostRequest<Provenance> = {
    method: 'POST',
    fullUrl: provenanceFullUrl,
    url: '/Provenance',
    resource: provenanceConfig,
  };
  return { provenancePostRequest, provenanceFullUrl };
};

const makeIrtTaskPatchRequest = (irtTask: Task, provenanceFullUrl: string): BatchInputPatchRequest<Task> => {
  const provRef = {
    reference: provenanceFullUrl,
  };
  const relavantHistOp: Operation = {
    path: '/relevantHistory',
    op: irtTask.relevantHistory ? 'replace' : 'add',
    value: irtTask.relevantHistory ? [...irtTask.relevantHistory, provRef] : [provRef],
  };

  const irtTaskPatchRequest: BatchInputPatchRequest<Task> = {
    method: 'PATCH',
    url: `Task/${irtTask.id}`,
    operations: [
      {
        path: '/status',
        op: 'replace',
        value: 'completed',
      },
      relavantHistOp,
    ],
  };
  return irtTaskPatchRequest;
};<|MERGE_RESOLUTION|>--- conflicted
+++ resolved
@@ -23,11 +23,8 @@
   getFullestAvailableName,
   getSecret,
   LabComponentValueSetConfig,
-<<<<<<< HEAD
   SecretsKeys,
-=======
   HandleInHouseLabResultsZambdaOutput,
->>>>>>> d0c4fe6d
 } from 'utils';
 import {
   ServiceRequest,
