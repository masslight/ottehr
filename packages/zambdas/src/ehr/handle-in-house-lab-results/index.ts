import Oystehr, { BatchInputPatchRequest, BatchInputPostRequest, BatchInputRequest } from '@oystehr/sdk';
import { APIGatewayProxyResult } from 'aws-lambda';
import { randomUUID } from 'crypto';
import { Operation } from 'fast-json-patch';
import {
  ActivityDefinition,
  CodeableConcept,
  DiagnosticReport,
  Encounter,
  FhirResource,
  Location,
  Observation,
  ObservationDefinition,
  Patient,
  Practitioner,
  Provenance,
  Quantity,
  Reference,
  ServiceRequest,
  Specimen,
  Task,
  ValueSet,
} from 'fhir/r4b';
import { DateTime } from 'luxon';
import {
  ABNORMAL_OBSERVATION_INTERPRETATION,
  extractAbnormalValueSetValues,
  extractQuantityRange,
  getFullestAvailableName,
  HandleInHouseLabResultsZambdaOutput,
  IN_HOUSE_DIAGNOSTIC_REPORT_CATEGORY_CONFIG,
  IN_HOUSE_LAB_OD_NULL_OPTION_CONFIG,
  IN_HOUSE_LAB_TASK,
  IN_HOUSE_OBS_DEF_ID_SYSTEM,
  INDETERMINATE_OBSERVATION_INTERPRETATION,
  LabComponentValueSetConfig,
  NORMAL_OBSERVATION_INTERPRETATION,
  PROVENANCE_ACTIVITY_CODING_ENTITY,
  ResultEntryInput,
} from 'utils';
import {
<<<<<<< HEAD
  ServiceRequest,
  Task,
  Specimen,
  DiagnosticReport,
  Observation,
  ActivityDefinition,
  Reference,
  ObservationDefinition,
  Quantity,
  CodeableConcept,
  FhirResource,
  Provenance,
  ValueSet,
  Encounter,
  Practitioner,
  Patient,
  Location,
  Schedule,
} from 'fhir/r4b';
import { randomUUID } from 'crypto';
import { DateTime } from 'luxon';
import { Operation } from 'fast-json-patch';
=======
  checkOrCreateM2MClientToken,
  createOystehrClient,
  getMyPractitionerId,
  topLevelCatch,
  ZambdaInput,
} from '../../shared';
import { createInHouseLabResultPDF } from '../../shared/pdf/labs-results-form-pdf';
>>>>>>> 5a49fb76
import {
  getAttendingPractionerId,
  getServiceRequestsRelatedViaRepeat,
  getUrlAndVersionForADFromServiceRequest,
} from '../shared/inhouse-labs';
import { validateRequestParameters } from './validateRequestParameters';

let m2mtoken: string;

export const index = async (input: ZambdaInput): Promise<APIGatewayProxyResult> => {
  try {
    console.log(`handle-in-house-lab-results started, input: ${JSON.stringify(input)}`);
    console.log('Validating input');
    const { serviceRequestId, data: resultsEntryData, secrets, userToken } = validateRequestParameters(input);
    console.log('validateRequestParameters success');

    console.log('Getting token');
    m2mtoken = await checkOrCreateM2MClientToken(m2mtoken, secrets);
    console.log('token', m2mtoken);

    const oystehr = createOystehrClient(m2mtoken, secrets);
    const oystehrCurrentUser = createOystehrClient(userToken, secrets);
    const curUserPractitionerId = await getMyPractitionerId(oystehrCurrentUser);

    const {
      serviceRequest,
      encounter,
      patient,
      inputRequestTask,
      specimen,
      activityDefinition,
      currentUserPractitioner,
      attendingPractitioner,
      schedule,
      location,
      serviceRequestsRelatedViaRepeat,
    } = await getInHouseLabResultResources(serviceRequestId, curUserPractitionerId, oystehr);

    const currentUserPractitionerName = getFullestAvailableName(currentUserPractitioner);
    const attendingPractitionerName = getFullestAvailableName(attendingPractitioner);

    const requests = makeResultEntryRequests(
      serviceRequest,
      inputRequestTask,
      specimen,
      activityDefinition,
      resultsEntryData,
      { id: curUserPractitionerId, name: currentUserPractitionerName },
      { id: attendingPractitioner.id || '', name: attendingPractitionerName }
    );

    const res = await oystehr.fhir.transaction({ requests });
    console.log('check the res', JSON.stringify(res));

    let diagnosticReport: DiagnosticReport | undefined;
    let updatedInputResultTask: Task | undefined;
    const observations: Observation[] = [];
    res.entry?.forEach((entry) => {
      if (entry.resource?.resourceType === 'DiagnosticReport') {
        diagnosticReport = entry.resource as DiagnosticReport;
      }
      if (entry.resource?.resourceType === 'Task') {
        const task = entry.resource as Task;
        if (task.code?.coding?.some((c) => c.code === IN_HOUSE_LAB_TASK.code.inputResultsTask)) {
          updatedInputResultTask = task;
        }
      }
      if (entry.resource?.resourceType === 'Observation') {
        observations.push(entry.resource as Observation);
      }
    });
    if (!diagnosticReport)
      throw new Error(
        `There was an issue creating and/or parsing the diagnostic report for this service request: ${serviceRequest.id}`
      );
    if (!updatedInputResultTask)
      throw new Error(
        `There was an issue updating and/or parsing the input result task for this service request: ${serviceRequest.id}`
      );
    if (!observations.length) {
      throw new Error(
        `There was an issue creating and/or parsing the observations task for this service request: ${serviceRequest.id}`
      );
    }

    try {
      await createInHouseLabResultPDF(
        oystehr,
        serviceRequest,
        encounter,
        patient,
        location,
        schedule,
        attendingPractitioner,
        attendingPractitionerName,
        updatedInputResultTask,
        observations,
        diagnosticReport,
        secrets,
        m2mtoken,
        activityDefinition,
        serviceRequestsRelatedViaRepeat,
        specimen
      );
    } catch (e) {
      console.log('there was an error creating the result pdf for this service request', serviceRequest.id);
      console.log('error:', e, JSON.stringify(e));
    }

    const response: HandleInHouseLabResultsZambdaOutput = {};

    return {
      statusCode: 200,
      body: JSON.stringify(response),
    };
  } catch (error: any) {
    console.error('Error handling in-house lab results:', error);
    await topLevelCatch('handle-in-house-lab-results', error, input.secrets);
    return {
      statusCode: 500,
      body: JSON.stringify({
        message: `Error processing request: ${error.message || error}`,
      }),
    };
  }
};

// todo better errors
const getInHouseLabResultResources = async (
  serviceRequestId: string,
  curUserPractitionerId: string,
  oystehr: Oystehr
): Promise<{
  serviceRequest: ServiceRequest;
  encounter: Encounter;
  patient: Patient;
  inputRequestTask: Task;
  specimen: Specimen;
  activityDefinition: ActivityDefinition;
  currentUserPractitioner: Practitioner;
  attendingPractitioner: Practitioner;
  location: Location | undefined;
  schedule: Schedule;
  serviceRequestsRelatedViaRepeat: ServiceRequest[] | undefined;
}> => {
  const labOrderResources = (
    await oystehr.fhir.search<ServiceRequest | Patient | Encounter | Specimen | Task | Schedule | Location>({
      resourceType: 'ServiceRequest',
      params: [
        {
          name: '_id',
          value: serviceRequestId,
        },
        {
          name: '_include',
          value: 'ServiceRequest:encounter',
        },
        {
          name: '_revinclude',
          value: 'Task:based-on',
        },
        {
          name: '_include',
          value: 'ServiceRequest:specimen',
        },
        {
          name: '_include',
          value: 'ServiceRequest:patient',
        },
        {
          name: '_revinclude',
          value: 'Task:based-on',
        },
        { name: '_include:iterate', value: 'Encounter:location' },
        {
          name: '_include:iterate',
          value: 'Encounter:appointment',
        },
        {
          name: '_include:iterate',
          value: 'Appointment:slot',
        },
        {
          name: '_include:iterate',
          value: 'Slot:schedule',
        },
        // Include any related repeat test SRs
        {
          name: '_include:iterate',
          value: 'ServiceRequest:based-on',
        },
        {
          name: '_revinclude:iterate',
          value: 'ServiceRequest:based-on',
        },
      ],
    })
  ).unbundle();

  console.log('labOrderResources', JSON.stringify(labOrderResources));

  const serviceRequests: ServiceRequest[] = [];
  const patients: Patient[] = [];
  const inputRequestTasks: Task[] = []; // IRT tasks
  const specimens: Specimen[] = [];
  const encounters: Encounter[] = [];
  const schedules: Schedule[] = [];
  const locations: Location[] = [];

  labOrderResources.forEach((resource) => {
    if (resource.resourceType === 'ServiceRequest') serviceRequests.push(resource);
    if (resource.resourceType === 'Patient') patients.push(resource);
    if (resource.resourceType === 'Specimen') specimens.push(resource);
    if (resource.resourceType === 'Encounter') encounters.push(resource);
    if (resource.resourceType === 'Schedule') schedules.push(resource);
    if (resource.resourceType === 'Location') locations.push(resource);
    if (
      resource.resourceType === 'Task' &&
      resource.status === 'ready' &&
      resource.code?.coding?.some((c) => c.code === IN_HOUSE_LAB_TASK.code.inputResultsTask)
    ) {
      inputRequestTasks.push(resource);
    }
  });

  const serviceRequest = serviceRequests.find((sr) => sr.id === serviceRequestId);

  if (!serviceRequest) throw new Error(`service request not found for id ${serviceRequestId}`);
  if (patients.length !== 1) throw new Error('Only one patient should be returned');
  if (encounters.length !== 1) throw new Error('Only one encounter should be returned');
  if (specimens.length !== 1)
    throw new Error(`Only one specimen should be returned - specimen ids: ${specimens.map((s) => s.id)}`);
  if (inputRequestTasks.length !== 1) {
    console.log('inputRequestTasks', inputRequestTasks);
    throw new Error(`Only one ready IRT task should exist for ServiceRequest/${serviceRequestId}`);
  }

  const serviceRequestsRelatedViaRepeat =
    serviceRequests.length > 1 ? getServiceRequestsRelatedViaRepeat(serviceRequests, serviceRequestId) : undefined;
  console.log('serviceRequestsRelatedViaRepeat ids ', serviceRequestsRelatedViaRepeat?.map((sr) => sr.id));

  const patient = patients[0];

  const encounter = encounters[0];
  const attendingPractitionerId = getAttendingPractionerId(encounter);
  const schedule = schedules[0];
  const location = locations.length ? locations[0] : undefined;

  const { url: adUrl, version } = getUrlAndVersionForADFromServiceRequest(serviceRequest);

  const [currentUserPractitioner, attendingPractitioner, activityDefinitionSearch] = await Promise.all([
    oystehr.fhir.get<Practitioner>({
      resourceType: 'Practitioner',
      id: curUserPractitionerId,
    }),
    oystehr.fhir.get<Practitioner>({
      resourceType: 'Practitioner',
      id: attendingPractitionerId,
    }),
    // todo there's a bug with _include=ServiceRequest:instantiates-canonical
    // so doing this for now
    oystehr.fhir.search<ActivityDefinition>({
      resourceType: 'ActivityDefinition',
      params: [
        {
          name: 'url',
          value: adUrl,
        },
        { name: 'version', value: version },
      ],
    }),
  ]);

  const activityDefinitions = activityDefinitionSearch.unbundle();

  if (activityDefinitions.length !== 1) throw new Error('Only one activity definition should be returned');

  return {
    serviceRequest,
    encounter,
    patient,
    inputRequestTask: inputRequestTasks[0],
    specimen: specimens[0],
    activityDefinition: activityDefinitions[0],
    currentUserPractitioner,
    attendingPractitioner,
    location,
    schedule,
    serviceRequestsRelatedViaRepeat,
  };
};

interface PractitionerConfig {
  id: string;
  name: string | undefined;
}

const makeResultEntryRequests = (
  serviceRequest: ServiceRequest,
  irtTask: Task,
  specimen: Specimen,
  activityDefinition: ActivityDefinition,
  resultsEntryData: ResultEntryInput,
  curUser: PractitionerConfig,
  attendingPractitioner: PractitionerConfig
): BatchInputRequest<FhirResource>[] => {
  const { provenancePostRequest, provenanceFullUrl } = makeProvenancePostRequest(
    serviceRequest.id || '',
    curUser,
    attendingPractitioner
  );

  const irtTaskPatchRequest = makeIrtTaskPatchRequest(irtTask, provenanceFullUrl);

  const serviceRequestPatchRequest: BatchInputPatchRequest<ServiceRequest> = {
    method: 'PATCH',
    url: `ServiceRequest/${serviceRequest.id}`,
    operations: [
      {
        path: '/status',
        op: 'replace',
        value: 'completed',
      },
    ],
  };

  const { obsRefs, obsPostRequests } = makeObservationPostRequests(
    serviceRequest,
    specimen,
    activityDefinition,
    curUser,
    resultsEntryData
  );

  const diagnosticReportPostRequest = makeDiagnosticReportPostRequest(serviceRequest, activityDefinition, obsRefs);

  return [
    provenancePostRequest,
    irtTaskPatchRequest,
    serviceRequestPatchRequest,
    ...obsPostRequests,
    diagnosticReportPostRequest,
  ];
};

// todo better errors
const makeObservationPostRequests = (
  serviceRequest: ServiceRequest,
  specimen: Specimen,
  activityDefinition: ActivityDefinition,
  curUser: PractitionerConfig,
  resultsEntryData: ResultEntryInput
): { obsRefs: Reference[]; obsPostRequests: BatchInputPostRequest<Observation>[] } => {
  if (!activityDefinition.code) throw new Error('activityDefinition.code is missing and is required');

  const activityDefContained = activityDefinition.contained;
  if (!activityDefContained) throw new Error('activityDefinition.contained is missing and is required');

  const obsConfig: Observation = {
    resourceType: 'Observation',
    basedOn: [
      {
        reference: `ServiceRequest/${serviceRequest.id}`,
      },
    ],
    encounter: serviceRequest.encounter,
    status: 'final',
    subject: serviceRequest.subject,
    specimen: {
      reference: `Specimen/${specimen.id}`,
    },
    performer: [
      {
        reference: `Practitioner/${curUser.id}`,
        display: curUser.name,
      },
    ],
    code: activityDefinition.code,
  };

  const obsRefs: Reference[] = [];
  const obsPostRequests: BatchInputPostRequest<Observation>[] = [];

  Object.keys(resultsEntryData).forEach((observationDefinitionId) => {
    const entry = resultsEntryData[observationDefinitionId];
    const obsFullUrl = `urn:uuid:${randomUUID()}`;
    const obsDef = getObsDefFromActivityDef(observationDefinitionId, activityDefContained);
    obsRefs.push({
      reference: obsFullUrl,
    });
    const { obsValue, obsInterpretation } = formatObsValueAndInterpretation(entry, obsDef, activityDefContained);
    const obsFinalConfig: Observation = {
      ...obsConfig,
      ...obsValue,
      ...obsInterpretation,
      extension: [
        {
          url: IN_HOUSE_OBS_DEF_ID_SYSTEM,
          valueString: observationDefinitionId,
        },
      ],
    };
    const request: BatchInputPostRequest<Observation> = {
      method: 'POST',
      fullUrl: obsFullUrl,
      url: '/Observation',
      resource: obsFinalConfig,
    };
    obsPostRequests.push(request);
  });

  return { obsRefs, obsPostRequests };
};

const getObsDefFromActivityDef = (obsDefId: string, activityDefContained: FhirResource[]): ObservationDefinition => {
  const obsDef = activityDefContained.find(
    (resource) => resource.id === obsDefId && resource.resourceType === 'ObservationDefinition'
  );
  if (!obsDef)
    throw new Error(`activityDefinition.contained does not contain an ObservationDefinition with the id ${obsDefId}`);
  return obsDef as ObservationDefinition;
};

const formatObsValueAndInterpretation = (
  dataEntry: string,
  obsDef: ObservationDefinition,
  activityDefContained: FhirResource[]
): {
  obsValue: { valueQuantity: Quantity } | { valueString: string };
  obsInterpretation: { interpretation?: CodeableConcept[] };
} => {
  if (obsDef.permittedDataType?.includes('Quantity')) {
    const floatVal = parseFloat(dataEntry);
    const obsValue = {
      valueQuantity: {
        value: floatVal,
      },
    };
    const range = extractQuantityRange(obsDef).normalRange;
    const interpretationCodeableConcept = determineQuantInterpretation(floatVal, range);
    const obsInterpretation = {
      interpretation: [interpretationCodeableConcept],
    };
    return { obsValue, obsInterpretation };
  }

  if (obsDef.permittedDataType?.includes('CodeableConcept')) {
    const obsValue = {
      valueString: dataEntry,
    };
    const filteredContained = activityDefContained.filter(
      (resource) => resource.resourceType === 'ObservationDefinition' || resource.resourceType === 'ValueSet'
    ) as (ObservationDefinition | ValueSet)[];
    const abnormalValues = extractAbnormalValueSetValues(obsDef, filteredContained);
    const interpretationCodeableConcept = deteremineCodeableConceptInterpretation(dataEntry, abnormalValues);
    const obsInterpretation = {
      interpretation: [interpretationCodeableConcept],
    };

    return { obsValue, obsInterpretation };
  }

  throw new Error('obsDef.permittedDataType should be Quantity or CodeableConcept');
};

const determineQuantInterpretation = (
  entry: number,
  range: {
    low: number;
    high: number;
    unit: string;
    precision?: number;
  }
): CodeableConcept => {
  if (entry > range.high || entry < range.low) {
    return ABNORMAL_OBSERVATION_INTERPRETATION;
  } else {
    return NORMAL_OBSERVATION_INTERPRETATION;
  }
};

// todo should also validate that the value passed is contained within normal values
const deteremineCodeableConceptInterpretation = (
  value: string,
  abnormalValues: LabComponentValueSetConfig[]
): CodeableConcept => {
  if (value === IN_HOUSE_LAB_OD_NULL_OPTION_CONFIG.valueCode) {
    return INDETERMINATE_OBSERVATION_INTERPRETATION;
  } else {
    return abnormalValues.map((val) => val.code).includes(value)
      ? ABNORMAL_OBSERVATION_INTERPRETATION
      : NORMAL_OBSERVATION_INTERPRETATION;
  }
};

const makeDiagnosticReportPostRequest = (
  serviceRequest: ServiceRequest,
  activityDefinition: ActivityDefinition,
  obsRefs: Reference[]
): BatchInputPostRequest<DiagnosticReport> => {
  if (!activityDefinition.code) throw new Error('activityDefinition.code is missing and is required');

  const diagnosticReportConfig: DiagnosticReport = {
    resourceType: 'DiagnosticReport',
    basedOn: [{ reference: `ServiceRequest/${serviceRequest.id}` }],
    status: 'final',
    category: [{ coding: [IN_HOUSE_DIAGNOSTIC_REPORT_CATEGORY_CONFIG] }],
    code: activityDefinition.code,
    subject: serviceRequest.subject,
    encounter: serviceRequest.encounter,
    specimen: serviceRequest.specimen,
    result: obsRefs,
  };

  const diagnosticReportPostRequest: BatchInputPostRequest<DiagnosticReport> = {
    method: 'POST',
    url: '/DiagnosticReport',
    resource: diagnosticReportConfig,
  };

  return diagnosticReportPostRequest;
};

const makeProvenancePostRequest = (
  serviceRequestId: string,
  curUser: PractitionerConfig,
  attendingPractitioner: PractitionerConfig
): { provenancePostRequest: BatchInputPostRequest<Provenance>; provenanceFullUrl: string } => {
  const provenanceFullUrl = `urn:uuid:${randomUUID()}`;
  const provenanceConfig: Provenance = {
    resourceType: 'Provenance',
    target: [
      {
        reference: `ServiceRequest/${serviceRequestId}`,
      },
    ],
    activity: {
      coding: [PROVENANCE_ACTIVITY_CODING_ENTITY.inputResults],
    },
    recorded: DateTime.now().toISO(),
    agent: [
      {
        who: { reference: `Practitioner/${curUser.id}`, display: curUser.name },
        onBehalfOf: {
          reference: `Practitioner/${attendingPractitioner.id}`,
          display: attendingPractitioner.name,
        },
      },
    ],
  };
  const provenancePostRequest: BatchInputPostRequest<Provenance> = {
    method: 'POST',
    fullUrl: provenanceFullUrl,
    url: '/Provenance',
    resource: provenanceConfig,
  };
  return { provenancePostRequest, provenanceFullUrl };
};

const makeIrtTaskPatchRequest = (irtTask: Task, provenanceFullUrl: string): BatchInputPatchRequest<Task> => {
  const provRef = {
    reference: provenanceFullUrl,
  };
  const relavantHistOp: Operation = {
    path: '/relevantHistory',
    op: irtTask.relevantHistory ? 'replace' : 'add',
    value: irtTask.relevantHistory ? [...irtTask.relevantHistory, provRef] : [provRef],
  };

  const irtTaskPatchRequest: BatchInputPatchRequest<Task> = {
    method: 'PATCH',
    url: `Task/${irtTask.id}`,
    operations: [
      {
        path: '/status',
        op: 'replace',
        value: 'completed',
      },
      relavantHistOp,
    ],
  };
  return irtTaskPatchRequest;
};<|MERGE_RESOLUTION|>--- conflicted
+++ resolved
@@ -16,6 +16,7 @@
   Provenance,
   Quantity,
   Reference,
+  Schedule,
   ServiceRequest,
   Specimen,
   Task,
@@ -39,30 +40,6 @@
   ResultEntryInput,
 } from 'utils';
 import {
-<<<<<<< HEAD
-  ServiceRequest,
-  Task,
-  Specimen,
-  DiagnosticReport,
-  Observation,
-  ActivityDefinition,
-  Reference,
-  ObservationDefinition,
-  Quantity,
-  CodeableConcept,
-  FhirResource,
-  Provenance,
-  ValueSet,
-  Encounter,
-  Practitioner,
-  Patient,
-  Location,
-  Schedule,
-} from 'fhir/r4b';
-import { randomUUID } from 'crypto';
-import { DateTime } from 'luxon';
-import { Operation } from 'fast-json-patch';
-=======
   checkOrCreateM2MClientToken,
   createOystehrClient,
   getMyPractitionerId,
@@ -70,7 +47,6 @@
   ZambdaInput,
 } from '../../shared';
 import { createInHouseLabResultPDF } from '../../shared/pdf/labs-results-form-pdf';
->>>>>>> 5a49fb76
 import {
   getAttendingPractionerId,
   getServiceRequestsRelatedViaRepeat,
