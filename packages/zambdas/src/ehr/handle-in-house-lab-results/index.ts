import Oystehr, { BatchInputPatchRequest, BatchInputPostRequest, BatchInputRequest } from '@oystehr/sdk';
import { APIGatewayProxyResult } from 'aws-lambda';
import { randomUUID } from 'crypto';
import { Operation } from 'fast-json-patch';
import {
  ActivityDefinition,
  CodeableConcept,
  DiagnosticReport,
  Encounter,
  FhirResource,
  Location,
  Observation,
  ObservationDefinition,
  Patient,
  Practitioner,
  Provenance,
  Quantity,
  Reference,
  Schedule,
  ServiceRequest,
  Specimen,
  Task,
  ValueSet,
} from 'fhir/r4b';
import { DateTime } from 'luxon';
import {
  ABNORMAL_OBSERVATION_INTERPRETATION,
  extractAbnormalValueSetValues,
  extractQuantityRange,
  getAttendingPractitionerId,
  getFullestAvailableName,
  getSecret,
  HandleInHouseLabResultsZambdaOutput,
  IN_HOUSE_DIAGNOSTIC_REPORT_CATEGORY_CONFIG,
  IN_HOUSE_LAB_OD_NULL_OPTION_CONFIG,
  IN_HOUSE_LAB_TASK,
  IN_HOUSE_OBS_DEF_ID_SYSTEM,
  INDETERMINATE_OBSERVATION_INTERPRETATION,
  LabComponentValueSetConfig,
  NORMAL_OBSERVATION_INTERPRETATION,
  PROVENANCE_ACTIVITY_CODING_ENTITY,
  ResultEntryInput,
  SecretsKeys,
} from 'utils';
import {
  checkOrCreateM2MClientToken,
  createOystehrClient,
  getMyPractitionerId,
  topLevelCatch,
  wrapHandler,
  ZambdaInput,
} from '../../shared';
import { createInHouseLabResultPDF } from '../../shared/pdf/labs-results-form-pdf';
import { getServiceRequestsRelatedViaRepeat, getUrlAndVersionForADFromServiceRequest } from '../shared/in-house-labs';
import { validateRequestParameters } from './validateRequestParameters';

let m2mToken: string;

const ZAMBDA_NAME = 'handle-in-house-lab-results';
export const index = wrapHandler(ZAMBDA_NAME, async (input: ZambdaInput): Promise<APIGatewayProxyResult> => {
  try {
    console.log(`handle-in-house-lab-results started, input: ${JSON.stringify(input)}`);
    console.log('Validating input');
    const { serviceRequestId, data: resultsEntryData, secrets, userToken } = validateRequestParameters(input);
    console.log('validateRequestParameters success');

    console.log('Getting token');
    m2mToken = await checkOrCreateM2MClientToken(m2mToken, secrets);
    console.log('token', m2mToken);

    const oystehr = createOystehrClient(m2mToken, secrets);
    const oystehrCurrentUser = createOystehrClient(userToken, secrets);
    const curUserPractitionerId = await getMyPractitionerId(oystehrCurrentUser);

    const {
      serviceRequest,
      encounter,
      patient,
      inputRequestTask,
      specimen,
      activityDefinition,
      currentUserPractitioner,
      attendingPractitioner,
      schedule,
      location,
      serviceRequestsRelatedViaRepeat,
    } = await getInHouseLabResultResources(serviceRequestId, curUserPractitionerId, oystehr);

    const currentUserPractitionerName = getFullestAvailableName(currentUserPractitioner);
    const attendingPractitionerName = getFullestAvailableName(attendingPractitioner);

    const requests = makeResultEntryRequests(
      serviceRequest,
      inputRequestTask,
      specimen,
      activityDefinition,
      resultsEntryData,
      { id: curUserPractitionerId, name: currentUserPractitionerName },
      { id: attendingPractitioner.id || '', name: attendingPractitionerName }
    );

    const res = await oystehr.fhir.transaction({ requests });
    console.log('check the res', JSON.stringify(res));

    let diagnosticReport: DiagnosticReport | undefined;
    let updatedInputResultTask: Task | undefined;
    const observations: Observation[] = [];
    res.entry?.forEach((entry) => {
      if (entry.resource?.resourceType === 'DiagnosticReport') {
        diagnosticReport = entry.resource as DiagnosticReport;
      }
      if (entry.resource?.resourceType === 'Task') {
        const task = entry.resource as Task;
        if (task.code?.coding?.some((c) => c.code === IN_HOUSE_LAB_TASK.code.inputResultsTask)) {
          updatedInputResultTask = task;
        }
      }
      if (entry.resource?.resourceType === 'Observation') {
        observations.push(entry.resource as Observation);
      }
    });
    if (!diagnosticReport)
      throw new Error(
        `There was an issue creating and/or parsing the diagnostic report for this service request: ${serviceRequest.id}`
      );
    if (!updatedInputResultTask)
      throw new Error(
        `There was an issue updating and/or parsing the input result task for this service request: ${serviceRequest.id}`
      );
    if (!observations.length) {
      throw new Error(
        `There was an issue creating and/or parsing the observations task for this service request: ${serviceRequest.id}`
      );
    }

    try {
      await createInHouseLabResultPDF(
        oystehr,
        serviceRequest,
        encounter,
        patient,
        location,
        schedule,
        attendingPractitioner,
        attendingPractitionerName,
        updatedInputResultTask,
        observations,
        diagnosticReport,
        secrets,
        m2mToken,
        activityDefinition,
        serviceRequestsRelatedViaRepeat,
        specimen
      );
    } catch (e) {
      console.log('there was an error creating the result pdf for this service request', serviceRequest.id);
      console.log('error:', e, JSON.stringify(e));
    }

    const response: HandleInHouseLabResultsZambdaOutput = {};

    return {
      statusCode: 200,
      body: JSON.stringify(response),
    };
  } catch (error: any) {
    console.error('Error handling in-house lab results:', error);
    const ENVIRONMENT = getSecret(SecretsKeys.ENVIRONMENT, input.secrets);
    await topLevelCatch('handle-in-house-lab-results', error, ENVIRONMENT);
    return {
      statusCode: 500,
      body: JSON.stringify({
        message: `Error processing request: ${error.message || error}`,
      }),
    };
  }
});

// todo better errors
const getInHouseLabResultResources = async (
  serviceRequestId: string,
  curUserPractitionerId: string,
  oystehr: Oystehr
): Promise<{
  serviceRequest: ServiceRequest;
  encounter: Encounter;
  patient: Patient;
  inputRequestTask: Task;
  specimen: Specimen;
  activityDefinition: ActivityDefinition;
  currentUserPractitioner: Practitioner;
  attendingPractitioner: Practitioner;
  location: Location | undefined;
  schedule: Schedule;
  serviceRequestsRelatedViaRepeat: ServiceRequest[] | undefined;
}> => {
  const labOrderResources = (
    await oystehr.fhir.search<ServiceRequest | Patient | Encounter | Specimen | Task | Schedule | Location>({
      resourceType: 'ServiceRequest',
      params: [
        {
          name: '_id',
          value: serviceRequestId,
        },
        {
          name: '_include',
          value: 'ServiceRequest:encounter',
        },
        {
          name: '_revinclude',
          value: 'Task:based-on',
        },
        {
          name: '_include',
          value: 'ServiceRequest:specimen',
        },
        {
          name: '_include',
          value: 'ServiceRequest:patient',
        },
        {
          name: '_revinclude',
          value: 'Task:based-on',
        },
        { name: '_include:iterate', value: 'Encounter:location' },
        {
          name: '_include:iterate',
          value: 'Encounter:appointment',
        },
        {
          name: '_include:iterate',
          value: 'Appointment:slot',
        },
        {
          name: '_include:iterate',
          value: 'Slot:schedule',
        },
        // Include any related repeat test SRs
        {
          name: '_include:iterate',
          value: 'ServiceRequest:based-on',
        },
        {
          name: '_revinclude:iterate',
          value: 'ServiceRequest:based-on',
        },
      ],
    })
  ).unbundle();

  console.log('labOrderResources', JSON.stringify(labOrderResources));

  const serviceRequests: ServiceRequest[] = [];
  const patients: Patient[] = [];
  const inputRequestTasks: Task[] = []; // IRT tasks
  const specimens: Specimen[] = [];
  const encounters: Encounter[] = [];
  const schedules: Schedule[] = [];
  const locations: Location[] = [];

  labOrderResources.forEach((resource) => {
    if (resource.resourceType === 'ServiceRequest') serviceRequests.push(resource);
    if (resource.resourceType === 'Patient') patients.push(resource);
    if (resource.resourceType === 'Specimen') specimens.push(resource);
    if (resource.resourceType === 'Encounter') encounters.push(resource);
    if (resource.resourceType === 'Schedule') schedules.push(resource);
    if (resource.resourceType === 'Location') locations.push(resource);
    if (
      resource.resourceType === 'Task' &&
      resource.status === 'ready' &&
      resource.code?.coding?.some((c) => c.code === IN_HOUSE_LAB_TASK.code.inputResultsTask)
    ) {
      inputRequestTasks.push(resource);
    }
  });

  const serviceRequest = serviceRequests.find((sr) => sr.id === serviceRequestId);

  if (!serviceRequest) throw new Error(`service request not found for id ${serviceRequestId}`);
  if (patients.length !== 1) throw new Error('Only one patient should be returned');
  if (encounters.length !== 1) throw new Error('Only one encounter should be returned');
  if (specimens.length !== 1)
    throw new Error(`Only one specimen should be returned - specimen ids: ${specimens.map((s) => s.id)}`);
  if (inputRequestTasks.length !== 1) {
    console.log('inputRequestTasks', inputRequestTasks);
    throw new Error(`Only one ready IRT task should exist for ServiceRequest/${serviceRequestId}`);
  }

  const serviceRequestsRelatedViaRepeat =
    serviceRequests.length > 1 ? getServiceRequestsRelatedViaRepeat(serviceRequests, serviceRequestId) : undefined;
  console.log('serviceRequestsRelatedViaRepeat ids ', serviceRequestsRelatedViaRepeat?.map((sr) => sr.id));

  const patient = patients[0];

  const encounter = encounters[0];
  const attendingPractitionerId = getAttendingPractitionerId(encounter);
  if (!attendingPractitionerId) throw Error('Attending practitioner not found');
<<<<<<< HEAD

=======
>>>>>>> dee6e70b
  const schedule = schedules[0];
  const location = locations.length ? locations[0] : undefined;

  const { url: adUrl, version } = getUrlAndVersionForADFromServiceRequest(serviceRequest);

  const [currentUserPractitioner, attendingPractitioner, activityDefinitionSearch] = await Promise.all([
    oystehr.fhir.get<Practitioner>({
      resourceType: 'Practitioner',
      id: curUserPractitionerId,
    }),
    oystehr.fhir.get<Practitioner>({
      resourceType: 'Practitioner',
      id: attendingPractitionerId,
    }),
    // todo there's a bug with _include=ServiceRequest:instantiates-canonical
    // so doing this for now
    oystehr.fhir.search<ActivityDefinition>({
      resourceType: 'ActivityDefinition',
      params: [
        {
          name: 'url',
          value: adUrl,
        },
        { name: 'version', value: version },
      ],
    }),
  ]);

  const activityDefinitions = activityDefinitionSearch.unbundle();

  if (activityDefinitions.length !== 1) throw new Error('Only one activity definition should be returned');

  return {
    serviceRequest,
    encounter,
    patient,
    inputRequestTask: inputRequestTasks[0],
    specimen: specimens[0],
    activityDefinition: activityDefinitions[0],
    currentUserPractitioner,
    attendingPractitioner,
    location,
    schedule,
    serviceRequestsRelatedViaRepeat,
  };
};

interface PractitionerConfig {
  id: string;
  name: string | undefined;
}

const makeResultEntryRequests = (
  serviceRequest: ServiceRequest,
  irtTask: Task,
  specimen: Specimen,
  activityDefinition: ActivityDefinition,
  resultsEntryData: ResultEntryInput,
  curUser: PractitionerConfig,
  attendingPractitioner: PractitionerConfig
): BatchInputRequest<FhirResource>[] => {
  const { provenancePostRequest, provenanceFullUrl } = makeProvenancePostRequest(
    serviceRequest.id || '',
    curUser,
    attendingPractitioner
  );

  const irtTaskPatchRequest = makeIrtTaskPatchRequest(irtTask, provenanceFullUrl);

  const serviceRequestPatchRequest: BatchInputPatchRequest<ServiceRequest> = {
    method: 'PATCH',
    url: `ServiceRequest/${serviceRequest.id}`,
    operations: [
      {
        path: '/status',
        op: 'replace',
        value: 'completed',
      },
    ],
  };

  const { obsRefs, obsPostRequests } = makeObservationPostRequests(
    serviceRequest,
    specimen,
    activityDefinition,
    curUser,
    resultsEntryData
  );

  const diagnosticReportPostRequest = makeDiagnosticReportPostRequest(serviceRequest, activityDefinition, obsRefs);

  return [
    provenancePostRequest,
    irtTaskPatchRequest,
    serviceRequestPatchRequest,
    ...obsPostRequests,
    diagnosticReportPostRequest,
  ];
};

// todo better errors
const makeObservationPostRequests = (
  serviceRequest: ServiceRequest,
  specimen: Specimen,
  activityDefinition: ActivityDefinition,
  curUser: PractitionerConfig,
  resultsEntryData: ResultEntryInput
): { obsRefs: Reference[]; obsPostRequests: BatchInputPostRequest<Observation>[] } => {
  if (!activityDefinition.code) throw new Error('activityDefinition.code is missing and is required');

  const activityDefContained = activityDefinition.contained;
  if (!activityDefContained) throw new Error('activityDefinition.contained is missing and is required');

  const obsConfig: Observation = {
    resourceType: 'Observation',
    basedOn: [
      {
        reference: `ServiceRequest/${serviceRequest.id}`,
      },
    ],
    encounter: serviceRequest.encounter,
    status: 'final',
    subject: serviceRequest.subject,
    specimen: {
      reference: `Specimen/${specimen.id}`,
    },
    performer: [
      {
        reference: `Practitioner/${curUser.id}`,
        display: curUser.name,
      },
    ],
    code: activityDefinition.code,
  };

  const obsRefs: Reference[] = [];
  const obsPostRequests: BatchInputPostRequest<Observation>[] = [];

  Object.keys(resultsEntryData).forEach((observationDefinitionId) => {
    const entry = resultsEntryData[observationDefinitionId];
    const obsFullUrl = `urn:uuid:${randomUUID()}`;
    const obsDef = getObsDefFromActivityDef(observationDefinitionId, activityDefContained);
    obsRefs.push({
      reference: obsFullUrl,
    });
    const { obsValue, obsInterpretation } = formatObsValueAndInterpretation(entry, obsDef, activityDefContained);
    const obsFinalConfig: Observation = {
      ...obsConfig,
      ...obsValue,
      ...obsInterpretation,
      extension: [
        {
          url: IN_HOUSE_OBS_DEF_ID_SYSTEM,
          valueString: observationDefinitionId,
        },
      ],
    };
    const request: BatchInputPostRequest<Observation> = {
      method: 'POST',
      fullUrl: obsFullUrl,
      url: '/Observation',
      resource: obsFinalConfig,
    };
    obsPostRequests.push(request);
  });

  return { obsRefs, obsPostRequests };
};

const getObsDefFromActivityDef = (obsDefId: string, activityDefContained: FhirResource[]): ObservationDefinition => {
  const obsDef = activityDefContained.find(
    (resource) => resource.id === obsDefId && resource.resourceType === 'ObservationDefinition'
  );
  if (!obsDef)
    throw new Error(`activityDefinition.contained does not contain an ObservationDefinition with the id ${obsDefId}`);
  return obsDef as ObservationDefinition;
};

const formatObsValueAndInterpretation = (
  dataEntry: string,
  obsDef: ObservationDefinition,
  activityDefContained: FhirResource[]
): {
  obsValue: { valueQuantity: Quantity } | { valueString: string };
  obsInterpretation: { interpretation?: CodeableConcept[] };
} => {
  if (obsDef.permittedDataType?.includes('Quantity')) {
    const floatVal = parseFloat(dataEntry);
    const obsValue = {
      valueQuantity: {
        value: floatVal,
      },
    };
    const range = extractQuantityRange(obsDef).normalRange;
    const interpretationCodeableConcept = determineQuantInterpretation(floatVal, range);
    const obsInterpretation = {
      interpretation: [interpretationCodeableConcept],
    };
    return { obsValue, obsInterpretation };
  }

  if (obsDef.permittedDataType?.includes('CodeableConcept')) {
    const obsValue = {
      valueString: dataEntry,
    };
    const filteredContained = activityDefContained.filter(
      (resource) => resource.resourceType === 'ObservationDefinition' || resource.resourceType === 'ValueSet'
    ) as (ObservationDefinition | ValueSet)[];
    const abnormalValues = extractAbnormalValueSetValues(obsDef, filteredContained);
    const interpretationCodeableConcept = determineCodeableConceptInterpretation(dataEntry, abnormalValues);
    const obsInterpretation = {
      interpretation: [interpretationCodeableConcept],
    };

    return { obsValue, obsInterpretation };
  }

  throw new Error('obsDef.permittedDataType should be Quantity or CodeableConcept');
};

const determineQuantInterpretation = (
  entry: number,
  range: {
    low: number;
    high: number;
    unit: string;
    precision?: number;
  }
): CodeableConcept => {
  if (entry > range.high || entry < range.low) {
    return ABNORMAL_OBSERVATION_INTERPRETATION;
  } else {
    return NORMAL_OBSERVATION_INTERPRETATION;
  }
};

// todo should also validate that the value passed is contained within normal values
const determineCodeableConceptInterpretation = (
  value: string,
  abnormalValues: LabComponentValueSetConfig[]
): CodeableConcept => {
  if (value === IN_HOUSE_LAB_OD_NULL_OPTION_CONFIG.valueCode) {
    return INDETERMINATE_OBSERVATION_INTERPRETATION;
  } else {
    return abnormalValues.map((val) => val.code).includes(value)
      ? ABNORMAL_OBSERVATION_INTERPRETATION
      : NORMAL_OBSERVATION_INTERPRETATION;
  }
};

const makeDiagnosticReportPostRequest = (
  serviceRequest: ServiceRequest,
  activityDefinition: ActivityDefinition,
  obsRefs: Reference[]
): BatchInputPostRequest<DiagnosticReport> => {
  if (!activityDefinition.code) throw new Error('activityDefinition.code is missing and is required');

  const diagnosticReportConfig: DiagnosticReport = {
    resourceType: 'DiagnosticReport',
    basedOn: [{ reference: `ServiceRequest/${serviceRequest.id}` }],
    status: 'final',
    category: [{ coding: [IN_HOUSE_DIAGNOSTIC_REPORT_CATEGORY_CONFIG] }],
    code: activityDefinition.code,
    subject: serviceRequest.subject,
    encounter: serviceRequest.encounter,
    specimen: serviceRequest.specimen,
    result: obsRefs,
  };

  const diagnosticReportPostRequest: BatchInputPostRequest<DiagnosticReport> = {
    method: 'POST',
    url: '/DiagnosticReport',
    resource: diagnosticReportConfig,
  };

  return diagnosticReportPostRequest;
};

const makeProvenancePostRequest = (
  serviceRequestId: string,
  curUser: PractitionerConfig,
  attendingPractitioner: PractitionerConfig
): { provenancePostRequest: BatchInputPostRequest<Provenance>; provenanceFullUrl: string } => {
  const provenanceFullUrl = `urn:uuid:${randomUUID()}`;
  const provenanceConfig: Provenance = {
    resourceType: 'Provenance',
    target: [
      {
        reference: `ServiceRequest/${serviceRequestId}`,
      },
    ],
    activity: {
      coding: [PROVENANCE_ACTIVITY_CODING_ENTITY.inputResults],
    },
    recorded: DateTime.now().toISO(),
    agent: [
      {
        who: { reference: `Practitioner/${curUser.id}`, display: curUser.name },
        onBehalfOf: {
          reference: `Practitioner/${attendingPractitioner.id}`,
          display: attendingPractitioner.name,
        },
      },
    ],
  };
  const provenancePostRequest: BatchInputPostRequest<Provenance> = {
    method: 'POST',
    fullUrl: provenanceFullUrl,
    url: '/Provenance',
    resource: provenanceConfig,
  };
  return { provenancePostRequest, provenanceFullUrl };
};

const makeIrtTaskPatchRequest = (irtTask: Task, provenanceFullUrl: string): BatchInputPatchRequest<Task> => {
  const provRef = {
    reference: provenanceFullUrl,
  };
  const relevantHistoryOperation: Operation = {
    path: '/relevantHistory',
    op: irtTask.relevantHistory ? 'replace' : 'add',
    value: irtTask.relevantHistory ? [...irtTask.relevantHistory, provRef] : [provRef],
  };

  const irtTaskPatchRequest: BatchInputPatchRequest<Task> = {
    method: 'PATCH',
    url: `Task/${irtTask.id}`,
    operations: [
      {
        path: '/status',
        op: 'replace',
        value: 'completed',
      },
      relevantHistoryOperation,
    ],
  };
  return irtTaskPatchRequest;
};<|MERGE_RESOLUTION|>--- conflicted
+++ resolved
@@ -295,10 +295,7 @@
   const encounter = encounters[0];
   const attendingPractitionerId = getAttendingPractitionerId(encounter);
   if (!attendingPractitionerId) throw Error('Attending practitioner not found');
-<<<<<<< HEAD
-
-=======
->>>>>>> dee6e70b
+
   const schedule = schedules[0];
   const location = locations.length ? locations[0] : undefined;
 
