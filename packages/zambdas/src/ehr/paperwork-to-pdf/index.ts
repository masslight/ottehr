import Oystehr from '@oystehr/sdk';
import { APIGatewayProxyResult } from 'aws-lambda';
import { randomUUID } from 'crypto';
import { DateTime } from 'luxon';
import {
<<<<<<< HEAD
  createFilesDocumentReferences,
=======
  addOperation,
  BUCKET_NAMES,
>>>>>>> 158b58ad
  EXPORTED_QUESTIONNAIRE_CODE,
  getPaperworkResources,
  getSecret,
  OTTEHR_MODULE,
  PAPERWORK_PDF_ATTACHMENT_TITLE,
  PAPERWORK_PDF_BASE_NAME,
  PaperworkToPDFInputValidated,
  Secrets,
  SecretsKeys,
} from 'utils';
import {
  checkOrCreateM2MClientToken,
  createOystehrClient,
  createPresignedUrl,
  getAuth0Token,
  topLevelCatch,
  uploadObjectToZ3,
  validateJsonBody,
  validateString,
  wrapHandler,
  ZambdaInput,
} from '../../shared';
import { makeZ3Url } from '../../shared/presigned-file-urls';
import { createDocument } from './document';
import { generatePdf } from './draw';

const ZAMBDA_NAME = 'paperwork-to-pdf';

let oystehrToken: string;

// Lifting up value to outside of the handler allows it to stay in memory across warm lambda invocations
let m2mToken: string;

export const index = wrapHandler(ZAMBDA_NAME, async (input: ZambdaInput): Promise<APIGatewayProxyResult> => {
  try {
    const { questionnaireResponseId, secrets } = validateInput(input);
    const oystehr = await createOystehr(secrets);
    m2mToken = await checkOrCreateM2MClientToken(m2mToken, secrets);

    const paperworkResources = await getPaperworkResources(oystehr, questionnaireResponseId);
    if (!paperworkResources) throw new Error('Paperwork not submitted');

    const { questionnaireResponse, listResources } = paperworkResources;
    if (!questionnaireResponse) throw new Error('QuestionnaireResponse not found');
    const document = await createDocument(questionnaireResponse, oystehr);
    const pdfDocument = await generatePdf(document);

    const timestamp = DateTime.now().toUTC().toFormat('yyyy-MM-dd-x');
    const fileName = `${PAPERWORK_PDF_BASE_NAME}-${questionnaireResponse?.id}-${questionnaireResponse?.meta?.versionId}-${timestamp}.pdf`;

    const baseFileUrl = makeZ3Url({
      secrets,
      fileName,
      bucketName: BUCKET_NAMES.PAPERWORK,
      patientID: document.patientInfo.id,
    });

    console.log('Uploading file to bucket, ', BUCKET_NAMES.PAPERWORK);

    let presignedUrl;
    try {
      presignedUrl = await createPresignedUrl(m2mToken, baseFileUrl, 'upload');
      await uploadObjectToZ3(new Uint8Array(await pdfDocument.save()), presignedUrl);
    } catch (error: any) {
      throw new Error(`failed uploading pdf to z3:  ${JSON.stringify(error.message)}`);
    }

    const { docRefs } = await createFilesDocumentReferences({
      files: [
        {
          url: baseFileUrl,
          title: PAPERWORK_PDF_ATTACHMENT_TITLE,
        },
      ],
      type: {
        coding: [
          {
            system: 'http://loinc.org',
            code: EXPORTED_QUESTIONNAIRE_CODE,
            display: PAPERWORK_PDF_ATTACHMENT_TITLE,
          },
        ],
        text: PAPERWORK_PDF_ATTACHMENT_TITLE,
      },
      dateCreated: DateTime.now().toUTC().toISO(),
      searchParams: [
        {
          name: 'subject',
          value: `Patient/${document.patientInfo.id}`,
        },
        {
          name: 'type',
          value: EXPORTED_QUESTIONNAIRE_CODE,
        },
        ...(questionnaireResponse.encounter?.reference
          ? [{ name: 'encounter', value: questionnaireResponse.encounter.reference }]
          : []),
      ],
      references: {
        subject: { reference: `Patient/${document.patientInfo.id}` },
        ...(questionnaireResponse.encounter && {
          context: { encounter: [questionnaireResponse.encounter] },
        }),
      },
      oystehr,
      generateUUID: randomUUID,
      listResources: listResources,
      meta: {
        tag: [{ code: OTTEHR_MODULE.IP }, { code: OTTEHR_MODULE.TM }],
      },
    });

    return {
      statusCode: 200,
      body: JSON.stringify({
        documentReference: 'DocumentReference/' + docRefs[0].id,
      }),
    };
  } catch (error: any) {
    const ENVIRONMENT = getSecret(SecretsKeys.ENVIRONMENT, input.secrets);
    return topLevelCatch(ZAMBDA_NAME, error, ENVIRONMENT);
  }
});

function validateInput(input: ZambdaInput): PaperworkToPDFInputValidated {
  const { questionnaireResponseId } = validateJsonBody(input);
  return {
    questionnaireResponseId: validateString(questionnaireResponseId, 'questionnaireResponseId'),
    secrets: input.secrets,
  };
}

async function createOystehr(secrets: Secrets | null): Promise<Oystehr> {
  if (oystehrToken == null) {
    oystehrToken = await getAuth0Token(secrets);
  }
  return createOystehrClient(oystehrToken, secrets);
}<|MERGE_RESOLUTION|>--- conflicted
+++ resolved
@@ -3,12 +3,8 @@
 import { randomUUID } from 'crypto';
 import { DateTime } from 'luxon';
 import {
-<<<<<<< HEAD
+  BUCKET_NAMES,
   createFilesDocumentReferences,
-=======
-  addOperation,
-  BUCKET_NAMES,
->>>>>>> 158b58ad
   EXPORTED_QUESTIONNAIRE_CODE,
   getPaperworkResources,
   getSecret,
