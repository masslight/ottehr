import Oystehr from '@oystehr/sdk';
import { captureException } from '@sentry/aws-serverless';
import { APIGatewayProxyResult } from 'aws-lambda';
import { Identifier, Money, PaymentNotice, PaymentReconciliation, Reference } from 'fhir/r4b';
import { DateTime } from 'luxon';
import Stripe from 'stripe';
import {
  FHIR_RESOURCE_NOT_FOUND,
  GENERIC_STRIPE_PAYMENT_ERROR,
  getSecret,
  getStripeCustomerIdFromAccount,
  INVALID_INPUT_ERROR,
  isValidUUID,
  MISCONFIGURED_ENVIRONMENT_ERROR,
  MISSING_REQUEST_BODY,
  MISSING_REQUIRED_PARAMETERS,
  NOT_AUTHORIZED,
  parseStripeError,
  PAYMENT_METHOD_EXTENSION_URL,
  PostPatientPaymentInput,
  Secrets,
  SecretsKeys,
  STRIPE_CUSTOMER_ID_NOT_FOUND_ERROR,
  TIMEZONES,
} from 'utils';
import {
  createOystehrClient,
  getAuth0Token,
  getStripeClient,
  getUser,
  lambdaResponse,
  makeBusinessIdentifierForCandidPayment,
  makeBusinessIdentifierForStripePayment,
  performCandidPreEncounterSync,
  topLevelCatch,
  wrapHandler,
  ZambdaInput,
} from '../../../shared';
import { createPatientPaymentReceiptPdf } from '../../../shared/pdf/patient-payment-receipt-pdf';
import { getAccountAndCoverageResourcesForPatient } from '../../shared/harvest';

const ZAMBDA_NAME = 'post-patient-payment';

// Lifting up value to outside of the handler allows it to stay in memory across warm lambda invocations
let oystehrM2MClientToken: string;
export const index = wrapHandler(ZAMBDA_NAME, async (input: ZambdaInput): Promise<APIGatewayProxyResult> => {
  try {
    const authorization = input.headers.Authorization;
    const secrets = input.secrets;
    if (!authorization) {
      console.log('authorization header not found');
      throw NOT_AUTHORIZED;
    }
    const user = await getUser(authorization.replace('Bearer ', ''), secrets);

    const userProfile = user.profile;

    if (!userProfile) {
      throw NOT_AUTHORIZED;
    }

    console.group('validateRequestParameters');
    let validatedParameters: ReturnType<typeof validateRequestParameters>;
    try {
      validatedParameters = validateRequestParameters(input);
      console.log(JSON.stringify(validatedParameters, null, 4));
    } catch (error: any) {
      console.log(error);
      return lambdaResponse(400, { message: error.message });
    }

    const requiredSecrets = validateEnvironmentParameters(
      input,
      validatedParameters.paymentDetails.paymentMethod === 'card'
    );
    const { patientId, encounterId } = validatedParameters;
    console.groupEnd();
    console.debug('validateRequestParameters success');

    if (!oystehrM2MClientToken) {
      console.log('getting m2m token for service calls');
      oystehrM2MClientToken = await getAuth0Token(secrets); // keeping token externally for reuse
    } else {
      console.log('already have a token, no need to update');
    }

    const oystehrClient = createOystehrClient(oystehrM2MClientToken, secrets);

    const effectInput: ComplexValidationOutput = await complexValidation(
      {
        ...validatedParameters,
        ...requiredSecrets,
        userProfile,
      },
      oystehrClient
    );

    const { notice, paymentIntent } = await performEffect(effectInput, oystehrClient, requiredSecrets);
    const receiptPdfInfo = await createPatientPaymentReceiptPdf(
      encounterId,
      patientId,
      secrets,
      oystehrM2MClientToken,
      paymentIntent
    );

    return lambdaResponse(200, { notice, patientId, encounterId, receiptInfo: receiptPdfInfo });
  } catch (error: any) {
    console.error(error);
    const ENVIRONMENT = getSecret(SecretsKeys.ENVIRONMENT, input.secrets);
    return topLevelCatch('patient-payments-post', error, ENVIRONMENT);
  }
});

const performEffect = async (
  input: ComplexValidationOutput,
  oystehrClient: Oystehr,
  requiredSecrets: RequiredSecrets
): Promise<{ notice: PaymentNotice; paymentIntent?: Stripe.PaymentIntent }> => {
  const { encounterId, paymentDetails, organizationId, userProfile } = input;
  const { paymentMethod, amountInCents, description } = paymentDetails;
  const dateTimeIso = DateTime.now().toISO() || '';
  let paymentIntent: Stripe.PaymentIntent | undefined;
  console.log('dateTimeIso', dateTimeIso);
  const paymentNoticeInput: PaymentNoticeInput = {
    encounterId,
    paymentDetails,
    submitterRef: { reference: userProfile },
    dateTimeIso,
    recipientId: organizationId,
  };

  if (input.cardInput && paymentMethod === 'card') {
    const stripeClient = getStripeClient(requiredSecrets.secrets);
    const customerId = input.cardInput.stripeCustomerId;
    const paymentMethodId = paymentDetails.paymentMethodId;
    const paymentIntentInput: Stripe.PaymentIntentCreateParams = {
      amount: amountInCents,
      currency: 'usd',
      customer: customerId,
      payment_method: paymentMethodId,
      description: description || `Payment for encounter ${encounterId}`,
      confirm: true,
      metadata: {
        oystehr_encounter_id: encounterId,
      },
      automatic_payment_methods: {
        enabled: true,
        allow_redirects: 'never',
      },
    };
<<<<<<< HEAD
    paymentIntent = await stripeClient.paymentIntents.create(paymentIntentInput);

=======
    let paymentIntent: Stripe.Response<Stripe.PaymentIntent>;
    try {
      paymentIntent = await stripeClient.paymentIntents.create(paymentIntentInput);
    } catch (e) {
      throw parseStripeError(e);
    }
>>>>>>> da0dd8c3
    if (paymentIntent.status !== 'succeeded') {
      throw GENERIC_STRIPE_PAYMENT_ERROR;
    }
    paymentNoticeInput.stripePaymentIntentId = paymentIntent.id;

    console.log('Payment Intent created:', JSON.stringify(paymentIntent, null, 2));
  } else {
    console.log('handling non card payment:', paymentMethod, amountInCents, description);
    // here's where we might set a candidPayment id once candid stuff has been added
  }

  try {
    await performCandidPreEncounterSync({
      encounterId,
      oystehr: oystehrClient,
      secrets: requiredSecrets.secrets,
      amountCents: amountInCents,
    });
  } catch (error) {
    console.error(`Error during Candid pre-encounter sync: ${error}`);
    captureException(error);
    // We are eating this error to allow the payment to still be recorded even though the Candid sync failed.
  }

  const noticeToWrite = makePaymentNotice(paymentNoticeInput);

  const paymentNotice = await oystehrClient.fhir.create<PaymentNotice>(noticeToWrite);
  return { notice: paymentNotice, paymentIntent };
};

const validateRequestParameters = (input: ZambdaInput): PostPatientPaymentInput => {
  const authorization = input.headers.Authorization;
  if (!authorization) {
    throw NOT_AUTHORIZED;
  }
  if (!input.body) {
    throw MISSING_REQUEST_BODY;
  }

  const { patientId, encounterId, paymentDetails } = JSON.parse(input.body);

  const missingParams: string[] = [];

  if (!patientId) {
    missingParams.push('patientId');
  }
  if (!encounterId) {
    missingParams.push('encounterId');
  }
  if (!paymentDetails) {
    missingParams.push('paymentDetails');
  }

  if (missingParams.length > 0) {
    throw MISSING_REQUIRED_PARAMETERS(missingParams);
  }

  if (typeof paymentDetails !== 'object' || !paymentDetails.paymentMethod || !paymentDetails.amountInCents) {
    throw INVALID_INPUT_ERROR(
      '"paymentDetails" must be an object with a "paymentMethod" property and an "amountInCents" property that is a valid non-zero integer.'
    );
  }

  if (!isValidUUID(patientId)) {
    throw INVALID_INPUT_ERROR('"patientId" must be a valid UUID.');
  }
  if (!isValidUUID(encounterId)) {
    throw INVALID_INPUT_ERROR('"encounterId" must be a valid UUID.');
  }

  const { paymentMethod, amountInCents, paymentMethodId, description } = paymentDetails;
  if (paymentMethod !== 'card' && paymentMethod !== 'cash' && paymentMethod !== 'check') {
    throw INVALID_INPUT_ERROR('"paymentDetails.paymentMethod" must be "card", "cash", or "check".');
  }
  if (paymentMethod === 'card' && !paymentMethodId) {
    throw INVALID_INPUT_ERROR('"paymentDetails.paymentMethodId" is required for card payments.');
  }
  const verifiedAmount = parseInt(amountInCents);
  if (isNaN(verifiedAmount) || verifiedAmount <= 0) {
    throw INVALID_INPUT_ERROR('"paymentDetails.amountInCents" must be a valid non-zero integer.');
  }
  if (description && typeof description !== 'string') {
    throw INVALID_INPUT_ERROR('"paymentDetails.description" must be a string if provided.');
  }

  return {
    patientId,
    encounterId,
    paymentDetails: {
      ...paymentDetails,
      amountInCents: verifiedAmount,
    },
  };
};

interface RequiredSecrets {
  organizationId: string;
  stripeKey: string | null;
  secrets: Secrets;
}

const validateEnvironmentParameters = (input: ZambdaInput, isCardPayment: boolean): RequiredSecrets => {
  const secrets = input.secrets;
  if (!secrets) {
    throw new Error('Secrets are required for this operation.');
  }

  const organizationId = getSecret(SecretsKeys.ORGANIZATION_ID, secrets);
  if (!organizationId) {
    throw MISCONFIGURED_ENVIRONMENT_ERROR(
      '"ORGANIZATION_ID" environment variable was not set. Please ensure it is configured in project secrets.'
    );
  }

  let stripeKey: string | null = null;

  if (isCardPayment) {
    try {
      stripeKey = getSecret(SecretsKeys.STRIPE_SECRET_KEY, secrets);
    } catch {
      throw MISCONFIGURED_ENVIRONMENT_ERROR(
        '"STRIPE_SECRET_KEY" environment variable was not set. Please ensure it is configured in project secrets.'
      );
    }
  }

  return { organizationId, stripeKey, secrets };
};

type ComplexValidationInput = PostPatientPaymentInput & RequiredSecrets & { userProfile: string };
interface ComplexValidationOutput extends ComplexValidationInput {
  cardInput?: {
    stripeCustomerId: string;
  };
}
const complexValidation = async (input: ComplexValidationInput, oystehr: Oystehr): Promise<ComplexValidationOutput> => {
  if (input.paymentDetails.paymentMethod === 'card') {
    const patientAccount = await getAccountAndCoverageResourcesForPatient(input.patientId, oystehr);
    if (!patientAccount.account) {
      throw FHIR_RESOURCE_NOT_FOUND('Account');
    }
    const stripeCustomerId = getStripeCustomerIdFromAccount(patientAccount.account);
    if (!stripeCustomerId) {
      throw STRIPE_CUSTOMER_ID_NOT_FOUND_ERROR;
    }
    return { cardInput: { stripeCustomerId }, ...input };
  }
  return { ...input };
};

interface PaymentNoticeInput extends Omit<PostPatientPaymentInput, 'patientId'> {
  submitterRef: Reference;
  stripePaymentIntentId?: string;
  candidPaymentId?: string;
  recipientId: string;
  dateTimeIso: string;
}

const makePaymentNotice = (input: PaymentNoticeInput): PaymentNotice => {
  const {
    encounterId,
    paymentDetails,
    submitterRef,
    stripePaymentIntentId,
    candidPaymentId,
    dateTimeIso,
    recipientId,
  } = input;

  const { paymentMethod, amountInCents } = paymentDetails;

  let identifier: Identifier | undefined;

  if (paymentMethod === 'card' && stripePaymentIntentId) {
    identifier = makeBusinessIdentifierForStripePayment(stripePaymentIntentId);
  } else if (candidPaymentId) {
    identifier = makeBusinessIdentifierForCandidPayment(candidPaymentId);
  }

  // the created timestamp is in UTC and the exact date in any timezone can always be derived from there
  // for now the payment date on the PaymentNotice is set to the default timezone (US Eastern)
  const paymentDate = DateTime.fromISO(dateTimeIso).setZone(TIMEZONES[0]).toFormat('yyyy-MM-dd');

  const created = DateTime.fromISO(dateTimeIso).toUTC().toISO();
  if (!created) {
    throw new Error('Invalid dateTimeIso provided for PaymentNotice creation');
  }

  console.log('payment date', paymentDate);

  const amountInDollars = amountInCents / 100.0;
  const paymentAmount: Money = {
    value: amountInDollars,
    currency: 'USD',
  };

  const reconciliation: PaymentReconciliation = {
    resourceType: 'PaymentReconciliation',
    id: 'contained-reconciliation',
    status: 'active',
    created,
    disposition:
      paymentMethod === 'card'
        ? 'card payment intent created and confirmed with Stripe'
        : `${paymentMethod} collected from patient`,
    outcome: 'complete',
    paymentDate,
    paymentAmount,
    detail: [
      {
        type: { coding: [{ system: 'http://terminology.hl7.org/CodeSystem/payment-type', code: 'payment' }] },
        submitter: submitterRef,
      },
    ],
  };

  const notice: PaymentNotice = {
    resourceType: 'PaymentNotice',
    status: 'active',
    request: { reference: `Encounter/${encounterId}`, type: 'Encounter' },
    created,
    amount: paymentAmount,
    contained: [reconciliation],
    extension: [
      {
        url: PAYMENT_METHOD_EXTENSION_URL,
        valueString: paymentMethod,
      },
    ],
    payment: {
      reference: `#${reconciliation.id}`,
    },
    recipient: { reference: `Organization/${recipientId}` },
  };
  if (identifier) {
    notice.identifier = [identifier];
  }
  return notice;
};<|MERGE_RESOLUTION|>--- conflicted
+++ resolved
@@ -120,7 +120,7 @@
   const { encounterId, paymentDetails, organizationId, userProfile } = input;
   const { paymentMethod, amountInCents, description } = paymentDetails;
   const dateTimeIso = DateTime.now().toISO() || '';
-  let paymentIntent: Stripe.PaymentIntent | undefined;
+  let paymentIntent: Stripe.Response<Stripe.PaymentIntent> | undefined;
   console.log('dateTimeIso', dateTimeIso);
   const paymentNoticeInput: PaymentNoticeInput = {
     encounterId,
@@ -149,17 +149,11 @@
         allow_redirects: 'never',
       },
     };
-<<<<<<< HEAD
-    paymentIntent = await stripeClient.paymentIntents.create(paymentIntentInput);
-
-=======
-    let paymentIntent: Stripe.Response<Stripe.PaymentIntent>;
     try {
       paymentIntent = await stripeClient.paymentIntents.create(paymentIntentInput);
     } catch (e) {
       throw parseStripeError(e);
     }
->>>>>>> da0dd8c3
     if (paymentIntent.status !== 'succeeded') {
       throw GENERIC_STRIPE_PAYMENT_ERROR;
     }
