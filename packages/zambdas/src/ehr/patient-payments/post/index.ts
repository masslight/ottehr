import Oystehr from '@oystehr/sdk';
import { captureException } from '@sentry/aws-serverless';
import { APIGatewayProxyResult } from 'aws-lambda';
import { Identifier, Money, PaymentNotice, PaymentReconciliation, Reference } from 'fhir/r4b';
import { DateTime } from 'luxon';
import Stripe from 'stripe';
import {
  FHIR_RESOURCE_NOT_FOUND,
  GENERIC_STRIPE_PAYMENT_ERROR,
  getSecret,
  getStripeCustomerIdFromAccount,
  INVALID_INPUT_ERROR,
  isValidUUID,
  MISCONFIGURED_ENVIRONMENT_ERROR,
  MISSING_REQUEST_BODY,
  MISSING_REQUIRED_PARAMETERS,
  NOT_AUTHORIZED,
  parseStripeError,
  PAYMENT_METHOD_EXTENSION_URL,
  PostPatientPaymentInput,
  Secrets,
  SecretsKeys,
  STRIPE_CUSTOMER_ID_NOT_FOUND_ERROR,
  TIMEZONES,
} from 'utils';
import {
  createOystehrClient,
  getAuth0Token,
  getStripeClient,
  getUser,
  lambdaResponse,
  makeBusinessIdentifierForCandidPayment,
  makeBusinessIdentifierForStripePayment,
  performCandidPreEncounterSync,
  topLevelCatch,
  wrapHandler,
  ZambdaInput,
} from '../../../shared';
import { createPatientPaymentReceiptPdf } from '../../../shared/pdf/patient-payment-receipt-pdf';
import { getAccountAndCoverageResourcesForPatient } from '../../shared/harvest';

const ZAMBDA_NAME = 'post-patient-payment';

// Lifting up value to outside of the handler allows it to stay in memory across warm lambda invocations
let oystehrM2MClientToken: string;
export const index = wrapHandler(ZAMBDA_NAME, async (input: ZambdaInput): Promise<APIGatewayProxyResult> => {
  try {
    const authorization = input.headers.Authorization;
    const secrets = input.secrets;
    if (!authorization) {
      console.log('authorization header not found');
      throw NOT_AUTHORIZED;
    }
    const user = await getUser(authorization.replace('Bearer ', ''), secrets);

    const userProfile = user.profile;

    if (!userProfile) {
      throw NOT_AUTHORIZED;
    }

    console.group('validateRequestParameters');
    let validatedParameters: ReturnType<typeof validateRequestParameters>;
    try {
      validatedParameters = validateRequestParameters(input);
      console.log(JSON.stringify(validatedParameters, null, 4));
    } catch (error: any) {
      console.log(error);
      return lambdaResponse(400, { message: error.message });
    }

    const requiredSecrets = validateEnvironmentParameters(
      input,
      validatedParameters.paymentDetails.paymentMethod === 'card'
    );
    const { patientId, encounterId } = validatedParameters;
    console.groupEnd();
    console.debug('validateRequestParameters success');

    if (!oystehrM2MClientToken) {
      console.log('getting m2m token for service calls');
      oystehrM2MClientToken = await getAuth0Token(secrets); // keeping token externally for reuse
    } else {
      console.log('already have a token, no need to update');
    }

    const oystehrClient = createOystehrClient(oystehrM2MClientToken, secrets);

    const effectInput: ComplexValidationOutput = await complexValidation(
      {
        ...validatedParameters,
        ...requiredSecrets,
        userProfile,
      },
      oystehrClient
    );

    const { notice, paymentIntent } = await performEffect(effectInput, oystehrClient, requiredSecrets);
    const receiptPdfInfo = await createPatientPaymentReceiptPdf(
      encounterId,
      patientId,
      secrets,
      oystehrM2MClientToken,
      paymentIntent
    );

    return lambdaResponse(200, { notice, patientId, encounterId, receiptInfo: receiptPdfInfo });
  } catch (error: any) {
    console.error(error);
    const ENVIRONMENT = getSecret(SecretsKeys.ENVIRONMENT, input.secrets);
    return topLevelCatch('patient-payments-post', error, ENVIRONMENT);
  }
});

const performEffect = async (
  input: ComplexValidationOutput,
  oystehrClient: Oystehr,
  requiredSecrets: RequiredSecrets
): Promise<{ notice: PaymentNotice; paymentIntent?: Stripe.PaymentIntent }> => {
  const { encounterId, paymentDetails, organizationId, userProfile } = input;
  const { paymentMethod, amountInCents, description } = paymentDetails;
  const dateTimeIso = DateTime.now().toISO() || '';
  let paymentIntent: Stripe.Response<Stripe.PaymentIntent> | undefined;
  console.log('dateTimeIso', dateTimeIso);
  const paymentNoticeInput: PaymentNoticeInput = {
    encounterId,
    paymentDetails,
    submitterRef: { reference: userProfile },
    dateTimeIso,
    recipientId: organizationId,
  };

  if (input.cardInput && paymentMethod === 'card') {
    const stripeClient = getStripeClient(requiredSecrets.secrets);
    const customerId = input.cardInput.stripeCustomerId;
    const paymentMethodId = paymentDetails.paymentMethodId;
    const paymentIntentInput: Stripe.PaymentIntentCreateParams = {
      amount: amountInCents,
      currency: 'usd',
      customer: customerId,
      payment_method: paymentMethodId,
      description: description || `Payment for encounter ${encounterId}`,
      confirm: true,
      metadata: {
        oystehr_encounter_id: encounterId,
      },
      automatic_payment_methods: {
        enabled: true,
        allow_redirects: 'never',
      },
    };
<<<<<<< HEAD
    let paymentIntent: Stripe.Response<Stripe.PaymentIntent>;
=======
>>>>>>> c85800c9
    try {
      paymentIntent = await stripeClient.paymentIntents.create(paymentIntentInput);
    } catch (e) {
      throw parseStripeError(e);
    }
    if (paymentIntent.status !== 'succeeded') {
      throw GENERIC_STRIPE_PAYMENT_ERROR;
    }
    paymentNoticeInput.stripePaymentIntentId = paymentIntent.id;

    console.log('Payment Intent created:', JSON.stringify(paymentIntent, null, 2));
  } else {
    console.log('handling non card payment:', paymentMethod, amountInCents, description);
    // here's where we might set a candidPayment id once candid stuff has been added
  }

  try {
    await performCandidPreEncounterSync({
      encounterId,
      oystehr: oystehrClient,
      secrets: requiredSecrets.secrets,
      amountCents: amountInCents,
    });
  } catch (error) {
    console.error(`Error during Candid pre-encounter sync: ${error}`);
    captureException(error);
    // We are eating this error to allow the payment to still be recorded even though the Candid sync failed.
  }

  const noticeToWrite = makePaymentNotice(paymentNoticeInput);

  const paymentNotice = await oystehrClient.fhir.create<PaymentNotice>(noticeToWrite);
  return { notice: paymentNotice, paymentIntent };
};

const validateRequestParameters = (input: ZambdaInput): PostPatientPaymentInput => {
  const authorization = input.headers.Authorization;
  if (!authorization) {
    throw NOT_AUTHORIZED;
  }
  if (!input.body) {
    throw MISSING_REQUEST_BODY;
  }

  const { patientId, encounterId, paymentDetails } = JSON.parse(input.body);

  const missingParams: string[] = [];

  if (!patientId) {
    missingParams.push('patientId');
  }
  if (!encounterId) {
    missingParams.push('encounterId');
  }
  if (!paymentDetails) {
    missingParams.push('paymentDetails');
  }

  if (missingParams.length > 0) {
    throw MISSING_REQUIRED_PARAMETERS(missingParams);
  }

  if (typeof paymentDetails !== 'object' || !paymentDetails.paymentMethod || !paymentDetails.amountInCents) {
    throw INVALID_INPUT_ERROR(
      '"paymentDetails" must be an object with a "paymentMethod" property and an "amountInCents" property that is a valid non-zero integer.'
    );
  }

  if (!isValidUUID(patientId)) {
    throw INVALID_INPUT_ERROR('"patientId" must be a valid UUID.');
  }
  if (!isValidUUID(encounterId)) {
    throw INVALID_INPUT_ERROR('"encounterId" must be a valid UUID.');
  }

  const { paymentMethod, amountInCents, paymentMethodId, description } = paymentDetails;
  if (paymentMethod !== 'card' && paymentMethod !== 'cash' && paymentMethod !== 'check') {
    throw INVALID_INPUT_ERROR('"paymentDetails.paymentMethod" must be "card", "cash", or "check".');
  }
  if (paymentMethod === 'card' && !paymentMethodId) {
    throw INVALID_INPUT_ERROR('"paymentDetails.paymentMethodId" is required for card payments.');
  }
  const verifiedAmount = parseInt(amountInCents);
  if (isNaN(verifiedAmount) || verifiedAmount <= 0) {
    throw INVALID_INPUT_ERROR('"paymentDetails.amountInCents" must be a valid non-zero integer.');
  }
  if (description && typeof description !== 'string') {
    throw INVALID_INPUT_ERROR('"paymentDetails.description" must be a string if provided.');
  }

  return {
    patientId,
    encounterId,
    paymentDetails: {
      ...paymentDetails,
      amountInCents: verifiedAmount,
    },
  };
};

interface RequiredSecrets {
  organizationId: string;
  stripeKey: string | null;
  secrets: Secrets;
}

const validateEnvironmentParameters = (input: ZambdaInput, isCardPayment: boolean): RequiredSecrets => {
  const secrets = input.secrets;
  if (!secrets) {
    throw new Error('Secrets are required for this operation.');
  }

  const organizationId = getSecret(SecretsKeys.ORGANIZATION_ID, secrets);
  if (!organizationId) {
    throw MISCONFIGURED_ENVIRONMENT_ERROR(
      '"ORGANIZATION_ID" environment variable was not set. Please ensure it is configured in project secrets.'
    );
  }

  let stripeKey: string | null = null;

  if (isCardPayment) {
    try {
      stripeKey = getSecret(SecretsKeys.STRIPE_SECRET_KEY, secrets);
    } catch {
      throw MISCONFIGURED_ENVIRONMENT_ERROR(
        '"STRIPE_SECRET_KEY" environment variable was not set. Please ensure it is configured in project secrets.'
      );
    }
  }

  return { organizationId, stripeKey, secrets };
};

type ComplexValidationInput = PostPatientPaymentInput & RequiredSecrets & { userProfile: string };
interface ComplexValidationOutput extends ComplexValidationInput {
  cardInput?: {
    stripeCustomerId: string;
  };
}
const complexValidation = async (input: ComplexValidationInput, oystehr: Oystehr): Promise<ComplexValidationOutput> => {
  if (input.paymentDetails.paymentMethod === 'card') {
    const patientAccount = await getAccountAndCoverageResourcesForPatient(input.patientId, oystehr);
    if (!patientAccount.account) {
      throw FHIR_RESOURCE_NOT_FOUND('Account');
    }
    const stripeCustomerId = getStripeCustomerIdFromAccount(patientAccount.account);
    if (!stripeCustomerId) {
      throw STRIPE_CUSTOMER_ID_NOT_FOUND_ERROR;
    }
    return { cardInput: { stripeCustomerId }, ...input };
  }
  return { ...input };
};

interface PaymentNoticeInput extends Omit<PostPatientPaymentInput, 'patientId'> {
  submitterRef: Reference;
  stripePaymentIntentId?: string;
  candidPaymentId?: string;
  recipientId: string;
  dateTimeIso: string;
}

const makePaymentNotice = (input: PaymentNoticeInput): PaymentNotice => {
  const {
    encounterId,
    paymentDetails,
    submitterRef,
    stripePaymentIntentId,
    candidPaymentId,
    dateTimeIso,
    recipientId,
  } = input;

  const { paymentMethod, amountInCents } = paymentDetails;

  let identifier: Identifier | undefined;

  if (paymentMethod === 'card' && stripePaymentIntentId) {
    identifier = makeBusinessIdentifierForStripePayment(stripePaymentIntentId);
  } else if (candidPaymentId) {
    identifier = makeBusinessIdentifierForCandidPayment(candidPaymentId);
  }

  // the created timestamp is in UTC and the exact date in any timezone can always be derived from there
  // for now the payment date on the PaymentNotice is set to the default timezone (US Eastern)
  const paymentDate = DateTime.fromISO(dateTimeIso).setZone(TIMEZONES[0]).toFormat('yyyy-MM-dd');

  const created = DateTime.fromISO(dateTimeIso).toUTC().toISO();
  if (!created) {
    throw new Error('Invalid dateTimeIso provided for PaymentNotice creation');
  }

  console.log('payment date', paymentDate);

  const amountInDollars = amountInCents / 100.0;
  const paymentAmount: Money = {
    value: amountInDollars,
    currency: 'USD',
  };

  const reconciliation: PaymentReconciliation = {
    resourceType: 'PaymentReconciliation',
    id: 'contained-reconciliation',
    status: 'active',
    created,
    disposition:
      paymentMethod === 'card'
        ? 'card payment intent created and confirmed with Stripe'
        : `${paymentMethod} collected from patient`,
    outcome: 'complete',
    paymentDate,
    paymentAmount,
    detail: [
      {
        type: { coding: [{ system: 'http://terminology.hl7.org/CodeSystem/payment-type', code: 'payment' }] },
        submitter: submitterRef,
      },
    ],
  };

  const notice: PaymentNotice = {
    resourceType: 'PaymentNotice',
    status: 'active',
    request: { reference: `Encounter/${encounterId}`, type: 'Encounter' },
    created,
    amount: paymentAmount,
    contained: [reconciliation],
    extension: [
      {
        url: PAYMENT_METHOD_EXTENSION_URL,
        valueString: paymentMethod,
      },
    ],
    payment: {
      reference: `#${reconciliation.id}`,
    },
    recipient: { reference: `Organization/${recipientId}` },
  };
  if (identifier) {
    notice.identifier = [identifier];
  }
  return notice;
};<|MERGE_RESOLUTION|>--- conflicted
+++ resolved
@@ -149,10 +149,6 @@
         allow_redirects: 'never',
       },
     };
-<<<<<<< HEAD
-    let paymentIntent: Stripe.Response<Stripe.PaymentIntent>;
-=======
->>>>>>> c85800c9
     try {
       paymentIntent = await stripeClient.paymentIntents.create(paymentIntentInput);
     } catch (e) {
