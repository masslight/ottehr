--- conflicted
+++ resolved
@@ -2,13 +2,9 @@
 import { APIGatewayProxyResult } from 'aws-lambda';
 import { Operation } from 'fast-json-patch';
 import {
-<<<<<<< HEAD
+  Appointment,
   CodeableConcept,
   Condition,
-=======
-  Appointment,
-  CodeableConcept,
->>>>>>> fac31f6c
   DocumentReference,
   Encounter,
   FhirResource,
