import { APIGatewayProxyResult } from 'aws-lambda';
<<<<<<< HEAD
import { createOystehrClient } from '../../shared/helpers';
import { topLevelCatch, ZambdaInput } from '../../shared';
=======
import { Appointment, DocumentReference, Patient } from 'fhir/r4b';
import { getSecret, SecretsKeys, VISIT_NOTE_SUMMARY_CODE } from 'utils';
import { captureSentryException, topLevelCatch, ZambdaInput } from '../../shared';
>>>>>>> c2233597
import { checkOrCreateM2MClientToken } from '../../shared';
import { createOystehrClient } from '../../shared/helpers';
import { validateRequestParameters } from './validateRequestParameters';

let m2mtoken: string;

export const index = async (input: ZambdaInput): Promise<APIGatewayProxyResult> => {
  try {
    console.log(`Input: ${JSON.stringify(input)}`);
    console.group('validateRequestParameters()');
    const { appointmentId, faxNumber, secrets } = validateRequestParameters(input);
    console.groupEnd();
    console.debug('validateRequestParameters() success');
    console.log('appointmentId', appointmentId);
    console.log('faxNumber', faxNumber);

    console.group('checkOrCreateM2MClientToken() then createOystehrClient()');
    m2mtoken = await checkOrCreateM2MClientToken(m2mtoken, secrets);
    const oystehr = createOystehrClient(m2mtoken, secrets);
    console.groupEnd();
    console.debug('checkOrCreateM2MClientToken() then createOystehrClient() success');

    const organizationId = getSecret(SecretsKeys.ORGANIZATION_ID, secrets);

    console.log('searching fhir for patient, and visit note');
    // also includes other actors but i'm not using them so i won't include their types
    const bundle = (
      await oystehr.fhir.search<Appointment | DocumentReference | Patient>({
        resourceType: 'Appointment',
        params: [
          {
            name: '_id',
            value: appointmentId,
          },
          {
            name: '_include',
            value: 'Appointment:actor',
          },
          {
            name: '_revinclude',
            value: 'DocumentReference:related',
          },
        ],
      })
    ).unbundle();

    const patient = bundle.find((resource) => resource.resourceType === 'Patient') as Patient;
    const visitNote = bundle.find(
      (resource) =>
        resource.resourceType === 'DocumentReference' &&
        resource.type?.coding?.find((coding) => coding.code === VISIT_NOTE_SUMMARY_CODE)
    ) as DocumentReference;

    const patientId = patient?.id;
    const media = visitNote?.content[0].attachment.url;
    if (!patientId || !media) {
      return {
        body: JSON.stringify({ message: 'Patient or visit note url not found' }),
        statusCode: 404,
      };
    }
    console.log('patient id', patient.id);
    console.log('media url', media);

    console.log('Sending fax to', faxNumber);
    await oystehr.fax.send({
      media,
      quality: 'standard',
      patient: `Patient/${patientId}`,
      recipientNumber: faxNumber,
      sender: `Organization/${organizationId}`,
    });
    console.log('Fax sent successfully');

    return {
      body: JSON.stringify('Fax sent'),
      statusCode: 200,
    };
  } catch (error: any) {
    const ENVIRONMENT = getSecret(SecretsKeys.ENVIRONMENT, input.secrets);
    return topLevelCatch('send-fax', error, ENVIRONMENT);
  }
};<|MERGE_RESOLUTION|>--- conflicted
+++ resolved
@@ -1,12 +1,7 @@
 import { APIGatewayProxyResult } from 'aws-lambda';
-<<<<<<< HEAD
-import { createOystehrClient } from '../../shared/helpers';
-import { topLevelCatch, ZambdaInput } from '../../shared';
-=======
 import { Appointment, DocumentReference, Patient } from 'fhir/r4b';
 import { getSecret, SecretsKeys, VISIT_NOTE_SUMMARY_CODE } from 'utils';
-import { captureSentryException, topLevelCatch, ZambdaInput } from '../../shared';
->>>>>>> c2233597
+import { topLevelCatch, ZambdaInput } from '../../shared';
 import { checkOrCreateM2MClientToken } from '../../shared';
 import { createOystehrClient } from '../../shared/helpers';
 import { validateRequestParameters } from './validateRequestParameters';
