--- conflicted
+++ resolved
@@ -105,13 +105,10 @@
   getSecret,
   Secrets,
   SecretsKeys,
-<<<<<<< HEAD
   getStripeCustomerIdFromAccount,
   getEmailForIndividual,
   STRIPE_CUSTOMER_ID_NOT_FOUND_ERROR,
-=======
   getPatchOperationToAddOrUpdatePreferredName,
->>>>>>> 3550c71e
 } from 'utils';
 import _ from 'lodash';
 import { createOrUpdateFlags } from '../../../patient/paperwork/sharedHelpers';
