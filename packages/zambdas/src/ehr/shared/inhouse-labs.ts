--- conflicted
+++ resolved
@@ -9,9 +9,6 @@
   InHouseOrderDetailPageItemDTO,
   IN_HOUSE_TAG_DEFINITION,
 } from 'utils';
-<<<<<<< HEAD
-import { Coding, Task, ServiceRequest, Provenance, Encounter, Specimen, ActivityDefinition } from 'fhir/r4b';
-=======
 import {
   Coding,
   Task,
@@ -19,11 +16,11 @@
   Provenance,
   Encounter,
   Specimen,
+  ActivityDefinition,
   DiagnosticReport,
   Observation,
   FhirResource,
 } from 'fhir/r4b';
->>>>>>> d7af5860
 
 export function getAttendingPractionerId(encounter: Encounter): string {
   const practitionerId = encounter.participant
@@ -186,29 +183,6 @@
   return !!provenance.target?.some((target) => target.reference === `ServiceRequest/${serviceRequest.id}`);
 };
 
-<<<<<<< HEAD
-export const fetchInHouseLabActivityDefinitions = async (oystehr: Oystehr): Promise<ActivityDefinition[]> => {
-  return oystehr.fhir
-    .search<ActivityDefinition>({
-      resourceType: 'ActivityDefinition',
-      params: [
-        { name: '_tag', value: IN_HOUSE_TAG_DEFINITION.code },
-        { name: 'status', value: 'active' },
-      ],
-    })
-    .then((response) => response.unbundle());
-};
-
-export const getUrlAndVersionForADFromServiceRequest = (
-  serviceRequest: ServiceRequest
-): { url: string; version: string | undefined } => {
-  const adUrl = serviceRequest.instantiatesCanonical?.[0].split('|')[0];
-  if (!adUrl) throw new Error(`error parsing instantiatesCanonical url for SR ${serviceRequest.id}`);
-  // version is not included in older SR.instantiatesCanonical urls
-  const version = serviceRequest.instantiatesCanonical?.[0].split('|')[1];
-  console.log('AD url and version parsed:', adUrl, version);
-  return { url: adUrl, version };
-=======
 export const getServiceRequestsRelatedViaRepeat = (
   serviceRequests: ServiceRequest[],
   serviceRequestSearchId: string
@@ -387,5 +361,27 @@
       [addTo]: [...(srResourceMap[srId][addTo] as any[]), resource],
     },
   };
->>>>>>> d7af5860
+};
+
+export const fetchInHouseLabActivityDefinitions = async (oystehr: Oystehr): Promise<ActivityDefinition[]> => {
+  return oystehr.fhir
+    .search<ActivityDefinition>({
+      resourceType: 'ActivityDefinition',
+      params: [
+        { name: '_tag', value: IN_HOUSE_TAG_DEFINITION.code },
+        { name: 'status', value: 'active' },
+      ],
+    })
+    .then((response) => response.unbundle());
+};
+
+export const getUrlAndVersionForADFromServiceRequest = (
+  serviceRequest: ServiceRequest
+): { url: string; version: string | undefined } => {
+  const adUrl = serviceRequest.instantiatesCanonical?.[0].split('|')[0];
+  if (!adUrl) throw new Error(`error parsing instantiatesCanonical url for SR ${serviceRequest.id}`);
+  // version is not included in older SR.instantiatesCanonical urls
+  const version = serviceRequest.instantiatesCanonical?.[0].split('|')[1];
+  console.log('AD url and version parsed:', adUrl, version);
+  return { url: adUrl, version };
 };