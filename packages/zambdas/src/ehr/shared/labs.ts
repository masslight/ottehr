import Oystehr, { BatchInputGetRequest } from '@oystehr/sdk';
import {
  Account,
  ActivityDefinition,
  Appointment,
  Coverage,
  DiagnosticReport,
  DocumentReference,
  Encounter,
  FhirResource,
  Observation,
  Organization,
  Patient,
  Practitioner,
  QuestionnaireResponse,
  ServiceRequest,
  Specimen,
  Task,
} from 'fhir/r4b';
import {
  EncounterExternalLabResult,
  EncounterInHouseLabResult,
  ExternalLabOrderResult,
  ExternalLabOrderResultConfig,
  getPresignedURL,
  IN_HOUSE_DIAGNOSTIC_REPORT_CATEGORY_CONFIG,
  IN_HOUSE_TEST_CODE_SYSTEM,
  InHouseLabResult,
<<<<<<< HEAD
  LAB_DR_TYPE_TAG,
  LAB_RESULT_DOC_REF_CODING_CODE,
  LabType,
  nameLabTest,
  OYSTEHR_LAB_DIAGNOSTIC_REPORT_CATEGORY,
  OYSTEHR_LAB_OI_CODE_SYSTEM,
  OYSTEHR_LAB_ORDER_PLACER_ID_SYSTEM,
=======
  IN_HOUSE_DIAGNOSTIC_REPORT_CATEGORY_CONFIG,
  LabOrderPDF,
  LabResultPDF,
  LAB_ORDER_DOC_REF_CODING_CODE,
>>>>>>> d0c4fe6d
} from 'utils';

export type LabOrderResources = {
  serviceRequest: ServiceRequest;
  patient: Patient;
  questionnaireResponse?: QuestionnaireResponse;
  practitioner: Practitioner;
  task: Task;
  organization: Organization | undefined;
  diagnosticReports: DiagnosticReport[];
  appointment: Appointment;
  encounter: Encounter;
  observations: Observation[];
  specimens: Specimen[];
};

export async function getExternalLabOrderResources(
  oystehr: Oystehr,
  serviceRequestID: string
): Promise<LabOrderResources> {
  const serviceRequestTemp = (
    await oystehr.fhir.search<
      | ServiceRequest
      | QuestionnaireResponse
      | Patient
      | Practitioner
      | Task
      | Organization
      | DiagnosticReport
      | Appointment
      | Encounter
      | Observation
      | Specimen
    >({
      resourceType: 'ServiceRequest',
      params: [
        {
          name: '_id',
          value: serviceRequestID,
        },
        {
          name: '_revinclude',
          value: 'Task:based-on',
        },
        {
          name: '_include',
          value: 'ServiceRequest:subject',
        },
        {
          name: '_revinclude',
          value: 'QuestionnaireResponse:based-on',
        },
        {
          name: '_include',
          value: 'ServiceRequest:requester',
        },
        {
          name: '_include',
          value: 'ServiceRequest:performer',
        },
        {
          name: '_include',
          value: 'ServiceRequest:encounter',
        },
        {
          name: '_revinclude',
          value: 'DiagnosticReport:based-on',
        },
        {
          name: '_include:iterate',
          value: 'Encounter:appointment',
        },
        {
          name: '_include:iterate',
          value: 'DiagnosticReport:result',
        },
        {
          name: '_include',
          value: 'ServiceRequest:specimen',
        },
      ],
    })
  )?.unbundle();

  const serviceRequestsTemp: ServiceRequest[] | undefined = serviceRequestTemp?.filter(
    (resourceTemp): resourceTemp is ServiceRequest => resourceTemp.resourceType === 'ServiceRequest'
  );

  const patientsTemp: Patient[] | undefined = serviceRequestTemp?.filter(
    (resourceTemp): resourceTemp is Patient => resourceTemp.resourceType === 'Patient'
  );

  const practitionersTemp: Practitioner[] | undefined = serviceRequestTemp?.filter(
    (resourceTemp): resourceTemp is Practitioner => resourceTemp.resourceType === 'Practitioner'
  );

  const questionnaireResponsesTemp: QuestionnaireResponse[] | undefined = serviceRequestTemp?.filter(
    (resourceTemp): resourceTemp is QuestionnaireResponse => resourceTemp.resourceType === 'QuestionnaireResponse'
  );

  const tasksTemp: Task[] | undefined = serviceRequestTemp?.filter(
    (resourceTemp): resourceTemp is Task => resourceTemp.resourceType === 'Task'
  );

  const orgsTemp: Organization[] | undefined = serviceRequestTemp?.filter(
    (resourceTemp): resourceTemp is Organization => resourceTemp.resourceType === 'Organization'
  );

  const diagnosticReportsTemp: DiagnosticReport[] | undefined = serviceRequestTemp?.filter(
    (resourceTemp): resourceTemp is DiagnosticReport =>
      resourceTemp.resourceType === 'DiagnosticReport' &&
      diagnosticReportIncludesCategory(
        resourceTemp,
        OYSTEHR_LAB_DIAGNOSTIC_REPORT_CATEGORY.system,
        OYSTEHR_LAB_DIAGNOSTIC_REPORT_CATEGORY.code
      )
  );

  const appointmentsTemp: Appointment[] | undefined = serviceRequestTemp?.filter(
    (resourceTemp): resourceTemp is Appointment => resourceTemp.resourceType === 'Appointment'
  );

  const encountersTemp: Encounter[] | undefined = serviceRequestTemp?.filter(
    (resourceTemp): resourceTemp is Encounter => resourceTemp.resourceType === 'Encounter'
  );

  const observationsTemp: Observation[] | undefined = serviceRequestTemp?.filter(
    (resourceTemp): resourceTemp is Observation => resourceTemp.resourceType === 'Observation'
  );

  const specimens = serviceRequestTemp?.filter(
    (resource): resource is Specimen => resource.resourceType === 'Specimen'
  );

  if (serviceRequestsTemp?.length !== 1) {
    throw new Error('service request is not found');
  }

  if (patientsTemp?.length !== 1) {
    throw new Error('patient is not found');
  }

  if (practitionersTemp?.length !== 1) {
    throw new Error('practitioner is not found');
  }

  if (tasksTemp?.length !== 1) {
    throw new Error('task is not found');
  }

  if (orgsTemp?.length !== 1) {
    throw new Error('performing lab Org not found');
  }

  if (appointmentsTemp?.length !== 1) {
    throw new Error('appointment is not found');
  }

  if (encountersTemp?.length !== 1) {
    throw new Error('encounter is not found');
  }

  const serviceRequest = serviceRequestsTemp?.[0];
  const patient = patientsTemp?.[0];
  const practitioner = practitionersTemp?.[0];
  const questionnaireResponse = questionnaireResponsesTemp?.[0];
  const task = tasksTemp?.[0];
  const organization = orgsTemp?.[0];
  const diagnosticReports = diagnosticReportsTemp;
  const appointment = appointmentsTemp?.[0];
  const encounter = encountersTemp?.[0];
  const observations = observationsTemp;

  return {
    serviceRequest: serviceRequest,
    patient,
    practitioner,
    questionnaireResponse: questionnaireResponse,
    task,
    organization,
    diagnosticReports,
    appointment,
    encounter,
    observations,
    specimens,
  };
}

export const getPrimaryInsurance = (account: Account, coverages: Coverage[]): Coverage | undefined => {
  if (coverages.length === 0) return;
  const coverageMap: { [key: string]: Coverage } = {};
  coverages.forEach((c) => (coverageMap[`Coverage/${c.id}`] = c));

  const includedCoverages = account.coverage?.filter((c) => {
    const coverageRef = c.coverage.reference;
    if (coverageRef) return Object.keys(coverageMap).includes(coverageRef);
    return;
  });

  if (includedCoverages?.length) {
    includedCoverages.sort((a, b) => {
      const priorityA = a.priority ?? -Infinity;
      const priorityB = b.priority ?? -Infinity;
      return priorityA - priorityB;
    });
    const highestPriorityCoverageRef = includedCoverages[0].coverage.reference;
    if (highestPriorityCoverageRef) return coverageMap[highestPriorityCoverageRef];
  } else {
    console.log('no coverages were included on account.coverage, grabbing primary ins from list of patient coverages');
    coverages.sort((a, b) => {
      const orderA = a.order ?? -Infinity;
      const orderB = b.order ?? -Infinity;
      return orderA - orderB;
    });
    return coverages[0];
  }
  return;
};

export const makeEncounterLabResults = async (
  resources: FhirResource[],
  m2mtoken: string
): Promise<{
  externalLabResultConfig: EncounterExternalLabResult;
  inHouseLabResultConfig: EncounterInHouseLabResult;
}> => {
  const documentReferences: DocumentReference[] = [];
  const activeExternalLabServiceRequests: ServiceRequest[] = [];
  const activeInHouseLabServiceRequests: ServiceRequest[] = [];
  const serviceRequestMap: Record<string, { resource: ServiceRequest; type: LabType }> = {};
  const diagnosticReportMap: Record<string, DiagnosticReport> = {};

  resources.forEach((resource) => {
    if (resource.resourceType === 'DocumentReference') {
      const isLabsDocRef = !!resource.type?.coding?.find((c) => c.code === LAB_RESULT_DOC_REF_CODING_CODE.code);
      if (isLabsDocRef) documentReferences.push(resource as DocumentReference);
    }
    if (resource.resourceType === 'ServiceRequest') {
      const isExternalLabServiceRequest = !!resource.code?.coding?.find((c) => c.system === OYSTEHR_LAB_OI_CODE_SYSTEM);
      const isInHouseLabServiceRequest = !!resource.code?.coding?.find((c) => c.system === IN_HOUSE_TEST_CODE_SYSTEM);
      if (isExternalLabServiceRequest || isInHouseLabServiceRequest) {
        serviceRequestMap[`ServiceRequest/${resource.id}`] = {
          resource: resource as ServiceRequest,
          type: isExternalLabServiceRequest ? LabType.external : LabType.inhouse,
        };
        if (resource.status === 'active') {
          if (isExternalLabServiceRequest) activeExternalLabServiceRequests.push(resource);
          if (isInHouseLabServiceRequest) activeInHouseLabServiceRequests.push(resource);
        }
      }
    }
    if (resource.resourceType === 'DiagnosticReport') {
      const isExternalLabsDR = diagnosticReportIncludesCategory(
        resource,
        OYSTEHR_LAB_DIAGNOSTIC_REPORT_CATEGORY.system,
        OYSTEHR_LAB_DIAGNOSTIC_REPORT_CATEGORY.code
      );
      const isInHouseLabsDR = diagnosticReportIncludesCategory(
        resource,
        IN_HOUSE_DIAGNOSTIC_REPORT_CATEGORY_CONFIG.system,
        IN_HOUSE_DIAGNOSTIC_REPORT_CATEGORY_CONFIG.code
      );
      if (isExternalLabsDR || isInHouseLabsDR) {
        diagnosticReportMap[`DiagnosticReport/${resource.id}`] = resource as DiagnosticReport;
      }
    }
  });

  const externalLabOrderResults: ExternalLabOrderResult[] = [];
  const inHouseLabOrderResults: InHouseLabResult[] = [];
  const reflexOrderResults: ExternalLabOrderResultConfig[] = [];

  for (const docRef of documentReferences) {
    const diagnosticReportRef = docRef.context?.related?.find(
      (related) => related.reference?.startsWith('DiagnosticReport')
    )?.reference;
    if (diagnosticReportRef) {
      const relatedDR: DiagnosticReport | undefined = diagnosticReportMap[diagnosticReportRef];
      const serviceRequestRef = relatedDR?.basedOn?.find((based) => based.reference?.startsWith('ServiceRequest'))
        ?.reference;
      if (serviceRequestRef) {
        const relatedSRDetail = serviceRequestMap[serviceRequestRef];
        if (relatedSRDetail.type === LabType.external) {
          const sr = relatedSRDetail.resource;
          const isReflex = relatedDR?.meta?.tag?.find(
            (t) => t.system === LAB_DR_TYPE_TAG.system && t.display === LAB_DR_TYPE_TAG.display.reflex
          );
          const orderNumber = sr.identifier?.find((id) => id.system === OYSTEHR_LAB_ORDER_PLACER_ID_SYSTEM)?.value;
          const activityDef = sr.contained?.find(
            (resource) => resource.resourceType === 'ActivityDefinition'
          ) as ActivityDefinition;
          const testName = activityDef?.code?.coding?.find((c) => c.system === OYSTEHR_LAB_OI_CODE_SYSTEM)?.display;
          const labName = activityDef?.publisher;
          let formattedName = nameLabTest(testName, labName, false);
          if (isReflex) {
            const reflexTestName = relatedDR?.code.coding?.[0].display || 'Name missing';
            formattedName = nameLabTest(reflexTestName, labName, true);
          }

          const { externalResultConfigs } = await getLabOrderResultPDFConfig(docRef, formattedName, m2mtoken, {
            type: LabType.external,
            orderNumber,
          });
          if (isReflex) {
            reflexOrderResults.push(...externalResultConfigs);
          } else {
            externalLabOrderResults.push(...externalResultConfigs);
          }
        } else if (relatedSRDetail.type === LabType.inhouse) {
          const sr = relatedSRDetail.resource;
          const testName = sr.code?.text;
          const { inHouseResultConfigs } = await getLabOrderResultPDFConfig(
            docRef,
            testName || 'missing test details',
            m2mtoken,
            { type: LabType.inhouse }
          );
          inHouseLabOrderResults.push(...inHouseResultConfigs);
        }
      } else {
        // todo what to do here for unsolicited results
        // maybe we don't need to handle these for mvp
        console.log('no serviceRequestRef for', docRef.id);
      }
    } else {
      // something has gone awry during the document reference creation if there is no diagnostic report linked
      // so this shouldnt happen but if it does we will still surface the report
      console.log('no diagnosticReportRef for', docRef.id);
    }
  }

  // map reflex tests to their original ordered test
  reflexOrderResults.forEach((reflexRes) => {
    const ogOrderResIdx = externalLabOrderResults.findIndex(
      (res) => res?.orderNumber && res.orderNumber === reflexRes.orderNumber
    );
    if (ogOrderResIdx !== -1) {
      const ogOrderRes = externalLabOrderResults[ogOrderResIdx];
      if (!ogOrderRes.reflexResults) {
        ogOrderRes.reflexResults = [reflexRes];
      } else {
        ogOrderRes.reflexResults.push(reflexRes);
      }
    }
  });

  const externalResultsPending = activeExternalLabServiceRequests.length > 0;
  const inHouseResultsPending = activeInHouseLabServiceRequests.length > 0;

  const externalLabResultConfig: EncounterExternalLabResult = {
    resultsPending: externalResultsPending,
    labOrderResults: externalLabOrderResults,
  };

  const inHouseLabResultConfig: EncounterInHouseLabResult = {
    resultsPending: inHouseResultsPending,
    labOrderResults: inHouseLabOrderResults,
  };
  return { externalLabResultConfig, inHouseLabResultConfig };
};

const getLabOrderResultPDFConfig = async (
  docRef: DocumentReference,
  formattedName: string,
  m2mtoken: string,
  resultDetails:
    | {
        type: LabType.external;
        orderNumber?: string;
      }
    | {
        type: LabType.inhouse;
        simpleResultValue?: string; // todo not implemented, displaying this is a post mvp feature
      }
): Promise<{ externalResultConfigs: ExternalLabOrderResultConfig[]; inHouseResultConfigs: InHouseLabResult[] }> => {
  const externalResults: ExternalLabOrderResultConfig[] = [];
  const inHouseResults: InHouseLabResult[] = [];
  for (const content of docRef.content) {
    const z3Url = content.attachment.url;
    if (z3Url) {
      const url = await getPresignedURL(z3Url, m2mtoken);
      if (resultDetails.type === LabType.external) {
        const labResult: ExternalLabOrderResultConfig = {
          name: formattedName,
          url,
          orderNumber: resultDetails?.orderNumber,
        };
        externalResults.push(labResult);
      } else if (resultDetails.type === LabType.inhouse) {
        const labResult: InHouseLabResult = {
          name: formattedName,
          url,
          simpleResultValue: resultDetails?.simpleResultValue,
        };
        inHouseResults.push(labResult);
      }
    }
  }

  return { externalResultConfigs: externalResults, inHouseResultConfigs: inHouseResults };
};

export const configLabRequestsForGetChartData = (encounterId: string): BatchInputGetRequest[] => {
  // DocumentReference.related will contain a reference to the related diagnostic report which is needed to know more about the test
  // namely, if the test is reflex and also lets us grab the related service request which has info on the test & lab name, needed for results display
  const docRefSearch: BatchInputGetRequest = {
    method: 'GET',
    url: `/DocumentReference?status=current&type=${LAB_RESULT_DOC_REF_CODING_CODE.code}&encounter=${encounterId}&_include:iterate=DocumentReference:related&_include:iterate=DiagnosticReport:based-on`,
  };
  // Grabbing active lab service requests seperately since they might not have results
  // but we validate against actually signing the progress note if there are any pending
  const activeLabServiceRequestSearch: BatchInputGetRequest = {
    method: 'GET',
    url: `/ServiceRequest?encounter=Encounter/${encounterId}&status=active&code=${OYSTEHR_LAB_OI_CODE_SYSTEM}|,${IN_HOUSE_TEST_CODE_SYSTEM}|`,
  };
  return [docRefSearch, activeLabServiceRequestSearch];
};

const diagnosticReportIncludesCategory = (diagnosicReport: DiagnosticReport, system: string, code: string): boolean => {
  return !!diagnosicReport.category?.find((cat) => cat?.coding?.find((c) => c.system === system && c.code === code));
};

const getDocRefRelatedId = (
  docRef: DocumentReference,
  relatedResourceType: FhirResource['resourceType']
): string | undefined => {
  const reference = docRef.context?.related?.find((rel) => rel.reference?.startsWith(`${relatedResourceType}/`))
    ?.reference;
  return reference?.split('/')[1];
};

type fetchLabOrderPDFRes = { resultPDFs: LabResultPDF[]; orderPDF: LabOrderPDF | undefined };
export const fetchLabOrderPDFsPresignedUrls = async (
  documentReferences: DocumentReference[],
  m2mtoken: string
): Promise<fetchLabOrderPDFRes | undefined> => {
  if (!documentReferences.length) {
    return;
  }
  const pdfPromises: Promise<LabResultPDF | LabOrderPDF | null>[] = [];

  for (const docRef of documentReferences) {
    const diagnosticReportId = getDocRefRelatedId(docRef, 'DiagnosticReport');
    const serviceRequestId = getDocRefRelatedId(docRef, 'ServiceRequest');
    const isLabOrderDoc = docRef.type?.coding?.find(
      (code) => code.system === LAB_ORDER_DOC_REF_CODING_CODE.system && code.code === LAB_ORDER_DOC_REF_CODING_CODE.code
    );
    const docRefId = docRef.id;

    for (const content of docRef.content) {
      const z3Url = content.attachment?.url;
      if (z3Url) {
        pdfPromises.push(
          getPresignedURL(z3Url, m2mtoken)
            .then((presignedURL) => {
              if (diagnosticReportId) {
                return { presignedURL, diagnosticReportId } as LabResultPDF;
              } else if (serviceRequestId && isLabOrderDoc) {
                return { presignedURL, serviceRequestId, docRefId } as LabOrderPDF;
              }
              return null;
            })
            .catch((error) => {
              console.error(`Failed to get presigned URL for document ${docRef.id}:`, error);
              return null;
            })
        );
      }
    }
  }

  const pdfs = await Promise.allSettled(pdfPromises);

  const { resultPDFs, orderPDF } = pdfs
    .filter(
      (result): result is PromiseFulfilledResult<LabResultPDF | LabOrderPDF> =>
        result.status === 'fulfilled' && result.value !== null
    )
    .reduce(
      (acc: fetchLabOrderPDFRes, result) => {
        if ('diagnosticReportId' in result.value) {
          acc.resultPDFs.push(result.value);
        } else if ('serviceRequestId' in result.value) {
          acc.orderPDF = result.value;
        }
        return acc;
      },
      { resultPDFs: [], orderPDF: undefined }
    );

  return { resultPDFs, orderPDF };
};<|MERGE_RESOLUTION|>--- conflicted
+++ resolved
@@ -26,20 +26,16 @@
   IN_HOUSE_DIAGNOSTIC_REPORT_CATEGORY_CONFIG,
   IN_HOUSE_TEST_CODE_SYSTEM,
   InHouseLabResult,
-<<<<<<< HEAD
   LAB_DR_TYPE_TAG,
+  LAB_ORDER_DOC_REF_CODING_CODE,
   LAB_RESULT_DOC_REF_CODING_CODE,
+  LabOrderPDF,
+  LabResultPDF,
   LabType,
   nameLabTest,
   OYSTEHR_LAB_DIAGNOSTIC_REPORT_CATEGORY,
   OYSTEHR_LAB_OI_CODE_SYSTEM,
   OYSTEHR_LAB_ORDER_PLACER_ID_SYSTEM,
-=======
-  IN_HOUSE_DIAGNOSTIC_REPORT_CATEGORY_CONFIG,
-  LabOrderPDF,
-  LabResultPDF,
-  LAB_ORDER_DOC_REF_CODING_CODE,
->>>>>>> d0c4fe6d
 } from 'utils';
 
 export type LabOrderResources = {
