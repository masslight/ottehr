import Oystehr, { BatchInputGetRequest } from '@oystehr/sdk';
import {
  ServiceRequest,
  QuestionnaireResponse,
  Practitioner,
  Task,
  Patient,
  Account,
  Coverage,
  Organization,
  Appointment,
  Encounter,
<<<<<<< HEAD
  DiagnosticReport,
  Observation,
=======
  FhirResource,
  DocumentReference,
  DiagnosticReport,
  ActivityDefinition,
>>>>>>> 978da4db
} from 'fhir/r4b';
import {
  EncounterLabResult,
  LabOrderResult,
  LabOrderResultPDFConfig,
  OYSTEHR_LAB_ORDER_PLACER_ID_SYSTEM,
  OYSTEHR_LAB_OI_CODE_SYSTEM,
  LAB_RESULT_DOC_REF_CODING_CODE,
  OYSTEHR_LAB_DIAGNOSTIC_REPORT_CATEGORY,
  getPresignedURL,
  LAB_DR_TYPE_TAG,
  nameLabTest,
} from 'utils';

export type LabOrderResources = {
  serviceRequest: ServiceRequest;
  patient: Patient;
  questionnaireResponse: QuestionnaireResponse;
  practitioner: Practitioner;
  task: Task;
  organization: Organization;
  diagnosticReport: DiagnosticReport;
  appointment: Appointment;
  encounter: Encounter;
  observations: Observation[];
};

export async function getLabOrderResources(oystehr: Oystehr, serviceRequestID: string): Promise<LabOrderResources> {
  const serviceRequestTemp = (
    await oystehr.fhir.search<
      | ServiceRequest
      | QuestionnaireResponse
      | Patient
      | Practitioner
      | Task
      | Organization
      | DiagnosticReport
      | Appointment
      | Encounter
      | Observation
    >({
      resourceType: 'ServiceRequest',
      params: [
        {
          name: '_id',
          value: serviceRequestID,
        },
        {
          name: '_revinclude',
          value: 'Task:based-on',
        },
        {
          name: '_include',
          value: 'ServiceRequest:subject',
        },
        {
          name: '_revinclude',
          value: 'QuestionnaireResponse:based-on',
        },
        {
          name: '_include',
          value: 'ServiceRequest:requester',
        },
        {
          name: '_include',
          value: 'ServiceRequest:performer',
        },
        {
          name: '_include',
          value: 'ServiceRequest:encounter',
        },
        {
          name: '_revinclude',
          value: 'DiagnosticReport:based-on',
        },
        {
          name: '_include:iterate',
          value: 'Encounter:appointment',
        },
        {
          name: '_include:iterate',
          value: 'DiagnosticReport:result',
        },
      ],
    })
  )?.unbundle();
  const serviceRequestsTemp: ServiceRequest[] | undefined = serviceRequestTemp?.filter(
    (resourceTemp): resourceTemp is ServiceRequest => resourceTemp.resourceType === 'ServiceRequest'
  );
  const patientsTemp: Patient[] | undefined = serviceRequestTemp?.filter(
    (resourceTemp): resourceTemp is Patient => resourceTemp.resourceType === 'Patient'
  );
  const practitionersTemp: Practitioner[] | undefined = serviceRequestTemp?.filter(
    (resourceTemp): resourceTemp is Practitioner => resourceTemp.resourceType === 'Practitioner'
  );
  const questionnaireResponsesTemp: QuestionnaireResponse[] | undefined = serviceRequestTemp?.filter(
    (resourceTemp): resourceTemp is QuestionnaireResponse => resourceTemp.resourceType === 'QuestionnaireResponse'
  );
  const tasksTemp: Task[] | undefined = serviceRequestTemp?.filter(
    (resourceTemp): resourceTemp is Task => resourceTemp.resourceType === 'Task'
  );
  const orgsTemp: Organization[] | undefined = serviceRequestTemp?.filter(
    (resourceTemp): resourceTemp is Organization => resourceTemp.resourceType === 'Organization'
  );
  const diagnosticReportsTemp: DiagnosticReport[] | undefined = serviceRequestTemp?.filter(
    (resourceTemp): resourceTemp is DiagnosticReport => resourceTemp.resourceType === 'DiagnosticReport'
  );
  const appointmentsTemp: Appointment[] | undefined = serviceRequestTemp?.filter(
    (resourceTemp): resourceTemp is Appointment => resourceTemp.resourceType === 'Appointment'
  );
  const encountersTemp: Encounter[] | undefined = serviceRequestTemp?.filter(
    (resourceTemp): resourceTemp is Encounter => resourceTemp.resourceType === 'Encounter'
  );
  const observationsTemp: Observation[] | undefined = serviceRequestTemp?.filter(
    (resourceTemp): resourceTemp is Observation => resourceTemp.resourceType === 'Observation'
  );
  console.log(2, diagnosticReportsTemp);

  if (serviceRequestsTemp?.length !== 1) {
    throw new Error('service request is not found');
  }

  if (patientsTemp?.length !== 1) {
    throw new Error('patient is not found');
  }

  if (practitionersTemp?.length !== 1) {
    throw new Error('practitioner is not found');
  }

  if (questionnaireResponsesTemp?.length !== 1) {
    throw new Error('questionnaire response is not found');
  }

  if (tasksTemp?.length !== 1) {
    throw new Error('task is not found');
  }

  if (orgsTemp?.length !== 1) {
    throw new Error('performing lab Org not found');
  }

  if (appointmentsTemp?.length !== 1) {
    throw new Error('appointment is not found');
  }

  if (encountersTemp?.length !== 1) {
    throw new Error('encounter is not found');
  }

  const serviceRequest = serviceRequestsTemp?.[0];
  const patient = patientsTemp?.[0];
  const practitioner = practitionersTemp?.[0];
  const questionnaireResponse = questionnaireResponsesTemp?.[0];
  const task = tasksTemp?.[0];
  const organization = orgsTemp?.[0];
  const diagnosticReport = diagnosticReportsTemp?.[0];
  const appointment = appointmentsTemp?.[0];
  const encounter = encountersTemp?.[0];
  const observations = observationsTemp;

  return {
    serviceRequest: serviceRequest,
    patient,
    practitioner,
    questionnaireResponse: questionnaireResponse,
    task,
    organization,
    diagnosticReport,
    appointment,
    encounter,
    observations,
  };
}

export const getPrimaryInsurance = (account: Account, coverages: Coverage[]): Coverage | undefined => {
  if (coverages.length === 0) return;
  const coverageMap: { [key: string]: Coverage } = {};
  coverages.forEach((c) => (coverageMap[`Coverage/${c.id}`] = c));

  const includedCoverages = account.coverage?.filter((c) => {
    const coverageRef = c.coverage.reference;
    if (coverageRef) return Object.keys(coverageMap).includes(coverageRef);
    return;
  });

  if (includedCoverages?.length) {
    includedCoverages.sort((a, b) => {
      const priorityA = a.priority ?? -Infinity;
      const priorityB = b.priority ?? -Infinity;
      return priorityA - priorityB;
    });
    const highestPriorityCoverageRef = includedCoverages[0].coverage.reference;
    if (highestPriorityCoverageRef) return coverageMap[highestPriorityCoverageRef];
  } else {
    console.log('no coverages were included on account.coverage, grabbing primary ins from list of patient coverages');
    coverages.sort((a, b) => {
      const orderA = a.order ?? -Infinity;
      const orderB = b.order ?? -Infinity;
      return orderA - orderB;
    });
    return coverages[0];
  }
  return;
};

export const makeEncounterLabResult = async (
  resources: FhirResource[],
  m2mtoken: string
): Promise<EncounterLabResult> => {
  const documentReferences: DocumentReference[] = [];
  const activeServiceRequests: ServiceRequest[] = [];
  const serviceRequestMap: Record<string, ServiceRequest> = {};
  const diagnosticReportMap: Record<string, DiagnosticReport> = {};

  resources.forEach((resource) => {
    if (resource.resourceType === 'DocumentReference') {
      const isLabsDocRef = !!resource.type?.coding?.find((c) => c.code === LAB_RESULT_DOC_REF_CODING_CODE.code);
      if (isLabsDocRef) documentReferences.push(resource as DocumentReference);
    }
    if (resource.resourceType === 'ServiceRequest') {
      const isLabServiceRequest = !!resource.code?.coding?.find((c) => c.system === OYSTEHR_LAB_OI_CODE_SYSTEM);
      if (isLabServiceRequest) {
        serviceRequestMap[`ServiceRequest/${resource.id}`] = resource as ServiceRequest;
        if (resource.status === 'active') activeServiceRequests.push(resource);
      }
    }
    if (resource.resourceType === 'DiagnosticReport') {
      const isLabsDR = !!resource.category?.find(
        (category) => category?.coding?.find((c) => c.system === OYSTEHR_LAB_DIAGNOSTIC_REPORT_CATEGORY.system)
      );
      if (isLabsDR) {
        diagnosticReportMap[`DiagnosticReport/${resource.id}`] = resource as DiagnosticReport;
      }
    }
  });

  const labOrderResults: LabOrderResult[] = [];
  const reflexOrderResults: LabOrderResultPDFConfig[] = [];

  for (const docRef of documentReferences) {
    const diagnosticReportRef = docRef.context?.related?.find(
      (related) => related.reference?.startsWith('DiagnosticReport')
    )?.reference;
    if (diagnosticReportRef) {
      const relatedDR = diagnosticReportMap[diagnosticReportRef];
      const isReflex = relatedDR.meta?.tag?.find(
        (t) => t.system === LAB_DR_TYPE_TAG.system && t.display === LAB_DR_TYPE_TAG.display.reflex
      );
      const serviceRequestRef = relatedDR?.basedOn?.find((based) => based.reference?.startsWith('ServiceRequest'))
        ?.reference;
      if (serviceRequestRef) {
        const relatedSR = serviceRequestMap[serviceRequestRef];
        const orderNumber = relatedSR.identifier?.find((id) => id.system === OYSTEHR_LAB_ORDER_PLACER_ID_SYSTEM)?.value;
        const activityDef = relatedSR.contained?.find(
          (resource) => resource.resourceType === 'ActivityDefinition'
        ) as ActivityDefinition;
        const testName = activityDef?.code?.coding?.find((c) => c.system === OYSTEHR_LAB_OI_CODE_SYSTEM)?.display;
        const labName = activityDef?.publisher;
        let formattedName = nameLabTest(testName, labName, false);
        if (isReflex) {
          const reflexTestName = relatedDR.code.coding?.[0].display || 'Name missing';
          formattedName = nameLabTest(reflexTestName, labName, true);
        }

        const resultsConfigs = await getLabOrderResultPDFConfig(docRef, formattedName, m2mtoken, orderNumber);
        if (isReflex) {
          reflexOrderResults.push(...resultsConfigs);
        } else {
          labOrderResults.push(...resultsConfigs);
        }
      } else {
        // todo what to do here for unsolicited results
        // maybe we don't need to handle these for mvp
        console.log('no serviceRequestRef for', docRef.id);
      }
    } else {
      console.log('no diagnosticReportRef for', docRef.id);
      // something has gone awry during the document reference creation if there is no diagnostic report linked
      // so this shouldnt happen but if it does we will still surface the report
      const formattedName = 'Lab order result pdf - missing details';
      const resultsConfigs = await getLabOrderResultPDFConfig(docRef, formattedName, m2mtoken);
      labOrderResults.push(...resultsConfigs);
    }
  }

  // map reflex tests to their original ordered test
  reflexOrderResults.forEach((reflexRes) => {
    const ogOrderResIdx = labOrderResults.findIndex(
      (res) => res?.orderNumber && res.orderNumber === reflexRes.orderNumber
    );
    if (ogOrderResIdx !== -1) {
      const ogOrderRes = labOrderResults[ogOrderResIdx];
      if (!ogOrderRes.reflexResults) {
        ogOrderRes.reflexResults = [reflexRes];
      } else {
        ogOrderRes.reflexResults.push(reflexRes);
      }
    }
  });

  const resultsPending = activeServiceRequests.length > 0;

  const result: EncounterLabResult = {
    resultsPending,
    labOrderResults,
  };
  return result;
};

const getLabOrderResultPDFConfig = async (
  docRef: DocumentReference,
  formattedName: string,
  m2mtoken: string,
  orderNumber?: string
): Promise<LabOrderResultPDFConfig[]> => {
  const results: LabOrderResultPDFConfig[] = [];
  for (const content of docRef.content) {
    const z3Url = content.attachment.url;
    if (z3Url) {
      const url = await getPresignedURL(z3Url, m2mtoken);
      const labResult: LabOrderResultPDFConfig = {
        name: formattedName,
        url,
        orderNumber,
      };
      results.push(labResult);
    }
  }

  return results;
};

export const configLabRequestsForGetChartData = (encounterId: string): BatchInputGetRequest[] => {
  // DocumentReference.related will contain a reference to the related diagnostic report which is needed to know more about the test
  // namely, if the test is reflex and also lets us grab the related service request which has info on the test & lab name, needed for results display
  const docRefSearch: BatchInputGetRequest = {
    method: 'GET',
    url: `/DocumentReference?type=${LAB_RESULT_DOC_REF_CODING_CODE.code}&encounter=${encounterId}&_include:iterate=DocumentReference:related&_include:iterate=DiagnosticReport:based-on`,
  };
  // Grabbing active lab service requests seperately since they might not have results
  // but we validate against actually signing the progress note if there are any pending
  const activeLabServiceRequestSearch: BatchInputGetRequest = {
    method: 'GET',
    url: `/ServiceRequest?encounter=Encounter/${encounterId}&status=active&code=${OYSTEHR_LAB_OI_CODE_SYSTEM}|`,
  };
  return [docRefSearch, activeLabServiceRequestSearch];
};<|MERGE_RESOLUTION|>--- conflicted
+++ resolved
@@ -10,15 +10,11 @@
   Organization,
   Appointment,
   Encounter,
-<<<<<<< HEAD
   DiagnosticReport,
   Observation,
-=======
   FhirResource,
   DocumentReference,
-  DiagnosticReport,
   ActivityDefinition,
->>>>>>> 978da4db
 } from 'fhir/r4b';
 import {
   EncounterLabResult,
