--- conflicted
+++ resolved
@@ -14,11 +14,7 @@
   getEncounterStatusHistoryUpdateOp,
   getPatchBinary,
   getPatientContactEmail,
-<<<<<<< HEAD
-=======
-  getProgressNoteChartDataRequestedFields,
   getTaskResource,
->>>>>>> 6e19afd1
   getVisitStatus,
   InPersonCompletionTemplateData,
   OTTEHR_MODULE,
