--- conflicted
+++ resolved
@@ -12,11 +12,8 @@
   getPatchBinary,
   getSecret,
   getTaskResource,
-<<<<<<< HEAD
   isFollowupEncounter,
-=======
   SecretsKeys,
->>>>>>> 499fdb68
   SignAppointmentInput,
   SignAppointmentResponse,
   TaskIndicator,
