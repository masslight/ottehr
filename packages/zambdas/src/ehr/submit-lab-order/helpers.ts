<<<<<<< HEAD
import Oystehr, { BatchInputRequest, User } from '@oystehr/sdk';
import {
  Coverage,
  DocumentReference,
=======
import Oystehr from '@oystehr/sdk';
import { getRandomValues } from 'crypto';
import {
  Coverage,
>>>>>>> 1a3b1927
  Encounter,
  Location,
  Organization,
  Patient,
  Practitioner,
<<<<<<< HEAD
  Provenance,
  Questionnaire,
  QuestionnaireResponse,
  ServiceRequest,
  Specimen,
} from 'fhir/r4b';
import { DateTime } from 'luxon';
import {
  EXTERNAL_LAB_ERROR,
  getAccountNumberFromOrganization,
  getOrderNumber,
  getPresignedURL,
  getTimezone,
  ORDER_ITEM_UNKNOWN,
  OYSTEHR_LAB_OI_CODE_SYSTEM,
  PROVENANCE_ACTIVITY_CODING_ENTITY,
  Secrets,
} from 'utils';
import { createExternalLabsOrderFormPDF, getOrderFormDataConfig } from '../../shared/pdf/external-labs-order-form-pdf';
import { makeLabPdfDocumentReference, makeRelatedForLabsPDFDocRef } from '../../shared/pdf/labs-results-form-pdf';
import { AOEDisplayForOrderForm, getExternalLabOrderResources, LabOrderResources } from '../shared/labs';

export const LABS_DATE_STRING_FORMAT = 'MM/dd/yyyy hh:mm a ZZZZ';

type LabOrderResourcesExtended = LabOrderResources & {
  accountNumber: string;
  orderNumber: string; // aka requisition number
  encounter: Encounter;
  mostRecentSampleCollectionDate?: DateTime<true>;
  timezone?: string;
  location?: Location;
  coverage?: Coverage;
  insuranceOrganization?: Organization;
  questionsAndAnswers?: AOEDisplayForOrderForm[];
};

export type testDataForOrderForm = {
  serviceRequestID: string;
  serviceRequest: ServiceRequest;
  serviceRequestCreatedDate: string;
  testName: string;
  testAssessments: { code: string; name: string }[]; // dx
  testPriority: string;
  aoeAnswers?: AOEDisplayForOrderForm[];
  mostRecentSampleCollectionDate?: DateTime<true>;
};

export type resourcesForOrderForm = {
  testDetails: testDataForOrderForm[];
  orderNumber: string;
  labOrganization: Organization;
  provider: Practitioner;
  patient: Patient;
  timezone: string | undefined;
  encounter: Encounter;
  location?: Location;
  insuranceOrganization?: Organization;
  coverage?: Coverage;
};

export type OrderResourcesByAccountNumber = {
  [accountNumber: string]: resourcesForOrderForm;
};

export async function getBundledOrderResources(
  oystehr: Oystehr,
  m2mToken: string, // needed to get questionnaire via the qr.questionnaire url
  serviceRequestIDs: string[]
): Promise<OrderResourcesByAccountNumber> {
  const promises = serviceRequestIDs.map((serviceRequestID) =>
    getExternalLabOrderResources(oystehr, serviceRequestID).then((result) => ({ serviceRequestID, result }))
  );
  const results = await Promise.all(promises);

  const bundledOrders: { [accountNumber: string]: string[] } = {};
  const resourcesByServiceRequest: { [serviceRequestID: string]: LabOrderResourcesExtended } = {};

  const locationPromises: Array<Promise<{ serviceRequestID: string; location?: Location }>> = [];
  const insurancePromises: Array<
    Promise<{ serviceRequestID: string; coverage?: Coverage; insuranceOrganization?: Organization }>
  > = [];
  const aoeAnswerPromises: Array<
    Promise<{ serviceRequestID: string; questionsAndAnswers?: AOEDisplayForOrderForm[] }>
  > = [];

  results.forEach(({ serviceRequestID, result }) => {
    if (result.serviceRequest.status !== 'draft') {
      throw Error(`This order has already been submitted: ${result.serviceRequest.id}`);
    }

    const locationRef = result.serviceRequest.locationReference?.[0].reference;
    const locationPromise = makeLocationPromise(oystehr, serviceRequestID, locationRef);
    locationPromises.push(locationPromise);

    const patientIDToValidate = result.patient.id;
    const insuranceRef = result.serviceRequest.insurance?.[0].reference;
    const insurancePromise = makeInsurancePromise(oystehr, serviceRequestID, patientIDToValidate, insuranceRef);
    insurancePromises.push(insurancePromise);

    const questionnaireResponse = result.questionnaireResponse;
    const aoeAnswerPromise = makeQuestionnairePromise(serviceRequestID, questionnaireResponse, m2mToken);
    aoeAnswerPromises.push(aoeAnswerPromise);

    const accountNumberForLab = getAccountNumberFromOrganization(result.labOrganization);
    if (!accountNumberForLab) throw Error(`Lab organization is missing account number ${result.labOrganization.id}`);
    if (bundledOrders[accountNumberForLab]) {
      bundledOrders[accountNumberForLab].push(serviceRequestID);
    } else {
      bundledOrders[accountNumberForLab] = [serviceRequestID];
    }

    const timezone = result.schedule ? getTimezone(result.schedule) : undefined;
    const orderNumber = getOrderNumber(result.serviceRequest);
    if (!orderNumber) throw Error(`ServiceRequest is missing an order number, ${result.serviceRequest}`);

    const sampleCollectionDate = getMostRecentCollectionDate(result.specimens)?.setZone(timezone);
    const sampleCollectionDateFormatted = sampleCollectionDate?.isValid ? sampleCollectionDate : undefined;

    resourcesByServiceRequest[serviceRequestID] = {
      ...result,
      accountNumber: accountNumberForLab,
      orderNumber,
      mostRecentSampleCollectionDate: sampleCollectionDateFormatted,
      timezone,
    };
  });

  const [locationResults, insuranceResults, aoeAnswerResults] = await Promise.all([
    Promise.all(locationPromises),
    Promise.all(insurancePromises),
    Promise.all(aoeAnswerPromises),
  ]);

  locationResults.forEach(({ serviceRequestID, location }) => {
    const labOrderResourcesForSubmit = resourcesByServiceRequest[serviceRequestID];
    resourcesByServiceRequest[serviceRequestID] = {
      ...labOrderResourcesForSubmit,
      location,
    };
  });

  insuranceResults.forEach(({ serviceRequestID, coverage, insuranceOrganization }) => {
    const labOrderResourcesForSubmit = resourcesByServiceRequest[serviceRequestID];
    resourcesByServiceRequest[serviceRequestID] = {
      ...labOrderResourcesForSubmit,
      coverage,
      insuranceOrganization,
    };
  });

  aoeAnswerResults.forEach(({ serviceRequestID, questionsAndAnswers }) => {
    const labOrderResourcesForSubmit = resourcesByServiceRequest[serviceRequestID];
    resourcesByServiceRequest[serviceRequestID] = {
      ...labOrderResourcesForSubmit,
      questionsAndAnswers,
    };
  });

  const bundledOrderResources: OrderResourcesByAccountNumber = {};
  Object.entries(bundledOrders).forEach(([accountNumber, serviceRequestIDs]) => {
    serviceRequestIDs.forEach((srID) => {
      const allResources = resourcesByServiceRequest[srID];
      const serviceRequest = allResources.serviceRequest;
      const sampleCollectionDate = allResources.mostRecentSampleCollectionDate;
      const aoeAnswers = allResources.questionsAndAnswers;
      const srTestDetail = getTestDataForOrderForm(serviceRequest, aoeAnswers, sampleCollectionDate);

      if (bundledOrderResources[accountNumber]) {
        bundledOrderResources[accountNumber].testDetails.push(srTestDetail);
      } else {
        // oystehr labs will validate that all these resources match for each ServiceRequest submitted within
        // a bundled order so there is no need for us to do that validation here, we will just take the resources from the first ServiceRequest for that bundle
        bundledOrderResources[accountNumber] = {
          testDetails: [srTestDetail],
          orderNumber: allResources.orderNumber,
          encounter: allResources.encounter,
          labOrganization: allResources.labOrganization,
          provider: allResources.practitioner,
          patient: allResources.patient,
          timezone: allResources.timezone,
          location: allResources.location,
          insuranceOrganization: allResources.insuranceOrganization,
          coverage: allResources.coverage,
        };
      }
    });
  });

  return bundledOrderResources;
}

function makeLocationPromise(
  oystehr: Oystehr,
  serviceRequestID: string,
  locationRef?: string
): Promise<{ serviceRequestID: string; location?: Location }> {
  // If no locationRef, return resolved promise with location undefined
  if (!locationRef) return Promise.resolve({ serviceRequestID, location: undefined });

  const locationID = locationRef.replace('Location/', '');
  return oystehr.fhir
    .get<Location>({
      resourceType: 'Location',
      id: locationID,
    })
    .then((location) => ({ serviceRequestID, location }));
}

function makeInsurancePromise(
  oystehr: Oystehr,
  serviceRequestID: string,
  patientIDToValidate: string | undefined,
  insuranceRef?: string
): Promise<{ serviceRequestID: string; coverage?: Coverage; insuranceOrganization?: Organization }> {
  // If no insuranceRef, return resolved promise with undefined for coverage and insuranceOrg
  if (!insuranceRef) {
    return Promise.resolve({ serviceRequestID, coverage: undefined, insuranceOrganization: undefined });
  }

  const coverageID = insuranceRef.replace('Coverage/', '');
  return oystehr.fhir
    .search<Coverage | Organization | Patient>({
      resourceType: 'Coverage',
      params: [
        { name: '_id', value: coverageID || 'UNKNOWN' },
        { name: '_include', value: 'Coverage:payor' },
        { name: '_include', value: 'Coverage:beneficiary' },
      ],
    })
    .then((bundle) => {
      const unbundledResults = bundle.unbundle();
      const coverage = unbundledResults.find((resource) => resource.resourceType === 'Coverage');
      const insuranceOrganization = unbundledResults.find((resource) => resource.resourceType === 'Organization');
      const coveragePatient = unbundledResults.find((resource) => resource.resourceType === 'Patient');

      if (!coverage) throw EXTERNAL_LAB_ERROR('coverage is not found');
      if (!insuranceOrganization) throw EXTERNAL_LAB_ERROR('organization for insurance is not found');
      if (!coveragePatient || coveragePatient?.id !== patientIDToValidate) {
        throw Error(
          `The coverage beneficiary does not match the patient from the service request. Coverage patient id: ${coveragePatient?.id}. ServiceRequest patient id: ${patientIDToValidate} `
        );
      }

      return { serviceRequestID, coverage, insuranceOrganization };
    });
=======
  Questionnaire,
  QuestionnaireResponse,
  QuestionnaireResponseItem,
  QuestionnaireResponseItemAnswer,
  ServiceRequest,
} from 'fhir/r4b';
import { DateTime } from 'luxon';
import {
  DynamicAOEInput,
  EXTERNAL_LAB_ERROR,
  FHIR_IDENTIFIER_NPI,
  getFullestAvailableName,
  isPSCOrder,
  OYSTEHR_LAB_OI_CODE_SYSTEM,
  Secrets,
} from 'utils';
import { createExternalLabsOrderFormPDF } from '../../shared/pdf/external-labs-order-form-pdf';
import { makeLabPdfDocumentReference } from '../../shared/pdf/labs-results-form-pdf';
import { LABS_DATE_STRING_FORMAT } from '.';
export interface AOEDisplayForOrderForm {
  question: string;
  answer: any[];
>>>>>>> 1a3b1927
}

function makeQuestionnairePromise(
  serviceRequestID: string,
  questionnaireResponse: QuestionnaireResponse | undefined,
  m2mToken: string
): Promise<{ serviceRequestID: string; questionsAndAnswers?: AOEDisplayForOrderForm[] }> {
  if (!questionnaireResponse) {
    return Promise.resolve({ serviceRequestID, questionsAndAnswers: undefined });
  }

  const questionnaireUrl = questionnaireResponse.questionnaire;
  if (!questionnaireUrl) {
    throw new Error(`QuestionnaireResponse is missing its questionnaire, ${questionnaireResponse.id}`);
  }

  const answers = questionnaireResponse.item;
  if (!answers) throw Error(`QuestionnaireResponse is missing item, ${questionnaireResponse.id}`);

  return fetch(questionnaireUrl, {
    headers: {
      Authorization: `Bearer ${m2mToken}`,
    },
  })
    .then((questionnaireRequest) => {
      return questionnaireRequest.json();
    })
    .then((questionnaire) => {
      const fhirQuestionnaire = questionnaire as Questionnaire;
      console.log('fhirQuestionnaire', fhirQuestionnaire);
      const questionsAndAnswers = answers.map((qrItem) => {
        const question = fhirQuestionnaire.item?.find((item) => item.linkId === qrItem.linkId);

        if (!question) throw Error(`question is not found on the questionnaire, link id: ${qrItem.linkId}`);
        let answerDisplay: string | undefined;

        if (question.type === 'text' || question.type === 'choice') {
          answerDisplay = qrItem.answer?.map((answerString) => answerString.valueString).join(', ');
        }
        if (question.type === 'boolean') {
          answerDisplay = qrItem.answer?.[0].valueBoolean === false ? 'No' : 'Yes';
        }
        if (question.type === 'date') {
          answerDisplay = qrItem.answer?.[0].valueDate;
        }
        if (question.type === 'decimal') {
          answerDisplay = qrItem.answer?.[0].valueDecimal?.toString();
        }
        if (question.type === 'integer') {
          answerDisplay = qrItem.answer?.[0].valueInteger?.toString();
        }

        const questionDisplay = question.text;
        if (!questionDisplay || !answerDisplay) {
          throw Error(`question or answer is missing: ${questionDisplay} ${answerDisplay}`);
        }
        return { question: questionDisplay, answer: [answerDisplay] };
      });

      return { serviceRequestID, questionsAndAnswers };
    });
}

function getMostRecentCollectionDate(specimens: Specimen[]): DateTime<true> | undefined {
  if (specimens.length === 0) return;

  const sampleCollectionDates = specimens
    .map((specimen) =>
      specimen.collection?.collectedDateTime ? DateTime.fromISO(specimen.collection?.collectedDateTime) : undefined
    )
    .filter((date) => date !== undefined && date.isValid);

  if (sampleCollectionDates.length > 0) {
    const mostRecentDate = DateTime.max(...sampleCollectionDates);
    if (mostRecentDate) return mostRecentDate;
  }

  return;
}

function getTestDataForOrderForm(
  sr: ServiceRequest,
  aoeAnswers?: AOEDisplayForOrderForm[],
  mostRecentSampleCollectionDate?: DateTime<true>
): testDataForOrderForm {
  if (!sr.reasonCode) throw Error('ServiceRequest is missing a reasonCode to specify diagnosis');

  const data: testDataForOrderForm = {
    serviceRequestID: sr.id || ORDER_ITEM_UNKNOWN,
    serviceRequest: sr,
    serviceRequestCreatedDate: sr.authoredOn || '',
    testName:
      sr.code?.coding?.find((coding) => coding.system === OYSTEHR_LAB_OI_CODE_SYSTEM)?.display || ORDER_ITEM_UNKNOWN,
    testAssessments: sr.reasonCode?.map((code) => ({
      code: code.coding?.[0].code || ORDER_ITEM_UNKNOWN,
      name: code.text || ORDER_ITEM_UNKNOWN,
    })),
    testPriority: sr.priority || ORDER_ITEM_UNKNOWN,
    aoeAnswers,
    mostRecentSampleCollectionDate,
  };

  return data;
}

export function makeProvenanceResourceRequest(
  now: DateTime<true>,
  serviceRequestID: string,
  currentUser: User
): BatchInputRequest<Provenance> {
  const provenanceFhir: Provenance = {
    resourceType: 'Provenance',
    target: [
      {
        reference: `ServiceRequest/${serviceRequestID}`,
      },
    ],
    recorded: now.toISO(),
    agent: [
      {
        who: { reference: currentUser?.profile },
      },
    ],
    activity: {
      coding: [PROVENANCE_ACTIVITY_CODING_ENTITY.submit],
    },
  };

  return {
    method: 'POST',
    url: '/Provenance',
    resource: provenanceFhir,
  };
}

export async function makeOrderFormsAndDocRefs(
  input: OrderResourcesByAccountNumber,
  now: DateTime<true>,
  secrets: Secrets | null,
  token: string,
  oystehr: Oystehr
): Promise<string[]> {
  const orderFormPromises = Object.entries(input).map(async ([accountNumber, resources]) => {
    const patientId = resources.patient.id;
    const encounterId = resources.encounter.id;
    const serviceRequestIds = resources.testDetails.map((detail) => detail.serviceRequestID);
    if (!patientId) throw new Error(`Patient id is missing, cannot create order form`);
    if (!encounterId) throw new Error(`Encounter id is missing, cannot create order form`);
    const orderFormDataConfig = getOrderFormDataConfig(accountNumber, resources, now, oystehr);
    const pdfInfo = await createExternalLabsOrderFormPDF(orderFormDataConfig, patientId, secrets, token);
    return {
      pdfInfo,
      patientId,
      encounterId,
      serviceRequestIds,
    };
  });
  const orderFormPdfDetails = await Promise.all(orderFormPromises);

  const { docRefPromises, presignedOrderFormURLPromises } = orderFormPdfDetails.reduce(
    (
      acc: { docRefPromises: Promise<DocumentReference>[]; presignedOrderFormURLPromises: Promise<string>[] },
      detail
    ) => {
      acc.docRefPromises.push(
        makeLabPdfDocumentReference({
          oystehr,
          type: 'order',
          pdfInfo: detail.pdfInfo,
          patientID: detail.patientId,
          encounterID: detail.encounterId,
          related: makeRelatedForLabsPDFDocRef({ serviceRequestIds: detail.serviceRequestIds }),
        })
      );
      acc.presignedOrderFormURLPromises.push(getPresignedURL(detail.pdfInfo.uploadURL, token));
      return acc;
    },
    { docRefPromises: [], presignedOrderFormURLPromises: [] }
  );

<<<<<<< HEAD
  const [_docRefs, presignedOrderFormURLs] = await Promise.all([
    Promise.all(docRefPromises),
    Promise.all(presignedOrderFormURLPromises),
  ]);

  return presignedOrderFormURLs;
=======
export function createOrderNumber(length: number): string {
  // https://sentry.io/answers/generate-random-string-characters-in-javascript/
  const chars = 'abcdefghijklmnopqrstuvwxyz0123456789';
  let result = '';
  const randomArray = new Uint8Array(length);
  getRandomValues(randomArray);
  randomArray.forEach((number) => {
    result += chars[number % chars.length];
  });
  return result;
}

interface HandleOttehrOrderFormParams {
  serviceRequest: ServiceRequest;
  timezone: string | undefined;
  coverage: Coverage | undefined;
  location: Location | undefined;
  labOrganization: Organization | undefined;
  accountNumber: string;
  orderID: string | undefined;
  provider: Practitioner;
  patient: Patient;
  oystehr: Oystehr;
  now: DateTime;
  mostRecentSampleCollectionDate: DateTime<boolean> | undefined;
  organization: Organization | undefined; // insurance
  coveragePatient: Patient | undefined;
  questionsAndAnswers: AOEDisplayForOrderForm[];
  manualOrder: boolean;
  encounter: Encounter;
  secrets: Secrets | null;
  m2mToken: string;
}

export async function handleOttehrOrderForm(input: HandleOttehrOrderFormParams): Promise<string> {
  const {
    serviceRequest,
    timezone,
    coverage,
    location,
    labOrganization,
    accountNumber,
    orderID,
    provider,
    patient,
    oystehr,
    now,
    mostRecentSampleCollectionDate,
    organization,
    coveragePatient,
    questionsAndAnswers,
    manualOrder,
    encounter,
    secrets,
    m2mToken,
  } = input;

  if (!serviceRequest.reasonCode) {
    throw EXTERNAL_LAB_ERROR(
      `Please ensure at least one diagnosis is recorded for this service request, ServiceRequest/${serviceRequest.id}, it should be recorded in serviceRequest.reasonCode`
    );
  }

  const orderCreateDate = serviceRequest.authoredOn
    ? DateTime.fromISO(serviceRequest.authoredOn).setZone(timezone).toFormat(LABS_DATE_STRING_FORMAT)
    : undefined;

  const ORDER_ITEM_UNKNOWN = 'UNKNOWN';

  // this is the same logic we use in oystehr to determine PV1-20
  const coverageType = coverage?.type?.coding?.[0]?.code; // assumption: we'll use the first code in the list
  const billClass = !coverage || coverageType === 'pay' ? 'Patient Bill (P)' : 'Third-Party Bill (T)';

  console.log('creating external lab order form');
  const orderFormPdfDetail = await createExternalLabsOrderFormPDF(
    {
      locationName: location?.name,
      locationStreetAddress: location?.address?.line?.join(','),
      locationCity: location?.address?.city,
      locationState: location?.address?.state,
      locationZip: location?.address?.postalCode,
      locationPhone: location?.telecom?.find((t) => t.system === 'phone')?.value,
      locationFax: location?.telecom?.find((t) => t.system === 'fax')?.value,
      labOrganizationName: labOrganization?.name || ORDER_ITEM_UNKNOWN,
      accountNumber,
      serviceRequestID: serviceRequest.id || ORDER_ITEM_UNKNOWN,
      orderNumber: orderID || ORDER_ITEM_UNKNOWN,
      providerName: getFullestAvailableName(provider) || ORDER_ITEM_UNKNOWN,
      providerNPI: provider.identifier?.find((id) => id?.system === FHIR_IDENTIFIER_NPI)?.value,
      patientFirstName: patient.name?.[0].given?.[0] || ORDER_ITEM_UNKNOWN,
      patientMiddleName: patient.name?.[0].given?.[1],
      patientLastName: patient.name?.[0].family || ORDER_ITEM_UNKNOWN,
      patientSex: patient.gender || ORDER_ITEM_UNKNOWN,
      patientDOB: patient.birthDate
        ? DateTime.fromFormat(patient.birthDate, 'yyyy-MM-dd').toFormat('MM/dd/yyyy')
        : ORDER_ITEM_UNKNOWN,
      patientId: patient.id!,
      patientAddress: patient.address?.[0] ? oystehr.fhir.formatAddress(patient.address[0]) : ORDER_ITEM_UNKNOWN,
      patientPhone: patient.telecom?.find((temp) => temp.system === 'phone')?.value || ORDER_ITEM_UNKNOWN,
      todayDate: now.setZone(timezone).toFormat(LABS_DATE_STRING_FORMAT),
      orderSubmitDate: now.setZone(timezone).toFormat(LABS_DATE_STRING_FORMAT),
      orderCreateDateAuthoredOn: serviceRequest.authoredOn || '',
      orderCreateDate: orderCreateDate || ORDER_ITEM_UNKNOWN,
      sampleCollectionDate:
        mostRecentSampleCollectionDate?.setZone(timezone).toFormat(LABS_DATE_STRING_FORMAT) || undefined,
      billClass,
      primaryInsuranceName: organization?.name,
      primaryInsuranceAddress: organization?.address
        ? oystehr.fhir.formatAddress(organization.address?.[0])
        : undefined,
      primaryInsuranceSubNum: coverage?.subscriberId,
      insuredName: coveragePatient?.name ? oystehr.fhir.formatHumanName(coveragePatient.name[0]) : undefined,
      insuredAddress: coveragePatient?.address ? oystehr.fhir.formatAddress(coveragePatient.address?.[0]) : undefined,
      aoeAnswers: questionsAndAnswers,
      orderName:
        serviceRequest.code?.coding?.find((coding) => coding.system === OYSTEHR_LAB_OI_CODE_SYSTEM)?.display ||
        ORDER_ITEM_UNKNOWN,
      orderAssessments: serviceRequest.reasonCode.map((code) => ({
        code: code.coding?.[0].code || ORDER_ITEM_UNKNOWN,
        name: code.text || ORDER_ITEM_UNKNOWN,
      })),
      orderPriority: serviceRequest.priority || ORDER_ITEM_UNKNOWN,
      isManualOrder: manualOrder,
      isPscOrder: isPSCOrder(serviceRequest),
    },
    patient.id!,
    secrets,
    m2mToken
  );

  console.log('making lab pdf document reference');
  await makeLabPdfDocumentReference({
    oystehr,
    type: 'order',
    pdfInfo: orderFormPdfDetail,
    patientID: patient.id!,
    encounterID: encounter.id!,
    serviceRequestID: serviceRequest.id,
  });

  return orderFormPdfDetail.uploadURL;
>>>>>>> 1a3b1927
}<|MERGE_RESOLUTION|>--- conflicted
+++ resolved
@@ -1,20 +1,12 @@
-<<<<<<< HEAD
 import Oystehr, { BatchInputRequest, User } from '@oystehr/sdk';
 import {
   Coverage,
   DocumentReference,
-=======
-import Oystehr from '@oystehr/sdk';
-import { getRandomValues } from 'crypto';
-import {
-  Coverage,
->>>>>>> 1a3b1927
   Encounter,
   Location,
   Organization,
   Patient,
   Practitioner,
-<<<<<<< HEAD
   Provenance,
   Questionnaire,
   QuestionnaireResponse,
@@ -35,6 +27,7 @@
 } from 'utils';
 import { createExternalLabsOrderFormPDF, getOrderFormDataConfig } from '../../shared/pdf/external-labs-order-form-pdf';
 import { makeLabPdfDocumentReference, makeRelatedForLabsPDFDocRef } from '../../shared/pdf/labs-results-form-pdf';
+import { PdfInfo } from '../../shared/pdf/pdf-utils';
 import { AOEDisplayForOrderForm, getExternalLabOrderResources, LabOrderResources } from '../shared/labs';
 
 export const LABS_DATE_STRING_FORMAT = 'MM/dd/yyyy hh:mm a ZZZZ';
@@ -73,6 +66,7 @@
   location?: Location;
   insuranceOrganization?: Organization;
   coverage?: Coverage;
+  labGenerateEReq?: DocumentReference; // will be assigned after submit to oystehr labs IF applicable (right now only for labcorp & quest)
 };
 
 export type OrderResourcesByAccountNumber = {
@@ -260,30 +254,6 @@
 
       return { serviceRequestID, coverage, insuranceOrganization };
     });
-=======
-  Questionnaire,
-  QuestionnaireResponse,
-  QuestionnaireResponseItem,
-  QuestionnaireResponseItemAnswer,
-  ServiceRequest,
-} from 'fhir/r4b';
-import { DateTime } from 'luxon';
-import {
-  DynamicAOEInput,
-  EXTERNAL_LAB_ERROR,
-  FHIR_IDENTIFIER_NPI,
-  getFullestAvailableName,
-  isPSCOrder,
-  OYSTEHR_LAB_OI_CODE_SYSTEM,
-  Secrets,
-} from 'utils';
-import { createExternalLabsOrderFormPDF } from '../../shared/pdf/external-labs-order-form-pdf';
-import { makeLabPdfDocumentReference } from '../../shared/pdf/labs-results-form-pdf';
-import { LABS_DATE_STRING_FORMAT } from '.';
-export interface AOEDisplayForOrderForm {
-  question: string;
-  answer: any[];
->>>>>>> 1a3b1927
 }
 
 function makeQuestionnairePromise(
@@ -432,10 +402,19 @@
     const serviceRequestIds = resources.testDetails.map((detail) => detail.serviceRequestID);
     if (!patientId) throw new Error(`Patient id is missing, cannot create order form`);
     if (!encounterId) throw new Error(`Encounter id is missing, cannot create order form`);
-    const orderFormDataConfig = getOrderFormDataConfig(accountNumber, resources, now, oystehr);
-    const pdfInfo = await createExternalLabsOrderFormPDF(orderFormDataConfig, patientId, secrets, token);
+
+    let pdfInfo: PdfInfo | undefined;
+    let labGenerateEReqUrl: string | undefined;
+    if (resources.labGenerateEReq) {
+      labGenerateEReqUrl = resources.labGenerateEReq.content[0].attachment.url || '';
+    } else {
+      const orderFormDataConfig = getOrderFormDataConfig(accountNumber, resources, now, oystehr);
+      pdfInfo = await createExternalLabsOrderFormPDF(orderFormDataConfig, patientId, secrets, token);
+    }
+
     return {
       pdfInfo,
+      labGenerateEReqUrl,
       patientId,
       encounterId,
       serviceRequestIds,
@@ -448,170 +427,30 @@
       acc: { docRefPromises: Promise<DocumentReference>[]; presignedOrderFormURLPromises: Promise<string>[] },
       detail
     ) => {
-      acc.docRefPromises.push(
-        makeLabPdfDocumentReference({
-          oystehr,
-          type: 'order',
-          pdfInfo: detail.pdfInfo,
-          patientID: detail.patientId,
-          encounterID: detail.encounterId,
-          related: makeRelatedForLabsPDFDocRef({ serviceRequestIds: detail.serviceRequestIds }),
-        })
-      );
-      acc.presignedOrderFormURLPromises.push(getPresignedURL(detail.pdfInfo.uploadURL, token));
+      if (detail.pdfInfo) {
+        acc.docRefPromises.push(
+          makeLabPdfDocumentReference({
+            oystehr,
+            type: 'order',
+            pdfInfo: detail.pdfInfo,
+            patientID: detail.patientId,
+            encounterID: detail.encounterId,
+            related: makeRelatedForLabsPDFDocRef({ serviceRequestIds: detail.serviceRequestIds }),
+          })
+        );
+        acc.presignedOrderFormURLPromises.push(getPresignedURL(detail.pdfInfo.uploadURL, token));
+      } else if (detail.labGenerateEReqUrl) {
+        acc.presignedOrderFormURLPromises.push(getPresignedURL(detail.labGenerateEReqUrl, token));
+      }
       return acc;
     },
     { docRefPromises: [], presignedOrderFormURLPromises: [] }
   );
 
-<<<<<<< HEAD
   const [_docRefs, presignedOrderFormURLs] = await Promise.all([
     Promise.all(docRefPromises),
     Promise.all(presignedOrderFormURLPromises),
   ]);
 
   return presignedOrderFormURLs;
-=======
-export function createOrderNumber(length: number): string {
-  // https://sentry.io/answers/generate-random-string-characters-in-javascript/
-  const chars = 'abcdefghijklmnopqrstuvwxyz0123456789';
-  let result = '';
-  const randomArray = new Uint8Array(length);
-  getRandomValues(randomArray);
-  randomArray.forEach((number) => {
-    result += chars[number % chars.length];
-  });
-  return result;
-}
-
-interface HandleOttehrOrderFormParams {
-  serviceRequest: ServiceRequest;
-  timezone: string | undefined;
-  coverage: Coverage | undefined;
-  location: Location | undefined;
-  labOrganization: Organization | undefined;
-  accountNumber: string;
-  orderID: string | undefined;
-  provider: Practitioner;
-  patient: Patient;
-  oystehr: Oystehr;
-  now: DateTime;
-  mostRecentSampleCollectionDate: DateTime<boolean> | undefined;
-  organization: Organization | undefined; // insurance
-  coveragePatient: Patient | undefined;
-  questionsAndAnswers: AOEDisplayForOrderForm[];
-  manualOrder: boolean;
-  encounter: Encounter;
-  secrets: Secrets | null;
-  m2mToken: string;
-}
-
-export async function handleOttehrOrderForm(input: HandleOttehrOrderFormParams): Promise<string> {
-  const {
-    serviceRequest,
-    timezone,
-    coverage,
-    location,
-    labOrganization,
-    accountNumber,
-    orderID,
-    provider,
-    patient,
-    oystehr,
-    now,
-    mostRecentSampleCollectionDate,
-    organization,
-    coveragePatient,
-    questionsAndAnswers,
-    manualOrder,
-    encounter,
-    secrets,
-    m2mToken,
-  } = input;
-
-  if (!serviceRequest.reasonCode) {
-    throw EXTERNAL_LAB_ERROR(
-      `Please ensure at least one diagnosis is recorded for this service request, ServiceRequest/${serviceRequest.id}, it should be recorded in serviceRequest.reasonCode`
-    );
-  }
-
-  const orderCreateDate = serviceRequest.authoredOn
-    ? DateTime.fromISO(serviceRequest.authoredOn).setZone(timezone).toFormat(LABS_DATE_STRING_FORMAT)
-    : undefined;
-
-  const ORDER_ITEM_UNKNOWN = 'UNKNOWN';
-
-  // this is the same logic we use in oystehr to determine PV1-20
-  const coverageType = coverage?.type?.coding?.[0]?.code; // assumption: we'll use the first code in the list
-  const billClass = !coverage || coverageType === 'pay' ? 'Patient Bill (P)' : 'Third-Party Bill (T)';
-
-  console.log('creating external lab order form');
-  const orderFormPdfDetail = await createExternalLabsOrderFormPDF(
-    {
-      locationName: location?.name,
-      locationStreetAddress: location?.address?.line?.join(','),
-      locationCity: location?.address?.city,
-      locationState: location?.address?.state,
-      locationZip: location?.address?.postalCode,
-      locationPhone: location?.telecom?.find((t) => t.system === 'phone')?.value,
-      locationFax: location?.telecom?.find((t) => t.system === 'fax')?.value,
-      labOrganizationName: labOrganization?.name || ORDER_ITEM_UNKNOWN,
-      accountNumber,
-      serviceRequestID: serviceRequest.id || ORDER_ITEM_UNKNOWN,
-      orderNumber: orderID || ORDER_ITEM_UNKNOWN,
-      providerName: getFullestAvailableName(provider) || ORDER_ITEM_UNKNOWN,
-      providerNPI: provider.identifier?.find((id) => id?.system === FHIR_IDENTIFIER_NPI)?.value,
-      patientFirstName: patient.name?.[0].given?.[0] || ORDER_ITEM_UNKNOWN,
-      patientMiddleName: patient.name?.[0].given?.[1],
-      patientLastName: patient.name?.[0].family || ORDER_ITEM_UNKNOWN,
-      patientSex: patient.gender || ORDER_ITEM_UNKNOWN,
-      patientDOB: patient.birthDate
-        ? DateTime.fromFormat(patient.birthDate, 'yyyy-MM-dd').toFormat('MM/dd/yyyy')
-        : ORDER_ITEM_UNKNOWN,
-      patientId: patient.id!,
-      patientAddress: patient.address?.[0] ? oystehr.fhir.formatAddress(patient.address[0]) : ORDER_ITEM_UNKNOWN,
-      patientPhone: patient.telecom?.find((temp) => temp.system === 'phone')?.value || ORDER_ITEM_UNKNOWN,
-      todayDate: now.setZone(timezone).toFormat(LABS_DATE_STRING_FORMAT),
-      orderSubmitDate: now.setZone(timezone).toFormat(LABS_DATE_STRING_FORMAT),
-      orderCreateDateAuthoredOn: serviceRequest.authoredOn || '',
-      orderCreateDate: orderCreateDate || ORDER_ITEM_UNKNOWN,
-      sampleCollectionDate:
-        mostRecentSampleCollectionDate?.setZone(timezone).toFormat(LABS_DATE_STRING_FORMAT) || undefined,
-      billClass,
-      primaryInsuranceName: organization?.name,
-      primaryInsuranceAddress: organization?.address
-        ? oystehr.fhir.formatAddress(organization.address?.[0])
-        : undefined,
-      primaryInsuranceSubNum: coverage?.subscriberId,
-      insuredName: coveragePatient?.name ? oystehr.fhir.formatHumanName(coveragePatient.name[0]) : undefined,
-      insuredAddress: coveragePatient?.address ? oystehr.fhir.formatAddress(coveragePatient.address?.[0]) : undefined,
-      aoeAnswers: questionsAndAnswers,
-      orderName:
-        serviceRequest.code?.coding?.find((coding) => coding.system === OYSTEHR_LAB_OI_CODE_SYSTEM)?.display ||
-        ORDER_ITEM_UNKNOWN,
-      orderAssessments: serviceRequest.reasonCode.map((code) => ({
-        code: code.coding?.[0].code || ORDER_ITEM_UNKNOWN,
-        name: code.text || ORDER_ITEM_UNKNOWN,
-      })),
-      orderPriority: serviceRequest.priority || ORDER_ITEM_UNKNOWN,
-      isManualOrder: manualOrder,
-      isPscOrder: isPSCOrder(serviceRequest),
-    },
-    patient.id!,
-    secrets,
-    m2mToken
-  );
-
-  console.log('making lab pdf document reference');
-  await makeLabPdfDocumentReference({
-    oystehr,
-    type: 'order',
-    pdfInfo: orderFormPdfDetail,
-    patientID: patient.id!,
-    encounterID: encounter.id!,
-    serviceRequestID: serviceRequest.id,
-  });
-
-  return orderFormPdfDetail.uploadURL;
->>>>>>> 1a3b1927
 }