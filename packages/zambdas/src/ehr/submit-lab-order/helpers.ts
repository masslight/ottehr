import Oystehr, { BatchInputRequest, User } from '@oystehr/sdk';
import {
  Account,
  Coverage,
  DocumentReference,
  Encounter,
  Location,
  Organization,
  Patient,
  Practitioner,
  Provenance,
  Questionnaire,
  QuestionnaireResponse,
  ServiceRequest,
  Specimen,
} from 'fhir/r4b';
import { DateTime } from 'luxon';
import {
  CoverageAndOrg,
  CoverageOrgRank,
  EXTERNAL_LAB_ERROR,
  getOrderNumber,
  getPresignedURL,
  getTimezone,
  isPSCOrder,
  LAB_ACCOUNT_NUMBER_SYSTEM,
  LabPaymentMethod,
  ORDER_ITEM_UNKNOWN,
  OYSTEHR_LAB_OI_CODE_SYSTEM,
  paymentMethodFromCoverage,
  PaymentResources,
  PROVENANCE_ACTIVITY_CODING_ENTITY,
  Secrets,
} from 'utils';
import { createExternalLabsOrderFormPDF, getOrderFormDataConfig } from '../../shared/pdf/external-labs-order-form-pdf';
import { makeLabPdfDocumentReference, makeRelatedForLabsPDFDocRef } from '../../shared/pdf/labs-results-form-pdf';
import { PdfInfo } from '../../shared/pdf/pdf-utils';
import {
  AOEDisplayForOrderForm,
  getExternalLabOrderResourcesViaServiceRequest,
  LabOrderResources,
  sortCoveragesByPriority,
} from '../shared/labs';

export const LABS_DATE_STRING_FORMAT = 'MM/dd/yyyy hh:mm a ZZZZ';

type LabOrderResourcesExtended = LabOrderResources & {
  accountNumber: string;
  encounter: Encounter;
  mostRecentSampleCollectionDate?: DateTime<true>;
  timezone?: string;
  location: Location;
  coveragesAndOrgs?: CoverageAndOrg[];
  questionsAndAnswers?: AOEDisplayForOrderForm[];
};

export type testDataForOrderForm = {
  serviceRequestID: string;
  serviceRequest: ServiceRequest;
  serviceRequestCreatedDate: string;
  testName: string;
  testAssessments: { code: string; name: string }[]; // dx
  testPriority: string;
  aoeAnswers?: AOEDisplayForOrderForm[];
  mostRecentSampleCollectionDate?: DateTime<true>;
};

export type resourcesForOrderForm = {
  isManualOrder: boolean;
  isPscOrder: boolean;
  testDetails: testDataForOrderForm[];
  accountNumber: string;
  labOrganization: Organization;
  clientOrganization: Organization;
  provider: Practitioner;
  patient: Patient;
  timezone: string | undefined;
  encounter: Encounter;
  location?: Location;
  paymentResources: PaymentResources;
  account: Account;
  labGeneratedEReq?: DocumentReference; // will be generated after submit to oystehr labs IF applicable (right now only for labcorp & quest)
  abnDocRef?: DocumentReference; // will be generated after submit to oystehr labs IF applicable (right now only for labcorp & quest)
};

export type OrderResourcesByOrderNumber = {
  [orderNumber: string]: resourcesForOrderForm;
};

type CoverageResult = {
  serviceRequestID: string;
  coveragesAndOrgs: CoverageAndOrg[] | undefined;
};

export async function getBundledOrderResources(
  oystehr: Oystehr,
  m2mToken: string, // needed to get questionnaire via the qr.questionnaire url
  serviceRequestIDs: string[],
  isManualOrder: boolean,
  clientOrgId: string
): Promise<OrderResourcesByOrderNumber> {
  const promises = serviceRequestIDs.map((serviceRequestID) =>
    getExternalLabOrderResourcesViaServiceRequest(oystehr, serviceRequestID).then((result) => ({
      serviceRequestID,
      result,
    }))
  );
  const results = await Promise.all(promises).catch((e) => {
    console.log('error getting getting external lab resources', e);
    throw e;
  });

  const bundledOrders: { [orderNumber: string]: string[] } = {};
  const resourcesByServiceRequest: {
    [serviceRequestID: string]:
      | Omit<LabOrderResourcesExtended, 'accountNumber' | 'location'>
      | LabOrderResourcesExtended;
  } = {};

  const locationPromises: Array<Promise<{ serviceRequestID: string; location?: Location }>> = [];
  const coveragePromises: Array<Promise<CoverageResult>> = [];
  const aoeAnswerPromises: Array<
    Promise<{ serviceRequestID: string; questionsAndAnswers?: AOEDisplayForOrderForm[] }>
  > = [];

  results.forEach(({ serviceRequestID, result }) => {
    if (result.serviceRequest.status !== 'draft') {
      throw Error(`This order has already been submitted: ${result.serviceRequest.id}`);
    }

    // TODO: fix in future. Pretty sure we don't need this, as result.location is part of the LabOrderResources type
    const locationRef = result.serviceRequest.locationReference?.[0].reference;
    const locationPromise = makeLocationPromise(oystehr, serviceRequestID, locationRef);
    locationPromises.push(locationPromise);

    const patientIDToValidate = result.patient.id;

    const insuranceRefs = result.serviceRequest.insurance
      ?.map((ins) => {
        return ins.reference && ins.reference?.startsWith('Coverage/') ? ins.reference : undefined;
      })
      .filter((ref) => ref !== undefined);
    const coveragePromise = makeCoveragePromise(oystehr, serviceRequestID, patientIDToValidate, insuranceRefs);
    coveragePromises.push(coveragePromise);

    const questionnaireResponse = result.questionnaireResponse;
    const aoeAnswerPromise = makeQuestionnairePromise(serviceRequestID, questionnaireResponse, m2mToken);
    aoeAnswerPromises.push(aoeAnswerPromise);

    const orderNumber = getOrderNumber(result.serviceRequest);
    if (!orderNumber) throw Error(`ServiceRequest is missing a requisition number, ${result.serviceRequest}`);
    if (bundledOrders[orderNumber]) {
      bundledOrders[orderNumber].push(serviceRequestID);
    } else {
      bundledOrders[orderNumber] = [serviceRequestID];
    }

    const timezone = result.schedule ? getTimezone(result.schedule) : undefined;

    const sampleCollectionDate = getMostRecentCollectionDate(result.specimens)?.setZone(timezone);
    const sampleCollectionDateFormatted = sampleCollectionDate?.isValid ? sampleCollectionDate : undefined;

    // future TODO: we can move the check that every serviceRequest has a Location here
    resourcesByServiceRequest[serviceRequestID] = {
      ...result,
      mostRecentSampleCollectionDate: sampleCollectionDateFormatted,
      timezone,
    };
  });

<<<<<<< HEAD
  const [locationResults, coverageResults, aoeAnswerResults] = await Promise.all([
=======
  const clientOrgPromise = (() => {
    console.log('searching for client organization with id:', clientOrgId);
    return oystehr.fhir.get<Organization>({
      resourceType: 'Organization',
      id: clientOrgId,
    });
  })();

  const [locationResults, insuranceResults, aoeAnswerResults, clientOrganization] = await Promise.all([
>>>>>>> f80aef7b
    Promise.all(locationPromises),
    Promise.all(coveragePromises),
    Promise.all(aoeAnswerPromises),
    clientOrgPromise,
  ]);

  // Oystehr requires that all the locations be the same. We don't enforce that on the FE yet, so throwing a check here
  // future todo: enforce on FE that all tests in a bundle be ordered from same location
  if (!locationResults.length) {
    throw EXTERNAL_LAB_ERROR('No locations found for bundle');
  }
  const firstLocation = locationResults[0].location;
  if (
    !firstLocation ||
    !locationResults.every(
      (locRes) => locRes.location?.id === firstLocation?.id && locRes.location?.status === 'active'
    )
  ) {
    throw EXTERNAL_LAB_ERROR(`All tests must be ordered from the same Location/${firstLocation?.id}`);
  }

  const accountNumberByOrgRef = new Map<string, string>(
    firstLocation?.identifier
      ?.filter((id) => id.system === LAB_ACCOUNT_NUMBER_SYSTEM && id.value && id.assigner && id.assigner.reference)
      .map((id) => [id.assigner!.reference!, id.value!])
  );

  locationResults.forEach(({ serviceRequestID, location }) => {
    if (!location) {
      throw EXTERNAL_LAB_ERROR(`ServiceRequest/${serviceRequestID} must have a Location defined`);
    }
    const labOrderResourcesForSubmit = resourcesByServiceRequest[serviceRequestID];
    const accountNumber = accountNumberByOrgRef.get(`Organization/${labOrderResourcesForSubmit.labOrganization.id}`);
    if (!accountNumber) {
      throw EXTERNAL_LAB_ERROR(
        `No account number found for ${labOrderResourcesForSubmit.labOrganization.name} for ${location?.name} office`
      );
    }

    // doing this so the type check keeps us honest on location and accountNumber
    const resourcesWithLocationAndAccountNumber: LabOrderResourcesExtended = {
      ...labOrderResourcesForSubmit,
      location,
      accountNumber,
    };

    resourcesByServiceRequest[serviceRequestID] = resourcesWithLocationAndAccountNumber;
  });

  coverageResults.forEach(({ serviceRequestID, coveragesAndOrgs }) => {
    const labOrderResourcesForSubmit = resourcesByServiceRequest[serviceRequestID];
    resourcesByServiceRequest[serviceRequestID] = {
      ...labOrderResourcesForSubmit,
      coveragesAndOrgs,
    };
  });

  aoeAnswerResults.forEach(({ serviceRequestID, questionsAndAnswers }) => {
    const labOrderResourcesForSubmit = resourcesByServiceRequest[serviceRequestID];
    resourcesByServiceRequest[serviceRequestID] = {
      ...labOrderResourcesForSubmit,
      questionsAndAnswers,
    };
  });

  const bundledOrderResources: OrderResourcesByOrderNumber = {};
  Object.entries(bundledOrders).forEach(([orderNumber, serviceRequestIDs]) => {
    serviceRequestIDs.forEach((srID) => {
      const allResources = resourcesByServiceRequest[srID];
      const serviceRequest = allResources.serviceRequest;
      const sampleCollectionDate = allResources.mostRecentSampleCollectionDate;
      const aoeAnswers = allResources.questionsAndAnswers;
      const srTestDetail = getTestDataForOrderForm(serviceRequest, aoeAnswers, sampleCollectionDate);
      const isPscOrder = isPSCOrder(serviceRequest);

      function isLabOrderResourcesExtended(
        resources: LabOrderResourcesExtended | Omit<LabOrderResourcesExtended, 'location' | 'accountNumber'>
      ): resources is LabOrderResourcesExtended {
        return 'accountNumber' in resources && 'location' in resources;
      }

      if (!isLabOrderResourcesExtended(allResources)) {
        throw EXTERNAL_LAB_ERROR('resources do not contain location and/or account number');
      }

      if (bundledOrderResources[orderNumber]) {
        bundledOrderResources[orderNumber].testDetails.push(srTestDetail);
      } else {
        const paymentResources = makePaymentResourceConfig(
          allResources.serviceRequest.id,
          allResources.coveragesAndOrgs,
          allResources.account
        );
        // oystehr labs will validate that all these resources match for each ServiceRequest submitted within
        // a bundled order so there is no need for us to do that validation here, we will just take the resources from the first ServiceRequest for that bundle
        bundledOrderResources[orderNumber] = {
          isManualOrder,
          isPscOrder,
          testDetails: [srTestDetail],
          accountNumber: allResources.accountNumber,
          encounter: allResources.encounter,
          labOrganization: allResources.labOrganization,
          clientOrganization,
          provider: allResources.practitioner,
          patient: allResources.patient,
          timezone: allResources.timezone,
          location: allResources.location,
          paymentResources,
          account: allResources.account,
        };
      }
    });
  });

  return bundledOrderResources;
}

function makeLocationPromise(
  oystehr: Oystehr,
  serviceRequestID: string,
  locationRef?: string
): Promise<{ serviceRequestID: string; location?: Location }> {
  // If no locationRef, return resolved promise with location undefined
  if (!locationRef) return Promise.resolve({ serviceRequestID, location: undefined });

  const locationID = locationRef.replace('Location/', '');
  return oystehr.fhir
    .get<Location>({
      resourceType: 'Location',
      id: locationID,
    })
    .then((location) => ({ serviceRequestID, location }));
}

function makeCoveragePromise(
  oystehr: Oystehr,
  serviceRequestID: string,
  patientIDToValidate: string | undefined,
  insuranceRefs?: string[]
): Promise<CoverageResult> {
  // If no insuranceRef, return resolved promise with undefined for coveragesAndOrgs
  if (!insuranceRefs || !insuranceRefs.length) {
    return Promise.resolve({ serviceRequestID, coveragesAndOrgs: undefined });
  }

  const coverageIDs = insuranceRefs.map((ref) => ref.replace('Coverage/', ''));
  return oystehr.fhir
    .search<Coverage | Organization | Patient>({
      resourceType: 'Coverage',
      params: [
        { name: '_id', value: coverageIDs.join(',') || 'UNKNOWN' },
        { name: '_include', value: 'Coverage:payor' },
        { name: '_include', value: 'Coverage:beneficiary' },
      ],
    })
    .then((bundle) => {
      const unbundledResults = bundle.unbundle();
      const coverages = unbundledResults.filter((resource) => resource.resourceType === 'Coverage');
      if (!coverages.length) throw EXTERNAL_LAB_ERROR('no coverage found');

      const insuranceOrganizations = unbundledResults.filter((resource) => resource.resourceType === 'Organization');
      if (!insuranceOrganizations.length) throw EXTERNAL_LAB_ERROR('organizations for insurance were not found');
      const payorRefToOrgMap = new Map<string, Organization>(
        insuranceOrganizations.map((org) => [`Organization/${org.id}`, org])
      );

      const coveragePatients = unbundledResults.filter((resource) => resource.resourceType === 'Patient');
      if (coveragePatients.length !== 1)
        throw EXTERNAL_LAB_ERROR('Found multiple patients when querying insurance info');
      const coveragePatient = coveragePatients[0];

      if (!coveragePatient || coveragePatient?.id !== patientIDToValidate) {
        throw Error(
          `The coverage beneficiary does not match the patient from the service request. Coverage patient id: ${coveragePatient?.id}. ServiceRequest patient id: ${patientIDToValidate} `
        );
      }

      // map the coverage to its payor
      const coveragesAndOrgs = coverages.map((coverage) => {
        const orgRef = coverage.payor.length ? coverage.payor[0].reference : '';
        const org = payorRefToOrgMap.get(orgRef ?? '');
        if (!org) throw EXTERNAL_LAB_ERROR(`No payor found for Coverage/${coverage.id}`);
        return {
          coverage,
          payorOrg: org,
        };
      });

      return { serviceRequestID, coveragesAndOrgs };
    });
}

function makeQuestionnairePromise(
  serviceRequestID: string,
  questionnaireResponse: QuestionnaireResponse | undefined,
  m2mToken: string
): Promise<{ serviceRequestID: string; questionsAndAnswers?: AOEDisplayForOrderForm[] }> {
  if (!questionnaireResponse) {
    return Promise.resolve({ serviceRequestID, questionsAndAnswers: undefined });
  }

  const questionnaireUrl = questionnaireResponse.questionnaire;
  if (!questionnaireUrl) {
    throw new Error(`QuestionnaireResponse is missing its questionnaire, ${questionnaireResponse.id}`);
  }

  const answers = questionnaireResponse.item;
  if (!answers) {
    // this will happen when there is an aoe but all the questions are optional and the user does not answer them
    return Promise.resolve({ serviceRequestID, questionsAndAnswers: undefined });
  }

  return fetch(questionnaireUrl, {
    headers: {
      Authorization: `Bearer ${m2mToken}`,
    },
  })
    .then((questionnaireRequest) => {
      return questionnaireRequest.json();
    })
    .then((questionnaire) => {
      const fhirQuestionnaire = questionnaire as Questionnaire;
      console.log('fhirQuestionnaire', fhirQuestionnaire);
      const questionsAndAnswers = answers
        .map((qrItem) => {
          const question = fhirQuestionnaire.item?.find((item) => item.linkId === qrItem.linkId);

          if (!question) throw Error(`question is not found on the questionnaire, link id: ${qrItem.linkId}`);
          let answerDisplay: string | undefined;

          if (question.type === 'text' || question.type === 'choice') {
            answerDisplay = qrItem.answer?.map((answerString) => answerString.valueString).join(', ');
          }
          if (question.type === 'boolean') {
            answerDisplay = qrItem.answer?.[0].valueBoolean === false ? 'No' : 'Yes';
          }
          if (question.type === 'date') {
            answerDisplay = qrItem.answer?.[0].valueDate;
          }
          if (question.type === 'decimal') {
            answerDisplay = qrItem.answer?.[0].valueDecimal?.toString();
          }
          if (question.type === 'integer') {
            answerDisplay = qrItem.answer?.[0].valueInteger?.toString();
          }

          const questionDisplay = question.text;
          if (!questionDisplay || !answerDisplay) {
            return null;
          }
          return { question: questionDisplay, answer: [answerDisplay] };
        })
        .filter((item): item is { question: string; answer: string[] } => !!item);

      return { serviceRequestID, questionsAndAnswers };
    });
}

function getMostRecentCollectionDate(specimens: Specimen[]): DateTime<true> | undefined {
  if (specimens.length === 0) return;

  const sampleCollectionDates = specimens
    .map((specimen) =>
      specimen.collection?.collectedDateTime ? DateTime.fromISO(specimen.collection?.collectedDateTime) : undefined
    )
    .filter((date) => date !== undefined && date.isValid);

  if (sampleCollectionDates.length > 0) {
    const mostRecentDate = DateTime.max(...sampleCollectionDates);
    if (mostRecentDate) return mostRecentDate;
  }

  return;
}

function getTestDataForOrderForm(
  sr: ServiceRequest,
  aoeAnswers?: AOEDisplayForOrderForm[],
  mostRecentSampleCollectionDate?: DateTime<true>
): testDataForOrderForm {
  if (!sr.reasonCode) throw Error('ServiceRequest is missing a reasonCode to specify diagnosis');

  const data: testDataForOrderForm = {
    serviceRequestID: sr.id || ORDER_ITEM_UNKNOWN,
    serviceRequest: sr,
    serviceRequestCreatedDate: sr.authoredOn || '',
    testName:
      sr.code?.coding?.find((coding) => coding.system === OYSTEHR_LAB_OI_CODE_SYSTEM)?.display || ORDER_ITEM_UNKNOWN,
    testAssessments: sr.reasonCode?.map((code) => ({
      code: code.coding?.[0].code || ORDER_ITEM_UNKNOWN,
      name: code.text || ORDER_ITEM_UNKNOWN,
    })),
    testPriority: sr.priority || ORDER_ITEM_UNKNOWN,
    aoeAnswers,
    mostRecentSampleCollectionDate,
  };

  return data;
}

export function makeProvenanceResourceRequest(
  now: DateTime<true>,
  serviceRequestID: string,
  currentUser: User
): BatchInputRequest<Provenance> {
  const provenanceFhir: Provenance = {
    resourceType: 'Provenance',
    target: [
      {
        reference: `ServiceRequest/${serviceRequestID}`,
      },
    ],
    recorded: now.toISO(),
    agent: [
      {
        who: { reference: currentUser?.profile },
      },
    ],
    activity: {
      coding: [PROVENANCE_ACTIVITY_CODING_ENTITY.submit],
    },
  };

  return {
    method: 'POST',
    url: '/Provenance',
    resource: provenanceFhir,
  };
}

export async function makeOrderFormsAndDocRefs(
  input: OrderResourcesByOrderNumber,
  now: DateTime<true>,
  secrets: Secrets | null,
  token: string,
  oystehr: Oystehr
): Promise<string[]> {
  const orderFormPromises = Object.entries(input).map(async ([orderNumber, resources]) => {
    console.log('making form order for', orderNumber);
    const patientId = resources.patient.id;
    const encounterId = resources.encounter.id;
    const serviceRequestIds = resources.testDetails.map((detail) => detail.serviceRequestID);
    if (!patientId) throw new Error(`Patient id is missing, cannot create order form`);
    if (!encounterId) throw new Error(`Encounter id is missing, cannot create order form`);

    let pdfInfo: PdfInfo | undefined;
    let labGeneratedEReqUrl: string | undefined;
    let abnUrl: string | undefined;
    if (resources.labGeneratedEReq) {
      labGeneratedEReqUrl = resources.labGeneratedEReq.content[0].attachment.url || '';
    } else {
      const orderFormDataConfig = getOrderFormDataConfig(orderNumber, resources, now, oystehr);
      pdfInfo = await createExternalLabsOrderFormPDF(orderFormDataConfig, patientId, secrets, token);
    }
    if (resources.abnDocRef) {
      abnUrl = resources.abnDocRef.content[0].attachment.url || '';
    }

    return {
      pdfInfo,
      labGeneratedEReqUrl,
      abnUrl,
      patientId,
      encounterId,
      serviceRequestIds,
    };
  });
  const orderFormPdfDetails = await Promise.all(orderFormPromises);

  const { docRefPromises, presignedOrderFormURLPromises } = orderFormPdfDetails.reduce(
    (
      acc: { docRefPromises: Promise<DocumentReference>[]; presignedOrderFormURLPromises: Promise<string>[] },
      detail
    ) => {
      if (detail.pdfInfo) {
        acc.docRefPromises.push(
          makeLabPdfDocumentReference({
            oystehr,
            type: 'order',
            pdfInfo: detail.pdfInfo,
            patientID: detail.patientId,
            encounterID: detail.encounterId,
            related: makeRelatedForLabsPDFDocRef({ serviceRequestIds: detail.serviceRequestIds }),
          })
        );
        acc.presignedOrderFormURLPromises.push(getPresignedURL(detail.pdfInfo.uploadURL, token));
      } else if (detail.labGeneratedEReqUrl) {
        acc.presignedOrderFormURLPromises.push(getPresignedURL(detail.labGeneratedEReqUrl, token));
      }
      if (detail.abnUrl) {
        acc.presignedOrderFormURLPromises.push(getPresignedURL(detail.abnUrl, token));
      }
      return acc;
    },
    { docRefPromises: [], presignedOrderFormURLPromises: [] }
  );

  const [_docRefs, presignedOrderFormURLs] = await Promise.all([
    Promise.all(docRefPromises),
    Promise.all(presignedOrderFormURLPromises),
  ]);

  return presignedOrderFormURLs;
}

function makePaymentResourceConfig(
  serviceRequestID: string | undefined,
  coveragesAndOrgs: CoverageAndOrg[] | undefined,
  account: Account
): PaymentResources {
  console.log('in makePaymentResourceConfig');
  console.log(`These are the coveragesAndOrgs: ${JSON.stringify(coveragesAndOrgs)}`);
  console.log('For ServiceRequest', serviceRequestID);
  if (!coveragesAndOrgs || !coveragesAndOrgs.length) return { type: LabPaymentMethod.SelfPay };

  const clientBillCoverageAndOrg = coveragesAndOrgs.find(
    (data) => paymentMethodFromCoverage(data.coverage) === LabPaymentMethod.ClientBill
  );
  const selfPayCoverage = coveragesAndOrgs.find(
    (data) => paymentMethodFromCoverage(data.coverage) === LabPaymentMethod.SelfPay
  );

  if (clientBillCoverageAndOrg && coveragesAndOrgs.length === 1) {
    return { type: LabPaymentMethod.ClientBill, coverage: clientBillCoverageAndOrg.coverage };
  } else if (
    coveragesAndOrgs.every((data) => paymentMethodFromCoverage(data.coverage) === LabPaymentMethod.Insurance)
  ) {
    const sortedCoverages = sortCoveragesByPriority(
      account,
      coveragesAndOrgs.map((cAndO) => cAndO.coverage)
    );

    // this should only happen if there are no Coverages passed, which we know there would be
    if (!sortedCoverages) throw new Error('Error sorting coverages in makePaymentResourceConfig, none returned');
    console.log(
      `These are the sorted sortedCoverages ${JSON.stringify(sortedCoverages.map((e) => `Coverage/${e.id}`))}`
    );

    const coverageRefToResourcesMap = new Map<string, CoverageAndOrg>(
      coveragesAndOrgs.map((e) => [`Coverage/${e.coverage.id}`, e])
    );
    const coveragesAndOrgsWithRank: CoverageOrgRank[] = sortedCoverages.map((coverage, idx) => {
      const coverageAndOrg = coverageRefToResourcesMap.get(`Coverage/${coverage.id}`);
      if (!coverageAndOrg)
        throw EXTERNAL_LAB_ERROR(`Could not map Coverage back to its coverageAndOrg: Coverage/${coverage.id}`);

      return {
        coverage: coverageAndOrg.coverage,
        payorOrg: coverageAndOrg.payorOrg,
        coverageRank: idx + 1,
      };
    });

    console.log(
      `These are the coveragesAndOrgsWithRank: ${JSON.stringify(
        coveragesAndOrgsWithRank.map((e) => {
          return {
            coverage: `Coverage/${e.coverage}`,
            insuranceOrganization: `Organization/${e.payorOrg}`,
            coverageRank: e.coverageRank,
          };
        })
      )}`
    );

    return { type: LabPaymentMethod.Insurance, coverageAndOrgs: coveragesAndOrgsWithRank };
  } else if (selfPayCoverage && coveragesAndOrgs.length === 1) {
    return { type: LabPaymentMethod.SelfPay, coverage: selfPayCoverage.coverage };
  } else {
    const coverageIdWithPaymentMethod = coveragesAndOrgs.map((data) => ({
      coverageId: data.coverage.id,
      paymentMethod: paymentMethodFromCoverage(data.coverage),
    }));
    console.log(
      `coverages parsed have an unexpected combination of payment methods: ${JSON.stringify(
        coverageIdWithPaymentMethod
      )}`
    );
    // right now labs can only have one type of payment method: self pay or insurance or client bill
    // possibly in the future we could allow a combo of self pay and insurance (maybe idk) and then this error is not needed
    throw new Error(
      `Could not determine the payment method based on coverages linked to this service request ${serviceRequestID}`
    );
  }
}<|MERGE_RESOLUTION|>--- conflicted
+++ resolved
@@ -168,9 +168,6 @@
     };
   });
 
-<<<<<<< HEAD
-  const [locationResults, coverageResults, aoeAnswerResults] = await Promise.all([
-=======
   const clientOrgPromise = (() => {
     console.log('searching for client organization with id:', clientOrgId);
     return oystehr.fhir.get<Organization>({
@@ -179,8 +176,7 @@
     });
   })();
 
-  const [locationResults, insuranceResults, aoeAnswerResults, clientOrganization] = await Promise.all([
->>>>>>> f80aef7b
+  const [locationResults, coverageResults, aoeAnswerResults, clientOrganization] = await Promise.all([
     Promise.all(locationPromises),
     Promise.all(coveragePromises),
     Promise.all(aoeAnswerPromises),
