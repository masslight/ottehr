--- conflicted
+++ resolved
@@ -13,12 +13,8 @@
   getPatientLastName,
   isPSCOrder,
   getTimezone,
-<<<<<<< HEAD
   getFullestAvailableName,
-=======
-  allLicensesForPractitioner,
   FHIR_IDENTIFIER_NPI,
->>>>>>> c9d6463a
 } from 'utils';
 import { checkOrCreateM2MClientToken, createOystehrClient, topLevelCatch } from '../../shared';
 import { ZambdaInput } from '../../shared';
@@ -377,15 +373,8 @@
         labOrganizationName: labOrganization?.name || ORDER_ITEM_UNKNOWN,
         serviceRequestID: serviceRequest.id || ORDER_ITEM_UNKNOWN,
         reqId: orderID || ORDER_ITEM_UNKNOWN,
-<<<<<<< HEAD
         providerName: getFullestAvailableName(provider) || ORDER_ITEM_UNKNOWN,
-        providerNPI: 'test',
-=======
-        providerName: provider.name ? oystehr.fhir.formatHumanName(provider.name[0]) : ORDER_ITEM_UNKNOWN,
-        // if there are multiple titles, use the first one https://github.com/masslight/ottehr/issues/2184
-        providerTitle: allPractitionerLicenses.length ? allPractitionerLicenses[0].code : '',
         providerNPI: provider.identifier?.find((id) => id?.system === FHIR_IDENTIFIER_NPI)?.value,
->>>>>>> c9d6463a
         patientFirstName: patient.name?.[0].given?.[0] || ORDER_ITEM_UNKNOWN,
         patientMiddleName: patient.name?.[0].given?.[1],
         patientLastName: patient.name?.[0].family || ORDER_ITEM_UNKNOWN,
