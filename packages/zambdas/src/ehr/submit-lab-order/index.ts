--- conflicted
+++ resolved
@@ -1,15 +1,10 @@
 import { APIGatewayProxyResult } from 'aws-lambda';
-<<<<<<< HEAD
-import { getPatchBinary, isValidUUID, PROVENANCE_ACTIVITY_CODING_ENTITY } from 'utils';
-=======
 import {
-  createFilesDocumentReferences,
   getPatchBinary,
   isValidUUID,
   PROVENANCE_ACTIVITY_CODING_ENTITY,
   OYSTEHR_LAB_ORDER_PLACER_ID_SYSTEM,
 } from 'utils';
->>>>>>> 978da4db
 import { checkOrCreateM2MClientToken, createOystehrClient } from '../../shared';
 import { ZambdaInput } from '../../shared';
 import { validateRequestParameters } from './validateRequestParameters';
