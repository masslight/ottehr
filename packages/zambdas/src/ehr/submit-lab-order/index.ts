import { APIGatewayProxyResult } from 'aws-lambda';
import { getPatchBinary, isValidUUID, PROVENANCE_ACTIVITY_CODING_ENTITY } from 'utils';
import { checkOrCreateM2MClientToken, createOystehrClient } from '../../shared';
import { ZambdaInput } from '../../shared';
import { validateRequestParameters } from './validateRequestParameters';
import {
  Coverage,
  Location,
  Organization,
  Patient,
  Provenance,
  Questionnaire,
  QuestionnaireResponseItem,
  QuestionnaireResponseItemAnswer,
  ServiceRequest,
} from 'fhir/r4b';
import { DateTime } from 'luxon';
import { uuid } from 'short-uuid';
import { createExternalLabsOrderFormPDF } from '../../shared/pdf/external-labs-order-form-pdf';
<<<<<<< HEAD
import { makeLabPdfDocumentReference } from '../../shared/pdf/external-labs-results-form-pdf';
=======
import Oystehr from '@oystehr/sdk';
import { PdfInfo } from '../../shared/pdf/pdf-utils';
import { randomUUID } from 'crypto';
import { getLabOrderResources } from '../shared/labs';
>>>>>>> 3aaec9dd

// Lifting up value to outside of the handler allows it to stay in memory across warm lambda invocations
let m2mtoken: string;

export const index = async (input: ZambdaInput): Promise<APIGatewayProxyResult> => {
  try {
    console.log(`Input: ${JSON.stringify(input)}`);
    console.log('Validating input');
    const { serviceRequestID, accountNumber, data, secrets } = validateRequestParameters(input);

    console.log('Getting token');
    m2mtoken = await checkOrCreateM2MClientToken(m2mtoken, secrets);
    console.log('token', m2mtoken);

    const oystehr = createOystehrClient(m2mtoken, secrets);

    const userToken = input.headers.Authorization.replace('Bearer ', '');
    const currentUser = await createOystehrClient(userToken, secrets).user.me();

    const {
      serviceRequest,
      patient,
      practitioner: provider,
      questionnaireResponse,
      task,
      appointment,
      encounter,
    } = await getLabOrderResources(oystehr, serviceRequestID);

    const locationID = serviceRequest.locationReference?.[0].reference?.replace('Location/', '');

    if (!appointment.id) {
      throw new Error('appointment id is undefined');
    }

    if (!encounter.id) {
      throw new Error('encounter id is undefined');
    }

    if (!locationID || !isValidUUID(locationID)) {
      throw new Error(`location id ${locationID} is not a uuid`);
    }

    const location: Location = await oystehr.fhir.get({
      resourceType: 'Location',
      id: locationID,
    });
    let coverage: Coverage | undefined = undefined;
    let organization: Organization | undefined = undefined;
    let coveragePatient: Patient | undefined = undefined;
    if (serviceRequest.insurance && serviceRequest.insurance?.length > 0) {
      const insuranceRequestTemp = (
        await oystehr.fhir.search<Patient | Coverage | Organization>({
          resourceType: 'Coverage',
          params: [
            {
              name: '_id',
              value: serviceRequest.insurance?.[0].reference?.replace('Coverage/', '') || 'UNKNOWN',
            },
            {
              name: '_include',
              value: 'Coverage:payor',
            },
            {
              name: '_include',
              value: 'Coverage:beneficiary',
            },
          ],
        })
      )?.unbundle();

      const coveragesRequestsTemp: Coverage[] | undefined = insuranceRequestTemp?.filter(
        (resourceTemp): resourceTemp is Coverage => resourceTemp.resourceType === 'Coverage'
      );
      const organizationsRequestsTemp: Organization[] | undefined = insuranceRequestTemp?.filter(
        (resourceTemp): resourceTemp is Organization => resourceTemp.resourceType === 'Organization'
      );
      const patientsRequestsTemp: Patient[] | undefined = insuranceRequestTemp?.filter(
        (resourceTemp): resourceTemp is Patient => resourceTemp.resourceType === 'Patient'
      );
      if (coveragesRequestsTemp?.length !== 1) {
        throw new Error('coverage is not found');
      }
      if (organizationsRequestsTemp?.length !== 1) {
        throw new Error('organization is not found');
      }
      if (patientsRequestsTemp?.length !== 1) {
        throw new Error('patient is not found');
      }
      coverage = coveragesRequestsTemp[0];
      organization = organizationsRequestsTemp[0];
      coveragePatient = patientsRequestsTemp[0];
      if (coveragePatient.id !== patient.id) {
        throw new Error(
          `the patient check with coverage isn't the same as the patient the order is being requested on behalf of, coverage patient ${coveragePatient.id}, patient ${patient.id}`
        );
      }
    }
    const questionnaireUrl = questionnaireResponse.questionnaire;

    if (!questionnaireUrl) {
      throw new Error('questionnaire is not found');
    }
    console.log(questionnaireUrl);
    const questionnaireRequest = await fetch(questionnaireUrl, {
      headers: {
        Authorization: `Bearer ${m2mtoken}`,
      },
    });
    const questionnaire: Questionnaire = await questionnaireRequest.json();
    if (!questionnaire.item) {
      throw new Error('questionnaire item is not found');
    }
    const questionsAndAnswers: { question: string; answer: any }[] = [];
    const questionnaireItems: QuestionnaireResponseItem[] = Object.keys(data).map((questionResponse) => {
      const question = questionnaire.item?.find((item) => item.linkId === questionResponse);
      if (!question) {
        throw new Error('question is not found');
      }
      let answer: QuestionnaireResponseItemAnswer[] | undefined = undefined;
      const multiSelect = question.extension?.find(
        (currentExtension) =>
          currentExtension.url === 'https://fhir.zapehr.com/r4/StructureDefinitions/data-type' &&
          currentExtension.valueString === 'multi-select list'
      );
      if (question.type === 'text' || (question.type === 'choice' && !multiSelect)) {
        answer = [
          {
            valueString: data[questionResponse],
          },
        ];
      }
      if (multiSelect) {
        answer = data[questionResponse].map((item: string) => ({ valueString: item }));
      }
      if (question.type === 'boolean') {
        answer = [
          {
            valueBoolean: data[questionResponse],
          },
        ];
      }
      if (question.type === 'date') {
        answer = [
          {
            valueDate: data[questionResponse],
          },
        ];
      }
      if (question.type === 'decimal') {
        answer = [
          {
            valueDecimal: data[questionResponse],
          },
        ];
      }
      if (question.type === 'integer') {
        answer = [
          {
            valueInteger: data[questionResponse],
          },
        ];
      }
      if (answer == undefined) {
        throw new Error('answer is undefined');
      }
      questionsAndAnswers.push({ question: question.text || 'UNKNOWN', answer: data[questionResponse] || 'UNKNOWN' });
      return {
        linkId: questionResponse,
        answer: answer,
      };
    });

    const now = DateTime.now();
    const fhirUrl = `urn:uuid:${uuid()}`;
    const provenanceFhir: Provenance = {
      resourceType: 'Provenance',
      target: [
        {
          reference: `ServiceRequest/${serviceRequest.id}`,
        },
      ],
      recorded: now.toISO(),
      location: task.location,
      agent: [
        {
          who: task.owner ? task.owner : { reference: currentUser?.profile },
        },
      ],
      activity: {
        coding: [PROVENANCE_ACTIVITY_CODING_ENTITY.submit],
      },
    };
    const request = await oystehr?.fhir.transaction({
      requests: [
        getPatchBinary({
          resourceType: 'QuestionnaireResponse',
          resourceId: questionnaireResponse.id || 'unknown',
          patchOperations: [
            {
              op: 'add',
              path: '/item',
              value: questionnaireItems,
            },
            {
              op: 'replace',
              path: '/status',
              value: 'completed',
            },
          ],
        }),
        getPatchBinary({
          resourceType: 'ServiceRequest',
          resourceId: serviceRequest.id || 'unknown',
          patchOperations: [
            {
              path: '/status',
              op: 'replace',
              value: 'active',
            },
          ],
        }),
        {
          method: 'POST',
          url: '/Provenance',
          fullUrl: fhirUrl,
          resource: provenanceFhir,
        },
        getPatchBinary({
          resourceType: 'Task',
          resourceId: task.id || 'unknown',
          patchOperations: [
            {
              op: 'add',
              path: '/owner',
              value: {
                reference: currentUser?.profile,
              },
            },
            {
              op: 'add',
              path: '/relevantHistory',
              value: [
                {
                  reference: fhirUrl,
                },
              ],
            },
          ],
        }),
      ],
    });

    const submitLabRequest = await fetch('https://labs-api.zapehr.com/v1/submit', {
      method: 'POST',
      headers: {
        Authorization: `Bearer ${m2mtoken}`,
      },
      body: JSON.stringify({
        serviceRequest: `ServiceRequest/${serviceRequest.id}`,
        accountNumber: accountNumber,
      }),
    });
    if (!submitLabRequest.ok) {
      const submitLabRequestResponse = await submitLabRequest.json();
      console.log(submitLabRequestResponse);
      throw new Error('error submitting lab request');
    }

    if (!patient.id) {
      throw new Error('patient.id is undefined');
    }

    const serviceRequestTemp: ServiceRequest = await oystehr.fhir.get({
      resourceType: 'ServiceRequest',
      id: serviceRequestID,
    });
    const orderID = serviceRequestTemp.identifier?.find(
      (item) => item.system === 'https://identifiers.fhir.oystehr.com/lab-order-placer-id'
    )?.value;
    const ORDER_ITEM_UNKNOWN = 'UNKNOWN';

    const pdfDetail = await createExternalLabsOrderFormPDF(
      {
        locationName: location.name || ORDER_ITEM_UNKNOWN,
        locationStreetAddress: location.address?.line?.join(',') || ORDER_ITEM_UNKNOWN,
        locationCity: location.address?.city || ORDER_ITEM_UNKNOWN,
        locationState: location.address?.state || ORDER_ITEM_UNKNOWN,
        locationZip: location.address?.postalCode || ORDER_ITEM_UNKNOWN,
        locationPhone: location?.telecom?.find((t) => t.system === 'phone')?.value || ORDER_ITEM_UNKNOWN,
        locationFax: location?.telecom?.find((t) => t.system === 'fax')?.value || ORDER_ITEM_UNKNOWN,
        reqId: orderID || ORDER_ITEM_UNKNOWN,
        providerName: provider.name ? oystehr.fhir.formatHumanName(provider.name[0]) : ORDER_ITEM_UNKNOWN,
        providerTitle:
          provider.qualification?.map((qualificationTemp) => qualificationTemp.code.text).join(', ') ||
          ORDER_ITEM_UNKNOWN,
        providerNPI: 'test',
        patientFirstName: patient.name?.[0].given?.[0] || ORDER_ITEM_UNKNOWN,
        patientMiddleName: patient.name?.[0].given?.[1] || '',
        patientLastName: patient.name?.[0].family || ORDER_ITEM_UNKNOWN,
        patientSex: patient.gender || ORDER_ITEM_UNKNOWN,
        patientDOB: patient.birthDate
          ? DateTime.fromFormat(patient.birthDate, 'yyyy-MM-dd').toFormat('MM/dd/yyyy')
          : ORDER_ITEM_UNKNOWN,
        patientId: patient.id,
        patientAddress: patient.address?.[0] ? oystehr.fhir.formatAddress(patient.address[0]) : ORDER_ITEM_UNKNOWN,
        patientPhone: patient.telecom?.[0].value || ORDER_ITEM_UNKNOWN,
        todayDate: now.toFormat('MM/dd/yy hh:mm a'),
        orderDate: now.toFormat('MM/dd/yy hh:mm a'),
        primaryInsuranceName: organization?.name,
        primaryInsuranceAddress: organization?.address
          ? oystehr.fhir.formatAddress(organization.address?.[0])
          : undefined,
        primaryInsuranceSubNum: coverage?.subscriberId,
        insuredName: coveragePatient?.name ? oystehr.fhir.formatHumanName(coveragePatient.name[0]) : undefined,
        insuredAddress: coveragePatient?.address ? oystehr.fhir.formatAddress(coveragePatient.address?.[0]) : undefined,
        aoeAnswers: questionsAndAnswers,
        orderName:
          serviceRequest.code?.coding?.map((codingTemp) => codingTemp.display).join(', ') || ORDER_ITEM_UNKNOWN,
        assessmentCode:
          serviceRequest.reasonCode
            ?.map((reasonTemp) => reasonTemp.coding?.map((codingTemp) => codingTemp.code).join(', '))
            .join(', ') || ORDER_ITEM_UNKNOWN,
        assessmentName:
          serviceRequest.reasonCode
            ?.map((reasonTemp) => reasonTemp.coding?.map((codingTemp) => codingTemp.display).join(', '))
            .join(', ') || ORDER_ITEM_UNKNOWN,
        orderPriority: serviceRequest.priority || ORDER_ITEM_UNKNOWN,
      },
      patient.id,
      secrets,
      m2mtoken
    );

    await makeLabPdfDocumentReference(oystehr, 'order', pdfDetail, patient.id, appointment.id, encounter.id, undefined);

    return {
      body: JSON.stringify({
        message: 'success',
        example: request,
        url: pdfDetail.uploadURL,
      }),
      statusCode: 200,
    };
  } catch (error) {
    console.log(error);
    console.log('submit lab order error:', JSON.stringify(error));
    return {
      body: JSON.stringify({ message: 'Error submitting a lab order' }),
      statusCode: 500,
    };
  }
};<|MERGE_RESOLUTION|>--- conflicted
+++ resolved
@@ -17,14 +17,8 @@
 import { DateTime } from 'luxon';
 import { uuid } from 'short-uuid';
 import { createExternalLabsOrderFormPDF } from '../../shared/pdf/external-labs-order-form-pdf';
-<<<<<<< HEAD
 import { makeLabPdfDocumentReference } from '../../shared/pdf/external-labs-results-form-pdf';
-=======
-import Oystehr from '@oystehr/sdk';
-import { PdfInfo } from '../../shared/pdf/pdf-utils';
-import { randomUUID } from 'crypto';
 import { getLabOrderResources } from '../shared/labs';
->>>>>>> 3aaec9dd
 
 // Lifting up value to outside of the handler allows it to stay in memory across warm lambda invocations
 let m2mtoken: string;
