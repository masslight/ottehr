import { BatchInputRequest } from '@oystehr/sdk';
import { APIGatewayProxyResult } from 'aws-lambda';
import { Operation } from 'fast-json-patch';
import { DocumentReference, FhirResource, Provenance, ServiceRequest } from 'fhir/r4b';
import { DateTime } from 'luxon';
import {
  APIError,
  getPatchBinary,
  getSecret,
  isApiError,
  MANUAL_EXTERNAL_LAB_ORDER_CATEGORY_CODING,
  OYSTEHR_SUBMIT_LAB_API,
  SecretsKeys,
  SubmitLabOrderOutput,
} from 'utils';
import {
  checkOrCreateM2MClientToken,
  createOystehrClient,
  topLevelCatch,
  wrapHandler,
  ZambdaInput,
} from '../../shared';
import {
  getBundledOrderResources,
  makeOrderFormsAndDocRefs,
  makeProvenanceResourceRequest,
  OrderResourcesByOrderNumber,
} from './helpers';
import { validateRequestParameters } from './validateRequestParameters';

const ZAMBDA_NAME = 'submit-lab-order';

// Lifting up value to outside of the handler allows it to stay in memory across warm lambda invocations
let m2mToken: string;

export const index = wrapHandler(ZAMBDA_NAME, async (input: ZambdaInput): Promise<APIGatewayProxyResult> => {
  try {
    console.log(`Input: ${JSON.stringify(input)}`);
    console.log('Validating input');
    const { serviceRequestIDs, manualOrder, secrets } = validateRequestParameters(input);
    console.log('manualOrder', serviceRequestIDs, manualOrder);

    console.log('Getting token');
    m2mToken = await checkOrCreateM2MClientToken(m2mToken, secrets);
    console.log('token', m2mToken);

    const oystehr = createOystehrClient(m2mToken, secrets);

    const userToken = input.headers.Authorization.replace('Bearer ', '');
    const currentUser = await createOystehrClient(userToken, secrets).user.me();

    const now = DateTime.now();

    console.log('getting resources needed for submit lab');
    const bundledOrdersByOrderNumber = await getBundledOrderResources(
      oystehr,
      m2mToken,
      serviceRequestIDs,
      manualOrder
    );
    console.log('successfully retrieved resources');

    // submit to oystehr labs when NOT manual order
    const successfulBundledOrders: OrderResourcesByOrderNumber = {};
    const failedBundledOrders: OrderResourcesByOrderNumber = {};
    if (!manualOrder) {
      console.log('calling oystehr submit lab');

      const submitLabPromises = Object.entries(bundledOrdersByOrderNumber).map(async ([orderNumber, resources]) => {
        try {
          console.log('resources.isPscOrder', resources.isPscOrder);
          const params = {
            serviceRequest: resources.testDetails.map((test) => `ServiceRequest/${test.serviceRequestID}`),
            accountNumber: resources.accountNumber,
            orderNumber: orderNumber,
          };
          console.log('params being sent to oystehr submit lab', JSON.stringify(params));
          const res = await fetch(OYSTEHR_SUBMIT_LAB_API, {
            method: 'POST',
            headers: {
              Authorization: `Bearer ${m2mToken}`,
            },
            body: JSON.stringify(params),
          });

          if (!res.ok) {
            const body = await res.json();
            throw new Error(`Error submitting requisition number: ${orderNumber}. Error: ${body.message}`);
          }

          const result = await res.json();
          const eReq: DocumentReference | undefined = result?.eRequisitionDocumentReference;
<<<<<<< HEAD
          const abn: DocumentReference | undefined = result?.abnDocumentReference;
          return { status: 'fulfilled', orderNumber, eReqDocumentReference: eReq, abnDocumentReference: abn };
=======
          return { status: 'fulfilled', orderNumber, eReqDocumentReference: eReq, isPsc: resources.isPscOrder };
>>>>>>> 82949599
        } catch (e) {
          return { status: 'rejected', orderNumber, reason: (e as Error).message };
        }
      });

      const submitLabResults = await Promise.all(submitLabPromises);

      for (const res of submitLabResults) {
        if (res.status === 'fulfilled') {
          const resources = bundledOrdersByOrderNumber[res.orderNumber];
          successfulBundledOrders[res.orderNumber] = { ...resources };
          if (res.eReqDocumentReference) {
            console.log(`eReq generated for order ${res.orderNumber} - docRef id: ${res.eReqDocumentReference.id}`);
            successfulBundledOrders[res.orderNumber].labGeneratedEReq = res.eReqDocumentReference;
          }
          if (res.abnDocumentReference) {
            console.log(`abn generated for order ${res.orderNumber} - docRef id: ${res.abnDocumentReference.id}`);
            successfulBundledOrders[res.orderNumber].abnDocRef = res.abnDocumentReference;
          }
        } else if (res.status === 'rejected') {
          console.error('rejected result', res);
          const resources = bundledOrdersByOrderNumber[res.orderNumber];
          failedBundledOrders[res.orderNumber] = resources;
        }
      }
    } else {
      Object.entries(bundledOrdersByOrderNumber).forEach(([orderNumber, resources]) => {
        successfulBundledOrders[orderNumber] = resources;
      });
    }

    // submit successful, do the fhir provenance writes
    const provenancePostRequests: BatchInputRequest<Provenance>[] = [];
    const serviceRequestPatchRequest: BatchInputRequest<ServiceRequest>[] = [];

    Object.values(successfulBundledOrders).forEach((resources) => {
      resources.testDetails.forEach((test) => {
        provenancePostRequests.push(makeProvenanceResourceRequest(now, test.serviceRequestID, currentUser));

        const serviceRequestPatchOps: Operation[] = [
          {
            op: 'replace',
            path: '/status',
            value: 'active',
          },
        ];
        if (manualOrder) {
          serviceRequestPatchOps.push({
            op: 'add',
            path: test.serviceRequest?.category ? '/category/-' : '/category',
            value: test.serviceRequest?.category
              ? { coding: [MANUAL_EXTERNAL_LAB_ORDER_CATEGORY_CODING] }
              : [{ coding: [MANUAL_EXTERNAL_LAB_ORDER_CATEGORY_CODING] }],
          });
        }
        serviceRequestPatchRequest.push(
          getPatchBinary({
            resourceType: 'ServiceRequest',
            resourceId: test.serviceRequestID,
            patchOperations: serviceRequestPatchOps,
          })
        );
      });
    });

    const requests: BatchInputRequest<FhirResource>[] = [...provenancePostRequests, ...serviceRequestPatchRequest];
    if (requests.length) {
      console.log('making fhir transaction requests');
      await oystehr?.fhir.transaction({ requests });
    } else {
      console.log('no requests to make');
    }

    const hasSuccesses = Object.keys(successfulBundledOrders).length > 0;
    // if any abn was generated its presigned url will also be included
    const orderPdfUrls = hasSuccesses
      ? await makeOrderFormsAndDocRefs(successfulBundledOrders, now, secrets, m2mToken, oystehr)
      : [];

    const hasFailures = Object.keys(failedBundledOrders).length > 0;
    const failedOrdersByOrderNumber = hasFailures
      ? Object.keys(failedBundledOrders).map((orderNumber) => orderNumber)
      : undefined;

    const responseBody: SubmitLabOrderOutput = { orderPdfUrls, failedOrdersByOrderNumber };

    return {
      body: JSON.stringify(responseBody),
      statusCode: 200,
    };
  } catch (error: any) {
    console.log(error);
    console.log('submit external lab order error:', JSON.stringify(error));
    const ENVIRONMENT = getSecret(SecretsKeys.ENVIRONMENT, input.secrets);
    await topLevelCatch('admin-submit-lab-order', error, ENVIRONMENT);
    let body = JSON.stringify({ message: 'Error submitting external lab order' });
    if (isApiError(error)) {
      const { code, message } = error as APIError;
      body = JSON.stringify({ message, code });
    }
    return {
      statusCode: 500,
      body,
    };
  }
});<|MERGE_RESOLUTION|>--- conflicted
+++ resolved
@@ -90,12 +90,14 @@
 
           const result = await res.json();
           const eReq: DocumentReference | undefined = result?.eRequisitionDocumentReference;
-<<<<<<< HEAD
           const abn: DocumentReference | undefined = result?.abnDocumentReference;
-          return { status: 'fulfilled', orderNumber, eReqDocumentReference: eReq, abnDocumentReference: abn };
-=======
-          return { status: 'fulfilled', orderNumber, eReqDocumentReference: eReq, isPsc: resources.isPscOrder };
->>>>>>> 82949599
+          return {
+            status: 'fulfilled',
+            orderNumber,
+            eReqDocumentReference: eReq,
+            abnDocumentReference: abn,
+            isPsc: resources.isPscOrder,
+          };
         } catch (e) {
           return { status: 'rejected', orderNumber, reason: (e as Error).message };
         }
