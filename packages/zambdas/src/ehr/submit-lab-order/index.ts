import { APIGatewayProxyResult } from 'aws-lambda';
<<<<<<< HEAD
import { getPatchBinary, isValidUUID } from 'utils';
import { checkOrCreateM2MClientToken, createOystehrClient, ZambdaInput } from '../../shared';
=======
import { getPatchBinary } from 'utils';
import { checkOrCreateM2MClientToken, createOystehrClient } from '../../shared';
import { ZambdaInput } from '../../shared';
>>>>>>> 91fa769f
import { validateRequestParameters } from './validateRequestParameters';
import {
  Coverage,
  Location,
  Organization,
  Patient,
  Provenance,
  Questionnaire,
  QuestionnaireResponseItem,
  QuestionnaireResponseItemAnswer,
  ServiceRequest,
} from 'fhir/r4b';
import { DateTime } from 'luxon';
import { uuid } from 'short-uuid';
import { getLabOrderResources } from '../shared/labs';
import { createExternalLabsOrderFormPDF } from '../../shared/pdf/external-labs-order-form-pdf';

// Lifting up value to outside of the handler allows it to stay in memory across warm lambda invocations
let m2mtoken: string;

export const index = async (input: ZambdaInput): Promise<APIGatewayProxyResult> => {
  try {
    console.log(`Input: ${JSON.stringify(input)}`);
    console.log('Validating input');
    const { serviceRequestID, data, secrets } = validateRequestParameters(input);

    console.log('Getting token');
    m2mtoken = await checkOrCreateM2MClientToken(m2mtoken, secrets);
    console.log('token', m2mtoken);

    const oystehr = createOystehrClient(m2mtoken, secrets);

    const userToken = input.headers.Authorization.replace('Bearer ', '');
    const currentUser = await createOystehrClient(userToken, secrets).user.me();

    const {
      serviceRequest,
      patient,
      practitioner: provider,
      questionnaireResponse,
      task,
    } = await getLabOrderResources(oystehr, serviceRequestID);
    const locationID = serviceRequest.locationReference?.[0].reference?.replace('Location/', '');

    if (!locationID || !isValidUUID(locationID)) {
      throw new Error(`location id ${locationID} is not a uuid`);
    }

    const location: Location = await oystehr.fhir.get({
      resourceType: 'Location',
      id: locationID,
    });
    let coverage: Coverage | undefined = undefined;
    let organization: Organization | undefined = undefined;
    let coveragePatient: Patient | undefined = undefined;
    if (serviceRequest.insurance && serviceRequest.insurance?.length > 0) {
      const insuranceRequestTemp = (
        await oystehr.fhir.search<Patient | Coverage | Organization>({
          resourceType: 'Coverage',
          params: [
            {
              name: '_id',
              value: serviceRequest.insurance?.[0].reference?.replace('Coverage/', '') || 'UNKNOWN',
            },
            {
              name: '_include',
              value: 'Coverage:payor',
            },
            {
              name: '_include',
              value: 'Coverage:beneficiary',
            },
          ],
        })
      )?.unbundle();
      const coveragesRequestsTemp: Coverage[] | undefined = insuranceRequestTemp?.filter(
        (resourceTemp) => resourceTemp.resourceType === 'Coverage'
      );
      const organizationsRequestsTemp: Organization[] | undefined = insuranceRequestTemp?.filter(
        (resourceTemp) => resourceTemp.resourceType === 'Organization'
      );
      const patientsRequestsTemp: Patient[] | undefined = insuranceRequestTemp?.filter(
        (resourceTemp) => resourceTemp.resourceType === 'Patient'
      );
      if (coveragesRequestsTemp?.length !== 1) {
        throw new Error('coverage is not found');
      }
      if (organizationsRequestsTemp?.length !== 1) {
        throw new Error('organization is not found');
      }
      if (patientsRequestsTemp?.length !== 1) {
        throw new Error('patient is not found');
      }
      coverage = coveragesRequestsTemp[0];
      organization = organizationsRequestsTemp[0];
      coveragePatient = patientsRequestsTemp[0];
      if (coveragePatient.id !== patient.id) {
        throw new Error(
          `the patient check with coverage isn't the same as the patient the order is being requested on behalf of, coverage patient ${coveragePatient.id}, patient ${patient.id}`
        );
      }
    }
    const questionnaireUrl = questionnaireResponse.questionnaire;

    if (!questionnaireUrl) {
      throw new Error('questionnaire is not found');
    }
    console.log(questionnaireUrl);
    const questionnaireRequest = await fetch(questionnaireUrl, {
      headers: {
        Authorization: `Bearer ${m2mtoken}`,
      },
    });
    const questionnaire: Questionnaire = await questionnaireRequest.json();
    if (!questionnaire.item) {
      throw new Error('questionnaire item is not found');
    }
    const questionsAndAnswers: { question: string; answer: any }[] = [];
    const questionnaireItems: QuestionnaireResponseItem[] = Object.keys(data).map((questionResponse) => {
      const question = questionnaire.item?.find((item) => item.linkId === questionResponse);
      if (!question) {
        throw new Error('question is not found');
      }
      let answer: QuestionnaireResponseItemAnswer[] | undefined = undefined;
      const multiSelect = question.extension?.find(
        (currentExtension) =>
          currentExtension.url === 'https://fhir.zapehr.com/r4/StructureDefinitions/data-type' &&
          currentExtension.valueString === 'multi-select list'
      );
      if (question.type === 'text' || (question.type === 'choice' && !multiSelect)) {
        answer = [
          {
            valueString: data[questionResponse],
          },
        ];
      }
      if (multiSelect) {
<<<<<<< HEAD
        answer = data[questionResponse].map((item: any) => ({ valueString: item }));
=======
        answer = data[questionResponse].map((item: string) => ({ valueString: item }));
>>>>>>> 91fa769f
      }
      if (question.type === 'boolean') {
        answer = [
          {
            valueBoolean: data[questionResponse],
          },
        ];
      }
      if (question.type === 'date') {
        answer = [
          {
            valueDate: data[questionResponse],
          },
        ];
      }
      if (question.type === 'decimal') {
        answer = [
          {
            valueDecimal: data[questionResponse],
          },
        ];
      }
      if (question.type === 'integer') {
        answer = [
          {
            valueInteger: data[questionResponse],
          },
        ];
      }
      if (answer == undefined) {
        throw new Error('answer is undefined');
      }
      questionsAndAnswers.push({ question: question.text || 'UNKNOWN', answer: data[questionResponse] || 'UNKNOWN' });
      return {
        linkId: questionResponse,
        answer: answer,
      };
    });
    // const intakeQuestionnaireItems: IntakeQuestionnaireItem[] = questionnaire.item?.map((item) => ({
    //   //   linkId: item.linkId,
    //   //   type: item.type,
    //   alwaysFilter: false,
    //   acceptsMultipleAnswers: false,
    //   ...item,
    // }));
    // const validationSchema = makeValidationSchema(questionnaireItems);
    // console.log(5, data);
    // console.log(1, validationSchema);
    // try {
    //   await validationSchema.validate(data, { abortEarly: false });
    //   console.log(test);
    // } catch (error) {
    //   console.log(error);
    //   throw new Error('error when validating the labs');
    // }

    const now = DateTime.now();
    const fhirUrl = `urn:uuid:${uuid()}`;
    const provenanceFhir: Provenance = {
      resourceType: 'Provenance',
      target: [
        {
          reference: `ServiceRequest/${serviceRequest.id}`,
        },
      ],
      recorded: now.toISO(),
      location: task.location,
      agent: [
        {
          who: task.owner ? task.owner : { reference: currentUser?.profile },
        },
      ],
    };
    const request = await oystehr?.fhir.transaction({
      requests: [
        getPatchBinary({
          resourceType: 'QuestionnaireResponse',
          resourceId: questionnaireResponse.id || 'unknown',
          patchOperations: [
            {
              op: 'add',
              path: '/item',
              value: questionnaireItems,
            },
            {
              op: 'replace',
              path: '/status',
              value: 'completed',
            },
          ],
        }),
        getPatchBinary({
          resourceType: 'ServiceRequest',
          resourceId: serviceRequest.id || 'unknown',
          patchOperations: [
            {
              path: '/status',
              op: 'replace',
              value: 'active',
            },
          ],
        }),
        {
          method: 'POST',
          url: '/Provenance',
          fullUrl: fhirUrl,
          resource: provenanceFhir,
        },
        getPatchBinary({
          resourceType: 'Task',
          resourceId: task.id || 'unknown',
          patchOperations: [
            {
              op: 'add',
              path: '/owner',
              value: {
                reference: currentUser?.profile,
              },
            },
            {
              op: 'add',
              path: '/relevantHistory',
              value: [
                {
                  reference: fhirUrl,
                },
              ],
            },
          ],
        }),
      ],
    });

    const submitLabRequest = await fetch('https://labs-api.zapehr.com/v1/submit', {
      method: 'POST',
      headers: {
        Authorization: `Bearer ${m2mtoken}`,
      },
      body: JSON.stringify({
        serviceRequest: `ServiceRequest/${serviceRequest.id}`,
        accountNumber: 'teset',
      }),
    });
    if (!submitLabRequest.ok) {
      const submitLabRequestResponse = await submitLabRequest.json();
      console.log(submitLabRequestResponse);
      throw new Error('error submitting lab request');
    }

    if (!patient.id) {
      throw new Error('patient.id is undefined');
    }

    const serviceRequestTemp: ServiceRequest = await oystehr.fhir.get({
      resourceType: 'ServiceRequest',
      id: serviceRequestID,
    });
    const orderID = serviceRequestTemp.identifier?.find(
      (item) => item.system === 'https://identifiers.fhir.oystehr.com/lab-order-placer-id'
    )?.value;
    const ORDER_ITEM_UNKNOWN = 'UNKNOWN';

    const pdfDetail = await createExternalLabsOrderFormPDF(
      {
        locationName: location.name || ORDER_ITEM_UNKNOWN,
        locationStreetAddress: location.address?.line?.join(',') || ORDER_ITEM_UNKNOWN,
        locationCity: location.address?.city || ORDER_ITEM_UNKNOWN,
        locationState: location.address?.state || ORDER_ITEM_UNKNOWN,
        locationZip: location.address?.postalCode || ORDER_ITEM_UNKNOWN,
        locationPhone: location?.telecom?.find((t) => t.system === 'phone')?.value || ORDER_ITEM_UNKNOWN,
        locationFax: location?.telecom?.find((t) => t.system === 'fax')?.value || ORDER_ITEM_UNKNOWN,
        reqId: orderID || ORDER_ITEM_UNKNOWN,
        providerName: provider.name ? oystehr.fhir.formatHumanName(provider.name[0]) : ORDER_ITEM_UNKNOWN,
        providerTitle:
          provider.qualification?.map((qualificationTemp) => qualificationTemp.code.text).join(', ') ||
          ORDER_ITEM_UNKNOWN,
        providerNPI: 'test',
        patientFirstName: patient.name?.[0].given?.[0] || ORDER_ITEM_UNKNOWN,
        patientMiddleName: patient.name?.[0].given?.[1] || '',
        patientLastName: patient.name?.[0].family || ORDER_ITEM_UNKNOWN,
        patientSex: patient.gender || ORDER_ITEM_UNKNOWN,
        patientDOB: patient.birthDate
          ? DateTime.fromFormat(patient.birthDate, 'yyyy-MM-dd').toFormat('MM/dd/yyyy')
          : ORDER_ITEM_UNKNOWN,
        patientId: patient.id,
        patientAddress: patient.address?.[0] ? oystehr.fhir.formatAddress(patient.address[0]) : ORDER_ITEM_UNKNOWN,
        patientPhone: patient.telecom?.[0].value || ORDER_ITEM_UNKNOWN,
        todayDate: now.toFormat('MM/dd/yy hh:mm a'),
        orderDate: now.toFormat('MM/dd/yy hh:mm a'),
        primaryInsuranceName: organization?.name,
        primaryInsuranceAddress: organization?.address
          ? oystehr.fhir.formatAddress(organization.address?.[0])
          : undefined,
        primaryInsuranceSubNum: coverage?.subscriberId,
        insuredName: coveragePatient?.name ? oystehr.fhir.formatHumanName(coveragePatient.name[0]) : undefined,
        insuredAddress: coveragePatient?.address ? oystehr.fhir.formatAddress(coveragePatient.address?.[0]) : undefined,
        aoeAnswers: questionsAndAnswers,
        orderName:
          serviceRequest.code?.coding?.map((codingTemp) => codingTemp.display).join(', ') || ORDER_ITEM_UNKNOWN,
        assessmentCode:
          serviceRequest.reasonCode
            ?.map((reasonTemp) => reasonTemp.coding?.map((codingTemp) => codingTemp.code).join(', '))
            .join(', ') || ORDER_ITEM_UNKNOWN,
        assessmentName:
          serviceRequest.reasonCode
            ?.map((reasonTemp) => reasonTemp.coding?.map((codingTemp) => codingTemp.display).join(', '))
            .join(', ') || ORDER_ITEM_UNKNOWN,
        orderPriority: serviceRequest.priority || ORDER_ITEM_UNKNOWN,
      },
      patient.id,
      secrets,
      m2mtoken
    );

    return {
      body: JSON.stringify({
        message: 'success',
        example: request,
        url: pdfDetail.uploadURL,
      }),
      statusCode: 200,
    };
  } catch (error) {
    console.log(error);
    return {
      body: JSON.stringify({ message: 'Error submitting a lab order' }),
      statusCode: 500,
    };
  }
};<|MERGE_RESOLUTION|>--- conflicted
+++ resolved
@@ -1,12 +1,7 @@
 import { APIGatewayProxyResult } from 'aws-lambda';
-<<<<<<< HEAD
 import { getPatchBinary, isValidUUID } from 'utils';
-import { checkOrCreateM2MClientToken, createOystehrClient, ZambdaInput } from '../../shared';
-=======
-import { getPatchBinary } from 'utils';
 import { checkOrCreateM2MClientToken, createOystehrClient } from '../../shared';
 import { ZambdaInput } from '../../shared';
->>>>>>> 91fa769f
 import { validateRequestParameters } from './validateRequestParameters';
 import {
   Coverage,
@@ -82,6 +77,7 @@
           ],
         })
       )?.unbundle();
+
       const coveragesRequestsTemp: Coverage[] | undefined = insuranceRequestTemp?.filter(
         (resourceTemp) => resourceTemp.resourceType === 'Coverage'
       );
@@ -144,11 +140,7 @@
         ];
       }
       if (multiSelect) {
-<<<<<<< HEAD
-        answer = data[questionResponse].map((item: any) => ({ valueString: item }));
-=======
         answer = data[questionResponse].map((item: string) => ({ valueString: item }));
->>>>>>> 91fa769f
       }
       if (question.type === 'boolean') {
         answer = [
