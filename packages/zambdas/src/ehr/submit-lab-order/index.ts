import { BatchInputPatchRequest } from '@oystehr/sdk';
import { APIGatewayProxyResult } from 'aws-lambda';
import { Operation } from 'fast-json-patch';
import { Coverage, FhirResource, Location, Organization, Patient, Provenance, ServiceRequest } from 'fhir/r4b';
import { DateTime } from 'luxon';
import { uuid } from 'short-uuid';
import {
  APIError,
  DYMO_30334_LABEL_CONFIG,
  EXTERNAL_LAB_ERROR,
  FHIR_IDENTIFIER_NPI,
  getFullestAvailableName,
  getPatchBinary,
  getPatientFirstName,
  getPatientLastName,
  getPresignedURL,
  getSecret,
  getTimezone,
  isApiError,
  isPSCOrder,
  OYSTEHR_LAB_OI_CODE_SYSTEM,
  OYSTEHR_LAB_ORDER_PLACER_ID_SYSTEM,
  PROVENANCE_ACTIVITY_CODING_ENTITY,
  SecretsKeys,
} from 'utils';
import { checkOrCreateM2MClientToken, createOystehrClient, topLevelCatch, ZambdaInput } from '../../shared';
import { createExternalLabsLabelPDF, ExternalLabsLabelConfig } from '../../shared/pdf/external-labs-label-pdf';
import { createExternalLabsOrderFormPDF } from '../../shared/pdf/external-labs-order-form-pdf';
import { makeLabPdfDocumentReference } from '../../shared/pdf/labs-results-form-pdf';
import { getExternalLabOrderResources } from '../shared/labs';
import { AOEDisplayForOrderForm, populateQuestionnaireResponseItems } from './helpers';
import { validateRequestParameters } from './validateRequestParameters';

// Lifting up value to outside of the handler allows it to stay in memory across warm lambda invocations
let m2mtoken: string;
export const LABS_DATE_STRING_FORMAT = 'MM/dd/yyyy hh:mm a ZZZZ';

export const index = async (input: ZambdaInput): Promise<APIGatewayProxyResult> => {
  try {
    console.log(`Input: ${JSON.stringify(input)}`);
    console.log('Validating input');
    const {
      serviceRequestID,
      accountNumber,
      data,
      secrets,
      specimens: specimensFromSubmit,
    } = validateRequestParameters(input);

    console.log('Getting token');
    m2mtoken = await checkOrCreateM2MClientToken(m2mtoken, secrets);
    console.log('token', m2mtoken);

    const oystehr = createOystehrClient(m2mtoken, secrets);

    const userToken = input.headers.Authorization.replace('Bearer ', '');
    const currentUser = await createOystehrClient(userToken, secrets).user.me();

    const {
      serviceRequest,
      patient,
      practitioner: provider,
      questionnaireResponse,
      task,
      appointment,
      encounter,
      schedule,
      organization: labOrganization,
      specimens: specimenResourses,
    } = await getExternalLabOrderResources(oystehr, serviceRequestID);

    const locationID = serviceRequest.locationReference?.[0].reference?.replace('Location/', '');

    if (!appointment.id) {
      throw EXTERNAL_LAB_ERROR('appointment id is undefined');
    }
    if (!encounter.id) {
      throw EXTERNAL_LAB_ERROR('encounter id is undefined');
    }
    if (!serviceRequest.reasonCode) {
      throw EXTERNAL_LAB_ERROR(
        `Please ensure at least one diagnosis is recorded for this service request, ServiceRequest/${serviceRequest.id}, it should be recorded in serviceRequest.reasonCode`
      );
    }
    if (!patient.id) {
      throw EXTERNAL_LAB_ERROR('patient id is undefined');
    }

    let location: Location | undefined;
    if (locationID) {
      location = await oystehr.fhir.get<Location>({
        resourceType: 'Location',
        id: locationID,
      });
    }

    let coverage: Coverage | undefined = undefined;
    let organization: Organization | undefined = undefined;
    let coveragePatient: Patient | undefined = undefined;

    if (serviceRequest.insurance && serviceRequest.insurance?.length > 0) {
      const insuranceRequestTemp = (
        await oystehr.fhir.search<Patient | Coverage | Organization>({
          resourceType: 'Coverage',
          params: [
            {
              name: '_id',
              value: serviceRequest.insurance?.[0].reference?.replace('Coverage/', '') || 'UNKNOWN',
            },
            {
              name: '_include',
              value: 'Coverage:payor',
            },
            {
              name: '_include',
              value: 'Coverage:beneficiary',
            },
          ],
        })
      )?.unbundle();

      const coveragesRequestsTemp: Coverage[] | undefined = insuranceRequestTemp?.filter(
        (resourceTemp): resourceTemp is Coverage => resourceTemp.resourceType === 'Coverage'
      );

      const organizationsRequestsTemp: Organization[] | undefined = insuranceRequestTemp?.filter(
        (resourceTemp): resourceTemp is Organization => resourceTemp.resourceType === 'Organization'
      );

      const patientsRequestsTemp: Patient[] | undefined = insuranceRequestTemp?.filter(
        (resourceTemp): resourceTemp is Patient => resourceTemp.resourceType === 'Patient'
      );

      if (coveragesRequestsTemp?.length !== 1) {
        throw EXTERNAL_LAB_ERROR('coverage is not found');
      }

      if (organizationsRequestsTemp?.length !== 1) {
        throw EXTERNAL_LAB_ERROR('organization is not found');
      }

      if (patientsRequestsTemp?.length !== 1) {
        throw EXTERNAL_LAB_ERROR('patient is not found');
      }

      coverage = coveragesRequestsTemp[0];
      organization = organizationsRequestsTemp[0];
      coveragePatient = patientsRequestsTemp[0];

      if (coveragePatient.id !== patient.id) {
        throw EXTERNAL_LAB_ERROR(
          `the patient check with coverage isn't the same as the patient the order is being requested on behalf of, coverage patient ${coveragePatient.id}, patient ${patient.id}`
        );
      }
    }

    const now = DateTime.now();
    let timezone;
    if (schedule) {
      timezone = getTimezone(schedule);
    }

    const sampleCollectionDates: DateTime[] = [];

    const specimenPatchOperations: BatchInputPatchRequest<FhirResource>[] =
      specimenResourses.length > 0
        ? specimenResourses.reduce<BatchInputPatchRequest<FhirResource>[]>((acc, specimen) => {
            if (!specimen.id) {
              return acc;
            }

            // There is an option to edit the date through the update-lab-order-resources zambda as well.
            const specimenFromSubmitDate = specimensFromSubmit?.[specimen.id]?.date
              ? DateTime.fromISO(specimensFromSubmit[specimen.id].date)
              : undefined;
            const specimeCollection = specimen.collection;
            const collectedDateTime = specimeCollection?.collectedDateTime;
            const collector = specimeCollection?.collector;
            const specimenCollector = { reference: currentUser?.profile };
            const requests: Operation[] = [];

            specimenFromSubmitDate && sampleCollectionDates.push(specimenFromSubmitDate);

            if (specimeCollection) {
              requests.push(
                {
                  path: '/collection/collectedDateTime',
                  op: collectedDateTime ? 'replace' : 'add',
                  value: specimenFromSubmitDate,
                },
                {
                  path: '/collection/collector',
                  op: collector ? 'replace' : 'add',
                  value: specimenCollector,
                }
              );
            } else {
              requests.push({
                path: '/collection',
                op: 'add',
                value: {
                  collectedDateTime: specimenFromSubmitDate,
                  collector: specimenCollector,
                },
              });
            }

            if (requests.length) {
              acc.push({
                method: 'PATCH',
                url: `Specimen/${specimen.id}`,
                operations: requests,
              });
            }

            return acc;
          }, [])
        : [];

    // Specimen.collection.collected is required at time of order so we must make this patch before submitting to oystehr
    const preSumbissionWriteRequests = [...specimenPatchOperations];

    // not every order will have an AOE
    let questionsAndAnswers: AOEDisplayForOrderForm[] = [];
    if (questionnaireResponse !== undefined && questionnaireResponse.id) {
      const { questionnaireResponseItems, questionsAndAnswersForFormDisplay } =
        await populateQuestionnaireResponseItems(questionnaireResponse, data, m2mtoken);

      questionsAndAnswers = questionsAndAnswersForFormDisplay;

      preSumbissionWriteRequests.push({
        method: 'PATCH',
        url: `QuestionnaireResponse/${questionnaireResponse.id}`,
        operations: [
          {
            op: 'add',
            path: '/item',
            value: questionnaireResponseItems,
          },
          {
            op: 'replace',
            path: '/status',
            value: 'completed',
          },
        ],
      });
    }

    if (preSumbissionWriteRequests.length > 0) {
      console.log('writing updates that must occur before sending order to oysther');
      await oystehr?.fhir.transaction({
        requests: preSumbissionWriteRequests,
      });
    }

    const submitLabRequest = await fetch('https://labs-api.zapehr.com/v1/submit', {
      method: 'POST',
      headers: {
        Authorization: `Bearer ${m2mtoken}`,
      },
      body: JSON.stringify({
        serviceRequest: `ServiceRequest/${serviceRequest.id}`,
        accountNumber: accountNumber,
      }),
    });

    if (!submitLabRequest.ok) {
      const submitLabRequestResponse = await submitLabRequest.json();
      console.log('submitLabRequestResponse', submitLabRequestResponse);
      throw EXTERNAL_LAB_ERROR(submitLabRequestResponse.message || 'error submitting lab request to oystehr');
    }

    // submitted successful, so do the fhir provenance writes and update SR
    const fhirUrl = `urn:uuid:${uuid()}`;

    const provenanceFhir: Provenance = {
      resourceType: 'Provenance',
      target: [
        {
          reference: `ServiceRequest/${serviceRequest.id}`,
        },
      ],
      recorded: now.toISO(),
      location: task.location,
      agent: [
        {
          who: task.owner ? task.owner : { reference: currentUser?.profile },
        },
      ],
      activity: {
        coding: [PROVENANCE_ACTIVITY_CODING_ENTITY.submit],
      },
    };

    await oystehr?.fhir.transaction({
      requests: [
        getPatchBinary({
          resourceType: 'ServiceRequest',
          resourceId: serviceRequest.id || 'unknown',
          patchOperations: [
            {
              path: '/status',
              op: 'replace',
              value: 'active',
            },
          ],
        }),
        {
          method: 'POST',
          url: '/Provenance',
          fullUrl: fhirUrl,
          resource: provenanceFhir,
        },
        getPatchBinary({
          resourceType: 'Task',
          resourceId: task.id || 'unknown',
          patchOperations: [
            {
              op: 'add',
              path: '/owner',
              value: {
                reference: currentUser?.profile,
              },
            },
            {
              op: 'add',
              path: '/relevantHistory',
              value: [
                {
                  reference: fhirUrl,
                },
              ],
            },
            {
              op: 'replace',
              path: '/status',
              value: 'completed',
            },
          ],
        }),
      ],
    });

    const serviceRequestTemp: ServiceRequest = await oystehr.fhir.get({
      resourceType: 'ServiceRequest',
      id: serviceRequestID,
    });

    const orderID = serviceRequestTemp.identifier?.find((item) => item.system === OYSTEHR_LAB_ORDER_PLACER_ID_SYSTEM)
      ?.value;

    const orderCreateDate = serviceRequest.authoredOn
      ? DateTime.fromISO(serviceRequest.authoredOn).setZone(timezone).toFormat(LABS_DATE_STRING_FORMAT)
      : undefined;

    const ORDER_ITEM_UNKNOWN = 'UNKNOWN';

    const mostRecentSampleCollectionDate =
      sampleCollectionDates.length > 0
        ? sampleCollectionDates.reduce((latest, current) => {
            return current > latest ? current : latest;
          })
        : undefined;

    const orderFormPdfDetail = await createExternalLabsOrderFormPDF(
      {
        locationName: location?.name,
        locationStreetAddress: location?.address?.line?.join(','),
        locationCity: location?.address?.city,
        locationState: location?.address?.state,
        locationZip: location?.address?.postalCode,
        locationPhone: location?.telecom?.find((t) => t.system === 'phone')?.value,
        locationFax: location?.telecom?.find((t) => t.system === 'fax')?.value,
        labOrganizationName: labOrganization?.name || ORDER_ITEM_UNKNOWN,
        serviceRequestID: serviceRequest.id || ORDER_ITEM_UNKNOWN,
<<<<<<< HEAD
        orderNumber: orderID || ORDER_ITEM_UNKNOWN,
        providerName: provider.name ? oystehr.fhir.formatHumanName(provider.name[0]) : ORDER_ITEM_UNKNOWN,
        // if there are multiple titles, use the first one https://github.com/masslight/ottehr/issues/2184
        providerTitle: allPractitionerLicenses.length ? allPractitionerLicenses[0].code : '',
=======
        reqId: orderID || ORDER_ITEM_UNKNOWN,
        providerName: getFullestAvailableName(provider) || ORDER_ITEM_UNKNOWN,
>>>>>>> 28fdc377
        providerNPI: provider.identifier?.find((id) => id?.system === FHIR_IDENTIFIER_NPI)?.value,
        patientFirstName: patient.name?.[0].given?.[0] || ORDER_ITEM_UNKNOWN,
        patientMiddleName: patient.name?.[0].given?.[1],
        patientLastName: patient.name?.[0].family || ORDER_ITEM_UNKNOWN,
        patientSex: patient.gender || ORDER_ITEM_UNKNOWN,
        patientDOB: patient.birthDate
          ? DateTime.fromFormat(patient.birthDate, 'yyyy-MM-dd').toFormat('MM/dd/yyyy')
          : ORDER_ITEM_UNKNOWN,
        patientId: patient.id,
        patientAddress: patient.address?.[0] ? oystehr.fhir.formatAddress(patient.address[0]) : ORDER_ITEM_UNKNOWN,
        patientPhone: patient.telecom?.find((temp) => temp.system === 'phone')?.value || ORDER_ITEM_UNKNOWN,
        todayDate: now.setZone(timezone).toFormat(LABS_DATE_STRING_FORMAT),
        orderSubmitDate: now.setZone(timezone).toFormat(LABS_DATE_STRING_FORMAT),
        orderCreateDate: orderCreateDate || ORDER_ITEM_UNKNOWN,
        sampleCollectionDate:
          mostRecentSampleCollectionDate?.setZone(timezone).toFormat(LABS_DATE_STRING_FORMAT) || undefined,
        primaryInsuranceName: organization?.name,
        primaryInsuranceAddress: organization?.address
          ? oystehr.fhir.formatAddress(organization.address?.[0])
          : undefined,
        primaryInsuranceSubNum: coverage?.subscriberId,
        insuredName: coveragePatient?.name ? oystehr.fhir.formatHumanName(coveragePatient.name[0]) : undefined,
        insuredAddress: coveragePatient?.address ? oystehr.fhir.formatAddress(coveragePatient.address?.[0]) : undefined,
        aoeAnswers: questionsAndAnswers,
        orderName:
          serviceRequest.code?.coding?.find((coding) => coding.system === OYSTEHR_LAB_OI_CODE_SYSTEM)?.display ||
          ORDER_ITEM_UNKNOWN,
        orderAssessments: serviceRequest.reasonCode?.map((code) => ({
          code: code.coding?.[0].code || ORDER_ITEM_UNKNOWN,
          name: code.text || ORDER_ITEM_UNKNOWN,
        })),
        orderPriority: serviceRequest.priority || ORDER_ITEM_UNKNOWN,
      },
      patient.id,
      secrets,
      m2mtoken
    );

    await makeLabPdfDocumentReference({
      oystehr,
      type: 'order',
      pdfInfo: orderFormPdfDetail,
      patientID: patient.id,
      encounterID: encounter.id,
      serviceRequestID: serviceRequest.id,
    });

    const presignedOrderFormURL = await getPresignedURL(orderFormPdfDetail.uploadURL, m2mtoken);
    let presignedLabelURL: string | undefined = undefined;

    if (!isPSCOrder(serviceRequest)) {
      const labelConfig: ExternalLabsLabelConfig = {
        labelConfig: DYMO_30334_LABEL_CONFIG,
        content: {
          patientId: patient.id!,
          patientFirstName: getPatientFirstName(patient) ?? '',
          patientLastName: getPatientLastName(patient) ?? '',
          patientDateOfBirth: patient.birthDate ? DateTime.fromISO(patient.birthDate) : undefined,
          sampleCollectionDate: mostRecentSampleCollectionDate,
          orderNumber: orderID ?? '',
          accountNumber,
        },
      };

      presignedLabelURL = (
        await createExternalLabsLabelPDF(labelConfig, encounter.id!, serviceRequest.id!, secrets, m2mtoken, oystehr)
      ).presignedURL;
    }

    return {
      body: JSON.stringify({
        orderPdfUrl: presignedOrderFormURL,
        labelPdfUrl: presignedLabelURL,
      }),
      statusCode: 200,
    };
  } catch (error: any) {
    console.log(error);
    console.log('submit external lab order error:', JSON.stringify(error));
    const ENVIRONMENT = getSecret(SecretsKeys.ENVIRONMENT, input.secrets);
    await topLevelCatch('admin-submit-lab-order', error, ENVIRONMENT);
    let body = JSON.stringify({ message: 'Error submitting external lab order' });
    if (isApiError(error)) {
      const { code, message } = error as APIError;
      body = JSON.stringify({ message, code });
    }
    return {
      statusCode: 500,
      body,
    };
  }
};<|MERGE_RESOLUTION|>--- conflicted
+++ resolved
@@ -373,15 +373,8 @@
         locationFax: location?.telecom?.find((t) => t.system === 'fax')?.value,
         labOrganizationName: labOrganization?.name || ORDER_ITEM_UNKNOWN,
         serviceRequestID: serviceRequest.id || ORDER_ITEM_UNKNOWN,
-<<<<<<< HEAD
         orderNumber: orderID || ORDER_ITEM_UNKNOWN,
-        providerName: provider.name ? oystehr.fhir.formatHumanName(provider.name[0]) : ORDER_ITEM_UNKNOWN,
-        // if there are multiple titles, use the first one https://github.com/masslight/ottehr/issues/2184
-        providerTitle: allPractitionerLicenses.length ? allPractitionerLicenses[0].code : '',
-=======
-        reqId: orderID || ORDER_ITEM_UNKNOWN,
         providerName: getFullestAvailableName(provider) || ORDER_ITEM_UNKNOWN,
->>>>>>> 28fdc377
         providerNPI: provider.identifier?.find((id) => id?.system === FHIR_IDENTIFIER_NPI)?.value,
         patientFirstName: patient.name?.[0].given?.[0] || ORDER_ITEM_UNKNOWN,
         patientMiddleName: patient.name?.[0].given?.[1],
