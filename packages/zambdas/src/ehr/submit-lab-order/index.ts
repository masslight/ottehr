import { APIGatewayProxyResult } from 'aws-lambda';
import {
  getPatchBinary,
  PROVENANCE_ACTIVITY_CODING_ENTITY,
  OYSTEHR_LAB_ORDER_PLACER_ID_SYSTEM,
  getPresignedURL,
  OYSTEHR_LAB_OI_CODE_SYSTEM,
  EXTERNAL_LAB_ERROR,
  isApiError,
  APIError,
  DYMO_30334_LABEL_CONFIG,
  getPatientFirstName,
  getPatientLastName,
  isPSCOrder,
  getTimezone,
  allLicensesForPractitioner,
} from 'utils';
import { checkOrCreateM2MClientToken, createOystehrClient, topLevelCatch } from '../../shared';
import { ZambdaInput } from '../../shared';
import { validateRequestParameters } from './validateRequestParameters';
import { Coverage, FhirResource, Location, Organization, Patient, Provenance, ServiceRequest } from 'fhir/r4b';
import { DateTime } from 'luxon';
import { uuid } from 'short-uuid';
import { createExternalLabsOrderFormPDF } from '../../shared/pdf/external-labs-order-form-pdf';
import { makeLabPdfDocumentReference } from '../../shared/pdf/labs-results-form-pdf';
import { getExternalLabOrderResources } from '../shared/labs';
import { AOEDisplayForOrderForm, populateQuestionnaireResponseItems } from './helpers';
import { BatchInputPatchRequest } from '@oystehr/sdk';
import { Operation } from 'fast-json-patch';
import { createExternalLabsLabelPDF, ExternalLabsLabelConfig } from '../../shared/pdf/external-labs-label-pdf';

// Lifting up value to outside of the handler allows it to stay in memory across warm lambda invocations
let m2mtoken: string;
export const LABS_DATE_STRING_FORMAT = 'MM/dd/yyyy hh:mm a ZZZZ';

export const index = async (input: ZambdaInput): Promise<APIGatewayProxyResult> => {
  try {
    console.log(`Input: ${JSON.stringify(input)}`);
    console.log('Validating input');
    const {
      serviceRequestID,
      accountNumber,
      data,
      secrets,
      specimens: specimensFromSubmit,
    } = validateRequestParameters(input);

    console.log('Getting token');
    m2mtoken = await checkOrCreateM2MClientToken(m2mtoken, secrets);
    console.log('token', m2mtoken);

    const oystehr = createOystehrClient(m2mtoken, secrets);

    const userToken = input.headers.Authorization.replace('Bearer ', '');
    const currentUser = await createOystehrClient(userToken, secrets).user.me();

    const {
      serviceRequest,
      patient,
      practitioner: provider,
      questionnaireResponse,
      task,
      appointment,
      encounter,
      organization: labOrganization,
<<<<<<< HEAD
      specimens,
    } = await getExternalLabOrderResources(oystehr, serviceRequestID);
=======
      specimens: specimenResourses,
    } = await getLabOrderResources(oystehr, 'external', serviceRequestID);
>>>>>>> 82993559

    const locationID = serviceRequest.locationReference?.[0].reference?.replace('Location/', '');

    if (!appointment.id) {
      throw EXTERNAL_LAB_ERROR('appointment id is undefined');
    }
    if (!encounter.id) {
      throw EXTERNAL_LAB_ERROR('encounter id is undefined');
    }
    if (!serviceRequest.reasonCode) {
      throw EXTERNAL_LAB_ERROR(
        `Please ensure at least one diagnosis is recorded for this service request, ServiceRequest/${serviceRequest.id}, it should be recorded in serviceRequest.reasonCode`
      );
    }
    if (!patient.id) {
      throw EXTERNAL_LAB_ERROR('patient id is undefined');
    }

    let location: Location | undefined;
    if (locationID) {
      location = await oystehr.fhir.get<Location>({
        resourceType: 'Location',
        id: locationID,
      });
    }

    let coverage: Coverage | undefined = undefined;
    let organization: Organization | undefined = undefined;
    let coveragePatient: Patient | undefined = undefined;

    if (serviceRequest.insurance && serviceRequest.insurance?.length > 0) {
      const insuranceRequestTemp = (
        await oystehr.fhir.search<Patient | Coverage | Organization>({
          resourceType: 'Coverage',
          params: [
            {
              name: '_id',
              value: serviceRequest.insurance?.[0].reference?.replace('Coverage/', '') || 'UNKNOWN',
            },
            {
              name: '_include',
              value: 'Coverage:payor',
            },
            {
              name: '_include',
              value: 'Coverage:beneficiary',
            },
          ],
        })
      )?.unbundle();

      const coveragesRequestsTemp: Coverage[] | undefined = insuranceRequestTemp?.filter(
        (resourceTemp): resourceTemp is Coverage => resourceTemp.resourceType === 'Coverage'
      );

      const organizationsRequestsTemp: Organization[] | undefined = insuranceRequestTemp?.filter(
        (resourceTemp): resourceTemp is Organization => resourceTemp.resourceType === 'Organization'
      );

      const patientsRequestsTemp: Patient[] | undefined = insuranceRequestTemp?.filter(
        (resourceTemp): resourceTemp is Patient => resourceTemp.resourceType === 'Patient'
      );

      if (coveragesRequestsTemp?.length !== 1) {
        throw EXTERNAL_LAB_ERROR('coverage is not found');
      }

      if (organizationsRequestsTemp?.length !== 1) {
        throw EXTERNAL_LAB_ERROR('organization is not found');
      }

      if (patientsRequestsTemp?.length !== 1) {
        throw EXTERNAL_LAB_ERROR('patient is not found');
      }

      coverage = coveragesRequestsTemp[0];
      organization = organizationsRequestsTemp[0];
      coveragePatient = patientsRequestsTemp[0];

      if (coveragePatient.id !== patient.id) {
        throw EXTERNAL_LAB_ERROR(
          `the patient check with coverage isn't the same as the patient the order is being requested on behalf of, coverage patient ${coveragePatient.id}, patient ${patient.id}`
        );
      }
    }

    const now = DateTime.now();
    let timezone = undefined;

    if (location) {
      timezone = getTimezone(location);
    }

    const sampleCollectionDates: DateTime[] = [];

    const specimenPatchOperations: BatchInputPatchRequest<FhirResource>[] =
      specimenResourses.length > 0
        ? specimenResourses.reduce<BatchInputPatchRequest<FhirResource>[]>((acc, specimen) => {
            if (!specimen.id) {
              return acc;
            }

            // There is an option to edit the date through the update-lab-order-resources zambda as well.
            const specimenFromSubmitDate = specimensFromSubmit?.[specimen.id]?.date
              ? DateTime.fromISO(specimensFromSubmit[specimen.id].date)
              : undefined;
            const specimeCollection = specimen.collection;
            const collectedDateTime = specimeCollection?.collectedDateTime;
            const collector = specimeCollection?.collector;
            const specimenCollector = { reference: currentUser?.profile };
            const requests: Operation[] = [];

            specimenFromSubmitDate && sampleCollectionDates.push(specimenFromSubmitDate);

            if (specimeCollection) {
              requests.push(
                {
                  path: '/collection/collectedDateTime',
                  op: collectedDateTime ? 'replace' : 'add',
                  value: specimenFromSubmitDate,
                },
                {
                  path: '/collection/collector',
                  op: collector ? 'replace' : 'add',
                  value: specimenCollector,
                }
              );
            } else {
              requests.push({
                path: '/collection',
                op: 'add',
                value: {
                  collectedDateTime: specimenFromSubmitDate,
                  collector: specimenCollector,
                },
              });
            }

            if (requests.length) {
              acc.push({
                method: 'PATCH',
                url: `Specimen/${specimen.id}`,
                operations: requests,
              });
            }

            return acc;
          }, [])
        : [];

    // Specimen.collection.collected is required at time of order so we must make this patch before submitting to oystehr
    const preSumbissionWriteRequests = [...specimenPatchOperations];

    // not every order will have an AOE
    let questionsAndAnswers: AOEDisplayForOrderForm[] = [];
    if (questionnaireResponse !== undefined && questionnaireResponse.id) {
      const { questionnaireResponseItems, questionsAndAnswersForFormDisplay } =
        await populateQuestionnaireResponseItems(questionnaireResponse, data, m2mtoken);

      questionsAndAnswers = questionsAndAnswersForFormDisplay;

      preSumbissionWriteRequests.push({
        method: 'PATCH',
        url: `QuestionnaireResponse/${questionnaireResponse.id}`,
        operations: [
          {
            op: 'add',
            path: '/item',
            value: questionnaireResponseItems,
          },
          {
            op: 'replace',
            path: '/status',
            value: 'completed',
          },
        ],
      });
    }

    if (preSumbissionWriteRequests.length > 0) {
      console.log('writing updates that must occur before sending order to oysther');
      await oystehr?.fhir.transaction({
        requests: preSumbissionWriteRequests,
      });
    }

    const submitLabRequest = await fetch('https://labs-api.zapehr.com/v1/submit', {
      method: 'POST',
      headers: {
        Authorization: `Bearer ${m2mtoken}`,
      },
      body: JSON.stringify({
        serviceRequest: `ServiceRequest/${serviceRequest.id}`,
        accountNumber: accountNumber,
      }),
    });

    if (!submitLabRequest.ok) {
      const submitLabRequestResponse = await submitLabRequest.json();
      console.log('submitLabRequestResponse', submitLabRequestResponse);
      throw EXTERNAL_LAB_ERROR(submitLabRequestResponse.message || 'error submitting lab request to oystehr');
    }

    // submitted successful, so do the fhir provenance writes and update SR
    const fhirUrl = `urn:uuid:${uuid()}`;

    const provenanceFhir: Provenance = {
      resourceType: 'Provenance',
      target: [
        {
          reference: `ServiceRequest/${serviceRequest.id}`,
        },
      ],
      recorded: now.toISO(),
      location: task.location,
      agent: [
        {
          who: task.owner ? task.owner : { reference: currentUser?.profile },
        },
      ],
      activity: {
        coding: [PROVENANCE_ACTIVITY_CODING_ENTITY.submit],
      },
    };

    await oystehr?.fhir.transaction({
      requests: [
        getPatchBinary({
          resourceType: 'ServiceRequest',
          resourceId: serviceRequest.id || 'unknown',
          patchOperations: [
            {
              path: '/status',
              op: 'replace',
              value: 'active',
            },
          ],
        }),
        {
          method: 'POST',
          url: '/Provenance',
          fullUrl: fhirUrl,
          resource: provenanceFhir,
        },
        getPatchBinary({
          resourceType: 'Task',
          resourceId: task.id || 'unknown',
          patchOperations: [
            {
              op: 'add',
              path: '/owner',
              value: {
                reference: currentUser?.profile,
              },
            },
            {
              op: 'add',
              path: '/relevantHistory',
              value: [
                {
                  reference: fhirUrl,
                },
              ],
            },
            {
              op: 'replace',
              path: '/status',
              value: 'completed',
            },
          ],
        }),
      ],
    });

    const serviceRequestTemp: ServiceRequest = await oystehr.fhir.get({
      resourceType: 'ServiceRequest',
      id: serviceRequestID,
    });

    const orderID = serviceRequestTemp.identifier?.find((item) => item.system === OYSTEHR_LAB_ORDER_PLACER_ID_SYSTEM)
      ?.value;

    const orderCreateDate = serviceRequest.authoredOn
      ? DateTime.fromISO(serviceRequest.authoredOn).setZone(timezone).toFormat(LABS_DATE_STRING_FORMAT)
      : undefined;

    const ORDER_ITEM_UNKNOWN = 'UNKNOWN';

    const mostRecentSampleCollectionDate =
      sampleCollectionDates.length > 0
        ? sampleCollectionDates.reduce((latest, current) => {
            return current > latest ? current : latest;
          })
        : undefined;

    const allPractitionerLicenses = allLicensesForPractitioner(provider);
    const orderFormPdfDetail = await createExternalLabsOrderFormPDF(
      {
        locationName: location?.name,
        locationStreetAddress: location?.address?.line?.join(','),
        locationCity: location?.address?.city,
        locationState: location?.address?.state,
        locationZip: location?.address?.postalCode,
        locationPhone: location?.telecom?.find((t) => t.system === 'phone')?.value,
        locationFax: location?.telecom?.find((t) => t.system === 'fax')?.value,
        labOrganizationName: labOrganization?.name || ORDER_ITEM_UNKNOWN,
        serviceRequestID: serviceRequest.id || ORDER_ITEM_UNKNOWN,
        reqId: orderID || ORDER_ITEM_UNKNOWN,
        providerName: provider.name ? oystehr.fhir.formatHumanName(provider.name[0]) : ORDER_ITEM_UNKNOWN,
        // if there are multiple titles, use the first one https://github.com/masslight/ottehr/issues/2184
        providerTitle: allPractitionerLicenses.length ? allPractitionerLicenses[0].code : '',
        providerNPI: 'test',
        patientFirstName: patient.name?.[0].given?.[0] || ORDER_ITEM_UNKNOWN,
        patientMiddleName: patient.name?.[0].given?.[1],
        patientLastName: patient.name?.[0].family || ORDER_ITEM_UNKNOWN,
        patientSex: patient.gender || ORDER_ITEM_UNKNOWN,
        patientDOB: patient.birthDate
          ? DateTime.fromFormat(patient.birthDate, 'yyyy-MM-dd').toFormat('MM/dd/yyyy')
          : ORDER_ITEM_UNKNOWN,
        patientId: patient.id,
        patientAddress: patient.address?.[0] ? oystehr.fhir.formatAddress(patient.address[0]) : ORDER_ITEM_UNKNOWN,
        patientPhone: patient.telecom?.find((temp) => temp.system === 'phone')?.value || ORDER_ITEM_UNKNOWN,
        todayDate: now.setZone(timezone).toFormat(LABS_DATE_STRING_FORMAT),
        orderSubmitDate: now.setZone(timezone).toFormat(LABS_DATE_STRING_FORMAT),
        orderCreateDate: orderCreateDate || ORDER_ITEM_UNKNOWN,
        sampleCollectionDate:
          mostRecentSampleCollectionDate?.setZone(timezone).toFormat(LABS_DATE_STRING_FORMAT) || undefined,
        primaryInsuranceName: organization?.name,
        primaryInsuranceAddress: organization?.address
          ? oystehr.fhir.formatAddress(organization.address?.[0])
          : undefined,
        primaryInsuranceSubNum: coverage?.subscriberId,
        insuredName: coveragePatient?.name ? oystehr.fhir.formatHumanName(coveragePatient.name[0]) : undefined,
        insuredAddress: coveragePatient?.address ? oystehr.fhir.formatAddress(coveragePatient.address?.[0]) : undefined,
        aoeAnswers: questionsAndAnswers,
        orderName:
          serviceRequest.code?.coding?.find((coding) => coding.system === OYSTEHR_LAB_OI_CODE_SYSTEM)?.display ||
          ORDER_ITEM_UNKNOWN,
        orderAssessments: serviceRequest.reasonCode?.map((code) => ({
          code: code.coding?.[0].code || ORDER_ITEM_UNKNOWN,
          name: code.text || ORDER_ITEM_UNKNOWN,
        })),
        orderPriority: serviceRequest.priority || ORDER_ITEM_UNKNOWN,
      },
      patient.id,
      secrets,
      m2mtoken
    );

    await makeLabPdfDocumentReference({
      oystehr,
      type: 'order',
      pdfInfo: orderFormPdfDetail,
      patientID: patient.id,
      encounterID: encounter.id,
      serviceRequestID: serviceRequest.id,
    });

    const presignedOrderFormURL = await getPresignedURL(orderFormPdfDetail.uploadURL, m2mtoken);
    let presignedLabelURL: string | undefined = undefined;

    if (!isPSCOrder(serviceRequest)) {
      const labelConfig: ExternalLabsLabelConfig = {
        labelConfig: DYMO_30334_LABEL_CONFIG,
        content: {
          patientId: patient.id!,
          patientFirstName: getPatientFirstName(patient) ?? '',
          patientLastName: getPatientLastName(patient) ?? '',
          patientDateOfBirth: patient.birthDate ? DateTime.fromISO(patient.birthDate) : undefined,
          sampleCollectionDate: mostRecentSampleCollectionDate,
          orderNumber: orderID ?? '',
          accountNumber,
        },
      };

      presignedLabelURL = (
        await createExternalLabsLabelPDF(labelConfig, encounter.id!, serviceRequest.id!, secrets, m2mtoken, oystehr)
      ).presignedURL;
    }

    return {
      body: JSON.stringify({
        orderPdfUrl: presignedOrderFormURL,
        labelPdfUrl: presignedLabelURL,
      }),
      statusCode: 200,
    };
  } catch (error: any) {
    console.log(error);
    console.log('submit external lab order error:', JSON.stringify(error));
    await topLevelCatch('admin-submit-lab-order', error, input.secrets);
    let body = JSON.stringify({ message: 'Error submitting external lab order' });
    if (isApiError(error)) {
      const { code, message } = error as APIError;
      body = JSON.stringify({ message, code });
    }
    return {
      statusCode: 500,
      body,
    };
  }
};<|MERGE_RESOLUTION|>--- conflicted
+++ resolved
@@ -63,13 +63,8 @@
       appointment,
       encounter,
       organization: labOrganization,
-<<<<<<< HEAD
-      specimens,
+      specimens: specimenResourses,
     } = await getExternalLabOrderResources(oystehr, serviceRequestID);
-=======
-      specimens: specimenResourses,
-    } = await getLabOrderResources(oystehr, 'external', serviceRequestID);
->>>>>>> 82993559
 
     const locationID = serviceRequest.locationReference?.[0].reference?.replace('Location/', '');
 
