--- conflicted
+++ resolved
@@ -9,17 +9,10 @@
   SyncUserResponse,
   allLicensesForPractitioner,
   getPractitionerNPIIdentitifier,
-  makeQualificationForPractitioner,
 } from 'utils';
-<<<<<<< HEAD
-import { SecretsKeys, getSecret, Secrets } from 'zambda-utils';
-import { checkOrCreateM2MClientToken, createOystehrClient } from '../shared/helpers';
-import { ZambdaInput } from 'zambda-utils';
-=======
 import { createOystehrClient } from '../../shared/helpers';
 import { makeQualificationForPractitioner } from '../../shared/practitioners';
 import { ZambdaInput } from '../../shared';
->>>>>>> 4796de6d
 import { validateRequestParameters } from './validateRequestParameters';
 import { checkOrCreateM2MClientToken } from '../../shared';
 
