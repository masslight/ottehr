--- conflicted
+++ resolved
@@ -14,8 +14,7 @@
   Specimen,
   Task,
 } from 'fhir/r4b';
-<<<<<<< HEAD
-import { Oystehr } from '@oystehr/sdk/dist/cjs/resources/classes';
+import { DateTime } from 'luxon';
 import {
   getPatchBinary,
   getSecret,
@@ -24,12 +23,6 @@
   SecretsKeys,
   UpdateLabOrderResourcesParameters,
 } from 'utils';
-import { Operation } from 'fast-json-patch';
-import { BatchInputPostRequest, BatchInputPatchRequest } from '@oystehr/sdk';
-=======
-import { DateTime } from 'luxon';
-import { getPatchBinary, PROVENANCE_ACTIVITY_CODING_ENTITY, Secrets, UpdateLabOrderResourcesParameters } from 'utils';
->>>>>>> c2233597
 import {
   checkOrCreateM2MClientToken,
   createOystehrClient,
