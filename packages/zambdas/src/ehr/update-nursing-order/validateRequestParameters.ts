--- conflicted
+++ resolved
@@ -16,31 +16,7 @@
 
   const parsed = JSON.parse(input.body) as unknown;
 
-<<<<<<< HEAD
-  try {
-    params = JSON.parse(input.body);
-  } catch {
-    throw Error('Invalid JSON in request body');
-  }
-
-  if (!userToken) {
-    throw new Error('User token is required');
-  }
-
-  if (!secrets) {
-    throw new Error('Secrets are required');
-  }
-
-  if (!params.serviceRequestId) {
-    throw new Error('Service Request ID is required');
-  }
-
-  if (!params.action) {
-    throw new Error('Action is required');
-  }
-=======
   const { serviceRequestId, action } = safeValidate(UpdateNursingOrderInputSchema, parsed);
->>>>>>> 5c7b26fa
 
   console.groupEnd();
   console.log('validateRequestParameters success');
