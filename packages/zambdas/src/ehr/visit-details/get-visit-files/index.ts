--- conflicted
+++ resolved
@@ -92,11 +92,7 @@
       {
         // Consent
         method: 'GET',
-<<<<<<< HEAD
-        url: `/DocumentReference?status=current&_sort=-_lastUpdated&subject=Patient/${patientId}&related=Appointment/${appointmentId}&type=${PAPERWORK_CONSENT_CODE_UNIQUE.system}%7C${PAPERWORK_CONSENT_CODE_UNIQUE.code}`,
-=======
         url: `/DocumentReference?_sort=-_lastUpdated&subject=Patient/${patientId}&related=Appointment/${appointmentId}&type=${PAPERWORK_CONSENT_CODE_UNIQUE.system}|${PAPERWORK_CONSENT_CODE_UNIQUE.code},${LOINC_SYSTEM}|${PRIVACY_POLICY_CODE}`,
->>>>>>> 4f680257
       },
       {
         // Photo IDs
