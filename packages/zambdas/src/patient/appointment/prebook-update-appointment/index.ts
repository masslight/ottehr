import { wrapHandler } from '@sentry/aws-serverless';
import { APIGatewayProxyResult } from 'aws-lambda';
import { Appointment, HealthcareService, Location, Patient, Practitioner, Schedule, Slot } from 'fhir/r4b';
import { DateTime } from 'luxon';
import {
  APPOINTMENT_CANT_BE_IN_PAST_ERROR,
  BookableScheduleData,
  CANT_UPDATE_CANCELED_APT_ERROR,
  CANT_UPDATE_CHECKED_IN_APT_ERROR,
  DATETIME_FULL_NO_YEAR,
  PAST_APPOINTMENT_CANT_BE_MODIFIED_ERROR,
  POST_TELEMED_APPOINTMENT_CANT_BE_MODIFIED_ERROR,
  SCHEDULE_NOT_FOUND_ERROR,
  ScheduleType,
  Secrets,
  checkValidBookingTime,
  getAvailableSlotsForSchedules,
  getPatientContactEmail,
  getPatientFirstName,
  getRelatedPersonForPatient,
  getSMSNumberForIndividual,
  isPostTelemedAppointment,
  UpdateAppointmentParameters,
  normalizeSlotToUTC,
  getSlugForBookableResource,
} from 'utils';
import {
  AuditableZambdaEndpoints,
  captureSentryException,
  configSentry,
  createAuditEvent,
  createOystehrClient,
  getAuth0Token,
  getParticipantFromAppointment,
  sendInPersonMessages,
  topLevelCatch,
  updateAppointmentTime,
  ZambdaInput,
} from '../../../shared';
import { validateRequestParameters } from './validateRequestParameters';

export interface UpdateAppointmentInput extends UpdateAppointmentParameters {
  secrets: Secrets | null;
}

// Lifting up value to outside of the handler allows it to stay in memory across warm lambda invocations
let zapehrToken: string;
export const index = wrapHandler(async (input: ZambdaInput): Promise<APIGatewayProxyResult> => {
  configSentry('update-appointment', input.secrets);
  console.log(`Input: ${JSON.stringify(input)}`);
  try {
    console.group('validateRequestParameters');
    // Step 1: Validate input
    const validatedParameters = validateRequestParameters(input);
    const { appointmentID, language, slot: inputSlot, secrets } = validatedParameters;
    console.groupEnd();
    console.debug('validateRequestParameters success');

    if (!zapehrToken) {
      console.log('getting token');
      zapehrToken = await getAuth0Token(secrets);
    } else {
      console.log('already have token');
    }

    const oystehr = createOystehrClient(zapehrToken, secrets);

    const slot = normalizeSlotToUTC(inputSlot);

    const startTime = slot.start;
    const endTime = slot.end;
    if (!checkValidBookingTime(startTime)) {
      throw APPOINTMENT_CANT_BE_IN_PAST_ERROR;
    }
    console.log('getting appointment and related schedule resource');

    const allResources = (
      await oystehr.fhir.search<Appointment | Location | HealthcareService | Practitioner | Slot | Schedule>({
        resourceType: 'Appointment',
        params: [
          {
            name: '_id',
            value: appointmentID,
          },
          {
            name: '_include',
            value: 'Appointment:actor',
          },
          {
            name: '_include',
            value: 'Appointment:slot',
          },
          {
            name: '_include:iterate',
            value: 'Slot:schedule',
          },
        ],
      })
    ).unbundle();
    console.log(`successfully retrieved ${allResources.length} appointment resources`);

    const fhirAppointment = allResources.find((resource) => resource.resourceType === 'Appointment') as Appointment;

    if (isPostTelemedAppointment(fhirAppointment)) {
      throw POST_TELEMED_APPOINTMENT_CANT_BE_MODIFIED_ERROR;
    }

<<<<<<< HEAD
    // const originalDate = DateTime.fromISO(fhirAppointment?.start ?? '').setZone('UTC');

=======
>>>>>>> 6be46f13
    console.log(`checking appointment with id ${appointmentID} is not checked in`);
    if (fhirAppointment.status === 'arrived') {
      throw CANT_UPDATE_CHECKED_IN_APT_ERROR;
    } else if (fhirAppointment.status === 'cancelled') {
      throw CANT_UPDATE_CANCELED_APT_ERROR;
    }
    console.log(`checking appointment with id ${appointmentID} is not in the past`);
    const appointmentDateTime = DateTime.fromISO(fhirAppointment?.start ?? '');
    const formattedDate = appointmentDateTime.toISO();
    if (!checkValidBookingTime(formattedDate ?? '')) {
      throw PAST_APPOINTMENT_CANT_BE_MODIFIED_ERROR;
    }

    const fhirLocation = allResources.find((resource) => resource.resourceType === 'Location');
    const fhirHS = allResources.find((resource) => resource.resourceType === 'HealthcareService');
    const fhirPractitioner = allResources.find((resource) => resource.resourceType === 'Practitioner');
    const fhirSchedule = allResources.find((resource) => resource.resourceType === 'Schedule') as Schedule | undefined;

    let scheduleOwner: Location | HealthcareService | Practitioner | undefined;
    if (fhirLocation) {
      scheduleOwner = fhirLocation as Location;
    } else if (fhirHS) {
      scheduleOwner = fhirHS as HealthcareService;
    } else if (fhirPractitioner) {
      scheduleOwner = fhirPractitioner as Practitioner;
    }

    if (!scheduleOwner || !fhirSchedule) {
      console.log('scheduleResource is missing');
      throw SCHEDULE_NOT_FOUND_ERROR;
    }
    let scheduleType: ScheduleType;
    if (scheduleOwner.resourceType === 'Location') {
      scheduleType = ScheduleType.location;
    } else if (scheduleOwner.resourceType === 'Practitioner') {
      scheduleType = ScheduleType.provider;
    } else {
      scheduleType = ScheduleType.group;
    }

    const slug = getSlugForBookableResource(scheduleOwner);
    if (!slug) {
      // todo: better error message?
      throw new Error('slug is missing');
    }

    const scheduleData: BookableScheduleData = {
      scheduleList: [
        {
          schedule: fhirSchedule,
          owner: scheduleOwner,
        },
      ],
      owner: scheduleOwner,
      metadata: {
        type: scheduleType,
      },
    };

    const { availableSlots } = await getAvailableSlotsForSchedules({
      now: DateTime.now(),
      scheduleList: scheduleData.scheduleList,
    });

    // todo 1.9: another place to refactor with a slot comparator utility func
    if (availableSlots.map((si) => normalizeSlotToUTC(si.slot).start).includes(slot.start)) {
      console.log('slot is available');
    } else {
      console.log('slot start', slot.start, availableSlots[0].slot.start);
      console.log('slot is unavailable', slot);
      const response = {
        message: 'Slot unavailable',
        appointmentID: undefined,
        availableSlots,
      };
      return {
        statusCode: 200,
        body: JSON.stringify(response),
      };
    }

    console.log(`updating appointment with id ${appointmentID}`);
    const updatedAppointment: Appointment = await updateAppointmentTime(
      fhirAppointment,
      startTime,
      endTime,
      oystehr,
      slot
    );
    console.log('getting patient');
    const fhirPatient: Patient = await oystehr.fhir.get({
      resourceType: 'Patient',
      id: getParticipantFromAppointment(updatedAppointment, 'Patient'),
    });

    // const appClient = createAppClient(input.headers.Authorization.replace('Bearer ', ''), secrets);
    // const user = await appClient.getMe();
    const relatedPerson = await getRelatedPersonForPatient(fhirPatient.id || '', oystehr);
    if (relatedPerson) {
      const timezone = scheduleOwner.extension?.find(
        (extensionTemp) => extensionTemp.url === 'http://hl7.org/fhir/StructureDefinition/timezone'
      )?.valueString;
      const smsNumber = getSMSNumberForIndividual(relatedPerson);
      if (smsNumber) {
        await sendInPersonMessages(
          getPatientContactEmail(fhirPatient), // todo use the right email
          getPatientFirstName(fhirPatient),
          `RelatedPerson/${relatedPerson.id}`,
          DateTime.fromISO(startTime).setZone(timezone).toFormat(DATETIME_FULL_NO_YEAR),
          secrets,
          scheduleOwner,
          appointmentID,
          fhirAppointment.appointmentType?.text || '',
          language,
          zapehrToken
        );
      } else {
        console.log(`missing sms number for related person with id ${relatedPerson.id}`);
      }
    } else {
      console.log(`No RelatedPerson found for patient ${fhirPatient.id} not sending text message`);
    }

    const response = {
      message: 'Successfully updated an appointment',
      appointmentID: updatedAppointment.id ?? null,
    };

    await createAuditEvent(AuditableZambdaEndpoints.appointmentUpdate, oystehr, input, fhirPatient.id || '', secrets);

    return {
      statusCode: 200,
      body: JSON.stringify(response),
    };
  } catch (error: any) {
    return topLevelCatch('update-appointment', error, input.secrets, captureSentryException);
  }
});<|MERGE_RESOLUTION|>--- conflicted
+++ resolved
@@ -105,11 +105,6 @@
       throw POST_TELEMED_APPOINTMENT_CANT_BE_MODIFIED_ERROR;
     }
 
-<<<<<<< HEAD
-    // const originalDate = DateTime.fromISO(fhirAppointment?.start ?? '').setZone('UTC');
-
-=======
->>>>>>> 6be46f13
     console.log(`checking appointment with id ${appointmentID} is not checked in`);
     if (fhirAppointment.status === 'arrived') {
       throw CANT_UPDATE_CHECKED_IN_APT_ERROR;
