import Oystehr, { BatchInputPostRequest, BatchInputRequest, User } from '@oystehr/sdk';
import { APIGatewayProxyResult } from 'aws-lambda';
import {
  Appointment,
  Bundle,
  Encounter,
  List,
  Location,
  Patient,
  Questionnaire,
  QuestionnaireResponse,
  QuestionnaireResponseItem,
  Resource,
} from 'fhir/r4b';
import { DateTime } from 'luxon';
import { uuid } from 'short-uuid';
import {
  CreateAppointmentUCTelemedParams,
  CreateAppointmentUCTelemedResponse,
  createOystehrClient,
  FHIR_APPOINTMENT_READY_FOR_PREPROCESSING_TAG,
  FHIR_EXTENSION,
  formatPhoneNumber,
  getPatchOperationForNewMetaTag,
  makePrepopulatedItemsForPatient,
  OTTEHR_MODULE,
  PatientInfo,
  PRIVATE_EXTENSION_BASE_URL,
  RequiredAllProps,
  ServiceMode,
  userHasAccessToPatient,
  VisitType,
} from 'utils';
import { getSecret, Secrets, SecretsKeys, topLevelCatch, ZambdaInput } from 'zambda-utils';
<<<<<<< HEAD
import {
  AuditableZambdaEndpoints,
  checkOrCreateM2MClientToken,
  createAuditEvent,
  createUpdateUserRelatedResources,
  generatePatientRelatedRequests,
  getUser,
} from '../../../shared';
=======
import { AuditableZambdaEndpoints, checkOrCreateM2MClientToken, createAuditEvent, getUser } from '../../shared';
import { createUpdateUserRelatedResources, generatePatientRelatedRequests } from '../../shared/appointment';
>>>>>>> 25b84581
import {
  getCurrentQuestionnaireForServiceType,
  getEncounterClass,
  getRelatedResources,
  getTelemedRequiredAppointmentEncounterExtensions,
} from '../helpers';
import { validateCreateAppointmentParams } from './validateRequestParameters';

let zapehrToken: string;

export const index = async (input: ZambdaInput): Promise<APIGatewayProxyResult> => {
  console.log(`Input: ${JSON.stringify(input)}`);
  try {
    const validatedParameters = validateCreateAppointmentParams(input);

    zapehrToken = await checkOrCreateM2MClientToken(zapehrToken, input.secrets);

    const response = await performEffect({ input, params: validatedParameters });

    return response;
  } catch (error: any) {
    await topLevelCatch('create-appointment', error, input.secrets);
    return {
      statusCode: 500,
      body: JSON.stringify({ error: 'Internal error' }),
    };
  }
};

interface PerformEffectInputProps {
  input: ZambdaInput;
  params: RequiredAllProps<CreateAppointmentUCTelemedParams>;
}

async function performEffect(props: PerformEffectInputProps): Promise<APIGatewayProxyResult> {
  const { input, params } = props;
  const { locationState, patient, unconfirmedDateOfBirth } = params;
  const { secrets } = input;
  const fhirAPI = getSecret(SecretsKeys.FHIR_API, secrets);
  const projectAPI = getSecret(SecretsKeys.PROJECT_API, secrets);
  const oystehr = createOystehrClient(zapehrToken, fhirAPI, projectAPI);
  console.log('getting user');

  const user = await getUser(input.headers.Authorization.replace('Bearer ', ''), secrets);

  // If it's a returning patient, check if the user has
  // access to create appointments for this patient
  if (patient.id) {
    const userAccess = await userHasAccessToPatient(user, patient.id, oystehr);
    if (!userAccess) {
      return {
        statusCode: 403,
        body: JSON.stringify({
          message: 'User does not have permission to access this patient',
        }),
      };
    }
  }
  console.log('creating appointment');

  const { message, appointmentId, patientId, encounterId, questionnaireId, resources, relatedPersonId } =
    await createAppointment({ locationState, patient, user, unconfirmedDateOfBirth, secrets }, oystehr);

  await createAuditEvent(AuditableZambdaEndpoints.appointmentCreate, oystehr, input, patientId, secrets);

  const response: CreateAppointmentUCTelemedResponse = {
    message,
    appointmentId,
    patientId,
    encounterId,
    questionnaireId,
    relatedPersonId,
    resources,
  };

  console.log(`fhirAppointment = ${JSON.stringify(response)}`, 'Telemed visit');
  return {
    statusCode: 200,
    body: JSON.stringify(response),
  };
}

interface CreateAppointmentInput {
  locationState: string;
  patient: PatientInfo;
  user: User;
  unconfirmedDateOfBirth: string;
  secrets: Secrets | null;
}

export async function createAppointment(
  input: CreateAppointmentInput,
  oystehr: Oystehr
): Promise<CreateAppointmentUCTelemedResponse> {
  const { locationState, patient, user, unconfirmedDateOfBirth, secrets } = input;

  const { listRequests, createPatientRequest, updatePatientRequest, maybeFhirPatient, verifiedPhoneNumber, isEHRUser } =
    await generatePatientRelatedRequests(user, patient, oystehr);

  let verifiedFormattedPhoneNumber = verifiedPhoneNumber;

  if (!patient.id && !verifiedPhoneNumber) {
    console.log('Getting verifiedPhoneNumber for new patient');
    if (isEHRUser) {
      if (!patient.phoneNumber) {
        throw new Error('No phone number found for patient');
      }
      verifiedFormattedPhoneNumber = formatPhoneNumber(patient.phoneNumber);
    } else {
      // User is patient and auth0 already appends a +1 to the phone number
      verifiedFormattedPhoneNumber = formatPhoneNumber(user.name);
    }
  }

  /** !!! Start time should be the appointment creation time here,
   * cause the "Estimated waiting time" calulations are based on this,
   * and we can't search appointments by "created" prop
   **/
  let startTime = DateTime.utc().toISO() || '';
  startTime = DateTime.fromISO(startTime).setZone('UTC').toISO() || '';
  const originalDate = DateTime.fromISO(startTime).setZone('UTC');
  const endTime = originalDate.plus({ minutes: 15 }).toISO() || ''; // todo: should this be scraped from the Appointment?

  const location = await getTelemedLocation(oystehr, locationState);
  const locationId = location?.id;

  if (!locationId) {
    throw new Error(`Couldn't find telemed location for state ${locationState}`);
  }

  const questionnaire = await getCurrentQuestionnaireForServiceType(ServiceMode.virtual, secrets, oystehr);

  console.log('performing Transactional Fhir Requests for new appointment');
  const {
    appointment,
    patient: fhirPatient,
    questionnaire: questionnaireResponse,
    encounter,
  } = await performTransactionalFhirRequests({
    patient: maybeFhirPatient,
    reasonForVisit: patient?.reasonForVisit || '',
    questionnaire,
    startTime,
    endTime,
    oystehr,
    updatePatientRequest,
    createPatientRequest,
    listRequests,
    location,
    unconfirmedDateOfBirth,
    verifiedPhoneNumber: verifiedFormattedPhoneNumber,
    contactInfo: {
      phone: verifiedFormattedPhoneNumber || 'not provided',
      email: patient?.email || 'not provided',
    },
  });

  const { relatedPersonRef = '' } = await createUpdateUserRelatedResources(oystehr, patient, fhirPatient, user);

  // verifiedPhoneNumber = phoneVerified ?? verifiedPhoneNumber;

  console.log('success, here is the id: ', appointment.id);
  return {
    message: 'Successfully created an appointment and encounter',
    appointmentId: appointment.id || '',
    patientId: fhirPatient.id || '',
    questionnaireId: questionnaireResponse.id || '',
    encounterId: encounter.id || '',
    relatedPersonId: relatedPersonRef?.split('/')?.[1] || '',
    resources: {
      appointment: appointment,
      encounter: encounter,
      questionnaire: questionnaireResponse,
      patient: fhirPatient,
    },
  };
}

interface TransactionInput {
  startTime: string;
  endTime: string;
  oystehr: Oystehr;
  questionnaire: Questionnaire;
  additionalInfo?: string;
  patient?: Patient;
  createPatientRequest?: BatchInputPostRequest<Patient>;
  listRequests: BatchInputRequest<List>[];
  updatePatientRequest?: BatchInputRequest<Patient>;
  location: Location;
  unconfirmedDateOfBirth?: string;
  verifiedPhoneNumber: string | undefined;
  contactInfo: { phone: string; email: string };
  reasonForVisit: string;
}

interface TransactionOutput {
  appointment: Appointment;
  encounter: Encounter;
  patient: Patient;
  questionnaire: QuestionnaireResponse;
}

export const performTransactionalFhirRequests = async (input: TransactionInput): Promise<TransactionOutput> => {
  const {
    oystehr,
    patient,
    reasonForVisit,
    questionnaire,
    startTime,
    endTime,
    additionalInfo,
    createPatientRequest,
    listRequests,
    updatePatientRequest,
    location,
    unconfirmedDateOfBirth,
    verifiedPhoneNumber,
    contactInfo,
  } = input;

  if (!patient && !createPatientRequest?.fullUrl) {
    throw new Error('Unexpectedly have no patient and no request to make one');
  }
  const patientRef = patient ? `Patient/${patient.id}` : createPatientRequest?.fullUrl || '';

  const nowIso = DateTime.utc().toISO();

  const { encExtensions, apptExtensions } = getTelemedRequiredAppointmentEncounterExtensions(patientRef, nowIso);

  if (additionalInfo) {
    apptExtensions.push({
      url: FHIR_EXTENSION.Appointment.additionalInfo.url,
      valueString: additionalInfo,
    });
  }

  if (unconfirmedDateOfBirth) {
    apptExtensions.push({
      url: FHIR_EXTENSION.Appointment.unconfirmedDateOfBirth.url,
      valueDate: unconfirmedDateOfBirth,
    });
  }

  const apptUrl = `urn:uuid:${uuid()}`;

  const apptResource: Appointment = {
    resourceType: 'Appointment',
    meta: {
      tag: [{ code: OTTEHR_MODULE.TM }],
    },
    participant: [
      {
        actor: {
          reference: patientRef,
        },
        status: 'accepted',
      },
      {
        actor: {
          reference: `Location/${location.id}`,
        },
        status: 'accepted',
      },
    ],
    start: startTime,
    end: endTime,
    appointmentType: {
      coding: [
        {
          system: 'http://terminology.hl7.org/CodeSystem/v2-0276',
          code: VisitType.Virtual,
          display: VisitType.Virtual,
        },
      ],
      text: VisitType.Virtual,
    },
    // we have this status while the "create-paperwork" endpoint was not yet called
    status: 'proposed',
    created: nowIso,
    extension: apptExtensions,
    description: reasonForVisit,
  };

  const encounterUrl = `urn:uuid:${uuid()}`;
  const encResource: Encounter = {
    resourceType: 'Encounter',
    text: {
      status: 'generated',
      div: '<div xmlns="http://www.w3.org/1999/xhtml">Encounter for telemed room</div>',
    },
    status: 'planned',
    statusHistory: [
      {
        status: 'planned',
        period: {
          start: nowIso,
        },
      },
    ],
    class: getEncounterClass(ServiceMode.virtual),
    subject: { reference: patientRef },
    appointment: [
      {
        reference: apptUrl,
      },
    ],
    location: [
      {
        location: {
          reference: `Location/${location.id}`,
        },
      },
    ],
    extension: encExtensions,
  };

  const { documents, insuranceInfo } = await getRelatedResources(oystehr, patient?.id);

  const canonUrl = `${questionnaire.url}|${questionnaire.version}`;
  const patientToUse = createPatientRequest?.resource ?? patient ?? { resourceType: 'Patient' };

  const item: QuestionnaireResponseItem[] = makePrepopulatedItemsForPatient({
    patient: patientToUse,
    // location,
    isNewQrsPatient: createPatientRequest?.resource !== undefined,
    newPatientDob: createPatientRequest?.resource?.birthDate,
    unconfirmedDateOfBirth,
    appointmentStartTime: startTime,
    questionnaire,
    verifiedPhoneNumber: verifiedPhoneNumber,
    contactInfo: contactInfo,
    documents,
    insuranceInfo,
  });

  const questionnaireResponse: QuestionnaireResponse = {
    resourceType: 'QuestionnaireResponse',
    questionnaire: canonUrl,
    encounter: { reference: encounterUrl },
    status: 'in-progress',
    item,
  };

  const postApptReq: BatchInputRequest<Appointment> = {
    method: 'POST',
    url: '/Appointment',
    resource: apptResource,
    fullUrl: apptUrl,
  };

  const postEncRequest: BatchInputRequest<Encounter> = {
    method: 'POST',
    url: '/Encounter',
    resource: encResource,
    fullUrl: encounterUrl,
  };

  const postQRRequest: BatchInputRequest<QuestionnaireResponse> = {
    method: 'POST',
    url: '/QuestionnaireResponse',
    resource: questionnaireResponse,
  };

  const patientRequests: BatchInputRequest<Patient>[] = [];

  if (updatePatientRequest) {
    patientRequests.push(updatePatientRequest);
  }

  if (createPatientRequest) {
    patientRequests.push(createPatientRequest);
  }

  const transactionInput = {
    requests: [...patientRequests, ...listRequests, postApptReq, postEncRequest, postQRRequest],
  };

  console.log('making transaction request');

  const bundle = await oystehr.fhir.transaction<Appointment | Encounter | Patient | List | QuestionnaireResponse>(
    transactionInput
  );
  const resources = extractResourcesFromBundle(bundle, patient);

  await oystehr.fhir.patch({
    resourceType: 'Appointment',
    id: resources.appointment.id!,
    operations: [getPatchOperationForNewMetaTag(resources.appointment, FHIR_APPOINTMENT_READY_FOR_PREPROCESSING_TAG)],
  });
  return resources;
};

const extractResourcesFromBundle = (bundle: Bundle<Resource>, maybePatient?: Patient): TransactionOutput => {
  console.log('getting resources from bundle');

  const entry = bundle.entry ?? [];

  const appointment: Appointment = entry.find((appt) => {
    return appt.resource && appt.resource.resourceType === 'Appointment';
  })?.resource as Appointment;

  const encounter: Encounter = entry.find((enc) => {
    return enc.resource && enc.resource.resourceType === 'Encounter';
  })?.resource as Encounter;

  const questionnaire: QuestionnaireResponse = entry.find((entry) => {
    return entry.resource && entry.resource.resourceType === 'QuestionnaireResponse';
  })?.resource as QuestionnaireResponse;

  if (appointment === undefined) {
    throw new Error('Appointment could not be created');
  }
  if (encounter === undefined) {
    throw new Error('Encounter could not be created');
  }

  let patient = maybePatient;

  if (!patient) {
    patient = entry.find((enc) => {
      return enc.resource && enc.resource.resourceType === 'Patient';
    })?.resource as Patient;
  }

  if (patient === undefined) {
    throw new Error('Patient could not be created');
  }

  console.log('successfully obtained resources from bundle');
  return { appointment, encounter, patient, questionnaire };
};

export function getPatientContactEmail(patient: Patient): string | undefined {
  const formUser = patient.extension?.find((ext) => ext.url === `${PRIVATE_EXTENSION_BASE_URL}/form-user`)?.valueString;
  if (formUser === 'Patient') {
    return patient.telecom?.find((telecomTemp) => telecomTemp.system === 'email')?.value;
  }
  if (formUser === 'Parent/Guardian') {
    return patient.contact
      ?.find(
        (contactTemp) =>
          contactTemp.relationship?.find(
            (relationshipTemp) =>
              relationshipTemp.coding?.find(
                (codingTemp) => codingTemp.system === `${PRIVATE_EXTENSION_BASE_URL}/relationship`
              )
          )
      )
      ?.telecom?.find((telecomTemp) => telecomTemp.system === 'email')?.value;
  }

  return undefined;
}

export async function getTelemedLocation(oystehr: Oystehr, state: string): Promise<Location | undefined> {
  const resources = (
    await oystehr.fhir.search<Location>({
      resourceType: 'Location',
      params: [
        {
          name: 'address-state',
          value: state,
        },
      ],
    })
  ).unbundle();

  return resources.find(
    (loca) =>
      loca.extension?.find((ext) => ext.url === 'https://extensions.fhir.zapehr.com/location-form-pre-release')
        ?.valueCoding?.code === 'vi'
  );
}

/***
Three cases:
New user, new patient, create a conversation and add the participants including M2M Device and RelatedPerson
Returning user, new patient, get the user's conversation and add the participant RelatedPerson
Returning user, returning patient, get the user's conversation
 */<|MERGE_RESOLUTION|>--- conflicted
+++ resolved
@@ -32,7 +32,6 @@
   VisitType,
 } from 'utils';
 import { getSecret, Secrets, SecretsKeys, topLevelCatch, ZambdaInput } from 'zambda-utils';
-<<<<<<< HEAD
 import {
   AuditableZambdaEndpoints,
   checkOrCreateM2MClientToken,
@@ -41,10 +40,6 @@
   generatePatientRelatedRequests,
   getUser,
 } from '../../../shared';
-=======
-import { AuditableZambdaEndpoints, checkOrCreateM2MClientToken, createAuditEvent, getUser } from '../../shared';
-import { createUpdateUserRelatedResources, generatePatientRelatedRequests } from '../../shared/appointment';
->>>>>>> 25b84581
 import {
   getCurrentQuestionnaireForServiceType,
   getEncounterClass,
