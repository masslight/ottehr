--- conflicted
+++ resolved
@@ -1,19 +1,7 @@
 import { wrapHandler } from '@sentry/aws-serverless';
 import { APIGatewayProxyResult } from 'aws-lambda';
-<<<<<<< HEAD
-import { PatientInfo, Secrets, SecretsKeys, getPatientsForUser, getSecret } from 'utils';
+import { getPatientsForUser, getSecret, PatientInfo, Secrets, SecretsKeys } from 'utils';
 import { configSentry, createOystehrClient, getAuth0Token, topLevelCatch, ZambdaInput } from '../../shared';
-=======
-import { getPatientsForUser, PatientInfo, Secrets } from 'utils';
-import {
-  captureSentryException,
-  configSentry,
-  createOystehrClient,
-  getAuth0Token,
-  topLevelCatch,
-  ZambdaInput,
-} from '../../shared';
->>>>>>> c2233597
 import { getUser } from '../../shared/auth';
 import { validateRequestParameters } from './validateRequestParameters';
 
