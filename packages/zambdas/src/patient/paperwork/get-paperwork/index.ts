import Oystehr, { User } from '@oystehr/sdk';
import { wrapHandler } from '@sentry/aws-serverless';
import { APIGatewayProxyResult } from 'aws-lambda';
import {
  Appointment,
  Encounter,
  HealthcareService,
  Location,
  Patient,
  Practitioner,
  QuestionnaireResponse,
} from 'fhir/r4b';
import {
  AppointmentSummary,
  AvailableLocationInformation,
  checkEncounterIsVirtual,
  Closure,
  DOB_UNCONFIRMED_ERROR,
  extractHealthcareServiceAndSupportingLocations,
  getLastUpdateTimestampForResource,
  getQuestionnaireAndValueSets,
  getScheduleExtension,
  getUnconfirmedDOBForAppointment,
  HealthcareServiceWithLocationContext,
  mapQuestionnaireAndValueSetsToItemsList,
  NO_READ_ACCESS_TO_PATIENT_ERROR,
  PaperworkSupportingInfo,
  PersonSex,
  ScheduleExtension,
  ScheduleType,
  Secrets,
  SecretsKeys,
  ServiceMode,
  serviceModeForHealthcareService,
  SLUG_SYSTEM,
  UCGetPaperworkResponse,
  VisitType,
<<<<<<< HEAD
  checkEncounterIsVirtual,
  extractHealthcareServiceAndSupportingLocations,
  getLastUpdateTimestampForResource,
  getQuestionnaireAndValueSets,
  getScheduleExtension,
  getSecret,
  getUnconfirmedDOBForAppointment,
  mapQuestionnaireAndValueSetsToItemsList,
  serviceModeForHealthcareService,
=======
>>>>>>> c2233597
} from 'utils';
import { isNonPaperworkQuestionnaireResponse } from '../../../common';
import {
  createOystehrClient,
  getAuth0Token,
  getOtherOfficesForLocation,
  topLevelCatch,
  ZambdaInput,
} from '../../../shared';
import { getUser, userHasAccessToPatient } from '../../../shared/auth';
import { validateRequestParameters } from './validateRequestParameters';

export interface GetPaperworkInput {
  appointmentID: string;
  dateOfBirth?: string;
  secrets: Secrets | null;
  authorization: string | undefined;
}

export type FullAccessPaperworkSupportingInfo = Omit<PaperworkSupportingInfo, 'patient'> & {
  patient: {
    id: string | undefined;
    firstName: string | undefined;
    middleName: string | undefined;
    lastName: string | undefined;
    dateOfBirth: string | undefined;
    sex: string | undefined;
  };
  updateTimestamp: number | undefined;
};

// Lifting up value to outside of the handler allows it to stay in memory across warm lambda invocations
let zapehrToken: string;
export const index = wrapHandler(async (input: ZambdaInput): Promise<APIGatewayProxyResult> => {
  console.log(`Input: ${JSON.stringify(input)}`);
  try {
    console.group('validateRequestParameters');
    const validatedParameters = validateRequestParameters(input);
    const { appointmentID, dateOfBirth, secrets, authorization } = validatedParameters;
    console.groupEnd();
    console.debug('validateRequestParameters success');

    if (!zapehrToken) {
      console.log('getting token');
      zapehrToken = await getAuth0Token(secrets);
    } else {
      console.log('already have token');
    }

    const oystehr = createOystehrClient(zapehrToken, secrets);
    // const z3Client = createZ3Client(zapehrToken, secrets);
    // const projectAPI = getSecret(SecretsKeys.PROJECT_API, secrets);

    let appointment: Appointment | undefined = undefined;
    let location: Location | undefined = undefined;
    let hsResources: HealthcareServiceWithLocationContext | undefined = undefined;
    let practitioner: Practitioner | undefined;

    // only prebooked appointments will have an appointment id (is this true??)
    console.log(`getting appointment, encounter, location, and patient resources for appointment id ${appointmentID}`);
    console.time('get-appointment-encounter-location-patient');
    const baseCategoryResources = (
      await oystehr.fhir.search<
        Appointment | Encounter | Location | HealthcareService | Patient | QuestionnaireResponse | Practitioner
      >({
        resourceType: 'Encounter',
        params: [
          {
            name: '_include',
            value: 'Encounter:appointment',
          },
          {
            name: 'appointment',
            value: `${appointmentID}`,
          },
          {
            name: '_include:iterate',
            value: 'Appointment:location',
          },
          {
            name: '_include:iterate',
            value: 'Appointment:actor:HealthcareService',
          },
          {
            name: '_include:iterate',
            value: 'Appointment:actor:Practitioner',
          },
          {
            name: '_include',
            value: 'Encounter:patient',
          },
          {
            name: '_revinclude',
            value: 'QuestionnaireResponse:encounter',
          },
          {
            name: '_include:iterate',
            value: 'Appointment:slot',
          },
          {
            name: '_include:iterate',
            value: 'Slot:schedule',
          },
        ],
      })
    )
      .unbundle()
      .filter((resource) => isNonPaperworkQuestionnaireResponse(resource) === false);

    // parse retrieved resources
    appointment = baseCategoryResources.find((resource) => {
      return resource.resourceType == 'Appointment';
    }) as Appointment;
    const encounters = baseCategoryResources.filter((resource) => {
      return resource.resourceType == 'Encounter';
    }) as Encounter[];
    const encounter = encounters?.[0];
    hsResources = extractHealthcareServiceAndSupportingLocations(baseCategoryResources);
    const fhirPatient = baseCategoryResources.find((resource) => {
      return resource.resourceType == 'Patient';
    }) as Patient;
    if (hsResources === undefined) {
      location = baseCategoryResources.find((resource) => {
        return resource.resourceType == 'Location';
      }) as Location;
      practitioner = baseCategoryResources.find((resource) => {
        return resource.resourceType == 'Practitioner';
      }) as Practitioner;
    }
    const questionnaireResponseResource: QuestionnaireResponse = baseCategoryResources.find((resource) => {
      return resource.resourceType == 'QuestionnaireResponse';
    }) as QuestionnaireResponse;

    const missingResources: string[] = [];
    if (!appointment) {
      missingResources.push('Appointment');
    }
    if (!encounter) {
      missingResources.push('Encounter');
    }
    if (!location && !hsResources && !practitioner) {
      missingResources.push('Location');
    }
    if (!fhirPatient) {
      missingResources.push('Patient');
    }
    if (!questionnaireResponseResource) {
      missingResources.push('QuestionnaireResponse');
    }

    if (missingResources.length) {
      throw new Error(`missing the following base category resources: ${missingResources.join(', ')}`);
    }

    if (!encounter.id) {
      throw new Error('Encounter ID is undefined');
    }
    if (!fhirPatient.id) {
      throw new Error('FHIR Patient ID is undefined');
    }
    console.log('base category resources found');
    console.timeEnd('get-appointment-encounter-location-patient');

    const [sourceQuestionaireUrl, sourceQuestionnaireVersion] = questionnaireResponseResource.questionnaire?.split(
      '|'
    ) ?? [null, null];

    const urlForQFetch = sourceQuestionaireUrl;
    const versionForQFetch = sourceQuestionnaireVersion;
    if (!urlForQFetch || !versionForQFetch) {
      throw new Error(`Questionnaire for QR is not well defined: ${urlForQFetch}|${versionForQFetch}`);
    }
    console.log('currentQuestionnaireUrl1', urlForQFetch);

    console.time('get-questionnaire');
    // todo: _revinclude:iterate in the main query to get the questionnaire along with the other main resources
    // this is not currently possible due to an Oystehr bug
    // value sets probably still need to be fetched up separately
    const { questionnaire, valueSets } = await getQuestionnaireAndValueSets(
      urlForQFetch,
      versionForQFetch,
      'ip-questionnaire-item-value-set',
      oystehr
    );
    console.timeEnd('get-questionnaire');

    if (!questionnaire.item) {
      questionnaire.item = [];
    }
    const allItems = mapQuestionnaireAndValueSetsToItemsList(questionnaire.item, valueSets);

    console.log('checking user access to patient');
    console.time('check-user-access');
    let accessLevel: Access_Level;
    if (authorization) {
      console.log('getting user');
      const user = await getUser(authorization.replace('Bearer ', ''), secrets);

      // If it's a returning patient, check if the user has
      // access to the patient and the appointment.
      accessLevel = await validateUserAccess({
        oystehr: oystehr,
        user,
        suppliedDOB: dateOfBirth,
        appointmentPatient: fhirPatient,
      });
    } else {
      accessLevel = await validateUserAccess({
        oystehr: oystehr,
        user: undefined,
        suppliedDOB: dateOfBirth,
        appointmentPatient: fhirPatient,
      });
    }
    console.timeEnd('check-user-access');

    // Get paperwork for authorized user
    console.log('checking user authorization');
    if (accessLevel === Access_Level.full) {
      console.log('User is authorized to access paperwork');
      console.log('building paperwork questions');
      // Get partial paperwork data - everything but questionnaire, responses
      const partialAppointment = getPaperworkSupportingInfoForUserWithAccess({
        appointment,
        patient: fhirPatient,
        location,
        hsResources,
        practitioner,
        encounter,
      });

      console.log('building get paperwork response');
      const updateTimestamp = getLastUpdateTimestampForResource(questionnaireResponseResource);

      // gender must be saved in lower case on the patient resource but the paperwork sex fields consume the value with title case
      const formatPatientSexForPaperwork = (value: string): PersonSex | undefined => {
        const sex = Object.keys(PersonSex).find((key) => PersonSex[key as keyof typeof PersonSex] === value);
        return sex as PersonSex | undefined;
      };

      // console.log('qrresponse item', JSON.stringify(questionnaireResponseResource.item));

      const response: UCGetPaperworkResponse = {
        ...partialAppointment,
        updateTimestamp,
        patient: {
          id: fhirPatient.id,
          firstName: fhirPatient.name?.[0].given?.[0],
          middleName: fhirPatient.name?.[0].given?.[1],
          lastName: fhirPatient.name?.[0].family,
          dateOfBirth: fhirPatient.birthDate,
          sex: formatPatientSexForPaperwork(fhirPatient.gender || ''),
        },
        allItems,
        questionnaireResponse: questionnaireResponseResource,
      };
      // console.log('returning response: ', JSON.stringify(response));
      return {
        statusCode: 200,
        body: JSON.stringify(response),
      };
    } else {
      console.log('User has anonymous access only to this paperwork');
      // Get partial paperwork data - everything but questionnaire responses
      const { appointment: app, patient } = getPaperworkSupportingInfoForUserWithAccess({
        appointment,
        patient: fhirPatient,
        location,
        hsResources,
        practitioner,
        encounter,
      });
      const response = {
        appointment: app,
        patient: {
          firstName: patient.firstName,
        },
        allItems: [],
      };
      return {
        statusCode: 200,
        body: JSON.stringify(response),
      };
    }
  } catch (error: any) {
    const ENVIRONMENT = getSecret(SecretsKeys.ENVIRONMENT, input.secrets);
    return topLevelCatch('get-paperwork', error, ENVIRONMENT);
  }
});

interface GetPaperworkSupportingInfoInput {
  appointment: Appointment;
  encounter: Encounter;
  patient: Patient;
  location: Location | undefined;
  hsResources: { hs: HealthcareService; locations?: Location[]; serviceArea?: Location } | undefined;
  practitioner?: Practitioner;
}

function getPaperworkSupportingInfoForUserWithAccess(input: GetPaperworkSupportingInfoInput): PaperworkSupportingInfo {
  const { appointment, patient, location, hsResources, practitioner, encounter } = input;
  const serviceMode: ServiceMode = checkEncounterIsVirtual(encounter)
    ? ServiceMode['virtual']
    : ServiceMode['in-person'];

  return {
    appointment: {
      id: appointment?.id ?? 'Unknown', // i hate this
      start: appointment?.start || 'Unknown',
      location: makeLocationSummary({ appointment, location, hsResources, practitioner }),
      visitType: appointment?.appointmentType?.text as VisitType,
      status: appointment?.status,
      unconfirmedDateOfBirth: appointment ? getUnconfirmedDOBForAppointment(appointment) : undefined,
      serviceMode: serviceMode,
    },
    patient: {
      id: patient.id,
      firstName: patient.name?.[0].given?.[0],
      dateOfBirth: patient.birthDate,
    },
  };
}

enum Access_Level {
  anonymous,
  full,
}
interface AccessValidationInput {
  oystehr: Oystehr;
  user?: User;
  suppliedDOB?: string;
  appointmentPatient: Patient;
}
const validateUserAccess = async (input: AccessValidationInput): Promise<Access_Level> => {
  const { oystehr, user, suppliedDOB, appointmentPatient } = input;
  const dobMatch = suppliedDOB && suppliedDOB === appointmentPatient.birthDate;

  if (!user && !suppliedDOB) {
    return Access_Level.anonymous;
  }

  if (user && appointmentPatient.id) {
    const hasAccess = await userHasAccessToPatient(user, appointmentPatient.id, oystehr);
    if (hasAccess) {
      return Access_Level.full;
    } else if (!dobMatch) {
      throw NO_READ_ACCESS_TO_PATIENT_ERROR;
    }
  }

  if (dobMatch) {
    return Access_Level.full;
  } else {
    throw DOB_UNCONFIRMED_ERROR;
  }
};
interface LocationSummaryInput {
  appointment: Appointment;
  location?: Location;
  hsResources?: HealthcareServiceWithLocationContext;
  practitioner?: Practitioner;
}
// todo: consider whether all the location config stuff needs to be on here
const makeLocationSummary = (input: LocationSummaryInput): AppointmentSummary['location'] => {
  const { appointment, location, hsResources, practitioner } = input;
  if (hsResources) {
    // do a thing
    const { hs, locations, coverageArea } = hsResources;
    const otherOffices: AvailableLocationInformation['otherOffices'] = [];
    const serviceMode = serviceModeForHealthcareService(hs);
    let scheduleExtension: ScheduleExtension | undefined = undefined;
    let loc: Location | undefined;
    // note there's not really any clear notion what to do here if the HS pools provider schedules
    // this is to be addressed in a future release
    if (serviceMode === ServiceMode['in-person']) {
      // this is most likely a fictional use case...
      loc = locations?.find((tempLoc) => {
        return appointment?.participant?.some((maybeLoc) => {
          const reference = maybeLoc.actor?.reference;
          if (reference) {
            return reference === `${tempLoc.resourceType}/${tempLoc.id}`;
          }
          return false;
        });
      });
      if (loc === undefined) {
        loc = locations?.length === 1 ? locations[0] : undefined;
      }
      if (loc) {
        scheduleExtension = getScheduleExtension(loc);
      }
    } else {
      loc = coverageArea?.length === 1 ? coverageArea[0] : undefined;
    }
    return {
      id: loc?.id,
      slug: loc?.identifier?.find((identifierTemp) => identifierTemp.system === SLUG_SYSTEM)?.value,
      name: loc?.name ?? hs?.name,
      description: loc?.description,
      address: loc?.address,
      telecom: loc?.telecom,
      timezone: loc?.extension?.find(
        (extensionTemp) => extensionTemp.url === 'http://hl7.org/fhir/StructureDefinition/timezone'
      )?.valueString,
      otherOffices,
      scheduleOwnerType: ScheduleType['group'],
      scheduleExtension,
    };
  } else if (practitioner) {
    // todo build out pracitioner scheduling more
    return {
      id: practitioner?.id,
      slug: practitioner?.identifier?.find((identifierTemp) => identifierTemp.system === SLUG_SYSTEM)?.value,
      name: `${practitioner.name?.[0]?.given?.[0]} ${practitioner.name?.[0]?.family}`,
      description: undefined,
      address: undefined,
      telecom: [],
      timezone: practitioner?.extension?.find(
        (extensionTemp) => extensionTemp.url === 'http://hl7.org/fhir/StructureDefinition/timezone'
      )?.valueString,
      otherOffices: [],
      scheduleOwnerType: ScheduleType['provider'],
    };
  } else {
    const closures: Closure[] = [];
    if (location) {
      const schedule = getScheduleExtension(location);
      if (schedule && schedule.closures) {
        closures.push(...schedule.closures);
      }
    }
    return {
      id: location?.id,
      slug: location?.identifier?.find((identifierTemp) => identifierTemp.system === SLUG_SYSTEM)?.value,
      name: location?.name,
      description: location?.description,
      address: location?.address,
      telecom: location?.telecom,
      timezone: location?.extension?.find(
        (extensionTemp) => extensionTemp.url === 'http://hl7.org/fhir/StructureDefinition/timezone'
      )?.valueString,
      otherOffices: location ? getOtherOfficesForLocation(location) : [],
      scheduleOwnerType: ScheduleType['location'],
    };
  }
};<|MERGE_RESOLUTION|>--- conflicted
+++ resolved
@@ -20,6 +20,7 @@
   getLastUpdateTimestampForResource,
   getQuestionnaireAndValueSets,
   getScheduleExtension,
+  getSecret,
   getUnconfirmedDOBForAppointment,
   HealthcareServiceWithLocationContext,
   mapQuestionnaireAndValueSetsToItemsList,
@@ -35,18 +36,6 @@
   SLUG_SYSTEM,
   UCGetPaperworkResponse,
   VisitType,
-<<<<<<< HEAD
-  checkEncounterIsVirtual,
-  extractHealthcareServiceAndSupportingLocations,
-  getLastUpdateTimestampForResource,
-  getQuestionnaireAndValueSets,
-  getScheduleExtension,
-  getSecret,
-  getUnconfirmedDOBForAppointment,
-  mapQuestionnaireAndValueSetsToItemsList,
-  serviceModeForHealthcareService,
-=======
->>>>>>> c2233597
 } from 'utils';
 import { isNonPaperworkQuestionnaireResponse } from '../../../common';
 import {
