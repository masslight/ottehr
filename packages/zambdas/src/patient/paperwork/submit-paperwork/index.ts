import Oystehr from '@oystehr/sdk';
import { wrapHandler } from '@sentry/aws-serverless';
import { APIGatewayProxyResult } from 'aws-lambda';
import { Appointment, QuestionnaireResponse } from 'fhir/r4b';
import { DateTime } from 'luxon';
<<<<<<< HEAD
import { FHIR_EXTENSION, PROJECT_MODULE } from 'utils';
import { ZambdaInput } from 'zambda-utils';
import { topLevelCatch } from 'zambda-utils';
import '../../shared/instrument.mjs';
import { captureSentryException, configSentry, getAuth0Token } from '../../shared';
import { createOystehrClient } from '../../shared/helpers';
import { AuditableZambdaEndpoints, createAuditEvent } from '../../shared/userAuditLog';
=======
import { FHIR_EXTENSION, OTTEHR_MODULE } from 'utils';
import '../../../shared/instrument.mjs';
import {
  captureSentryException,
  createOystehrClient,
  configSentry,
  getAuth0Token,
  topLevelCatch,
  ZambdaInput,
} from '../../../shared';
import { AuditableZambdaEndpoints, createAuditEvent } from '../../../shared/userAuditLog';
>>>>>>> dff27521
import { SubmitPaperworkEffectInput, validateSubmitInputs } from '../validateRequestParameters';

// Lifting the token out of the handler function allows it to persist across warm lambda invocations.
export let token: string;

export const index = wrapHandler(async (input: ZambdaInput): Promise<APIGatewayProxyResult> => {
  configSentry('submit-paperwork', input.secrets);
  console.log(`Input body: ${JSON.stringify(input.body)}`);
  try {
    const secrets = input.secrets;
    if (!token) {
      console.log('getting token');
      token = await getAuth0Token(secrets);
    } else {
      console.log('already have token');
    }

    const oystehr = createOystehrClient(token, secrets);

    const effectInput = await validateSubmitInputs(input, oystehr);

    console.log('effect input', JSON.stringify(effectInput));

    const qr = await performEffect(effectInput, oystehr);

    return {
      statusCode: 200,
      body: JSON.stringify(qr),
    };
  } catch (error: any) {
    return topLevelCatch('submit-paperwork', error, input.secrets, captureSentryException);
  }
});

const performEffect = async (input: SubmitPaperworkEffectInput, oystehr: Oystehr): Promise<QuestionnaireResponse> => {
  const { updatedAnswers, questionnaireResponseId, ipAddress, secrets, currentQRStatus, appointmentId } = input;

  let newStatus = 'completed';
  if (currentQRStatus === 'completed' || currentQRStatus === 'amended') {
    newStatus = 'amended';
  }

  const updatePaperworkAndAppointment = async (): Promise<[QuestionnaireResponse, Appointment | null]> => {
    const paperworkPromise = oystehr.fhir.patch<QuestionnaireResponse>({
      id: questionnaireResponseId,
      resourceType: 'QuestionnaireResponse',
      operations: [
        {
          op: 'add',
          path: '/item',
          value: updatedAnswers,
        },
        {
          op: 'replace',
          path: '/status',
          value: newStatus,
        },
        {
          op: 'add',
          path: '/authored',
          value: DateTime.now().toISO(),
        },
        {
          op: 'add',
          path: '/extension',
          value: [
            {
              ...FHIR_EXTENSION.Paperwork.submitterIP,
              valueString: ipAddress,
            },
          ],
        },
      ],
    });

    const appointmentPromise = appointmentId
      ? (async (): Promise<null | Appointment> => {
          try {
            const appointment = await oystehr.fhir.get<Appointment>({
              resourceType: 'Appointment',
              id: appointmentId,
            });

            const appointmentStatus = appointment.status;
            const isOttehrTm = appointment?.meta?.tag?.some((tag) => tag.code === PROJECT_MODULE.TM);

            if (isOttehrTm && appointmentStatus === 'proposed') {
              return oystehr.fhir.patch<Appointment>({
                id: appointmentId,
                resourceType: 'Appointment',
                operations: [
                  {
                    op: 'replace',
                    path: '/status',
                    value: 'arrived',
                  },
                ],
              });
            }
            return null;
          } catch (e) {
            console.log('error updating appointment status', JSON.stringify(e, null, 2));
            return null;
          }
        })()
      : Promise.resolve(null);

    return Promise.all([paperworkPromise, appointmentPromise]);
  };

  const [patchedPaperwork] = await updatePaperworkAndAppointment();

  const patientId = patchedPaperwork?.subject?.reference?.replace('Patient/', '') ?? '';
  try {
    await createAuditEvent(AuditableZambdaEndpoints.submitPaperwork, oystehr, input, patientId, secrets);
  } catch (e) {
    console.log('error writing audit event', JSON.stringify(e, null, 2));
  }
  return patchedPaperwork;
};<|MERGE_RESOLUTION|>--- conflicted
+++ resolved
@@ -3,16 +3,7 @@
 import { APIGatewayProxyResult } from 'aws-lambda';
 import { Appointment, QuestionnaireResponse } from 'fhir/r4b';
 import { DateTime } from 'luxon';
-<<<<<<< HEAD
 import { FHIR_EXTENSION, PROJECT_MODULE } from 'utils';
-import { ZambdaInput } from 'zambda-utils';
-import { topLevelCatch } from 'zambda-utils';
-import '../../shared/instrument.mjs';
-import { captureSentryException, configSentry, getAuth0Token } from '../../shared';
-import { createOystehrClient } from '../../shared/helpers';
-import { AuditableZambdaEndpoints, createAuditEvent } from '../../shared/userAuditLog';
-=======
-import { FHIR_EXTENSION, OTTEHR_MODULE } from 'utils';
 import '../../../shared/instrument.mjs';
 import {
   captureSentryException,
@@ -23,7 +14,6 @@
   ZambdaInput,
 } from '../../../shared';
 import { AuditableZambdaEndpoints, createAuditEvent } from '../../../shared/userAuditLog';
->>>>>>> dff27521
 import { SubmitPaperworkEffectInput, validateSubmitInputs } from '../validateRequestParameters';
 
 // Lifting the token out of the handler function allows it to persist across warm lambda invocations.
