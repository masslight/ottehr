import Oystehr, { User } from '@oystehr/sdk';
import { wrapHandler } from '@sentry/aws-serverless';
import { APIGatewayProxyResult } from 'aws-lambda';
import { Appointment, Encounter, Flag } from 'fhir/r4b';
import { DateTime } from 'luxon';
<<<<<<< HEAD
import { SecretsKeys, getSecret } from 'utils';
import { createOystehrClient, configSentry, getAuth0Token, getUser, topLevelCatch, ZambdaInput } from '../../../shared';
=======
import {} from 'utils';
import {
  captureSentryException,
  configSentry,
  createOystehrClient,
  getAuth0Token,
  getUser,
  topLevelCatch,
  ZambdaInput,
} from '../../../shared';
>>>>>>> c2233597
import { createOrUpdateFlags } from '../sharedHelpers';
import { validateUpdatePaperworkParams } from './validateRequestParameters';

// Lifting the token out of the handler function allows it to persist across warm lambda invocations.
export let token: string;

export const index = wrapHandler(async (input: ZambdaInput): Promise<APIGatewayProxyResult> => {
  configSentry('update-paperwork-in-progress', input.secrets);
  console.log(`Input: ${JSON.stringify(input)}`);
  try {
    const secrets = input.secrets;
    if (!token) {
      console.log('getting token');
      token = await getAuth0Token(secrets);
    } else {
      console.log('already have token');
    }

    const userToken = input.headers.Authorization?.replace('Bearer ', '');
    const user = userToken && (await getUser(userToken, input.secrets));
    const oystehr = createOystehrClient(token, secrets);

    console.group('validateRequestParameters');
    // Step 1: Validate input
    const { appointmentID, inProgress } = validateUpdatePaperworkParams(input);
    console.groupEnd();
    console.debug('validateRequestParameters success');

    console.time('updating paperwork-in-progress flag');
    await flagPaperworkInProgress(appointmentID, inProgress, oystehr, user);
    console.timeEnd('updating paperwork-in-progress flag');

    return {
      statusCode: 200,
      body: JSON.stringify({ message: 'Successfully updated appointment paperwork' }),
    };
  } catch (error: any) {
    const ENVIRONMENT = getSecret(SecretsKeys.ENVIRONMENT, input.secrets);
    return topLevelCatch('update-paperwork', error, ENVIRONMENT);
  }
});

async function flagPaperworkInProgress(
  appointmentID: string,
  lastActive: string,
  oystehr: Oystehr,
  user: User | undefined
): Promise<void> {
  // get patient, encounter, and existing flags
  const resources = (
    await oystehr.fhir.search<Appointment | Encounter | Flag>({
      resourceType: 'Appointment',
      params: [
        {
          name: '_id',
          value: appointmentID,
        },
        {
          name: '_revinclude',
          value: 'Encounter:appointment',
        },
        {
          name: '_revinclude:iterate',
          value: 'Flag:encounter',
        },
        {
          name: '_elements',
          value: 'id, participant',
        },
      ],
    })
  ).unbundle();

  const appointment = resources.find((resource) => resource.resourceType === 'Appointment');
  const encounter = resources.find((resource) => resource.resourceType === 'Encounter');
  const existingFlags: Flag[] = (
    resources.filter(
      (resource) =>
        resource.resourceType === 'Flag' &&
        resource.meta?.tag?.find((tag) => tag.code === 'paperwork-in-progress') &&
        (resource as Flag).status === 'active'
    ) as Flag[]
  )
    // Sort by most recent first
    .sort((flagOne, flagTwo) => {
      const periodOne = DateTime.fromISO(flagOne.period?.start ?? '');
      const periodTwo = DateTime.fromISO(flagTwo.period?.start ?? '');
      return periodTwo.diff(periodOne).as('minutes');
    });
  const patientID = (appointment as Appointment).participant
    ?.find((participantTemp) => participantTemp.actor?.reference?.includes('Patient/'))
    ?.actor?.reference?.replace('Patient/', '');

  if (!encounter?.id || !patientID) {
    console.log('Skipping update to paperwork-in-progress flag. No IDs found for patient or encounter');
    return;
  }

  await createOrUpdateFlags('paperwork-in-progress', existingFlags, patientID, encounter.id, lastActive, oystehr, user);
}<|MERGE_RESOLUTION|>--- conflicted
+++ resolved
@@ -3,21 +3,8 @@
 import { APIGatewayProxyResult } from 'aws-lambda';
 import { Appointment, Encounter, Flag } from 'fhir/r4b';
 import { DateTime } from 'luxon';
-<<<<<<< HEAD
-import { SecretsKeys, getSecret } from 'utils';
-import { createOystehrClient, configSentry, getAuth0Token, getUser, topLevelCatch, ZambdaInput } from '../../../shared';
-=======
-import {} from 'utils';
-import {
-  captureSentryException,
-  configSentry,
-  createOystehrClient,
-  getAuth0Token,
-  getUser,
-  topLevelCatch,
-  ZambdaInput,
-} from '../../../shared';
->>>>>>> c2233597
+import { getSecret, SecretsKeys } from 'utils';
+import { configSentry, createOystehrClient, getAuth0Token, getUser, topLevelCatch, ZambdaInput } from '../../../shared';
 import { createOrUpdateFlags } from '../sharedHelpers';
 import { validateUpdatePaperworkParams } from './validateRequestParameters';
 
