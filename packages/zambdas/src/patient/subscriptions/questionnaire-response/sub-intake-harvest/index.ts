--- conflicted
+++ resolved
@@ -1,39 +1,15 @@
+import Oystehr, { BatchInputPostRequest } from '@oystehr/sdk';
 import { wrapHandler } from '@sentry/aws-serverless';
 import { APIGatewayProxyResult } from 'aws-lambda';
 import { Operation } from 'fast-json-patch';
 import { Appointment, Encounter, List, Location, Observation, Patient, QuestionnaireResponseItem } from 'fhir/r4b';
 import {
-<<<<<<< HEAD
-  Appointment,
-  Coverage,
-  Encounter,
-  InsurancePlan,
-  List,
-  Location,
-  Organization,
-  Patient,
-  QuestionnaireResponseItem,
-  RelatedPerson,
-} from 'fhir/r4b';
-import { flattenIntakeQuestionnaireItems, getRelatedPersonForPatient, IntakeQuestionnaireItem } from 'utils';
-import { getSecret, SecretsKeys, topLevelCatch, triggerSlackAlarm, ZambdaInput } from 'zambda-utils';
-import '../../../../shared/instrument.mjs';
-import { captureSentryException, createOystehrClient, configSentry, getAuth0Token } from '../../../../shared';
-=======
   ADDITIONAL_QUESTIONS_META_SYSTEM,
   flattenIntakeQuestionnaireItems,
   getRelatedPersonForPatient,
   IntakeQuestionnaireItem,
 } from 'utils';
-import { captureSentryException, configSentry, getAuth0Token } from '../../../shared';
-import { createOystehrClient } from '../../../shared/helpers';
-import '../../../shared/instrument.mjs';
-
-import Oystehr, { BatchInputPostRequest } from '@oystehr/sdk';
 import { getSecret, SecretsKeys, topLevelCatch, triggerSlackAlarm, ZambdaInput } from 'zambda-utils';
-import { saveResourceRequest } from '../../../../ehr/shared';
-import { makeObservationResource } from '../../../../ehr/shared/chart-data/chart-data-helpers';
->>>>>>> 25b84581
 import {
   createConsentResources,
   createDocumentResources,
@@ -42,6 +18,15 @@
   flagPaperworkEdit,
   updatePatientAccountFromQuestionnaire,
 } from '../../../../ehr/shared/harvest';
+import {
+  captureSentryException,
+  configSentry,
+  createOystehrClient,
+  getAuth0Token,
+  makeObservationResource,
+  saveResourceRequest,
+} from '../../../../shared';
+import '../../../../shared/instrument.mjs';
 import { createAdditionalQuestions } from '../../../../subscriptions/appointment-chart-data-prefilling/helpers';
 import { QRSubscriptionInput, validateRequestParameters } from './validateRequestParameters';
 
