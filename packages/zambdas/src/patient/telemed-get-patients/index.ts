import { wrapHandler } from '@sentry/aws-serverless';
import { APIGatewayProxyResult } from 'aws-lambda';
import {
  createOystehrClient,
  FHIR_EXTENSION,
  getPatientsForUser,
  getSecret,
  PatientInfo,
  PRIVATE_EXTENSION_BASE_URL,
  Secrets,
  SecretsKeys,
} from 'utils';
<<<<<<< HEAD
import { ZambdaInput, configSentry, getAuth0Token } from '../../shared';
=======
import { getAuth0Token, ZambdaInput } from '../../shared';
>>>>>>> 5a49fb76
import { getUser } from '../../shared/auth';
import { validateRequestParameters } from './validateRequestParameters';

export interface GetPatientsInput {
  secrets: Secrets | null;
}

// Lifting up value to outside of the handler allows it to stay in memory across warm lambda invocations
let zapehrToken: string;

export const index = wrapHandler(async (input: ZambdaInput): Promise<APIGatewayProxyResult> => {
  configSentry('telemed-get-patients', input.secrets);
  console.log(`Input: ${JSON.stringify(input)}`);
  try {
    console.group('validateRequestParameters');
    const validatedParameters = validateRequestParameters(input);
    const { secrets } = validatedParameters;
    console.groupEnd();
    console.debug('validateRequestParameters success');

    if (!zapehrToken) {
      console.log('getting token');
      zapehrToken = await getAuth0Token(secrets);
    } else {
      console.log('already have token');
    }

    // const appClient = createAppClient(input.headers.Authorization.replace('Bearer ', ''), secrets);
    // const user = await appClient.getMe();
    // console.log(user);

    const oystehr = createOystehrClient(
      zapehrToken,
      getSecret(SecretsKeys.FHIR_API, secrets),
      getSecret(SecretsKeys.PROJECT_API, secrets)
    );
    console.log('getting user');
    const user = await getUser(input.headers.Authorization.replace('Bearer ', ''), secrets);
    console.log('getting patients for user: ' + user.name);
    const patients = await getPatientsForUser(user, oystehr);

    const patientsInformation = [];
    console.log('building patient information resource array');
    for (const patientTemp of patients) {
      const email = patientTemp.telecom?.find((telecom) => telecom.system === 'email')?.value;
      let weight: number | undefined = Number.parseFloat(
        patientTemp.extension?.find((ext) => ext.url === FHIR_EXTENSION.Patient.weight.url)?.valueString ?? ''
      );
      if (isNaN(weight)) {
        weight = undefined;
      }
      const weightLastUpdated = patientTemp.extension?.find(
        (ext) => ext.url === FHIR_EXTENSION.Patient.weightLastUpdated.url
      )?.valueString;
      const chosenName = patientTemp.name?.find((name) => name.use === 'nickname')?.given?.[0];

      const patient: PatientInfo = {
        id: patientTemp.id,
        pointOfDiscovery: patientTemp.extension?.find(
          (ext) => ext.url === `${PRIVATE_EXTENSION_BASE_URL}/point-of-discovery`
        )
          ? true
          : false,
        dateOfBirth: patientTemp.birthDate,
        sex: patientTemp.gender,
        firstName: patientTemp.name?.[0].given?.[0],
        middleName: patientTemp.name?.[0].given?.[1],
        lastName: patientTemp.name?.[0].family,
        chosenName,
        email,
        weightLastUpdated,
        weight,
      };
      patientsInformation.push(patient);
    }

    const response = {
      message: 'Successfully retrieved all patients',
      patients: patientsInformation,
    };

    return {
      statusCode: 200,
      body: JSON.stringify(response),
    };
  } catch (error: any) {
    console.log(error, error.issue);
    return {
      statusCode: 500,
      body: JSON.stringify({ error: 'Internal error' }),
    };
  }
});<|MERGE_RESOLUTION|>--- conflicted
+++ resolved
@@ -10,11 +10,7 @@
   Secrets,
   SecretsKeys,
 } from 'utils';
-<<<<<<< HEAD
 import { ZambdaInput, configSentry, getAuth0Token } from '../../shared';
-=======
-import { getAuth0Token, ZambdaInput } from '../../shared';
->>>>>>> 5a49fb76
 import { getUser } from '../../shared/auth';
 import { validateRequestParameters } from './validateRequestParameters';
 
