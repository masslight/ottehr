--- conflicted
+++ resolved
@@ -5,11 +5,8 @@
 import { JSONPath } from 'jsonpath-plus';
 import {
   FHIR_EXTENSION,
-<<<<<<< HEAD
   PROJECT_WEBSITE,
-=======
   SecretsKeys,
->>>>>>> dff27521
   VideoChatCreateInviteInput,
   VideoChatCreateInviteResponse,
   createOystehrClient,
