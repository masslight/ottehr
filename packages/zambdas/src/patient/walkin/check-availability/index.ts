--- conflicted
+++ resolved
@@ -9,12 +9,8 @@
   FHIR_RESOURCE_NOT_FOUND,
   getClosingTime,
   getLocationHoursFromScheduleExtension,
-<<<<<<< HEAD
   getScheduleExtension,
-=======
   getOpeningTime,
-  getScheduleDetails,
->>>>>>> 3246d17f
   getSecret,
   getServiceModeFromScheduleOwner,
   getTimezone,
