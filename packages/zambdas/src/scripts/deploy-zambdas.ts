--- conflicted
+++ resolved
@@ -1,14 +1,10 @@
 import Oystehr, { BatchInputDeleteRequest, BatchInputPostRequest } from '@oystehr/sdk';
 import { Subscription } from 'fhir/r4b';
 import fs from 'fs';
-<<<<<<< HEAD
-import { COMMUNICATION_ISSUE_REPORT_CODE, SubscriptionZambdaDetails, Task_Send_Messages_Url } from 'utils';
-import { getAuth0Token } from '../shared';
-=======
 import { SubscriptionZambdaDetails } from 'utils';
 import ottehrSpec from '../../ottehr-spec.json';
-import { getAuth0Token } from '../patient/shared';
->>>>>>> 25b84581
+import { getAuth0Token } from '../shared';
+
 
 interface DeployZambda {
   type: 'http_open' | 'http_auth' | 'subscription' | 'cron';
