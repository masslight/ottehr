import Oystehr, { BatchInputDeleteRequest, BatchInputPostRequest } from '@oystehr/sdk';
import { Subscription } from 'fhir/r4b';
import fs from 'fs';
import { COMMUNICATION_ISSUE_REPORT_CODE, SubscriptionZambdaDetails, Task_Send_Messages_Url } from 'utils';
import { getAuth0Token } from '../patient/shared';
import ottehrSpec from '../../ottehr-spec.json';

interface DeployZambda {
  type: 'http_open' | 'http_auth' | 'subscription' | 'cron';
  subscriptionDetails?: SubscriptionZambdaDetails[];
  schedule?: {
    start?: string;
    end?: string;
    expression: string;
  };
  environments?: string[];
}

<<<<<<< HEAD
const ZAMBDAS: { [name: string]: DeployZambda } = {
  VERSION: {
    type: 'http_open',
  },
  'DEACTIVATE-USER': {
    type: 'http_auth',
  },
  'GET-APPOINTMENTS': {
    type: 'http_auth',
  },
  'GET-TELEMED-APPOINTMENTS': {
    type: 'http_auth',
  },
  'CHANGE-TELEMED-APPOINTMENT-STATUS': {
    type: 'http_auth',
  },
  'ASSIGN-PRACTITIONER': {
    type: 'http_auth',
  },
  'UNASSIGN-PRACTITIONER': {
    type: 'http_auth',
  },
  'CHANGE-IN-PERSON-VISIT-STATUS': {
    type: 'http_auth',
  },
  'SIGN-APPOINTMENT': {
    type: 'http_auth',
  },
  'GET-CHART-DATA': {
    type: 'http_auth',
  },
  'SAVE-CHART-DATA': {
    type: 'http_auth',
  },
  'DELETE-CHART-DATA': {
    type: 'http_auth',
  },
  'UPDATE-USER': {
    type: 'http_auth',
  },
  'INIT-TELEMED-SESSION': {
    type: 'http_auth',
  },
  'GET-USER': {
    type: 'http_auth',
  },
  'SAVE-PATIENT-INSTRUCTION': {
    type: 'http_auth',
  },
  'GET-PATIENT-INSTRUCTIONS': {
    type: 'http_auth',
  },
  'DELETE-PATIENT-INSTRUCTION': {
    type: 'http_auth',
  },
  'SAVE-FOLLOWUP-ENCOUNTER': {
    type: 'http_auth',
  },
  'GET-CONVERSATION': {
    type: 'http_auth',
  },
  'GET-EMPLOYEES': {
    type: 'http_auth',
  },
  'NOTIFICATIONS-UPDATER': {
    type: 'cron',
    schedule: {
      expression: 'cron(*/5 * * * ? *)', // every 3 minutes
    },
    environments: ['demo'],
  },
  'SYNC-USER': {
    type: 'http_auth',
  },
  'ICD-SEARCH': {
    type: 'http_auth',
  },
  'GET-PATIENT-PROFILE-PHOTO-URL': {
    type: 'http_auth',
  },
  'COMMUNICATION-SUBSCRIPTION': {
    type: 'subscription',
    subscriptionDetails: [
      {
        criteria: `Communication?category=${COMMUNICATION_ISSUE_REPORT_CODE.system}|${COMMUNICATION_ISSUE_REPORT_CODE.code}&status=in-progress`,
        reason: 'Internal communication',
        event: 'create',
      },
    ],
  },
  'PROCESS-ERX-RESOURCES': {
    type: 'subscription',
    subscriptionDetails: [
      {
        criteria: `MedicationRequest`,
        reason: 'ERX incoming resources processor',
        event: 'create',
      },
    ],
  },
  'GET-CLAIMS': {
    type: 'http_auth',
  },
  'TELEMED-APPOINTMENT-SUBSCRIPTION': {
    type: 'subscription',
    subscriptionDetails: [
      {
        criteria: `Appointment?_tag:not=${APPOINTMENT_PREPROCESSED}&status=arrived,booked`,
        reason: 'Appointment pre-processor',
        event: 'update',
      },
    ],
  },
  'CREATE-UPDATE-MEDICATION-ORDER': {
    type: 'http_auth',
  },
  'GET-MEDICATION-ORDERS': {
    type: 'http_auth',
  },
  'CREATE-UPLOAD-DOCUMENT-URL': {
    type: 'http_auth',
  },
  'CREATE-LAB-ORDER': {
    type: 'http_auth',
  },
  'PAPERWORK-TO-PDF': {
    type: 'http_auth',
  },
  'GET-PATIENT-ACCOUNT': {
    type: 'http_auth',
  },
  'UPDATE-PATIENT-ACCOUNT': {
    type: 'http_auth',
  },
  'REMOVE-PATIENT-COVERAGE': {
    type: 'http_auth',
  },
  'SUB-CANCELLATION-EMAIL': {
    type: 'subscription',
    subscriptionDetails: [
      {
        criteria: 'Task?code=urgent-care-email|&status=requested',
        reason: 'in person communication',
        event: 'create',
      },
    ],
  },
  'SUB-CHECK-IN-TEXT': {
    type: 'subscription',
    subscriptionDetails: [
      {
        criteria: 'Task?code=urgent-care-text|checkin&status=requested',
        reason: 'in person communication',
        event: 'create',
      },
    ],
  },
  'SUB-READY-TEXT': {
    type: 'subscription',
    subscriptionDetails: [
      {
        criteria: 'Task?code=urgent-care-text|ready&status=requested',
        reason: 'in person communication',
        event: 'create',
      },
    ],
  },
  'SUB-UPDATE-APPOINTMENTS': {
    type: 'subscription',
    subscriptionDetails: [
      {
        criteria: 'Task?code=urgent-care-update-appointment|&status=requested',
        reason: 'in person appointment update',
        event: 'create',
      },
    ],
  },
  'SUB-CONFIRMATION-MESSAGES': {
    type: 'subscription',
    subscriptionDetails: [
      {
        criteria: `Task?code=${Task_Send_Messages_Url}|&status=requested`,
        reason: 'in person appointment confirmation messages',
        event: 'create',
      },
    ],
  },
  'SUB-INTAKE-HARVEST': {
    type: 'subscription',
    subscriptionDetails: [
      {
        criteria: `QuestionnaireResponse?status=completed,amended`,
        reason: 'paperwork harvest',
        event: 'update',
      },
    ],
  },
  'CANCEL-APPOINTMENT': {
    type: 'http_open',
  },
  'CHECK-IN': {
    type: 'http_open',
  },
  'GET-SCHEDULE': {
    type: 'http_open',
  },
  'UPDATE-PAPERWORK-IN-PROGRESS': {
    type: 'http_open',
  },
  'PATCH-PAPERWORK': {
    type: 'http_open',
  },
  'SUBMIT-PAPERWORK': {
    type: 'http_open',
  },
  'CREATE-APPOINTMENT': {
    type: 'http_auth',
  },
  'INTAKE-GET-APPOINTMENTS': {
    type: 'http_auth',
  },
  'GET-PATIENTS': {
    type: 'http_auth',
  },
  'GET-PAPERWORK': {
    type: 'http_open',
  },
  'UPDATE-APPOINTMENT': {
    type: 'http_open',
  },
  'GET-PRESIGNED-FILE-URL': {
    type: 'http_open',
  },
  'SEND-MESSAGE-CRON': {
    type: 'cron',
    schedule: {
      expression: 'cron(0,15,30,45 * * * ? *)', // every 0, 15, 30 and 45 minute mark
      // expression: 'cron(* * * * ? *)', // for testing, sends every minute
    },
    environments: ['demo'],
  },
  'GET-APPOINTMENT-DETAILS': {
    type: 'http_open',
  },
  'PAYMENT-METHODS-LIST': {
    type: 'http_auth',
  },
  'PAYMENT-METHODS-DELETE': {
    type: 'http_auth',
  },
  'PAYMENT-METHODS-SETUP': {
    type: 'http_auth',
  },
  'PAYMENT-METHODS-SET-DEFAULT': {
    type: 'http_auth',
  },
  'VIDEO-CHAT-INVITES-CANCEL': {
    type: 'http_auth',
  },
  'VIDEO-CHAT-INVITES-CREATE': {
    type: 'http_auth',
  },
  'VIDEO-CHAT-INVITES-LIST': {
    type: 'http_auth',
  },
  'GET-VISIT-DETAILS': {
    type: 'http_auth',
  },
  'GET-ELIGIBILITY': {
    type: 'http_auth',
  },
  'GET-ANSWER-OPTIONS': {
    type: 'http_auth',
  },
  'GET-TELEMED-STATES': {
    type: 'http_open',
  },
  'GET-WAIT-STATUS': {
    type: 'http_open',
  },
  'JOIN-CALL': {
    type: 'http_open',
  },
  'TELEMED-CANCEL-APPOINTMENT': {
    type: 'http_auth',
  },
  'TELEMED-CREATE-APPOINTMENT': {
    type: 'http_auth',
  },
  'TELEMED-GET-APPOINTMENTS': {
    type: 'http_auth',
  },
  'GET-PAST-VISITS': {
    type: 'http_auth',
  },
  'TELEMED-UPDATE-APPOINTMENT': {
    type: 'http_auth',
  },
  'TELEMED-GET-PATIENTS': {
    type: 'http_auth',
  },
  'LIST-BOOKABLES': {
    type: 'http_open',
  },
  'AI-INTERVIEW-START': {
    type: 'http_auth',
  },
  'AI-INTERVIEW-HANDLE-ANSWER': {
    type: 'http_auth',
  },
};
=======
const ZAMBDAS: { [name: string]: DeployZambda } = {};

Object.entries(ottehrSpec.zambdas).forEach(([_key, spec]) => {
  const anySpec = spec as any;
  if (spec.type !== 'http_open' && spec.type !== 'http_auth' && spec.type !== 'subscription' && spec.type !== 'cron') {
    throw new Error('Invalid zambda type found in spec file. Must be one of: http_open, http_auth, subscription, cron');
  }

  const zambdaDefinition: DeployZambda = {
    type: spec.type,
  }

  if (spec.type === 'subscription') {
    if (anySpec.subscription === undefined) {
      throw new Error('Subscription zambda must have subscription details');
    }
    if (anySpec.subscription.criteria === undefined) {
      throw new Error('Subscription zambda must have the subscription.criteria property');
    }
    if (anySpec.subscription.reason === undefined) {
      throw new Error('Subscription zambda must have the subscription.reason property');
    }
    if (anySpec.subscription.event === undefined) {
      throw new Error('Subscription zambda must have the subscription.event property');
    }

    zambdaDefinition.subscriptionDetails = [anySpec.subscription];
  } else if (spec.type === 'cron') {
    if (anySpec.schedule === undefined) {
      throw new Error('Cron zambda must have the schedule property');
    }
    if (anySpec.schedule.expression === undefined) {
      throw new Error('Cron zambda must have the schedule.expression property');
    }

    zambdaDefinition.schedule = {
      expression: anySpec.schedule.expression,
    }
  }

  if (process.env.environment !== 'demo' && (spec.name === 'SEND-MESSAGE-CRON' || spec.name === 'NOTIFICATIONS-UPDATER')) {
    console.log('TODO Skipping zambda because we only want it in the demo env', spec.name);
    return;
  }

  ZAMBDAS[spec.name] = zambdaDefinition;
});
>>>>>>> ee14880f

const RENAMED_ZAMBDAS: { [newName: string]: string } = {};

const DELETED_ZAMBDAS: string[] = [];

const fhirApiUrlFromAuth0Audience = (auth0Audience: string): string => {
  switch (auth0Audience) {
    case 'https://dev.api.zapehr.com':
      return 'https://dev.fhir-api.zapehr.com';
    case 'https://dev2.api.zapehr.com':
      return 'https://dev2.fhir-api.zapehr.com';
    case 'https://testing.api.zapehr.com':
      return 'https://testing.fhir-api.zapehr.com';
    case 'https://staging.api.zapehr.com':
      return 'https://staging.fhir-api.zapehr.com';
    case 'https://api.zapehr.com':
      return 'https://fhir-api.zapehr.com';
    default:
      throw `Unexpected auth0 audience value, could not map to a projectApiUrl. auth0Audience was: ${auth0Audience}`;
  }
};

// todo remove code duplication with configure-zapehr-secrets
const projectApiUrlFromAuth0Audience = (auth0Audience: string): string => {
  switch (auth0Audience) {
    case 'https://dev.api.zapehr.com':
      return 'https://dev.project-api.zapehr.com/v1';
    case 'https://dev2.api.zapehr.com':
      return 'https://dev2.project-api.zapehr.com/v1';
    case 'https://testing.api.zapehr.com':
      return 'https://testing.project-api.zapehr.com/v1';
    case 'https://staging.api.zapehr.com':
      return 'https://staging.project-api.zapehr.com/v1';
    case 'https://api.zapehr.com':
      return 'https://project-api.zapehr.com/v1';
    default:
      throw `Unexpected auth0 audience value, could not map to a projectApiUrl. auth0Audience was: ${auth0Audience}`;
  }
};

const updateZambdas = async (config: any): Promise<void> => {
  const token = await getAuth0Token(config);

  if (!token) {
    throw new Error('Failed to fetch auth token.');
  }
  const oystehr = new Oystehr({
    accessToken: token,
    fhirApiUrl: fhirApiUrlFromAuth0Audience(config.AUTH0_AUDIENCE),
    projectApiUrl: projectApiUrlFromAuth0Audience(config.AUTH0_AUDIENCE),
  });

  console.log('Getting list of zambdas');
  const currentZambdas = await oystehr.zambda.list();

  // First check if any zambdas are not found
  for await (const zambda of Object.keys(ZAMBDAS)) {
    const currentZambda = ZAMBDAS[zambda];
    if (currentZambda.environments && !currentZambda.environments.includes(config.ENVIRONMENT)) {
      console.log(`\nZambda ${zambda} is not run in ${config.ENVIRONMENT}`);
      continue;
    }

    const zambdaName = `${zambda.toLowerCase()}`;

    let nameToFind = RENAMED_ZAMBDAS[zambda] ?? zambda;
    if (RENAMED_ZAMBDAS[zambda]) {
      console.log(`\nLooking for existing zambda named ${nameToFind} ;to be replaced with ${zambdaName}`);
    }

    let currentDeployedZambda = currentZambdas.find((tempZambda) => {
      nameToFind = `${nameToFind.toLowerCase()}`;
      return tempZambda.name === nameToFind || tempZambda.name === zambdaName;
    });

    if (currentDeployedZambda) {
      console.log(`\nZambda ${zambda} is found with ID ${currentDeployedZambda.id}`);
    } else {
      console.log(`\nZambda ${zambda} is not found, creating it`);
      currentDeployedZambda = await oystehr.zambda.create({
        name: zambdaName,
      });
      console.log(`Zambda ${zambda} with ID ${currentDeployedZambda.id}`);
    }

    await updateProjectZambda(
      currentDeployedZambda.id,
      zambdaName,
      currentZambda,
      config,
      projectApiUrlFromAuth0Audience(config.AUTH0_AUDIENCE),
      token,
      oystehr
    );
  }
  for await (const zambda of DELETED_ZAMBDAS) {
    const currentDeployedZambda = currentZambdas.find((tempZambda) => {
      return tempZambda.name === `${zambda.toLowerCase()}`;
    });

    console.log('checking for zambda to delete', zambda, currentDeployedZambda?.id);

    if (currentDeployedZambda) {
      console.log(`\nDELETING Zambda ${zambda} with ID ${currentDeployedZambda.id}`);
      await oystehr.zambda.delete({ id: currentDeployedZambda.id });
      if (currentDeployedZambda.triggerMethod === 'subscription') {
        const subscriptionResponse = (
          await oystehr.fhir.search<Subscription>({
            resourceType: 'Subscription',
            params: [
              {
                name: 'url',
                value: `zapehr-lambda:${currentDeployedZambda.id}`,
              },
            ],
          })
        ).unbundle();
        const subscriptions = subscriptionResponse ?? [];
        const deleteOperations: BatchInputDeleteRequest[] = [];
        for (const subscription of subscriptions) {
          if (subscription && subscription.id) {
            deleteOperations.push({
              method: 'DELETE',
              url: `Subscription/${subscription.id}`,
            });
          }
        }
        console.log('batch deleting subscriptions: ', JSON.stringify(deleteOperations.map((op) => op.url)));
        await oystehr.fhir.transaction({ requests: deleteOperations });
      }
    }
  }
};

async function updateProjectZambda(
  zambdaId: string,
  zambdaName: string,
  zambda: DeployZambda,
  config: any,
  projectApiUrl: string,
  auth0Token: string,
  oystehr: Oystehr
): Promise<void> {
  // todo use zambda client https://github.com/masslight/zapehr/issues/2586
  const endpoint = `${projectApiUrl}/zambda/${zambdaId}/s3-upload`;

  console.log(`Getting S3 upload URL for zambda ${zambdaName}`);
  const zapehrResponse = await fetch(endpoint, {
    method: 'post',
    headers: {
      Authorization: `Bearer ${auth0Token}`,
      'x-zapehr-project-id': config.PROJECT_ID,
    },
  });

  if (!zapehrResponse.ok) {
    const zapehrResponseJson = await zapehrResponse.json();
    console.log(
      `status, ${zapehrResponse.status}, status text, ${
        zapehrResponse.statusText
      }, zapehrResponseJson, ${JSON.stringify(zapehrResponseJson)}`
    );
    throw Error('An error occurred during the zapEHR Zambda S3 URL request');
  }
  const s3Url = (await zapehrResponse.json())['signedUrl'];
  console.log(`Got S3 upload URL for zambda ${zambdaName}`);

  console.log('Uploading zip file to S3');
  // zip file names are lowercase with dashes
  const zipFile = zambdaName.toLowerCase().replace(/_/g, '-');
  const file = fs.readFileSync(`.dist/zips/${zipFile}.zip`);
  const awsResponse = await fetch(s3Url, {
    method: 'put',
    body: file,
  });

  if (!awsResponse.ok) {
    const awsResponseJson = await awsResponse.json();
    console.log(
      `status, ${awsResponse.status}, status text, ${awsResponse.statusText}, awsResponseJson, ${JSON.stringify(
        awsResponseJson
      )}`
    );
    throw Error('An error occurred during the AWS upload zip file request');
  }
  console.log('Uploaded zip file to S3');

  console.log('Updating zambda ', zambdaName);
  const updateZambda = await fetch(`${projectApiUrlFromAuth0Audience(config.AUTH0_AUDIENCE)}/zambda/${zambdaId}`, {
    method: 'PATCH',
    headers: {
      authorization: `Bearer ${auth0Token}`,
    },
    body: JSON.stringify({
      triggerMethod: zambda.type,
      schedule: zambda.schedule,
      name: zambdaName,
    }),
  });
  if (updateZambda.status !== 200) {
    throw new Error(`Error updating the zambda ${JSON.stringify(await updateZambda.json())}`);
  }
  console.log('Updated zambda');

  if (zambda.type === 'subscription') {
    if (zambda.subscriptionDetails === undefined) {
      console.log('Zambda is subscription type but does not have details on the subscription');
      return;
    }
    const endpoint = `zapehr-lambda:${zambdaId}`;
    const subscriptionsSearch = (
      await oystehr.fhir.search<Subscription>({
        resourceType: 'Subscription',
        params: [
          {
            name: 'url',
            value: endpoint,
          },
          {
            name: 'status',
            value: 'active',
          },
        ],
      })
    ).unbundle();
    console.log(`${subscriptionsSearch.length} existing subscriptions found`);

    const EXTENSION_URL = 'http://zapehr.com/fhir/extension/SubscriptionTriggerEvent';

    const createSubscriptionRequests: BatchInputPostRequest<Subscription>[] = [];
    const deleteSubscriptionRequests: BatchInputDeleteRequest[] = [];

    // check existing subscriptions against current subscription details to determin if any should be deleted
    // if any events are changing, delete
    // if any existing criteria doesn't exist in the details array defined above, delete
    const subscriptionsNotChanging = subscriptionsSearch.reduce((acc: Subscription[], existingSubscription) => {
      const existingSubscriptionEvent = existingSubscription.extension?.find((ext) => ext.url === EXTENSION_URL)
        ?.valueString;
      const subscriptionMatch = zambda.subscriptionDetails?.find((zambdaSubscriptionDetail) => {
        const eventMatch = existingSubscriptionEvent === zambdaSubscriptionDetail.event;
        const criteriaMatch = zambdaSubscriptionDetail.criteria === existingSubscription.criteria;
        return eventMatch && criteriaMatch;
      });
      if (subscriptionMatch) {
        console.log(
          `subscription with criteria: '${subscriptionMatch.criteria}' and event: '${subscriptionMatch.event}' is not changing`
        );
        acc.push(existingSubscription);
      } else {
        console.log(
          `subscription with criteria: '${existingSubscription.criteria}' and event: '${existingSubscriptionEvent}' is being deleted since the criteria/event is not contained in the updated subscription details array`
        );
        const deleteRequest: BatchInputDeleteRequest = {
          method: 'DELETE',
          url: `/Subscription/${existingSubscription.id}`,
        };
        deleteSubscriptionRequests.push(deleteRequest);
      }
      return acc;
    }, []);

    // check current subscription details again existing subscriptions to determin if any should be created
    zambda.subscriptionDetails.forEach((subscriptionDetail) => {
      // if the subscription detail is found in subscriptions not chaning, do nothing
      const foundSubscription = subscriptionsNotChanging.find(
        (subscription) => subscription.criteria === subscriptionDetail.criteria
      );
      // else create it
      if (!foundSubscription) {
        console.log(
          `Creating subscription with criteria: '${subscriptionDetail.criteria}' and event: '${subscriptionDetail.event}'`
        );
        const extension = [];
        if (subscriptionDetail?.event) {
          extension.push({
            url: EXTENSION_URL,
            valueString: subscriptionDetail.event,
          });
        }
        const subscriptionResource: Subscription = {
          resourceType: 'Subscription',
          status: 'active',
          reason: subscriptionDetail.reason,
          criteria: subscriptionDetail.criteria,
          channel: {
            type: 'rest-hook',
            endpoint: endpoint,
          },
          extension: extension,
        };
        const subscriptionRequest: BatchInputPostRequest<Subscription> = {
          method: 'POST',
          url: '/Subscription',
          resource: subscriptionResource,
        };
        createSubscriptionRequests.push(subscriptionRequest);
      }
    });
    if (createSubscriptionRequests.length > 0 || deleteSubscriptionRequests.length > 0) {
      console.log('making subscription transaction request');
      await oystehr.fhir.transaction({
        requests: [...createSubscriptionRequests, ...deleteSubscriptionRequests],
      });
    }
    console.log(`Created ${createSubscriptionRequests.length} subscriptions`);
    console.log(`Deleted ${deleteSubscriptionRequests.length} subscriptions`);
    console.log(`${subscriptionsNotChanging.length} subscriptions are not changing`);
  }
}

if (process.argv.length < 3) {
  console.log(
    'You must provide an environment and an api as command-line arguments, e.g.: npm run deploy-zambdas testing'
  );
  process.exit();
}

// So we can use await
const main = async (): Promise<void> => {
  const env = process.argv[2];
  const secrets = JSON.parse(fs.readFileSync(`.env/${env}.json`, 'utf8'));
  await updateZambdas(secrets);
};

main().catch((error) => {
  console.log('error', error);
  throw error;
});<|MERGE_RESOLUTION|>--- conflicted
+++ resolved
@@ -16,319 +16,6 @@
   environments?: string[];
 }
 
-<<<<<<< HEAD
-const ZAMBDAS: { [name: string]: DeployZambda } = {
-  VERSION: {
-    type: 'http_open',
-  },
-  'DEACTIVATE-USER': {
-    type: 'http_auth',
-  },
-  'GET-APPOINTMENTS': {
-    type: 'http_auth',
-  },
-  'GET-TELEMED-APPOINTMENTS': {
-    type: 'http_auth',
-  },
-  'CHANGE-TELEMED-APPOINTMENT-STATUS': {
-    type: 'http_auth',
-  },
-  'ASSIGN-PRACTITIONER': {
-    type: 'http_auth',
-  },
-  'UNASSIGN-PRACTITIONER': {
-    type: 'http_auth',
-  },
-  'CHANGE-IN-PERSON-VISIT-STATUS': {
-    type: 'http_auth',
-  },
-  'SIGN-APPOINTMENT': {
-    type: 'http_auth',
-  },
-  'GET-CHART-DATA': {
-    type: 'http_auth',
-  },
-  'SAVE-CHART-DATA': {
-    type: 'http_auth',
-  },
-  'DELETE-CHART-DATA': {
-    type: 'http_auth',
-  },
-  'UPDATE-USER': {
-    type: 'http_auth',
-  },
-  'INIT-TELEMED-SESSION': {
-    type: 'http_auth',
-  },
-  'GET-USER': {
-    type: 'http_auth',
-  },
-  'SAVE-PATIENT-INSTRUCTION': {
-    type: 'http_auth',
-  },
-  'GET-PATIENT-INSTRUCTIONS': {
-    type: 'http_auth',
-  },
-  'DELETE-PATIENT-INSTRUCTION': {
-    type: 'http_auth',
-  },
-  'SAVE-FOLLOWUP-ENCOUNTER': {
-    type: 'http_auth',
-  },
-  'GET-CONVERSATION': {
-    type: 'http_auth',
-  },
-  'GET-EMPLOYEES': {
-    type: 'http_auth',
-  },
-  'NOTIFICATIONS-UPDATER': {
-    type: 'cron',
-    schedule: {
-      expression: 'cron(*/5 * * * ? *)', // every 3 minutes
-    },
-    environments: ['demo'],
-  },
-  'SYNC-USER': {
-    type: 'http_auth',
-  },
-  'ICD-SEARCH': {
-    type: 'http_auth',
-  },
-  'GET-PATIENT-PROFILE-PHOTO-URL': {
-    type: 'http_auth',
-  },
-  'COMMUNICATION-SUBSCRIPTION': {
-    type: 'subscription',
-    subscriptionDetails: [
-      {
-        criteria: `Communication?category=${COMMUNICATION_ISSUE_REPORT_CODE.system}|${COMMUNICATION_ISSUE_REPORT_CODE.code}&status=in-progress`,
-        reason: 'Internal communication',
-        event: 'create',
-      },
-    ],
-  },
-  'PROCESS-ERX-RESOURCES': {
-    type: 'subscription',
-    subscriptionDetails: [
-      {
-        criteria: `MedicationRequest`,
-        reason: 'ERX incoming resources processor',
-        event: 'create',
-      },
-    ],
-  },
-  'GET-CLAIMS': {
-    type: 'http_auth',
-  },
-  'TELEMED-APPOINTMENT-SUBSCRIPTION': {
-    type: 'subscription',
-    subscriptionDetails: [
-      {
-        criteria: `Appointment?_tag:not=${APPOINTMENT_PREPROCESSED}&status=arrived,booked`,
-        reason: 'Appointment pre-processor',
-        event: 'update',
-      },
-    ],
-  },
-  'CREATE-UPDATE-MEDICATION-ORDER': {
-    type: 'http_auth',
-  },
-  'GET-MEDICATION-ORDERS': {
-    type: 'http_auth',
-  },
-  'CREATE-UPLOAD-DOCUMENT-URL': {
-    type: 'http_auth',
-  },
-  'CREATE-LAB-ORDER': {
-    type: 'http_auth',
-  },
-  'PAPERWORK-TO-PDF': {
-    type: 'http_auth',
-  },
-  'GET-PATIENT-ACCOUNT': {
-    type: 'http_auth',
-  },
-  'UPDATE-PATIENT-ACCOUNT': {
-    type: 'http_auth',
-  },
-  'REMOVE-PATIENT-COVERAGE': {
-    type: 'http_auth',
-  },
-  'SUB-CANCELLATION-EMAIL': {
-    type: 'subscription',
-    subscriptionDetails: [
-      {
-        criteria: 'Task?code=urgent-care-email|&status=requested',
-        reason: 'in person communication',
-        event: 'create',
-      },
-    ],
-  },
-  'SUB-CHECK-IN-TEXT': {
-    type: 'subscription',
-    subscriptionDetails: [
-      {
-        criteria: 'Task?code=urgent-care-text|checkin&status=requested',
-        reason: 'in person communication',
-        event: 'create',
-      },
-    ],
-  },
-  'SUB-READY-TEXT': {
-    type: 'subscription',
-    subscriptionDetails: [
-      {
-        criteria: 'Task?code=urgent-care-text|ready&status=requested',
-        reason: 'in person communication',
-        event: 'create',
-      },
-    ],
-  },
-  'SUB-UPDATE-APPOINTMENTS': {
-    type: 'subscription',
-    subscriptionDetails: [
-      {
-        criteria: 'Task?code=urgent-care-update-appointment|&status=requested',
-        reason: 'in person appointment update',
-        event: 'create',
-      },
-    ],
-  },
-  'SUB-CONFIRMATION-MESSAGES': {
-    type: 'subscription',
-    subscriptionDetails: [
-      {
-        criteria: `Task?code=${Task_Send_Messages_Url}|&status=requested`,
-        reason: 'in person appointment confirmation messages',
-        event: 'create',
-      },
-    ],
-  },
-  'SUB-INTAKE-HARVEST': {
-    type: 'subscription',
-    subscriptionDetails: [
-      {
-        criteria: `QuestionnaireResponse?status=completed,amended`,
-        reason: 'paperwork harvest',
-        event: 'update',
-      },
-    ],
-  },
-  'CANCEL-APPOINTMENT': {
-    type: 'http_open',
-  },
-  'CHECK-IN': {
-    type: 'http_open',
-  },
-  'GET-SCHEDULE': {
-    type: 'http_open',
-  },
-  'UPDATE-PAPERWORK-IN-PROGRESS': {
-    type: 'http_open',
-  },
-  'PATCH-PAPERWORK': {
-    type: 'http_open',
-  },
-  'SUBMIT-PAPERWORK': {
-    type: 'http_open',
-  },
-  'CREATE-APPOINTMENT': {
-    type: 'http_auth',
-  },
-  'INTAKE-GET-APPOINTMENTS': {
-    type: 'http_auth',
-  },
-  'GET-PATIENTS': {
-    type: 'http_auth',
-  },
-  'GET-PAPERWORK': {
-    type: 'http_open',
-  },
-  'UPDATE-APPOINTMENT': {
-    type: 'http_open',
-  },
-  'GET-PRESIGNED-FILE-URL': {
-    type: 'http_open',
-  },
-  'SEND-MESSAGE-CRON': {
-    type: 'cron',
-    schedule: {
-      expression: 'cron(0,15,30,45 * * * ? *)', // every 0, 15, 30 and 45 minute mark
-      // expression: 'cron(* * * * ? *)', // for testing, sends every minute
-    },
-    environments: ['demo'],
-  },
-  'GET-APPOINTMENT-DETAILS': {
-    type: 'http_open',
-  },
-  'PAYMENT-METHODS-LIST': {
-    type: 'http_auth',
-  },
-  'PAYMENT-METHODS-DELETE': {
-    type: 'http_auth',
-  },
-  'PAYMENT-METHODS-SETUP': {
-    type: 'http_auth',
-  },
-  'PAYMENT-METHODS-SET-DEFAULT': {
-    type: 'http_auth',
-  },
-  'VIDEO-CHAT-INVITES-CANCEL': {
-    type: 'http_auth',
-  },
-  'VIDEO-CHAT-INVITES-CREATE': {
-    type: 'http_auth',
-  },
-  'VIDEO-CHAT-INVITES-LIST': {
-    type: 'http_auth',
-  },
-  'GET-VISIT-DETAILS': {
-    type: 'http_auth',
-  },
-  'GET-ELIGIBILITY': {
-    type: 'http_auth',
-  },
-  'GET-ANSWER-OPTIONS': {
-    type: 'http_auth',
-  },
-  'GET-TELEMED-STATES': {
-    type: 'http_open',
-  },
-  'GET-WAIT-STATUS': {
-    type: 'http_open',
-  },
-  'JOIN-CALL': {
-    type: 'http_open',
-  },
-  'TELEMED-CANCEL-APPOINTMENT': {
-    type: 'http_auth',
-  },
-  'TELEMED-CREATE-APPOINTMENT': {
-    type: 'http_auth',
-  },
-  'TELEMED-GET-APPOINTMENTS': {
-    type: 'http_auth',
-  },
-  'GET-PAST-VISITS': {
-    type: 'http_auth',
-  },
-  'TELEMED-UPDATE-APPOINTMENT': {
-    type: 'http_auth',
-  },
-  'TELEMED-GET-PATIENTS': {
-    type: 'http_auth',
-  },
-  'LIST-BOOKABLES': {
-    type: 'http_open',
-  },
-  'AI-INTERVIEW-START': {
-    type: 'http_auth',
-  },
-  'AI-INTERVIEW-HANDLE-ANSWER': {
-    type: 'http_auth',
-  },
-};
-=======
 const ZAMBDAS: { [name: string]: DeployZambda } = {};
 
 Object.entries(ottehrSpec.zambdas).forEach(([_key, spec]) => {
@@ -376,7 +63,6 @@
 
   ZAMBDAS[spec.name] = zambdaDefinition;
 });
->>>>>>> ee14880f
 
 const RENAMED_ZAMBDAS: { [newName: string]: string } = {};
 
