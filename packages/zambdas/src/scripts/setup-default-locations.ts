import { default as Oystehr } from '@oystehr/sdk';
import { FhirResource, Location, Practitioner, Resource } from 'fhir/r4b';
import {
  AllStatesToVirtualLocationsData,
  defaultLocation,
  ELIGIBILITY_PRACTITIONER_META_TAG_PREFIX,
  ELIGIBILITY_PRACTITIONER_TYPES,
  EligibilityPractitionerType,
  FHIR_IDENTIFIER_NPI,
  filterVirtualLocations,
<<<<<<< HEAD
  SLUG_SYSTEM,
=======
  TELEMED_INITIAL_STATES,
>>>>>>> dff27521
  TIMEZONE_EXTENSION_URL,
  VirtualLocationBody
} from 'utils';
import { getAuth0Token } from '../shared';
import { createOystehrClient } from '../shared';

export const DEFAULT_TESTING_SLUG = 'testing';

const virtualLocations: { value: string; label: string }[] = [
  ...TELEMED_INITIAL_STATES.map((state) => ({ value: state, label: state })),
];

const allPhysicalLocations: { state: string; city: string }[] = [
  {
    state: 'NY',
    city: 'New York',
  },
  {
    state: 'CA',
    city: 'Los Angeles',
  },
];
export type PhysicalLocation = (typeof allPhysicalLocations)[number];

export const checkLocations = async (oystehr: Oystehr): Promise<void> => {
  const allLocations = await oystehr.fhir.search({
    resourceType: 'Location',
  });
  console.log('Received all locations from fhir.');

  const telemedStates: string[] = [];
  filterVirtualLocations(allLocations.entry as Resource[]).map((location) => {
    if (location?.address && location.address.state) telemedStates.push(location.address.state);
  });

  console.log('Filtered all virtual telemed locations.');

  for (const statePkg of virtualLocations) {
    const stateData = AllStatesToVirtualLocationsData[statePkg.value];
    if (!telemedStates.includes(statePkg.value)) await createTelemedLocation(statePkg, stateData, oystehr);
  }
  console.log('All telemed locations exist');

  for (const locationInfo of allPhysicalLocations) {
    await createPhysicalLocation(locationInfo, oystehr);
  }
};

const TELEMED_VIRTUAL_LOCATION_CODE_SYSTEM = 'https://fhir.pmpediatriccare.com/r4/location-code';

const createTelemedLocation = async (
  state: { value: string; label: string },
  stateData: VirtualLocationBody,
  oystehr: Oystehr
): Promise<void> => {
  const location: Location = {
    resourceType: 'Location',
    status: 'active',
    address: {
      state: state.value,
    },
    extension: [
      {
        url: 'https://extensions.fhir.zapehr.com/location-form-pre-release',
        valueCoding: {
          system: 'http://terminology.hl7.org/CodeSystem/location-physical-type',
          code: 'vi',
          display: 'Virtual',
        },
      },
      {
        url: 'https://fhir.zapehr.com/r4/StructureDefinitions/schedule',
        valueString:
          '{"schedule":{"monday":{"open":8,"close":15,"openingBuffer":0,"closingBuffer":0,"workingDay":true,"hours":[{"hour":8,"capacity":2},{"hour":9,"capacity":2},{"hour":10,"capacity":2},{"hour":11,"capacity":2},{"hour":12,"capacity":2},{"hour":13,"capacity":2},{"hour":14,"capacity":2},{"hour":15,"capacity":2},{"hour":16,"capacity":2},{"hour":17,"capacity":3},{"hour":18,"capacity":3},{"hour":19,"capacity":3},{"hour":20,"capacity":1}]},"tuesday":{"open":8,"close":15,"openingBuffer":0,"closingBuffer":0,"workingDay":true,"hours":[{"hour":8,"capacity":2},{"hour":9,"capacity":2},{"hour":10,"capacity":2},{"hour":11,"capacity":2},{"hour":12,"capacity":2},{"hour":13,"capacity":2},{"hour":14,"capacity":2},{"hour":15,"capacity":2},{"hour":16,"capacity":2},{"hour":17,"capacity":3},{"hour":18,"capacity":3},{"hour":19,"capacity":3},{"hour":20,"capacity":1}]},"wednesday":{"open":8,"close":15,"openingBuffer":0,"closingBuffer":0,"workingDay":true,"hours":[{"hour":8,"capacity":2},{"hour":9,"capacity":2},{"hour":10,"capacity":2},{"hour":11,"capacity":2},{"hour":12,"capacity":2},{"hour":13,"capacity":2},{"hour":14,"capacity":2},{"hour":15,"capacity":2},{"hour":16,"capacity":2},{"hour":17,"capacity":3},{"hour":18,"capacity":3},{"hour":19,"capacity":3},{"hour":20,"capacity":1}]},"thursday":{"open":8,"close":15,"openingBuffer":0,"closingBuffer":0,"workingDay":true,"hours":[{"hour":8,"capacity":2},{"hour":9,"capacity":2},{"hour":10,"capacity":2},{"hour":11,"capacity":2},{"hour":12,"capacity":2},{"hour":13,"capacity":2},{"hour":14,"capacity":2},{"hour":15,"capacity":2},{"hour":16,"capacity":2},{"hour":17,"capacity":3},{"hour":18,"capacity":3},{"hour":19,"capacity":3},{"hour":20,"capacity":1}]},"friday":{"open":8,"close":15,"openingBuffer":0,"closingBuffer":0,"workingDay":true,"hours":[{"hour":8,"capacity":2},{"hour":9,"capacity":2},{"hour":10,"capacity":2},{"hour":11,"capacity":2},{"hour":12,"capacity":2},{"hour":13,"capacity":2},{"hour":14,"capacity":2},{"hour":15,"capacity":2},{"hour":16,"capacity":2},{"hour":17,"capacity":3},{"hour":18,"capacity":3},{"hour":19,"capacity":3},{"hour":20,"capacity":1}]},"saturday":{"open":8,"close":15,"openingBuffer":0,"closingBuffer":0,"workingDay":true,"hours":[{"hour":8,"capacity":2},{"hour":9,"capacity":2},{"hour":10,"capacity":2},{"hour":11,"capacity":2},{"hour":12,"capacity":2},{"hour":13,"capacity":2},{"hour":14,"capacity":2},{"hour":15,"capacity":2},{"hour":16,"capacity":2},{"hour":17,"capacity":3},{"hour":18,"capacity":3},{"hour":19,"capacity":3},{"hour":20,"capacity":1}]},"sunday":{"open":8,"close":15,"openingBuffer":0,"closingBuffer":0,"workingDay":true,"hours":[{"hour":8,"capacity":2},{"hour":9,"capacity":2},{"hour":10,"capacity":2},{"hour":11,"capacity":2},{"hour":12,"capacity":2},{"hour":13,"capacity":2},{"hour":14,"capacity":2},{"hour":15,"capacity":2},{"hour":16,"capacity":2},{"hour":17,"capacity":3},{"hour":18,"capacity":3},{"hour":19,"capacity":3},{"hour":20,"capacity":1}]}},"scheduleOverrides":{}}',
      },
      {
        url: TIMEZONE_EXTENSION_URL,
        valueString: 'America/New_York',
      },
    ],
    identifier: [
      {
        system: SLUG_SYSTEM,
        value: stateData.name.replace(/\s/g, ''), // remove whitespace from the name
      },
    ],
    // managing organization will be added later after organizations are created
    type: stateData.code
      ? [
          {
            coding: [
              {
                system: TELEMED_VIRTUAL_LOCATION_CODE_SYSTEM,
                code: stateData.code,
              },
            ],
          },
        ]
      : undefined,
    name: stateData.name,
  };
  const fhirResponse = await oystehr.fhir.create(location);
  console.log(`Created fhir location: state: ${fhirResponse.address?.state}, id: ${fhirResponse.id}`);
};

const createPhysicalLocation = async (
  locationInfo: PhysicalLocation,
  oystehr: Oystehr
): Promise<FhirResource | null> => {
  const prevLocations = await oystehr.fhir.search({
    resourceType: 'Location',
    params: [
      {
        name: 'name',
        value: `${locationInfo.city}, ${locationInfo.state}`,
      },
    ],
  });

  if (!prevLocations.entry?.length) {
    const newLocation = defaultLocation;
    newLocation.name = `${locationInfo.city}, ${locationInfo.state}`;
    newLocation.address = {
      city: locationInfo.city,
      state: locationInfo.state,
    };
    // add identifiers
    newLocation.identifier = [
      {
        system: SLUG_SYSTEM,
        value: `${locationInfo.city}-${locationInfo.state}`.replace(/\s/g, ''), // remove whitespace from the name
      },
    ];

    // todo: remove once the walkin in-person flow is not dependant on having a slug of 'testing'
    if (locationInfo.city == 'New York' && locationInfo.state == 'NY') {
      newLocation.identifier = [
        {
          system: SLUG_SYSTEM,
          value: DEFAULT_TESTING_SLUG,
        },
      ];
    }

    return await oystehr.fhir.create(newLocation as FhirResource);
  } else {
    console.log(`Location already exists.`);
    return null;
  }
};

// Create Practitioners
const createPractitionerForEligibilityCheck = async (config: any): Promise<void> => {
  const envToken = await getAuth0Token(config);
  const oystehr = await createOystehrClient(envToken, config);

  ELIGIBILITY_PRACTITIONER_TYPES.forEach(async (type) => {
    const eligibilityPractitioners = (
      await oystehr.fhir.search<Practitioner>({
        resourceType: 'Practitioner',
        params: [
          {
            name: '_tag',
            value: `${ELIGIBILITY_PRACTITIONER_META_TAG_PREFIX}_${type}`,
          },
        ],
      })
    ).unbundle();

    if (eligibilityPractitioners.length === 0) await createNewPractitioner(config, oystehr, type);
  });
};

const createNewPractitioner = async (
  config: any,
  oystehr: Oystehr,
  type: EligibilityPractitionerType
): Promise<void> => {
  // Dummy lowers NPI for Claim MD's sandbox environment.
  let npi = '1790914042';
  if (config.ENVIRONMENT === 'production') {
    npi = type === 'individual' ? '1326138728' : '1275013955';
  }
  const practitioner: Practitioner = {
    resourceType: 'Practitioner',
    identifier: [
      {
        system: FHIR_IDENTIFIER_NPI,
        type: {
          coding: [
            {
              code: 'NPI',
              system: 'http://terminology.hl7.org/CodeSystem/v2-0203',
            },
          ],
        },
        value: npi,
      },
    ],
    meta: {
      tag: [
        {
          code: `${ELIGIBILITY_PRACTITIONER_META_TAG_PREFIX}_${type}`,
        },
      ],
    },
  };
  await oystehr.fhir.create(practitioner);
  console.log(`Created eligibility MVP ${type} practitioner`);
};

// Main

const main = async (): Promise<void> => {
  try {
    await Promise.all([checkLocations, createPractitionerForEligibilityCheck]);
  } catch (e) {
    console.log('Catch some error while running all effects: ', e);
    console.log('Stringifies: ', JSON.stringify(e));
  }
};

main().catch((error) => {
  console.log('error', error);
  throw error;
});<|MERGE_RESOLUTION|>--- conflicted
+++ resolved
@@ -8,11 +8,8 @@
   EligibilityPractitionerType,
   FHIR_IDENTIFIER_NPI,
   filterVirtualLocations,
-<<<<<<< HEAD
   SLUG_SYSTEM,
-=======
   TELEMED_INITIAL_STATES,
->>>>>>> dff27521
   TIMEZONE_EXTENSION_URL,
   VirtualLocationBody
 } from 'utils';
