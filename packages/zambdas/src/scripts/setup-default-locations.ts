--- conflicted
+++ resolved
@@ -8,11 +8,8 @@
   EligibilityPractitionerType,
   FHIR_IDENTIFIER_NPI,
   filterVirtualLocations,
-<<<<<<< HEAD
   SCHEDULE_EXTENSION_URL,
-=======
   TELEMED_INITIAL_STATES,
->>>>>>> 11881b7b
   TIMEZONE_EXTENSION_URL,
   VirtualLocationBody
 } from 'utils';
