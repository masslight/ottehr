--- conflicted
+++ resolved
@@ -73,11 +73,7 @@
   return {
     content: file.toString('base64'),
     filename: 'receipt.pdf',
-<<<<<<< HEAD
-    type: 'application/pdf',
-=======
     type: MIME_TYPES.PDF,
->>>>>>> 7cc0a0dd
     disposition: 'attachment',
   };
 };
