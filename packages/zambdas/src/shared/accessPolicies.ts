import { AccessPolicy } from 'utils';

export const ADMINISTRATOR_RULES: AccessPolicy = {
  rule: [
    {
      action: ['FHIR:Search', 'FHIR:Read'],
      effect: 'Allow',
      resource: [
        'FHIR:Consent',
        'FHIR:Coverage',
        'FHIR:RelatedPerson',
        'FHIR:Organization',
        'FHIR:QuestionnaireResponse',
        'FHIR:Questionnaire',
        'FHIR:DocumentReference',
        'FHIR:Person',
        'FHIR:Medication',
        'FHIR:List',
        'FHIR:Schedule',
      ],
    },
    {
      action: ['App:ListAllUsers', 'App:GetUser'],
      effect: 'Allow',
      resource: ['App:User'],
    },
    {
      action: ['FHIR:Search', 'FHIR:Read', 'FHIR:Update'],
      effect: 'Allow',
      resource: [
        'FHIR:Patient',
        'FHIR:Appointment',
        'FHIR:Encounter',
        'FHIR:Location',
        'FHIR:HealthcareService',
        'FHIR:Communication',
        'FHIR:Flag',
        'FHIR:QuestionnaireResponse',
      ],
    },
    {
      action: ['Z3:GetObject'],
      effect: 'Allow',
      resource: ['Z3:*'],
    },
    {
      action: ['Zambda:InvokeFunction'],
      effect: 'Allow',
      resource: ['Zambda:Function:*'],
    },
    // Needed to create new schedules
    {
      action: ['FHIR:Create'],
      effect: 'Allow',
      resource: ['FHIR:Location', 'FHIR:Practitioner', 'FHIR:HealthcareService'],
    },
    // Needed for Evolve user to get their own fhir profile. this is overbroad and should be restricted when/if zap adds some sort of SELF token
    {
      action: ['FHIR:Read', 'FHIR:Update', 'FHIR:Search'],
      effect: 'Allow',
      resource: ['FHIR:Practitioner'],
    },
    // Needed for Evolve chat message sending
    {
      action: ['FHIR:Search', 'FHIR:Read', 'FHIR:Create'],
      effect: 'Allow',
      resource: ['FHIR:Communication'],
    },
    {
      action: ['Messaging:SendTransactionalSMS'],
      effect: 'Allow',
      resource: ['*'],
    },
    {
      action: ['Messaging:GetConfiguration'],
      effect: 'Allow',
      resource: ['Messaging:Messaging:*'],
    },
    {
      action: ['FHIR:Search', 'FHIR:Read', 'FHIR:Update', 'FHIR:Create'],
      resource: ['FHIR:Organization:*', 'FHIR:PractitionerRole'],
      effect: 'Allow',
    },
    {
      action: ['FHIR:History'],
      effect: 'Allow',
      resource: ['FHIR:Patient', 'FHIR:Appointment'],
    },
  ],
};

export const MANAGER_RULES: AccessPolicy = {
  rule: [
    {
      action: ['FHIR:Search', 'FHIR:Read'],
      effect: 'Allow',
      resource: [
        'FHIR:Consent',
        'FHIR:Coverage',
        'FHIR:RelatedPerson',
        'FHIR:Questionnaire',
        'FHIR:Organization',
        'FHIR:QuestionnaireResponse',
        'FHIR:DocumentReference',
        'FHIR:Person',
        'FHIR:Medication',
        'FHIR:List',
        'FHIR:Schedule',
      ],
    },
    {
      action: ['App:ListAllUsers', 'App:GetUser'],
      effect: 'Allow',
      resource: ['App:User'],
    },
    {
      action: ['Telemed:GetRoomToken'],
      effect: 'Allow',
      resource: ['Telemed:Room'],
    },
    {
      action: ['Telemed:JoinMeeting'],
      effect: 'Allow',
      resource: ['Telemed:Meeting:*'],
    },
    {
      action: ['FHIR:Search', 'FHIR:Read', 'FHIR:Update'],
      effect: 'Allow',
      resource: [
        'FHIR:Patient',
        'FHIR:Appointment',
        'FHIR:Encounter',
        'FHIR:Location',
        'FHIR:HealthcareService',
        'FHIR:Questionnaire',
        'FHIR:QuestionnaireResponse',
        'FHIR:Flag',
      ],
    },
    {
      action: ['Z3:GetObject'],
      effect: 'Allow',
      resource: ['Z3:*'],
    },
    {
      action: ['Zambda:InvokeFunction'],
      effect: 'Allow',
      resource: ['Zambda:Function:*'],
    },
    // Needed for Evolve user to get their own fhir profile. this is overbroad and should be restricted when/if zap adds some sort of SELF token
    {
      action: ['FHIR:Read', 'FHIR:Update'],
      effect: 'Allow',
      resource: ['FHIR:Practitioner'],
    },
    // Needed for Evolve chat message sending
    {
      action: ['FHIR:Search', 'FHIR:Read', 'FHIR:Update', 'FHIR:Create'],
      effect: 'Allow',
      resource: ['FHIR:Communication'],
    },
    {
      action: ['Messaging:SendTransactionalSMS'],
      effect: 'Allow',
      resource: ['*'],
    },
    {
      action: ['Messaging:GetConfiguration'],
      effect: 'Allow',
      resource: ['Messaging:Messaging:*'],
    },
    {
      action: ['FHIR:Search', 'FHIR:Read', 'FHIR:Update', 'FHIR:Create'],
      resource: ['FHIR:Organization:*'],
      effect: 'Allow',
    },
    {
      action: ['FHIR:History'],
      effect: 'Allow',
      resource: ['FHIR:Patient', 'FHIR:Appointment'],
    },
    {
      action: ['FHIR:Search', 'FHIR:Read'],
      effect: 'Allow',
      resource: ['FHIR:List'],
    },
  ],
};

export const STAFF_RULES: AccessPolicy = {
  rule: [
    {
      resource: [
        'FHIR:Consent',
        'FHIR:Coverage',
        'FHIR:RelatedPerson',
        'FHIR:Organization',
        'FHIR:Location',
        'FHIR:HealthcareService',
        'FHIR:Questionnaire',
        'FHIR:QuestionnaireResponse',
        'FHIR:DocumentReference',
        'FHIR:Person',
        'FHIR:Schedule',
        'FHIR:ValueSet',
        'FHIR:List',
        'FHIR:MedicationRequest',
      ],
      action: ['FHIR:Search', 'FHIR:Read'],
      effect: 'Allow',
    },
    {
      resource: ['FHIR:Appointment', 'FHIR:Encounter', 'FHIR:Patient', 'FHIR:Flag'],
      action: ['FHIR:Search', 'FHIR:Read', 'FHIR:Update'],
      effect: 'Allow',
    },
    {
      resource: ['Z3:*'],
      action: ['Z3:GetObject'],
      effect: 'Allow',
    },
    {
      action: ['Zambda:InvokeFunction'],
      effect: 'Allow',
      resource: ['Zambda:Function:*'],
    },
    // Needed for Evolve user to get their own fhir profile. this is overbroad and should be restricted when/if zap adds some sort of SELF token
    {
      action: ['FHIR:Read', 'FHIR:Update'],
      effect: 'Allow',
      resource: ['FHIR:Practitioner'],
    },
    // Needed for Evolve chat message sending
    {
      action: ['FHIR:Search', 'FHIR:Read', 'FHIR:Update', 'FHIR:Create'],
      effect: 'Allow',
      resource: ['FHIR:Communication'],
    },
    {
      action: ['Messaging:SendTransactionalSMS'],
      effect: 'Allow',
      resource: ['*'],
    },
    {
      action: ['Messaging:GetConfiguration'],
      effect: 'Allow',
      resource: ['Messaging:Messaging:*'],
    },
    {
      action: ['FHIR:History'],
      effect: 'Allow',
      resource: ['FHIR:Patient', 'FHIR:Appointment'],
    },
  ],
};

export const PROVIDER_RULES: AccessPolicy = {
  rule: [
    {
      resource: [
        'FHIR:Consent',
        'FHIR:Coverage',
        'FHIR:RelatedPerson',
        'FHIR:Organization',
        'FHIR:Location',
        'FHIR:HealthcareService',
        'FHIR:PractitionerRole',
        'FHIR:Questionnaire',
        'FHIR:QuestionnaireResponse',
        'FHIR:DocumentReference',
        'FHIR:Person',
        'FHIR:Task',
        'FHIR:List',
        'FHIR:Schedule',
        'FHIR:ValueSet',
        'FHIR:Medication',
        'FHIR:MedicationRequest',
      ],
      action: ['FHIR:Search', 'FHIR:Read'],
      effect: 'Allow',
    },
    {
      resource: ['FHIR:Appointment', 'FHIR:Encounter', 'FHIR:Patient', 'FHIR:Flag', 'FHIR:QuestionnaireResponse'],
      action: ['FHIR:Search', 'FHIR:Read', 'FHIR:Update'],
      effect: 'Allow',
    },
    {
      action: ['Telemed:JoinMeeting'],
      effect: 'Allow',
      resource: ['Telemed:Meeting:*'],
    },
    {
      resource: ['Z3:*'],
      action: ['Z3:GetObject'],
      effect: 'Allow',
    },
    {
      action: ['Zambda:InvokeFunction'],
      effect: 'Allow',
      resource: ['Zambda:Function:*'],
    },
    // Needed for Evolve user to get their own fhir profile. this is overbroad and should be restricted when/if zap adds some sort of SELF token
    {
      action: ['FHIR:Read', 'FHIR:Update'],
      effect: 'Allow',
      resource: ['FHIR:Practitioner'],
    },
    // Needed for Evolve chat message sending
    {
      action: ['FHIR:Search', 'FHIR:Read', 'FHIR:Update', 'FHIR:Create'],
      effect: 'Allow',
      resource: ['FHIR:Communication'],
    },
    {
      action: ['Messaging:SendTransactionalSMS'],
      effect: 'Allow',
      resource: ['*'],
    },
    {
      action: ['Messaging:GetConfiguration'],
      effect: 'Allow',
      resource: ['Messaging:Messaging:*'],
    },
    {
      action: ['*'],
      effect: 'Allow',
      resource: ['eRx:*'],
    },
    {
      resource: ['FHIR:AllergyIntolerance:*', 'FHIR:MedicationStatement:*'],
      action: ['FHIR:Read', 'FHIR:Search'],
      effect: 'Allow',
    },
    {
      action: ['FHIR:History'],
      effect: 'Allow',
      resource: ['FHIR:Patient', 'FHIR:Appointment'],
    },
    // RCM
    {
      action: ['FHIR:Search', 'FHIR:Read', 'FHIR:Update', 'FHIR:Create'],
      effect: 'Allow',
      resource: [
        'FHIR:Claim',
        'FHIR:Appointment',
        'FHIR:Location',
        'FHIR:HealthcareService',
        'FHIR:Coverage',
        'FHIR:Practitioner',
        'FHIR:Patient',
        'FHIR:RelatedPerson',
      ],
    },
  ],
};

export const CUSTOMER_SUPPORT_RULES: AccessPolicy = {
  rule: [...ADMINISTRATOR_RULES.rule, ...PROVIDER_RULES.rule],
};
<<<<<<< HEAD

export const PRESCRIBER_RULES: AccessPolicy['rule'] = [
  {
    action: ['FHIR:Search', 'FHIR:Read'],
    effect: 'Allow',
    resource: ['FHIR:AllergyIntolerance', 'FHIR:MedicationStatement'],
  },
=======
>>>>>>> 7cc0a0dd

export const PRESCRIBER_RULES: AccessPolicy = {
  rule: [
    {
      action: ['FHIR:Search', 'FHIR:Read'],
      effect: 'Allow',
      resource: ['FHIR:AllergyIntolerance', 'FHIR:MedicationStatement'],
    },
    {
      action: ['eRx:SearchMedication'],
      effect: 'Allow',
      resource: ['eRx:Medication'],
    },
    {
      action: ['eRx:SearchAllergy'],
      effect: 'Allow',
      resource: ['eRx:Allergy'],
    },
    {
      action: ['eRx:SyncPatient'],
      effect: 'Allow',
      resource: ['eRx:Patient'],
    },
    {
      action: ['eRx:Create', 'eRx:Read'],
      effect: 'Allow',
      resource: ['eRx:Enrollment'],
    },
    {
      action: ['Zambda:InvokeFunction'],
      effect: 'Allow',
      resource: ['Zambda:Function:*'],
    },
  ],
};

export const FRONT_DESK_RULES: AccessPolicy = {
  rule: [
    {
      action: ['FHIR:Search', 'FHIR:Read'],
      effect: 'Allow',
      resource: [
        'FHIR:Patient',
        'FHIR:Consent',
        'FHIR:Coverage',
        'FHIR:RelatedPerson',
        'FHIR:Organization',
        'FHIR:Location',
        'FHIR:HealthcareService',
        'FHIR:QuestionnaireResponse',
        'FHIR:Questionnaire',
        'FHIR:DocumentReference',
      ],
    },
    {
      action: ['FHIR:Search', 'FHIR:Read', 'FHIR:Update'],
      effect: 'Allow',
      resource: ['FHIR:Appointment', 'FHIR:Encounter'],
    },
    {
      action: ['FHIR:Search', 'FHIR:Read', 'FHIR:Update', 'FHIR:Create'],
      effect: 'Allow',
      resource: ['FHIR:Communication'],
    },
    {
      action: ['Z3:GetObject'],
      effect: 'Allow',
      resource: ['Z3:*'],
    },
    {
      action: ['Zambda:InvokeFunction'],
      effect: 'Allow',
      resource: ['Zambda:Function:*'],
    },
    {
      action: ['Messaging:SendTransactionalSMS'],
      effect: 'Allow',
      resource: ['*'],
    },
    {
      action: ['Messaging:GetConfiguration'],
      effect: 'Allow',
      resource: ['Messaging:Messaging:*'],
    },
    {
      action: ['FHIR:History'],
      effect: 'Allow',
      resource: ['FHIR:Patient', 'FHIR:Appointment'],
    },
  ],
};

export const INACTIVE_RULES: AccessPolicy = {
  rule: [
    {
      resource: ['*'],
      action: ['*'],
      effect: 'Deny',
    },
  ],
};<|MERGE_RESOLUTION|>--- conflicted
+++ resolved
@@ -357,16 +357,6 @@
 export const CUSTOMER_SUPPORT_RULES: AccessPolicy = {
   rule: [...ADMINISTRATOR_RULES.rule, ...PROVIDER_RULES.rule],
 };
-<<<<<<< HEAD
-
-export const PRESCRIBER_RULES: AccessPolicy['rule'] = [
-  {
-    action: ['FHIR:Search', 'FHIR:Read'],
-    effect: 'Allow',
-    resource: ['FHIR:AllergyIntolerance', 'FHIR:MedicationStatement'],
-  },
-=======
->>>>>>> 7cc0a0dd
 
 export const PRESCRIBER_RULES: AccessPolicy = {
   rule: [
