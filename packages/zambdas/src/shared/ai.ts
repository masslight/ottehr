--- conflicted
+++ resolved
@@ -237,7 +237,6 @@
   });
 }
 
-<<<<<<< HEAD
 function createDiagnosis(aiResponse: any, encounterId: string, patientId: string): BatchInputPostRequest<Condition>[] {
   return aiResponse.potentialDiagnoses?.map((diagnosis: { diagnosis: any; icd10: string }) => {
     return saveResourceRequest(
@@ -253,7 +252,8 @@
       )
     );
   });
-=======
+}
+
 function getIcdTenCodesPrompt(hpiText: string | undefined, mdmText: string | undefined): string {
   const content = [];
   if (hpiText) {
@@ -299,5 +299,4 @@
     captureException(error);
     return [];
   }
->>>>>>> 632c2bfb
 }