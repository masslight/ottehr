--- conflicted
+++ resolved
@@ -20,6 +20,8 @@
   EncounterCreateFromPreEncounter,
   ResponsiblePartyType,
 } from 'candidhealth/api/resources/encounters/resources/v4';
+import { AddressUse, ContactPointUse, PatientId } from 'candidhealth/api/resources/preEncounter';
+import { Sex } from 'candidhealth/api/resources/preEncounter/resources/common/types/Sex';
 import { ServiceLineCreate } from 'candidhealth/api/resources/serviceLines/resources/v2';
 import {
   Appointment,
@@ -50,13 +52,6 @@
 import { chartDataResourceHasMetaTagByCode } from './chart-data';
 import { assertDefined } from './helpers';
 import { VideoResourcesAppointmentPackage } from './pdf/visit-details-pdf/types';
-<<<<<<< HEAD
-import { getAccountAndCoverageResourcesForPatient } from '../ehr/shared/harvest';
-import { Sex } from 'candidhealth/api/resources/preEncounter/resources/common/types/Sex';
-import { AddressUse, ContactPointUse, PatientId } from 'candidhealth/api/resources/preEncounter';
-import { APIResponse } from 'candidhealth/core';
-=======
->>>>>>> 99ab619a
 
 export const CANDID_ENCOUNTER_ID_IDENTIFIER_SYSTEM =
   'https://api.joincandidhealth.com/api/encounters/v4/response/encounter_id';
@@ -613,8 +608,12 @@
   apiClient: CandidApiClient
 ): Promise<void> {}
 
-export async function createEncounterFromAppointment(visitResources: VideoResourcesAppointmentPackage, secrets: Secrets, oystehr: Oystehr): Promise<string | undefined> {
-    console.log('Create candid encounter from appointment');
+export async function createEncounterFromAppointment(
+  visitResources: VideoResourcesAppointmentPackage,
+  secrets: Secrets,
+  oystehr: Oystehr
+): Promise<string | undefined> {
+  console.log('Create candid encounter from appointment');
   const candidClientId = getOptionalSecret(SecretsKeys.CANDID_CLIENT_ID, secrets);
   if (candidClientId == null || candidClientId.length === 0) {
     return undefined;
@@ -664,9 +663,7 @@
   return {
     externalId: EncounterExternalId(assertDefined(encounter.id, 'Encounter.id')),
     preEencounterPatientId: 'xxx',
-    preEncounterAppointmentIds: [
-      'xxx'
-    ],
+    preEncounterAppointmentIds: ['xxx'],
     billableStatus: BillableStatusType.Billable,
     responsibleParty: insuranceResources != null ? ResponsiblePartyType.InsurancePay : ResponsiblePartyType.SelfPay,
     benefitsAssignedToProvider: true,
@@ -736,6 +733,6 @@
           ),
         },
       ];
-    })
+    }),
   };
 }