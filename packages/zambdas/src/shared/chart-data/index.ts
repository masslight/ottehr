import Oystehr, { BatchInputPostRequest, BatchInputPutRequest } from '@oystehr/sdk';
import { randomUUID } from 'crypto';
import { Operation } from 'fast-json-patch';
import {
  AllergyIntolerance,
  ClinicalImpression,
  CodeableConcept,
  Communication,
  Condition,
  DocumentReference,
  DomainResource,
  Encounter,
  EpisodeOfCare,
  Extension,
  FhirResource,
  List,
  MedicationRequest,
  MedicationStatement,
  Meta,
  Observation,
  Procedure,
  Reference,
  Resource,
  ServiceRequest,
} from 'fhir/r4b';
import { DateTime } from 'luxon';
import {
  ADDED_VIA_LAB_ORDER_SYSTEM,
  addEmptyArrOperation,
  ADDITIONAL_QUESTIONS_META_SYSTEM,
  addOperation,
  addOrReplaceOperation,
  AI_OBSERVATION_META_SYSTEM,
  AllergyDTO,
  BirthHistoryDTO,
  BODY_SITE_SYSTEM,
  BooleanValueDTO,
  ChartDataFields,
  ClinicalImpressionDTO,
  CommunicationDTO,
  CPTCodeDTO,
  createCodeableConcept,
  createFilesDocumentReferences,
  CSS_NOTE_ID,
  DiagnosisDTO,
  DispositionDTO,
  DispositionFollowUpType,
  DispositionMetaFieldsNames,
  DispositionType,
  ERX_MEDICATION_META_TAG_CODE,
  EXAM_OBSERVATION_META_SYSTEM,
  ExamObservationDTO,
  FHIR_EXTENSION,
  fillVitalObservationAttributes,
  FreeTextNoteDTO,
  GetChartDataResponse,
  getVitalObservationFhirInterpretations,
  HospitalizationDTO,
  isVitalObservation,
  makeVitalsObservationDTO,
  MedicalConditionDTO,
  MEDICATION_DISPENSABLE_DRUG_ID,
  MedicationDTO,
  NoteDTO,
  NOTHING_TO_EAT_OR_DRINK_FIELD,
  NOTHING_TO_EAT_OR_DRINK_ID,
  ObservationBooleanFieldDTO,
  ObservationDateRangeFieldDTO,
  ObservationDTO,
  ObservationTextFieldDTO,
  PATIENT_VITALS_META_SYSTEM,
  PERFORMER_TYPE_SYSTEM,
  PrescribedMedicationDTO,
  PRIVATE_EXTENSION_BASE_URL,
  PROCEDURE_TYPE_SYSTEM,
  ProcedureDTO,
  ProviderChartDataFieldsNames,
  removeOperation,
  SCHOOL_WORK_NOTE,
  SCHOOL_WORK_NOTE_CODE,
  SCHOOL_WORK_NOTE_TYPE_META_SYSTEM,
  SchoolWorkNoteExcuseDocFileDTO,
  SchoolWorkNoteType,
  SNOMEDCodeConceptInterface,
  VISIT_CONSULT_NOTE_DOC_REF_CODING_CODE,
} from 'utils';
import { removePrefix } from '../appointment/helpers';
import { fillMeta } from '../helpers';
import { isDocumentPublished, PdfDocumentReferencePublishedStatuses, PdfInfo } from '../pdf/pdf-utils';
import { saveOrUpdateResourceRequest } from '../resources.helpers';

const getMetaWFieldName = (fieldName: ProviderChartDataFieldsNames): Meta => {
  return fillMeta(fieldName, fieldName);
};

export function makeConditionResource(
  encounterId: string,
  patientId: string,
  data: MedicalConditionDTO | FreeTextNoteDTO,
  fieldName: ProviderChartDataFieldsNames
): Condition {
  const dto = data as MedicalConditionDTO;
  return {
    id: data.resourceId,
    resourceType: 'Condition',
    subject: { reference: `Patient/${patientId}` },
    encounter: { reference: `Encounter/${encounterId}` },
    code: dto.code
      ? {
          coding: [
            {
              system: 'http://hl7.org/fhir/sid/icd-10',
              version: '2019',
              code: dto.code,
              display: dto.display,
            },
          ],
        }
      : undefined,
    note: (data as FreeTextNoteDTO).text
      ? [{ text: (data as FreeTextNoteDTO).text || '' }]
      : (data as MedicalConditionDTO).note
      ? [{ text: (data as MedicalConditionDTO).note || '' }]
      : [],
    clinicalStatus:
      typeof (data as MedicalConditionDTO).current === 'boolean'
        ? {
            coding: [
              {
                code: (data as MedicalConditionDTO).current ? 'active' : 'inactive',
                system: FHIR_EXTENSION.Condition.conditionClinical.url,
              },
            ],
          }
        : undefined,
    meta: getMetaWFieldName(fieldName),
  };
}

export function makeConditionDTO(condition: Condition): MedicalConditionDTO {
  return {
    resourceId: condition.id,
    code: condition.code?.coding?.[0]?.code,
    display: condition.code?.coding?.[0]?.display,
    note: condition.note?.[0]?.text,
    current: condition.clinicalStatus?.coding?.[0]?.code === 'active',
  };
}

export function makeAllergyResource(
  encounterId: string,
  patientId: string,
  data: AllergyDTO,
  fieldName: ProviderChartDataFieldsNames
): AllergyIntolerance {
  // commenting type for now since zap and erx doesn't support it yet
  // const allergyType = data.type !== 'food' && data.type !== 'medication' ? undefined : data.type;
  return {
    id: data.resourceId,
    resourceType: 'AllergyIntolerance',
    patient: { reference: `Patient/${patientId}` },
    encounter: { reference: `Encounter/${encounterId}` },
    type: 'allergy',
    // category: allergyType ? [allergyType] : undefined,
    meta: getMetaWFieldName(fieldName),
    note: data.note ? [{ text: data.note }] : undefined,
    clinicalStatus:
      typeof data.current === 'boolean'
        ? {
            coding: [
              {
                code: data.current ? 'active' : 'inactive',
                system: FHIR_EXTENSION.AllergyIntolerance.allergyIntoleranceClinical.url,
              },
            ],
          }
        : undefined,
    code: data.id
      ? {
          coding: [
            {
              system: 'https://terminology.fhir.oystehr.com/CodeSystem/medispan-allergen-id',
              code: data.id,
              display: data.name,
            },
          ],
        }
      : {
          coding: [
            {
              system: 'https://terminology.fhir.oystehr.com/CodeSystem/other-allergy',
              display: data.name,
            },
          ],
        },
  };
}

export function makeAllergyDTO(allergy: AllergyIntolerance): AllergyDTO {
  // const allergyDTOType =
  //   (allergy.category?.[0] &&
  //     (allergy.category[0] !== 'food' && allergy.category[0] !== 'medication' ? 'other' : allergy.category[0])) ??
  //   'other';
  return {
    resourceId: allergy.id,
    // type: allergyDTOType,
    name: allergy.code?.coding?.[0].display,
    id: allergy.code?.coding?.[0].code,
    note: allergy.note?.[0]?.text,
    current: allergy.clinicalStatus?.coding?.[0]?.code === 'active',
  };
}

export function makeMedicationResource(
  encounterId: string,
  patientId: string,
  practitionerId: string,
  data: MedicationDTO,
  fieldName: ProviderChartDataFieldsNames
): MedicationStatement {
  return {
    id: data.resourceId,
    identifier: [{ value: data.id }],
    resourceType: 'MedicationStatement',
    subject: { reference: `Patient/${patientId}` },
    context: { reference: `Encounter/${encounterId}` },
    status: data.status,
    dosage: [{ text: data.intakeInfo.dose, asNeededBoolean: data.type === 'as-needed' }],
    effectiveDateTime: data.intakeInfo.date,
    informationSource: { reference: `Practitioner/${practitionerId}` },
    meta: getMetaWFieldName(fieldName),
    medicationCodeableConcept: {
      coding: [
        {
          system: MEDICATION_DISPENSABLE_DRUG_ID,
          code: data.id,
          display: data.name,
        },
      ],
    },
  };
}

export function makeMedicationDTO(medication: MedicationStatement): MedicationDTO {
  return {
    resourceId: medication.id,
    id: medication.medicationCodeableConcept?.coding?.[0].code || '',
    name: medication.medicationCodeableConcept?.coding?.[0].display || '',
    type:
      medication.meta?.tag?.[0].code === 'prescribed-medication'
        ? 'prescribed-medication'
        : medication.dosage?.[0].asNeededBoolean
        ? 'as-needed'
        : 'scheduled',
    intakeInfo: {
      dose: getMedicationDosage(medication),
      date: medication.effectiveDateTime,
    },
    status: ['active', 'completed'].includes(medication.status)
      ? (medication.status as 'active' | 'completed')
      : 'completed',
    practitioner: medication.informationSource,
  };
}

export function makePrescribedMedicationDTO(medRequest: MedicationRequest): PrescribedMedicationDTO {
  return {
    resourceId: medRequest.id,
    name: medRequest.medicationCodeableConcept?.coding?.find(
      (coding) => coding.system === MEDICATION_DISPENSABLE_DRUG_ID
    )?.display,
    instructions: medRequest.dosageInstruction?.[0]?.patientInstruction,
    added: medRequest.meta?.lastUpdated,
    provider: medRequest.requester?.reference?.split('/')?.[1],
    status: medRequest.status,
    prescriptionId: medRequest.identifier?.find(
      (identifier) => identifier.system === 'https://identifiers.fhir.oystehr.com/erx-prescription-id'
    )?.value,
  };
}

export function makeProcedureResource(
  encounterId: string,
  patientId: string,
  data: FreeTextNoteDTO | CPTCodeDTO,
  fieldName: ProviderChartDataFieldsNames
): Procedure {
  const nameOrText = (data as CPTCodeDTO).display || (data as FreeTextNoteDTO).text || '';
  const result: Procedure = {
    id: data.resourceId,
    resourceType: 'Procedure',
    subject: { reference: `Patient/${patientId}` },
    encounter: { reference: `Encounter/${encounterId}` },
    status: 'completed',
    note: nameOrText ? [{ text: nameOrText }] : undefined,
    meta: getMetaWFieldName(fieldName),
  };
  const text = (data as FreeTextNoteDTO).text;
  if (text !== undefined) {
    result.note = [{ text: text }];
  } else if ('code' in data && 'display' in data) {
    result.code = {
      coding: [{ code: data.code, display: data.display }],
    };
  }
  return result;
}

// todo: make this input a single interface type
export function makeObservationResource(
  encounterId: string,
  patientId: string,
  practitionerId: string,
  documentReferenceCreateUrl: string | undefined,
  data: ObservationDTO,
  metaSystem: string,
  patientDOB?: string,
  patientSex?: string
): Observation {
  const base: Observation = {
    id: data.resourceId,
    resourceType: 'Observation',
    subject: { reference: `Patient/${patientId}` },
    performer:
      practitionerId && practitionerId.length > 0 ? [{ reference: `Practitioner/${practitionerId}` }] : undefined,
    encounter: { reference: `Encounter/${encounterId}` },
    effectiveDateTime: DateTime.utc().toISO()!,
    status: 'final',
    code: { text: data.field || 'unknown' },
    ...(documentReferenceCreateUrl
      ? {
          derivedFrom: [
            {
              reference: documentReferenceCreateUrl,
            },
          ],
        }
      : {}),
    meta: fillMeta(data.field, metaSystem),
  };

  const fieldName = data.field;
  console.log(`makeObservationResource() fieldName=[${fieldName}] data=[${JSON.stringify(data)}]`);

  if (isVitalObservation(data)) {
    let interpretation: Observation['interpretation'];
    if (patientDOB) {
      interpretation = getVitalObservationFhirInterpretations({
        patientDOB,
        vitalsObservation: data,
        patientSex,
      });
    }
    return fillVitalObservationAttributes({ ...base, interpretation }, data, patientDOB);
  }

  if (isObservationBooleanFieldDTO(data)) {
    return {
      ...base,
      valueBoolean: data.value,
    };
  }

  if (isObservationTextFieldDTO(data)) {
    if ('note' in data && data.note) {
      return {
        ...base,
        valueString: data.value,
        note: [{ text: data.note }],
      };
    } else {
      return {
        ...base,
        valueString: data.value,
      };
    }
  }

  if (isObservationDateRangeFieldDTO(data)) {
    delete base.effectiveDateTime;
    const [start, end] = data.value;
    return {
      ...base,
      effectivePeriod: {
        start,
        end,
      },
    };
  }

  throw new Error('Invalid ObservationDTO type');
}

function isObservationBooleanFieldDTO(data: ObservationDTO): data is ObservationBooleanFieldDTO {
  return typeof (data as ObservationBooleanFieldDTO).value === 'boolean';
}

function isObservationTextFieldDTO(data: ObservationDTO): data is ObservationTextFieldDTO {
  return typeof (data as ObservationTextFieldDTO).value === 'string';
}

function isObservationDateRangeFieldDTO(data: ObservationDTO): data is ObservationDateRangeFieldDTO {
  if (!Array.isArray(data.value) || data.value.length !== 2) {
    return false;
  }

  if (typeof data.value[0] !== 'string' || typeof data.value[1] !== 'string') {
    return false;
  }

  const startDate = DateTime.fromISO(data.value[0]);
  const endDate = DateTime.fromISO(data.value[1]);

  if (!startDate.isValid || !endDate.isValid) {
    return false;
  }

  if (startDate > endDate) {
    console.log('startDate should be less than endDate');
    return false;
  }

  return true;
}

export function makeFreeTextNoteDTO(resource: Procedure | Observation | Condition): FreeTextNoteDTO {
  return {
    resourceId: resource.id,
    text: resource.note?.[0]?.text || '',
  };
}

export function makeCPTCodeDTO(resource: Procedure): CPTCodeDTO | undefined {
  const coding = resource.code?.coding?.[0];
  if (coding?.code && coding?.display) {
    return {
      resourceId: resource.id,
      code: coding?.code,
      display: coding?.display,
    };
  }
  return undefined;
}

export function makeHospitalizationResource(
  patientId: string,
  data: HospitalizationDTO,
  fieldName: ProviderChartDataFieldsNames
): EpisodeOfCare {
  const result: EpisodeOfCare = {
    id: data.resourceId,
    resourceType: 'EpisodeOfCare',
    status: 'finished',
    patient: { reference: `Patient/${patientId}` },
    type: [createCodeableConcept(undefined, data.display)],
    meta: getMetaWFieldName(fieldName),
  };
  return result;
}

export function makeHospitalizationDTO(resource: EpisodeOfCare): HospitalizationDTO | undefined {
  const code = resource.meta?.tag?.[0]?.code;
  const display = resource.type?.[0]?.text;
  const resourceId = resource.id;

  if (resourceId && code && display) {
    return { resourceId, code, display };
  }

  return undefined;
}

export function makeExamObservationResource(
  encounterId: string,
  patientId: string,
  data: ExamObservationDTO,
  snomedCodes?: SNOMEDCodeConceptInterface,
  label?: string
): Observation {
  return {
    resourceType: 'Observation',
    id: data.resourceId,
    subject: { reference: `Patient/${patientId}` },
    encounter: { reference: `Encounter/${encounterId}` },
    status: 'final',
    valueBoolean: typeof data.value === 'boolean' ? Boolean(data.value) : undefined,
    note: data.note ? [{ text: data.note }] : undefined,
    bodySite: snomedCodes?.bodySite,
    code: snomedCodes?.code || { text: label || 'unknown' },
    meta: fillMeta(data.field, EXAM_OBSERVATION_META_SYSTEM),
  };
}

export function makeExamObservationDTO(observation: Observation): ExamObservationDTO {
  return {
    resourceId: observation.id,
    field: observation.meta?.tag?.[0]?.code || 'unknown',
    note: observation.note?.[0]?.text,
    value: observation.valueBoolean,
  };
}

export function makeClinicalImpressionResource(
  encounterId: string,
  patientId: string,
  data: ClinicalImpressionDTO,
  fieldName: ProviderChartDataFieldsNames
): ClinicalImpression {
  return {
    resourceType: 'ClinicalImpression',
    id: data.resourceId,
    status: 'completed',
    subject: { reference: `Patient/${patientId}` },
    encounter: { reference: `Encounter/${encounterId}` },
    summary: data.text,
    meta: getMetaWFieldName(fieldName),
  };
}

export function makeClinicalImpressionDTO(resource: ClinicalImpression): ClinicalImpressionDTO {
  return {
    resourceId: resource.id,
    text: resource.summary,
  };
}

export function makeCommunicationResource(
  encounterId: string,
  patientId: string,
  data: CommunicationDTO,
  fieldName: ProviderChartDataFieldsNames
): Communication {
  return {
    resourceType: 'Communication',
    id: data.resourceId,
    status: 'completed',
    subject: { reference: `Patient/${patientId}` },
    encounter: { reference: `Encounter/${encounterId}` },
    payload: [
      {
        contentString: data.text,
      },
    ],
    meta: getMetaWFieldName(fieldName),
  };
}

export function makeCommunicationDTO(resource: Communication): CommunicationDTO {
  return {
    resourceId: resource.id,
    text: resource.payload?.[0].contentString,
  };
}

export function makeNoteResource(encounterId: string, patientId: string | undefined, data: NoteDTO): Communication {
  const resource: Communication = {
    id: data.resourceId,
    resourceType: 'Communication',
    encounter: { reference: `Encounter/${encounterId}` },
    status: 'completed',
    meta: fillMeta(CSS_NOTE_ID, data.type),
    subject: { reference: `Patient/${patientId}` },
    sender: {
      reference: `Practitioner/${data.authorId}`,
      display: data.authorName,
    },
    payload: [
      {
        contentString: data.text,
      },
    ],
  };

  return resource;
}

export function makeNoteDTO(resource: Communication): NoteDTO {
  const noteType = (resource.meta?.tag
    ?.find((tag) => tag.code)
    ?.system?.split('/')
    ?.at(-1) || 'unknown') as NoteDTO['type'];

  return {
    type: noteType || 'unknown',
    resourceId: resource.id,
    text: resource.payload?.[0]?.contentString ?? '',
    lastUpdated: resource.meta?.lastUpdated ?? '',
    authorId: resource.sender?.reference?.split('/')[1] ?? '',
    authorName: resource.sender?.display ?? '',
    patientId: resource.subject?.reference?.split('/')[1] ?? '',
    encounterId: resource.encounter?.reference?.split('/')[1] ?? '',
  };
}

export function updateEncounterDischargeDisposition(encounter: Encounter, data: DispositionDTO | undefined): Operation {
  if (!data) return removeOperation('/hospitalization');

  return addOrReplaceOperation(encounter.hospitalization, '/hospitalization', {
    dischargeDisposition: {
      coding: [
        {
          code: data.type,
          system: `${PRIVATE_EXTENSION_BASE_URL}/discharge-disposition`,
        },
      ],
      text: data.note,
    },
  });
}

export function makeServiceRequestResource({
  resourceId,
  encounterId,
  patientId,
  metaName,
  code,
  followUpIn,
  orderDetail,
  performerType,
  note,
  nothingToEatOrDrink,
}: {
  resourceId: string | undefined;
  encounterId: string;
  patientId: string;
  metaName: DispositionMetaFieldsNames;
  code: CodeableConcept;
  followUpIn?: number;
  orderDetail?: CodeableConcept[];
  performerType?: CodeableConcept;
  note?: string;
  [NOTHING_TO_EAT_OR_DRINK_FIELD]?: boolean;
}): ServiceRequest {
  return {
    id: resourceId,
    resourceType: 'ServiceRequest',
    subject: { reference: `Patient/${patientId}` },
    encounter: { reference: `Encounter/${encounterId}` },
    intent: 'plan',
    status: 'active',
    orderDetail: orderDetail ?? undefined,
    performerType: performerType ?? undefined,
    occurrenceTiming:
      typeof followUpIn === 'number'
        ? {
            repeat: {
              offset: followUpIn,
            },
          }
        : undefined,
    note: note
      ? [
          {
            text: note,
          },
        ]
      : undefined,
    code,
    meta: fillMeta(metaName, metaName),
    extension:
      nothingToEatOrDrink === true
        ? [{ url: NOTHING_TO_EAT_OR_DRINK_ID, valueBoolean: nothingToEatOrDrink }]
        : undefined,
  };
}

const filterCodeableConcepts = <T extends string>(details: CodeableConcept[] | undefined, system: T): string[] => {
  const isValidDetail = (
    detail: CodeableConcept
  ): detail is CodeableConcept & { coding: [{ system: T; code: string }] } =>
    detail.coding?.[0]?.system === system && typeof detail.coding[0]?.code === 'string';

  return details?.filter(isValidDetail).map((detail) => detail.coding[0].code) ?? [];
};

export function makeDispositionDTO(
  dispositionCode: string,
  dispositionText: string,
  followUp: ServiceRequest,
  subFollowUp?: ServiceRequest[]
): DispositionDTO {
  const labServices = filterCodeableConcepts(followUp.orderDetail, 'lab-service');
  const virusTests = filterCodeableConcepts(followUp.orderDetail, 'virus-test');
  const reasonForTransfer = filterCodeableConcepts(followUp.orderDetail, 'reason-for-transfer')[0];

  const followUpArr = subFollowUp?.map((element) => {
    const performerCode = element.performerType?.coding?.[0].code;
    const followUpType = Object.keys(followUpToPerformerMap).find(
      (keyName) => performerCode === followUpToPerformerMap[keyName as DispositionFollowUpType]?.coding?.[0].code
    );

    return {
      type: followUpType as DispositionFollowUpType,
      note: element.note?.[0].text,
    };
  });

  const followUpTime = followUp.occurrenceTiming?.repeat?.offset;
  console.log('followUp', JSON.stringify(followUp));
  console.log('followUpTime', followUpTime);

  return {
    type: dispositionCode as DispositionType,
    note: dispositionText,
    labService: labServices,
    virusTest: virusTests,
    reason: reasonForTransfer,
    followUp: followUpArr ?? undefined,
    followUpIn: typeof followUpTime === 'number' ? Math.floor(followUpTime / 1440) : undefined,
    [NOTHING_TO_EAT_OR_DRINK_FIELD]: followUp.extension?.some(
      (ext) => ext.url === NOTHING_TO_EAT_OR_DRINK_ID && ext.valueBoolean === true
    ),
  };
}

export function makeDispositionDTOFromFhirResources(
  encounter?: Encounter,
  serviceRequests?: ServiceRequest[]
): DispositionDTO | undefined {
  // checking and creating dispositionDTO
  if (encounter) {
    const dischargeDisposition = encounter.hospitalization?.dischargeDisposition;
    const dispositionCode = dischargeDisposition?.coding?.find(
      (coding) => coding.system === `${PRIVATE_EXTENSION_BASE_URL}/discharge-disposition`
    )?.code;
    const dispositionText = dischargeDisposition?.text;

    if (dispositionCode && dispositionText !== undefined) {
      const dispositionFollowUp = serviceRequests?.find((serviceRequest) =>
        chartDataResourceHasMetaTagByCode(serviceRequest, 'disposition-follow-up')
      );

      const subFollowUps = serviceRequests?.filter((serviceRequest) =>
        chartDataResourceHasMetaTagByCode(serviceRequest, 'sub-follow-up')
      );

      if (dispositionFollowUp) {
        return makeDispositionDTO(dispositionCode, dispositionText, dispositionFollowUp, subFollowUps);
      }
    }
  }
  return undefined;
}

export function updateEncounterDiagnosis(encounter: Encounter, conditionId: string, data: DiagnosisDTO): Operation[] {
  const conditionReference = `Condition/${conditionId}`;
  let foundDiagnosis = false;
  const resultOperations: Operation[] = [];

  encounter.diagnosis?.forEach((element, index) => {
    if (element.condition.reference === conditionReference) {
      if (data.isPrimary) resultOperations.push(addOperation(`/diagnosis/${index}/rank`, 1));
      else if (!data.isPrimary && element.rank !== undefined)
        resultOperations.push(removeOperation(`/diagnosis/${index}/rank`));
      foundDiagnosis = true;
    }
  });
  if (!foundDiagnosis) {
    resultOperations.push(
      addOperation('/diagnosis/-', {
        condition: { reference: conditionReference },
        rank: data.isPrimary ? 1 : undefined,
      })
    );
  }
  return resultOperations;
}

export function updateEncounterPatientInfoConfirmed(encounter: Encounter, data: BooleanValueDTO): Operation[] {
  const resultOperations: Operation[] = [];
  const patientInfoConfirmed = encounter.extension?.find((extension) => extension.url === 'patient-info-confirmed');

  if (patientInfoConfirmed) {
    encounter.extension?.forEach((ext, index) => {
      if (ext.url === 'patient-info-confirmed') {
        resultOperations.push(addOrReplaceOperation(ext.valueBoolean, `/extension/${index}/valueBoolean`, data.value));
      }
    });
  } else {
    if (!encounter.extension) resultOperations.push(addEmptyArrOperation('/extension'));
    resultOperations.push(addOperation('/extension/-', { url: 'patient-info-confirmed', valueBoolean: data.value }));
  }

  return resultOperations;
}

export function updateEncounterAddToVisitNote(encounter: Encounter, data: BooleanValueDTO): Operation[] {
  const resultOperations: Operation[] = [];
  const addToVisitNote = encounter.extension?.find((extension) => extension.url === 'add-to-visit-note');

  if (addToVisitNote) {
    encounter.extension?.forEach((ext, index) => {
      if (ext.url === 'add-to-visit-note') {
        resultOperations.push(addOrReplaceOperation(ext.valueBoolean, `/extension/${index}/valueBoolean`, data.value));
      }
    });
  } else {
    if (!encounter.extension) resultOperations.push(addEmptyArrOperation('/extension'));
    resultOperations.push(addOperation('/extension/-', { url: 'add-to-visit-note', valueBoolean: data.value }));
  }

  return resultOperations;
}

export function updateEncounterAddendumNote(encounter: Encounter, data: FreeTextNoteDTO): Operation[] {
  const addendumNote = encounter.extension?.find((extension) => extension.url === 'addendum-note');
  const resultOperations: Operation[] = [];

  if (addendumNote) {
    encounter.extension?.forEach((ext, index) => {
      if (ext.url === 'addendum-note') {
        resultOperations.push(addOrReplaceOperation(ext.valueString, `/extension/${index}/valueString`, data.text));
      }
    });
  } else {
    if (!encounter.extension) resultOperations.push(addEmptyArrOperation('/extension'));
    resultOperations.push(addOperation('/extension/-', { url: 'addendum-note', valueString: data.text }));
  }

  return resultOperations;
}

export function deleteEncounterDiagnosis(encounter: Encounter, conditionId: string): Operation[] {
  const resultOperations: Operation[] = [];
  if (encounter.diagnosis) {
    encounter.diagnosis.find((diagnosis, index) => {
      if (diagnosis.condition.reference === `Condition/${conditionId}`)
        resultOperations.push(removeOperation(`/diagnosis/${index}`));
    });
  }
  return resultOperations;
}

export function deleteEncounterAddendumNote(encounter: Encounter): Operation[] {
  const resultOperations: Operation[] = [];
  encounter.extension?.find((ext, index) => {
    if (ext.url === 'addendum-note') resultOperations.push(removeOperation(`/extension/${index}`));
  });
  return resultOperations;
}

export function makeDiagnosisConditionResource(
  encounterId: string,
  patientId: string,
  data: DiagnosisDTO,
  fieldName: ProviderChartDataFieldsNames
): Condition {
  const conditionConfig: Condition = {
    id: data.resourceId,
    resourceType: 'Condition',
    subject: { reference: `Patient/${patientId}` },
    encounter: { reference: `Encounter/${encounterId}` },
    code: {
      coding: [
        {
          system: 'http://hl7.org/fhir/sid/icd-10',
          code: data.code,
          display: data.display,
        },
      ],
    },
    meta: getMetaWFieldName(fieldName),
  };
  if (data.addedViaLabOrder) {
    conditionConfig.extension = [
      {
        url: ADDED_VIA_LAB_ORDER_SYSTEM,
        valueBoolean: true,
      },
    ];
  }
  return conditionConfig;
}

export function makeDiagnosisDTO(resource: Condition, isPrimary: boolean): DiagnosisDTO {
  const addedViaLabOrder = !!resource.extension?.find((ext) => ext.url === ADDED_VIA_LAB_ORDER_SYSTEM)?.valueBoolean;

  return {
    resourceId: resource.id,
    code: resource.code?.coding?.[0].code || '',
    display: resource.code?.coding?.[0].display || '',
    isPrimary: isPrimary,
    addedViaLabOrder,
  };
}

const mapBirthHistoryFieldToCoding: {
  [field in BirthHistoryDTO['field']]: { system: string; code: string; display: string };
} = {
  age: {
    system: 'http://loinc.org',
    code: '76516-4',
    display: 'Gestational age--at birth',
  },
  weight: {
    system: 'http://loinc.org',
    code: '8339-4',
    display: 'Birth weight Measured',
  },
  length: {
    system: 'http://loinc.org',
    code: '89269-5',
    display: 'Body height Measured --at birth',
  },
  'preg-compl': {
    system: 'http://loinc.org',
    code: '65869-0',
    display: 'Pregnancy complication',
  },
  'del-compl': {
    system: 'http://loinc.org',
    code: '73781-7',
    display: 'Maternal morbidity',
  },
};

const mapBirthHistoryFieldToValueQuantity: {
  [field in BirthHistoryDTO['field']]: ((value: number) => { value: number; system: string; code: string }) | undefined;
} = {
  age: (value) => ({
    value,
    system: 'http://unitsofmeasure.org',
    code: 'wk',
  }),
  weight: (value) => ({
    value,
    system: 'http://unitsofmeasure.org',
    code: 'kg',
  }),
  length: (value) => ({
    value,
    system: 'http://unitsofmeasure.org',
    code: 'cm',
  }),
  'preg-compl': undefined,
  'del-compl': undefined,
};

export function makeBirthHistoryObservationResource(
  encounterId: string,
  patientId: string,
  data: BirthHistoryDTO,
  fieldName: ProviderChartDataFieldsNames
): Observation {
  const coding = mapBirthHistoryFieldToCoding[data.field];
  const valueQuantity = mapBirthHistoryFieldToValueQuantity[data.field]?.(data.value!);

  return {
    id: data.resourceId,
    resourceType: 'Observation',
    subject: { reference: `Patient/${patientId}` },
    encounter: { reference: `Encounter/${encounterId}` },
    status: 'final',
    code: {
      coding: [coding],
    },
    note: data.note ? [{ text: data.note }] : undefined,
    valueBoolean: data.flag,
    valueQuantity,
    meta: getMetaWFieldName(fieldName),
  };
}

export function makeBirthHistoryDTO(resource: Observation): BirthHistoryDTO {
  return {
    resourceId: resource.id,
    field: Object.keys(mapBirthHistoryFieldToCoding).find(
      (field) =>
        resource.code.coding?.[0]?.code === mapBirthHistoryFieldToCoding[field as BirthHistoryDTO['field']].code
    ) as BirthHistoryDTO['field'],
    note: resource.note?.[0]?.text,
    flag: resource.valueBoolean,
    value: resource.valueQuantity?.value,
  };
}

export async function makeSchoolWorkDR(
  oystehr: Oystehr,
  pdfInfo: PdfInfo,
  patientId: string,
  appointmentId: string,
  encounterId: string,
  type: SchoolWorkNoteType,
  fieldName: ProviderChartDataFieldsNames,
  listResources: List[]
): Promise<DocumentReference> {
  const { docRefs } = await createFilesDocumentReferences({
    files: [
      {
        url: pdfInfo.uploadURL,
        title: pdfInfo.title,
      },
    ],
    docStatus: PdfDocumentReferencePublishedStatuses.unpublished,
    type: {
      coding: [
        {
          system: 'http://loinc.org',
          code: SCHOOL_WORK_NOTE_CODE,
          display: 'School/Work note',
        },
      ],
      text: 'School/Work note',
    },
    references: {
      subject: {
        reference: `Patient/${patientId}`,
      },
      context: {
        related: [
          {
            reference: `Appointment/${appointmentId}`,
          },
        ],
        encounter: [{ reference: `Encounter/${encounterId}` }],
      },
    },
    dateCreated: DateTime.now().setZone('UTC').toISO() ?? '',
    oystehr,
    generateUUID: randomUUID,
    meta: {
      tag: [{ code: type, system: SCHOOL_WORK_NOTE_TYPE_META_SYSTEM }, ...(getMetaWFieldName(fieldName).tag || [])],
    },
    searchParams: [
      { name: 'encounter', value: `Encounter/${encounterId}` },
      { name: 'subject', value: `Patient/${patientId}` },
    ],
    listResources,
  });
  return docRefs[0];
}

export function makeSchoolWorkNoteDTO(resource: DocumentReference): SchoolWorkNoteExcuseDocFileDTO {
  const documentBaseUrl = resource.content?.[0].attachment.url;
  if (!documentBaseUrl) throw new Error("Attached DocumentReference don't have attached base file URL");
  const type = resource.meta?.tag?.find((tag) => tag.system === SCHOOL_WORK_NOTE_TYPE_META_SYSTEM)
    ?.code as SchoolWorkNoteType;
  return {
    id: resource.id!,
    name: documentBaseUrl.split('/').reverse()[0],
    url: documentBaseUrl,
    published: isDocumentPublished(resource),
    date: resource.date!,
    type: type ?? 'work',
  };
}

export function makeObservationDTO(observation: Observation): null | ObservationDTO {
  const field = observation.meta?.tag?.[0].code || '';

  if (typeof observation.valueBoolean === 'boolean') {
    return {
      resourceId: observation.id,
      field,
      value: observation.valueBoolean,
    } as ObservationBooleanFieldDTO;
  } else if (typeof observation.valueString === 'string') {
    return {
      resourceId: observation.id,
      field,
      value: observation.valueString,
      note: observation.note?.[0]?.text,
      derivedFrom: observation.derivedFrom?.[0].reference,
    } as ObservationTextFieldDTO;
  } else if (observation.effectivePeriod?.start && observation.effectivePeriod?.end) {
    return {
      resourceId: observation.id,
      field,
      value: [observation.effectivePeriod.start, observation.effectivePeriod.end],
    } as ObservationDateRangeFieldDTO;
  }

  console.error(`Invalid Observation field type: "${field}" ${JSON.stringify(observation)}`);
  return null;
}

export async function saveOrUpdateResource<Savable extends FhirResource>(
  resource: Savable,
  oystehr: Oystehr
): Promise<Savable> {
  if (resource.id === undefined) return oystehr.fhir.create(resource);
  return oystehr.fhir.update(resource);
}

export const chartDataResourceHasMetaTagByCode = (
  resource: Resource,
  metaTagCode?: ProviderChartDataFieldsNames | DispositionMetaFieldsNames
): boolean => (metaTagCode ? Boolean(resource?.meta?.tag?.find((tag) => tag.code === metaTagCode)) : true);

interface EncounterLinked extends Resource {
  encounter?: Reference | undefined;
}

const resourceReferencesEncounter = (resource: EncounterLinked, encounterId: string): boolean => {
  const encounterRef = resource.encounter?.reference?.replace('Encounter/', '');
  return encounterRef === encounterId;
};

export const chartDataResourceHasMetaTagBySystem = (resource: Resource, metaTagSystem?: string): boolean =>
  metaTagSystem ? Boolean(resource?.meta?.tag?.find((tag) => tag.system === metaTagSystem)) : true;

const mapResourceToChartDataFields = (
  data: ChartDataFields,
  resource: FhirResource,
  encounterId: string
): { chartDataFields: ChartDataFields; resourceMapped: boolean } => {
  let resourceMapped = false;
  if (resource?.resourceType === 'Condition' && chartDataResourceHasMetaTagByCode(resource, 'medical-condition')) {
    data.conditions?.push(makeConditionDTO(resource));
    resourceMapped = true;
  } else if (
    resource?.resourceType === 'Condition' &&
    chartDataResourceHasMetaTagByCode(resource, 'chief-complaint') &&
    resourceReferencesEncounter(resource, encounterId)
  ) {
    if (data.chiefComplaint) {
      console.log('chart-data duplication warning: chief complaint already exists', data.chiefComplaint);
    }
    data.chiefComplaint = makeFreeTextNoteDTO(resource);
    resourceMapped = true;
  } else if (
    resource?.resourceType === 'Condition' &&
    chartDataResourceHasMetaTagByCode(resource, 'ros') &&
    resourceReferencesEncounter(resource, encounterId)
  ) {
    if (data.ros) {
      console.log('chart-data duplication warning: ros already exists', data.ros);
    }
    data.ros = makeFreeTextNoteDTO(resource);
    resourceMapped = true;
  } else if (
    resource?.resourceType === 'AllergyIntolerance' &&
    chartDataResourceHasMetaTagByCode(resource, 'known-allergy')
  ) {
    data.allergies?.push(makeAllergyDTO(resource));
    resourceMapped = true;
  } else if (
    resource?.resourceType === 'MedicationStatement' &&
    (chartDataResourceHasMetaTagByCode(resource, 'current-medication') ||
      chartDataResourceHasMetaTagByCode(resource, 'prescribed-medication'))
  ) {
    data.medications?.push(makeMedicationDTO(resource));
    resourceMapped = true;
  } else if (
    resource?.resourceType === 'MedicationStatement' &&
    chartDataResourceHasMetaTagByCode(resource, 'in-house-medication')
  ) {
    data.inhouseMedications?.push(makeMedicationDTO(resource));
    resourceMapped = true;
  } else if (
    resource?.resourceType === 'MedicationRequest' &&
    chartDataResourceHasMetaTagByCode(resource, ERX_MEDICATION_META_TAG_CODE)
  ) {
    data.prescribedMedications?.push(makePrescribedMedicationDTO(resource));
    resourceMapped = true;
  } else if (
    resource?.resourceType === 'Procedure' &&
    chartDataResourceHasMetaTagByCode(resource, 'surgical-history')
  ) {
    const cptDto = makeCPTCodeDTO(resource);
    if (cptDto) data.surgicalHistory?.push(cptDto);
    resourceMapped = true;
  } else if (
    resource?.resourceType === 'Procedure' &&
    chartDataResourceHasMetaTagByCode(resource, 'surgical-history-note')
  ) {
    if (data.surgicalHistoryNote) {
      console.log('chart-data duplication warning: surgical history note already exists', data.surgicalHistoryNote);
    }
    data.surgicalHistoryNote = makeFreeTextNoteDTO(resource);
    resourceMapped = true;
  } else if (
    resource?.resourceType === 'Observation' &&
    chartDataResourceHasMetaTagBySystem(resource, `${PRIVATE_EXTENSION_BASE_URL}/${ADDITIONAL_QUESTIONS_META_SYSTEM}`)
  ) {
    const resourceDto = makeObservationDTO(resource);
    // TODO check edge cases if resource is null
    if (resourceDto) data.observations?.push(resourceDto);
    resourceMapped = true;
  } else if (
    resource?.resourceType === 'Observation' &&
    chartDataResourceHasMetaTagBySystem(resource, `${PRIVATE_EXTENSION_BASE_URL}/${EXAM_OBSERVATION_META_SYSTEM}`)
  ) {
    data.examObservations?.push(makeExamObservationDTO(resource));
    resourceMapped = true;
  } else if (
    resource?.resourceType === 'Observation' &&
    chartDataResourceHasMetaTagBySystem(resource, `${PRIVATE_EXTENSION_BASE_URL}/${PATIENT_VITALS_META_SYSTEM}`)
  ) {
    const dto = makeVitalsObservationDTO(resource);
    if (dto) data.vitalsObservations?.push(dto);
    resourceMapped = true;
  } else if (
    resource?.resourceType === 'Observation' &&
    chartDataResourceHasMetaTagBySystem(resource, `${PRIVATE_EXTENSION_BASE_URL}/birth-history`)
  ) {
    data.birthHistory?.push(makeBirthHistoryDTO(resource));
    resourceMapped = true;
  } else if (
    resource?.resourceType === 'Procedure' &&
    chartDataResourceHasMetaTagByCode(resource, 'cpt-code') &&
    resourceReferencesEncounter(resource, encounterId)
  ) {
    const cptDto = makeCPTCodeDTO(resource);
    if (cptDto) data.cptCodes?.push(cptDto);
    resourceMapped = true;
  } else if (
    resource?.resourceType === 'Procedure' &&
    chartDataResourceHasMetaTagByCode(resource, 'em-code') &&
    resourceReferencesEncounter(resource, encounterId)
  ) {
    const cptDto = makeCPTCodeDTO(resource);
    if (cptDto) {
      if (data.emCode) {
        console.log('chart-data duplication warning: em code already exists', data.emCode);
      }
      data.emCode = cptDto;
    }
    resourceMapped = true;
  } else if (
    resource?.resourceType === 'ClinicalImpression' &&
    chartDataResourceHasMetaTagByCode(resource, 'medical-decision')
  ) {
    if (data.medicalDecision) {
      console.log('chart-data duplication warning: medical decision already exists', data.medicalDecision);
    }
    data.medicalDecision = makeClinicalImpressionDTO(resource);
    resourceMapped = true;
  } else if (
    resource.resourceType === 'Communication' &&
    chartDataResourceHasMetaTagByCode(resource, 'patient-instruction')
  ) {
    data.instructions?.push(makeCommunicationDTO(resource));
    resourceMapped = true;
  } else if (resource.resourceType === 'Communication' && chartDataResourceHasMetaTagByCode(resource, CSS_NOTE_ID)) {
    data.notes?.push(makeNoteDTO(resource));
    resourceMapped = true;
  } else if (
    resource?.resourceType === 'EpisodeOfCare' &&
    chartDataResourceHasMetaTagByCode(resource, 'hospitalization')
  ) {
    const hospitalizationDTO = makeHospitalizationDTO(resource);
    if (hospitalizationDTO) data.episodeOfCare?.push(hospitalizationDTO);
    resourceMapped = true;
  } else if (
    resource?.resourceType === 'Observation' &&
    chartDataResourceHasMetaTagBySystem(resource, `${PRIVATE_EXTENSION_BASE_URL}/${AI_OBSERVATION_META_SYSTEM}`)
  ) {
    const resourceDto = makeObservationDTO(resource);
    if (resourceDto) data.observations?.push(resourceDto);
    resourceMapped = true;
  } else if (
    resource.resourceType === 'DocumentReference' &&
    resource.type?.coding?.[0].code === VISIT_CONSULT_NOTE_DOC_REF_CODING_CODE.code
  ) {
<<<<<<< HEAD
    data.aiChat?.documents.push(resource);
=======
    if (data.aiChat) {
      console.log('chart-data duplication warning: ai chat already exists');
    }
    data.aiChat = resource;
>>>>>>> 64076c19
    resourceMapped = true;
  }
  return {
    chartDataFields: data,
    resourceMapped: resourceMapped,
  };
};

export function mapResourceToChartDataResponse(
  chartDataResponse: GetChartDataResponse,
  resource: FhirResource,
  encounterId: string
): { chartDataResponse: GetChartDataResponse; resourceMapped: boolean } {
  let resourceMapped = false;
  const updatedResponseData = mapResourceToChartDataFields(chartDataResponse, resource, encounterId);
  chartDataResponse = updatedResponseData.chartDataFields as GetChartDataResponse;
  resourceMapped = updatedResponseData.resourceMapped;

  if (resource.resourceType === 'DocumentReference' && chartDataResourceHasMetaTagByCode(resource, SCHOOL_WORK_NOTE)) {
    chartDataResponse.schoolWorkNotes?.push(makeSchoolWorkNoteDTO(resource));
    resourceMapped = true;
  }
  return {
    chartDataResponse,
    resourceMapped,
  };
}

export function handleCustomDTOExtractions(data: ChartDataFields, resources: FhirResource[]): ChartDataFields {
  const encounterResource = resources.find((res) => res.resourceType === 'Encounter') as Encounter;
  if (!encounterResource) return data;

  // 1. Getting DispositionDTO
  const serviceRequests: ServiceRequest[] = resources.filter(
    (res) => res.resourceType === 'ServiceRequest'
  ) as ServiceRequest[];
  data.disposition = makeDispositionDTOFromFhirResources(encounterResource, serviceRequests);

  // 2. Getting DiagnosisDTO
  encounterResource.diagnosis?.forEach((encounterDiagnosis) => {
    const conditionId = removePrefix('Condition/', encounterDiagnosis.condition.reference || '');
    const isPrimary = (encounterDiagnosis.rank ?? 0) === 1;
    if (conditionId) {
      const conditionResource = resources.find((element) => element.id === conditionId) as Condition;
      if (conditionResource) data.diagnosis?.push(makeDiagnosisDTO(conditionResource, isPrimary));
    }
  });

  // 3. Getting PatientInfoConfirmed
  const patientInfoConfirmed = encounterResource.extension?.find(
    (extension) => extension.url === 'patient-info-confirmed'
  );
  if (patientInfoConfirmed) {
    data.patientInfoConfirmed = { value: patientInfoConfirmed.valueBoolean };
  } else {
    data.patientInfoConfirmed = { value: false };
  }

  // 4. Getting AddToVisitNote
  const addToVisitNote = encounterResource.extension?.find((extension) => extension.url === 'add-to-visit-note');
  if (addToVisitNote) {
    data.addToVisitNote = { value: addToVisitNote.valueBoolean };
  }

  // 5. Getting AddendumNote
  const addendumNote = encounterResource.extension?.find((extension) => extension.url === 'addendum-note');
  if (addendumNote) {
    data.addendumNote = { text: addendumNote.valueString };
  }

  // 6. AI potential diagnoses
  resources
    .filter(
      (resource) => resource.resourceType === 'Condition' && resource.meta?.tag?.[0].code === 'ai-potential-diagnosis'
    )
    .forEach((condition) => {
      data.aiPotentialDiagnosis?.push(makeDiagnosisDTO(condition as Condition, false));
    });

  // 7. Procedures
  data.procedures = makeProceduresDTOFromFhirResources(encounterResource, resources);

  return data;
}

export const createDispositionServiceRequest = ({
  disposition,
  encounterId,
  followUpId,
  patientId,
}: {
  disposition: DispositionDTO;
  encounterId: string;
  followUpId?: string;
  patientId: string;
}): BatchInputPutRequest<ServiceRequest> | BatchInputPostRequest<ServiceRequest> => {
  let orderDetail: CodeableConcept[] | undefined = undefined;
  let dispositionFollowUpCode: CodeableConcept = createCodeableConcept(
    [
      {
        system: 'http://snomed.info/sct',
        code: '185389009',
        display: 'Follow-up visit (procedure)',
      },
    ],
    'Follow-up visit (procedure)'
  );

  if (disposition.type === 'ip-lab') {
    dispositionFollowUpCode = createCodeableConcept(
      [
        {
          system: 'http://snomed.info/sct',
          code: '15220000',
          display: 'Laboratory test (procedure)',
        },
      ],
      'Laboratory test (procedure)'
    );
    orderDetail = [];
    disposition?.labService?.forEach?.((service) => {
      orderDetail?.push?.(
        createCodeableConcept([
          {
            code: service,
            system: 'lab-service', // TODO phony Coding system
          },
        ])
      );
    });
    disposition?.virusTest?.forEach?.((test) => {
      orderDetail?.push?.(
        createCodeableConcept([
          {
            code: test,
            system: 'virus-test', // TODO phony Coding system
          },
        ])
      );
    });
  }

  if (disposition.type === 'another' && disposition.reason) {
    orderDetail = [];
    orderDetail?.push?.(
      createCodeableConcept([
        {
          code: disposition.reason,
          system: 'reason-for-transfer', // TODO phony Coding system
        },
      ])
    );
  }

  const followUpDaysInMinutes = typeof disposition.followUpIn === 'number' ? disposition.followUpIn * 1440 : undefined;

  return saveOrUpdateResourceRequest(
    makeServiceRequestResource({
      resourceId: followUpId,
      encounterId,
      patientId,
      metaName: 'disposition-follow-up',
      code: dispositionFollowUpCode,
      followUpIn: followUpDaysInMinutes,
      orderDetail,
      [NOTHING_TO_EAT_OR_DRINK_FIELD]: disposition[NOTHING_TO_EAT_OR_DRINK_FIELD],
    })
  );
};

export const followUpToPerformerMap: { [field in DispositionFollowUpType]: CodeableConcept | undefined } = {
  dentistry: createCodeableConcept([
    {
      code: '106289002',
      display: 'Dentist',
      system: 'http://snomed.info/sct',
    },
  ]),
  ent: createCodeableConcept([
    {
      code: '309372007',
      display: 'Ear, nose and throat surgeon',
      system: 'http://snomed.info/sct',
    },
  ]),
  ophthalmology: createCodeableConcept([
    {
      code: '422234006',
      display: 'Ophthalmologist (occupation)',
      system: 'http://snomed.info/sct',
    },
  ]),
  orthopedics: createCodeableConcept([
    {
      code: '59169001',
      display: 'Orthopedic technician',
      system: 'http://snomed.info/sct',
    },
  ]),
  'lurie-ct': createCodeableConcept(undefined, 'lurie-ct'),
  other: createCodeableConcept(undefined, 'other'),
};

export function makeProceduresDTOFromFhirResources(
  encounter: Encounter,
  resources: FhirResource[]
): ProcedureDTO[] | undefined {
  const proceduresServiceRequests: ServiceRequest[] = resources.filter(
    (res) => res.resourceType === 'ServiceRequest' && chartDataResourceHasMetaTagByCode(res, 'procedure')
  ) as ServiceRequest[];

  if (proceduresServiceRequests.length === 0) {
    return undefined;
  }

  const cptCodeProcedures: Procedure[] = resources.filter(
    (resource) => resource.resourceType === 'Procedure' && chartDataResourceHasMetaTagByCode(resource, 'cpt-code')
  ) as Procedure[];

  const diagnosisConditions = (encounter.diagnosis ?? []).flatMap((encounterDiagnosis) => {
    const conditionId = removePrefix('Condition/', encounterDiagnosis.condition.reference || '');
    const condition = resources.find((resource) => resource.id === conditionId) as Condition | undefined;
    if (condition) {
      return [condition];
    }
    return [];
  });

  return proceduresServiceRequests.map<ProcedureDTO>((serviceRequests) => {
    return {
      resourceId: serviceRequests.id,
      procedureType: getCode(serviceRequests.category, PROCEDURE_TYPE_SYSTEM),
      cptCodes: cptCodeProcedures
        .filter(
          (procedure) => serviceRequests.supportingInfo?.find((ref) => ref.reference === `Procedure/${procedure.id}`)
        )
        .flatMap((procedure) => {
          const cptDto = makeCPTCodeDTO(procedure);
          if (cptDto != null) {
            return [cptDto];
          }
          return [];
        }),
      diagnoses: diagnosisConditions
        .filter(
          (condition) => serviceRequests.reasonReference?.find((ref) => ref.reference === `Condition/${condition.id}`)
        )
        .map((condition) => {
          return makeDiagnosisDTO(condition, false);
        }),
      procedureDateTime: serviceRequests.occurrenceDateTime,
      documentedDateTime: serviceRequests.authoredOn,
      performerType: getCode(serviceRequests.performerType, PERFORMER_TYPE_SYSTEM),
      medicationUsed: getExtension(serviceRequests, FHIR_EXTENSION.ServiceRequest.medicationUsed.url)?.valueString,
      bodySite: getCode(serviceRequests.bodySite, BODY_SITE_SYSTEM),
      bodySide: getExtension(serviceRequests, FHIR_EXTENSION.ServiceRequest.bodySide.url)?.valueString,
      technique: getExtension(serviceRequests, FHIR_EXTENSION.ServiceRequest.technique.url)?.valueString,
      suppliesUsed: getExtension(serviceRequests, FHIR_EXTENSION.ServiceRequest.suppliesUsed.url)?.valueString,
      procedureDetails: getExtension(serviceRequests, FHIR_EXTENSION.ServiceRequest.procedureDetails.url)?.valueString,
      specimenSent: getExtension(serviceRequests, FHIR_EXTENSION.ServiceRequest.specimenSent.url)?.valueBoolean,
      complications: getExtension(serviceRequests, FHIR_EXTENSION.ServiceRequest.complications.url)?.valueString,
      patientResponse: getExtension(serviceRequests, FHIR_EXTENSION.ServiceRequest.patientResponse.url)?.valueString,
      postInstructions: getExtension(serviceRequests, FHIR_EXTENSION.ServiceRequest.postInstructions.url)?.valueString,
      timeSpent: getExtension(serviceRequests, FHIR_EXTENSION.ServiceRequest.timeSpent.url)?.valueString,
      documentedBy: getExtension(serviceRequests, FHIR_EXTENSION.ServiceRequest.documentedBy.url)?.valueString,
      consentObtained: getExtension(serviceRequests, FHIR_EXTENSION.ServiceRequest.consentObtained.url)?.valueBoolean,
    };
  });
}

export const createProcedureServiceRequest = (
  procedure: ProcedureDTO,
  encounterId: string,
  patientId: string
): BatchInputPutRequest<ServiceRequest> | BatchInputPostRequest<ServiceRequest> => {
  const extensions: Extension[] = [
    {
      url: FHIR_EXTENSION.ServiceRequest.medicationUsed.url,
      valueString: procedure.medicationUsed,
    },
    {
      url: FHIR_EXTENSION.ServiceRequest.bodySide.url,
      valueString: procedure.bodySide,
    },
    {
      url: FHIR_EXTENSION.ServiceRequest.technique.url,
      valueString: procedure.technique,
    },
    {
      url: FHIR_EXTENSION.ServiceRequest.suppliesUsed.url,
      valueString: procedure.suppliesUsed,
    },
    {
      url: FHIR_EXTENSION.ServiceRequest.procedureDetails.url,
      valueString: procedure.procedureDetails,
    },
    {
      url: FHIR_EXTENSION.ServiceRequest.specimenSent.url,
      valueBoolean: procedure.specimenSent,
    },
    {
      url: FHIR_EXTENSION.ServiceRequest.complications.url,
      valueString: procedure.complications,
    },
    {
      url: FHIR_EXTENSION.ServiceRequest.patientResponse.url,
      valueString: procedure.patientResponse,
    },
    {
      url: FHIR_EXTENSION.ServiceRequest.postInstructions.url,
      valueString: procedure.postInstructions,
    },
    {
      url: FHIR_EXTENSION.ServiceRequest.timeSpent.url,
      valueString: procedure.timeSpent,
    },
    {
      url: FHIR_EXTENSION.ServiceRequest.documentedBy.url,
      valueString: procedure.documentedBy,
    },
    {
      url: FHIR_EXTENSION.ServiceRequest.consentObtained.url,
      valueBoolean: procedure.consentObtained,
    },
  ].filter((extension) => extension.valueString != null || extension.valueBoolean != null);
  const diagnosesReferences = procedure.diagnoses?.map((diagnosis) => {
    return {
      reference: 'Condition/' + diagnosis.resourceId,
    };
  });
  const cptCodesReferences = procedure.cptCodes?.map((cptCode) => {
    return {
      reference: 'Procedure/' + cptCode.resourceId,
    };
  });
  return saveOrUpdateResourceRequest<ServiceRequest>({
    resourceType: 'ServiceRequest',
    id: procedure.resourceId,
    subject: { reference: `Patient/${patientId}` },
    encounter: { reference: `Encounter/${encounterId}` },
    status: 'completed',
    intent: 'original-order',
    category:
      procedure.procedureType != null
        ? [
            {
              coding: [
                {
                  system: PROCEDURE_TYPE_SYSTEM,
                  code: procedure.procedureType,
                },
              ],
            },
          ]
        : undefined,
    occurrenceDateTime: procedure.procedureDateTime,
    authoredOn: procedure.documentedDateTime,
    performerType:
      procedure.performerType != null
        ? {
            coding: [
              {
                system: PERFORMER_TYPE_SYSTEM,
                code: procedure.performerType,
              },
            ],
          }
        : undefined,
    bodySite:
      procedure.bodySite != null
        ? [
            {
              coding: [
                {
                  system: BODY_SITE_SYSTEM,
                  code: procedure.bodySite,
                },
              ],
            },
          ]
        : undefined,
    meta: fillMeta('procedure', 'procedure'),
    reasonReference: (diagnosesReferences?.length ?? 0) > 0 ? diagnosesReferences : undefined,
    supportingInfo: (cptCodesReferences?.length ?? 0) > 0 ? cptCodesReferences : undefined,
    extension: extensions.length > 0 ? extensions : undefined,
  });
};

function getCode(codeableConcept: CodeableConcept | CodeableConcept[] | undefined, system: string): string | undefined {
  const array = Array.isArray(codeableConcept) ? codeableConcept : [codeableConcept];
  for (const codeableConcept of array) {
    const code = codeableConcept?.coding?.find((coding) => coding.system === system)?.code;
    if (code != null) {
      return code;
    }
  }
  return undefined;
}

function getExtension(resource: DomainResource, url: string): Extension | undefined {
  return resource.extension?.find((extension) => extension.url === url);
}

function getMedicationDosage(medication: MedicationStatement): string | undefined {
  const doseQuantity = medication.dosage?.[0].doseAndRate?.[0].doseQuantity;
  if (!doseQuantity?.value || !doseQuantity?.unit) {
    return undefined;
  }
  return `${doseQuantity.value} ${doseQuantity.unit}`;
}<|MERGE_RESOLUTION|>--- conflicted
+++ resolved
@@ -1253,14 +1253,7 @@
     resource.resourceType === 'DocumentReference' &&
     resource.type?.coding?.[0].code === VISIT_CONSULT_NOTE_DOC_REF_CODING_CODE.code
   ) {
-<<<<<<< HEAD
     data.aiChat?.documents.push(resource);
-=======
-    if (data.aiChat) {
-      console.log('chart-data duplication warning: ai chat already exists');
-    }
-    data.aiChat = resource;
->>>>>>> 64076c19
     resourceMapped = true;
   }
   return {
