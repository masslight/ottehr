import sendgrid, { ClientResponse } from '@sendgrid/mail';
import { captureException } from '@sentry/aws-serverless';
import { DateTime } from 'luxon';
import { getSecret, handleUnknownError, Secrets, SecretsKeys } from 'utils';

export const sendErrors = async (error: any, env: string, shouldCaptureException?: boolean): Promise<void> => {
  // Only fires in testing, staging and production
<<<<<<< HEAD
  if (!['development', 'testing', 'staging', 'production'].includes(ENVIRONMENT)) {
    console.log(`sendErrors skipping environment ${ENVIRONMENT}`);
=======
  if (!['testing', 'staging', 'production'].includes(env)) {
>>>>>>> 1a1d36f4
    return;
  }
  console.log('sendErrors running');

<<<<<<< HEAD
  if (captureSentryException) {
    console.log('capturing Sentry Exception');
    captureSentryException(error);
  } else {
    // const notification = ENVIRONMENT === 'production' ? '@channel' : '@ottehr-dev';
    const message = `Alert in ${ENVIRONMENT} zambda ${zambda}.\n\n${
      isFHIRError(error) ? 'FHIR Error' : `${error}\n\n${JSON.stringify(error)}`
    }`;
    await triggerSlackAlarm(message, secrets);
  }

  // Send error to email
  const SENDGRID_API_KEY = getSecret(SecretsKeys.SENDGRID_API_KEY, secrets);
  const SENDGRID_ERROR_EMAIL_TEMPLATE_ID = getSecret(SecretsKeys.IN_PERSON_SENDGRID_ERROR_EMAIL_TEMPLATE_ID, secrets);

  console.log('Sending error email');
  sendgrid.setApiKey(SENDGRID_API_KEY);

  // TODO confirm details
  const email = SUPPORT_EMAIL;
  const emailConfiguration = {
    to: email,
    from: {
      email: email,
      name: `${PROJECT_NAME} In Person`,
    },
    replyTo: email,
    templateId: SENDGRID_ERROR_EMAIL_TEMPLATE_ID,
    dynamic_template_data: {
      environment: ENVIRONMENT,
      errorMessage: `Error in ${zambda}.\n${error}.\nError stringified: ${JSON.stringify(error)}`,
      timestamp: DateTime.now().setZone('UTC').toFormat("EEEE, MMMM d, yyyy 'at' h:mm a ZZZZ"),
    },
  };

  try {
    const sendResult = await sendgrid.send(emailConfiguration);
    console.log(
      `Details of successful sendgrid send: statusCode, ${sendResult[0].statusCode}. body, ${JSON.stringify(
        sendResult[0].body
      )}`
    );
  } catch (error) {
    console.error(`Error sending email to ${email}: ${JSON.stringify(error)}`);
    // // Re-throw error so caller knows we failed.
    // // commenting out because this is causing caught errors to fail and we do not have sendgrid configured yet
    // // adding todo fix this after configuring sendgrid secrets
    // throw error;
=======
  if (shouldCaptureException) {
    const errorToThrow = handleUnknownError(error);
    captureException(errorToThrow);
>>>>>>> 1a1d36f4
  }
};

export const sendSlackNotification = async (message: string, env: string): Promise<void> => {
  const url =
    env === 'production'
      ? 'https://hooks.slack.com/services/your_slack_webhook_url'
      : 'https://hooks.slack.com/services/your_slack_webhook_url';

  await fetch(url, {
    method: 'POST',
    body: JSON.stringify({
      text: message,
      link_names: true,
    }),
  });
};

export const sendgridEmail = async (
  secrets: Secrets | null,
  sendgridTemplateId: string,
  toEmail: string[],
  fromEmail: string,
  env: string,
  message: string
): Promise<[ClientResponse, unknown] | undefined> => {
  const SENDGRID_API_KEY = getSecret(SecretsKeys.SENDGRID_API_KEY, secrets);
  if (!(SENDGRID_API_KEY && sendgridTemplateId)) {
    console.error(
      "Email message can't be sent because either Sendgrid api key or message template ID variable was not set"
    );
    return;
  }
  sendgrid.setApiKey(SENDGRID_API_KEY);
  console.log('toEmail', toEmail);
  const emailConfiguration = {
    to: toEmail,
    from: {
      email: fromEmail,
      name: 'Ottehr',
    },
    replyTo: fromEmail,
    templateId: sendgridTemplateId,
    dynamic_template_data: {
      environment: env,
      errorMessage: message,
      timestamp: DateTime.now().setZone('UTC').toFormat("EEEE, MMMM d, yyyy 'at' h:mm a ZZZZ"),
    },
  };

  try {
    const sendResult = await sendgrid.send(emailConfiguration);
    return sendResult;
  } catch (error) {
    console.error('Error sending email:', error);
    void sendErrors(error, getSecret(SecretsKeys.ENVIRONMENT, secrets));
    return;
  }
};<|MERGE_RESOLUTION|>--- conflicted
+++ resolved
@@ -5,70 +5,14 @@
 
 export const sendErrors = async (error: any, env: string, shouldCaptureException?: boolean): Promise<void> => {
   // Only fires in testing, staging and production
-<<<<<<< HEAD
-  if (!['development', 'testing', 'staging', 'production'].includes(ENVIRONMENT)) {
-    console.log(`sendErrors skipping environment ${ENVIRONMENT}`);
-=======
   if (!['testing', 'staging', 'production'].includes(env)) {
->>>>>>> 1a1d36f4
     return;
   }
   console.log('sendErrors running');
 
-<<<<<<< HEAD
-  if (captureSentryException) {
-    console.log('capturing Sentry Exception');
-    captureSentryException(error);
-  } else {
-    // const notification = ENVIRONMENT === 'production' ? '@channel' : '@ottehr-dev';
-    const message = `Alert in ${ENVIRONMENT} zambda ${zambda}.\n\n${
-      isFHIRError(error) ? 'FHIR Error' : `${error}\n\n${JSON.stringify(error)}`
-    }`;
-    await triggerSlackAlarm(message, secrets);
-  }
-
-  // Send error to email
-  const SENDGRID_API_KEY = getSecret(SecretsKeys.SENDGRID_API_KEY, secrets);
-  const SENDGRID_ERROR_EMAIL_TEMPLATE_ID = getSecret(SecretsKeys.IN_PERSON_SENDGRID_ERROR_EMAIL_TEMPLATE_ID, secrets);
-
-  console.log('Sending error email');
-  sendgrid.setApiKey(SENDGRID_API_KEY);
-
-  // TODO confirm details
-  const email = SUPPORT_EMAIL;
-  const emailConfiguration = {
-    to: email,
-    from: {
-      email: email,
-      name: `${PROJECT_NAME} In Person`,
-    },
-    replyTo: email,
-    templateId: SENDGRID_ERROR_EMAIL_TEMPLATE_ID,
-    dynamic_template_data: {
-      environment: ENVIRONMENT,
-      errorMessage: `Error in ${zambda}.\n${error}.\nError stringified: ${JSON.stringify(error)}`,
-      timestamp: DateTime.now().setZone('UTC').toFormat("EEEE, MMMM d, yyyy 'at' h:mm a ZZZZ"),
-    },
-  };
-
-  try {
-    const sendResult = await sendgrid.send(emailConfiguration);
-    console.log(
-      `Details of successful sendgrid send: statusCode, ${sendResult[0].statusCode}. body, ${JSON.stringify(
-        sendResult[0].body
-      )}`
-    );
-  } catch (error) {
-    console.error(`Error sending email to ${email}: ${JSON.stringify(error)}`);
-    // // Re-throw error so caller knows we failed.
-    // // commenting out because this is causing caught errors to fail and we do not have sendgrid configured yet
-    // // adding todo fix this after configuring sendgrid secrets
-    // throw error;
-=======
   if (shouldCaptureException) {
     const errorToThrow = handleUnknownError(error);
     captureException(errorToThrow);
->>>>>>> 1a1d36f4
   }
 };
 
