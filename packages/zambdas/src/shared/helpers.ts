--- conflicted
+++ resolved
@@ -15,10 +15,6 @@
 import {
   EncounterVirtualServiceExtension,
   findQuestionnaireResponseItemLinkId,
-<<<<<<< HEAD
-  getScheduleExtension,
-=======
->>>>>>> 3246d17f
   getSecret,
   pickFirstValueFromAnswerItem,
   PRIVATE_EXTENSION_BASE_URL,
@@ -220,102 +216,6 @@
   return parsedExtValue;
 }
 
-<<<<<<< HEAD
-// todo 1.8: this needs to take a schedule (or be async and go get a schedule), have a better name
-// also check that this data is truly needed everywhere it is used
-export function getLocationInformation(
-  oystehr: Oystehr,
-  scheduleResource: Location | Practitioner | HealthcareService,
-  currentDate: DateTime = DateTime.now()
-): AvailableLocationInformation {
-  const slug = scheduleResource.identifier?.find((identifierTemp) => identifierTemp.system === SLUG_SYSTEM)?.value;
-  const timezone = getTimezone(scheduleResource);
-
-  const schedule = getScheduleExtension(scheduleResource);
-  const scheduleOverrides = schedule?.scheduleOverrides || {};
-
-  let scheduleType: ScheduleType;
-  switch (scheduleResource?.resourceType) {
-    case 'Location':
-      scheduleType = ScheduleType['location'];
-      break;
-    case 'HealthcareService':
-      scheduleType = ScheduleType['group'];
-      break;
-    case 'Practitioner':
-      scheduleType = ScheduleType['provider'];
-      break;
-  }
-
-  // Modify hours of operation returned based on schedule overrides
-  let hoursOfOperation: LocationHoursOfOperation[] | undefined = undefined;
-  if (scheduleResource.resourceType === 'Location') {
-    hoursOfOperation = scheduleResource.hoursOfOperation;
-    currentDate = currentDate.setZone(timezone);
-    const overrideDate = Object.keys(scheduleOverrides).find((date) => {
-      return currentDate.toFormat(OVERRIDE_DATE_FORMAT) === date;
-    });
-    if (overrideDate) {
-      const dayOfWeek = currentDate.toFormat('EEE').toLowerCase();
-      const override = scheduleOverrides[overrideDate];
-      const dayIndex = hoursOfOperation?.findIndex((hour) => (hour.daysOfWeek as string[])?.includes(dayOfWeek));
-      if (hoursOfOperation && typeof dayIndex !== 'undefined' && dayIndex >= 0) {
-        hoursOfOperation[dayIndex].openingTime = DateTime.fromFormat(override.open.toString(), 'h')
-          .set({
-            year: currentDate.year,
-            month: currentDate.month,
-            day: currentDate.day,
-          })
-          .toFormat(HOURS_OF_OPERATION_FORMAT);
-        hoursOfOperation[dayIndex].closingTime = DateTime.fromFormat(override.close.toString(), 'h')
-          .set({
-            year: currentDate.year,
-            month: currentDate.month,
-            day: currentDate.day,
-          })
-          .toFormat(HOURS_OF_OPERATION_FORMAT);
-      }
-    }
-  }
-
-  return {
-    id: scheduleResource.id,
-    slug: slug,
-    name: getName(oystehr, scheduleResource),
-    description: undefined,
-    address: undefined,
-    telecom: scheduleResource.telecom,
-    hoursOfOperation: hoursOfOperation,
-    timezone: timezone,
-    closures: schedule?.closures ?? [],
-    otherOffices: [], // todo
-    scheduleType,
-  };
-}
-
-function getName(oystehrClient: Oystehr, item: Location | Practitioner | HealthcareService): string {
-  if (!item.name) {
-    return 'Unknown';
-  }
-  if (item.resourceType === 'Location') {
-    return item.name;
-  }
-  if (item.resourceType === 'HealthcareService') {
-    return item.name;
-  }
-  return oystehrClient.fhir.formatHumanName(item.name[0]);
-}
-
-export function getEncounterStatusHistoryIdx(encounter: Encounter, status: string): number {
-  if (encounter.statusHistory) {
-    return encounter.statusHistory.findIndex((history) => history.status === status && !history.period.end);
-  } else {
-    throw new Error('Encounter status history not found');
-  }
-}
-
-=======
->>>>>>> 3246d17f
 export function checkPaperworkComplete(questionnaireResponse: QuestionnaireResponse): boolean {
   if (questionnaireResponse?.status === 'completed' || questionnaireResponse?.status === 'amended') {
     let photoIdFront: Attachment | undefined;
