import { min } from 'lodash';
import { DateTime } from 'luxon';
<<<<<<< HEAD
import { Secrets } from 'utils';
=======
import { BUCKET_NAMES, FHIR_IDENTIFIER_NPI, getFullestAvailableName, ORDER_ITEM_UNKNOWN, Secrets } from 'utils';
import { LABS_DATE_STRING_FORMAT, resourcesForOrderForm } from '../../ehr/submit-lab-order/helpers';
>>>>>>> f3ce8828
import { makeZ3Url } from '../presigned-file-urls';
import { createPresignedUrl, uploadObjectToZ3 } from '../z3Utils';
import { getLabFileName } from './labs-results-form-pdf';
import { ICON_STYLE, STANDARD_NEW_LINE } from './pdf-consts';
import {
  drawFieldLineBoldHeader,
  getPdfClientForLabsPDFs,
  PdfInfo,
  rgbNormalized,
  SEPARATED_LINE_STYLE as GREY_LINE_STYLE,
} from './pdf-utils';
import { LabsData, PdfClient } from './types';

async function uploadPDF(pdfBytes: Uint8Array, token: string, baseFileUrl: string): Promise<void> {
  const presignedUrl = await createPresignedUrl(token, baseFileUrl, 'upload');
  await uploadObjectToZ3(pdfBytes, presignedUrl);
}

export async function createExternalLabsOrderFormPDF(
  input: LabsData,
  patientID: string,
  secrets: Secrets | null,
  token: string
): Promise<PdfInfo> {
  console.log('Creating labs order form pdf bytes');
  const pdfBytes = await createExternalLabsOrderFormPdfBytes(input).catch((error) => {
    throw new Error('failed creating labs order form pdfBytes: ' + error.message);
  });

  console.debug(`Created external labs order form pdf bytes`);
  const bucketName = BUCKET_NAMES.LABS;
  const fileName = `ExternalLabsOrderForm-${
    input.orderName ? getLabFileName(input.orderName) + '-' : ''
  }-${DateTime.fromISO(input.orderCreateDateAuthoredOn).toFormat('yyyy-MM-dd')}-${input.orderPriority}.pdf`;
  console.log('Creating base file url');
  const baseFileUrl = makeZ3Url({ secrets, fileName, bucketName, patientID });
  console.log('Uploading file to bucket');
  await uploadPDF(pdfBytes, token, baseFileUrl).catch((error) => {
    throw new Error('failed uploading pdf to z3: ' + error.message);
  });

  // for testing
  // savePdfLocally(pdfBytes);

  return { title: fileName, uploadURL: baseFileUrl };
}

async function createExternalLabsOrderFormPdfBytes(data: LabsData): Promise<Uint8Array> {
  if (!data.orderName) {
    throw new Error('Order name is required');
  }
  console.log('drawing pdf for ', data.orderNumber, data.orderName);

  let pdfClient: PdfClient;
  const { pdfClient: client, callIcon, faxIcon, locationIcon, textStyles } = await getPdfClientForLabsPDFs();
  pdfClient = client;

  const iconStyleWithMargin = { ...ICON_STYLE, margin: { left: 10, right: 10 } };
  const rightColumnXStart = 315;
  const BLACK_LINE_STYLE = { ...GREY_LINE_STYLE, color: rgbNormalized(0, 0, 0) };

  // Draw header
  console.log(
    `Drawing header. xPos is ${pdfClient.getX()}. yPos is ${pdfClient.getY()}. Current page index is ${pdfClient.getCurrentPageIndex()} out of ${pdfClient.getTotalPages()} pages.`
  );
  pdfClient.drawText(`${data.labOrganizationName}: Order Form`, textStyles.headerRight); // the original was 18 font
  pdfClient.newLine(STANDARD_NEW_LINE);

  // print 'e-req' if submitting electronically
  if (!data.isManualOrder) {
    console.log(
      `Drawing e-Req line. xPos is ${pdfClient.getX()}. yPos is ${pdfClient.getY()}. Current page index is ${pdfClient.getCurrentPageIndex()} out of ${pdfClient.getTotalPages()} pages.`
    );
    pdfClient.drawText('E-REQ', { ...textStyles.textBoldRight, fontSize: textStyles.headerRight.fontSize - 2 });
    pdfClient.newLine(STANDARD_NEW_LINE);
  }
  pdfClient.drawSeparatedLine(BLACK_LINE_STYLE);

  // Location Details (left column)
  console.log(
    `Drawing location details left column. xPos is ${pdfClient.getX()}. yPos is ${pdfClient.getY()}. Current page index is ${pdfClient.getCurrentPageIndex()} out of ${pdfClient.getTotalPages()} pages.`
  );
  const yPosAtStartOfLocation = pdfClient.getY();
  let yPosAtEndOfLocation = yPosAtStartOfLocation;
  if (
    data.locationName ||
    data.locationStreetAddress ||
    data.locationCity ||
    data.locationState ||
    data.locationZip ||
    data.locationPhone ||
    data.locationFax
  ) {
    if (data.locationName) {
      pdfClient.drawTextSequential(data.locationName, textStyles.textBold);
      pdfClient.newLine(STANDARD_NEW_LINE);
    }

    pdfClient.drawImage(
      locationIcon,
      { ...iconStyleWithMargin, margin: { ...iconStyleWithMargin.margin, left: 0 } },
      textStyles.text
    );
    const xPosAfterImage = pdfClient.getX();
    if (data.locationStreetAddress) {
      pdfClient.drawTextSequential(data.locationStreetAddress.toUpperCase(), textStyles.text, {
        leftBound: xPosAfterImage,
        rightBound: pdfClient.getRightBound(),
      });
      pdfClient.newLine(STANDARD_NEW_LINE);
    }

    if (data.locationCity || data.locationState || data.locationZip) {
      pdfClient.drawStartXPosSpecifiedText(
        `${data.locationCity ? data.locationCity + ', ' : ''}${data.locationState ? data.locationState + ' ' : ''}${
          data.locationZip || ''
        }`.toUpperCase(),
        textStyles.text,
        xPosAfterImage
      );
      pdfClient.newLine(STANDARD_NEW_LINE);
    }

    // the phone and fax should be on the same line
    if (data.locationPhone) {
      pdfClient.drawImage(
        callIcon,
        { ...iconStyleWithMargin, margin: { ...iconStyleWithMargin.margin, left: 0 } },
        textStyles.text
      );
      pdfClient.drawTextSequential(data.locationPhone, textStyles.text);
    }

    if (data.locationFax) {
      pdfClient.drawImage(faxIcon, iconStyleWithMargin, textStyles.text);
      pdfClient.drawTextSequential(data.locationFax, textStyles.text);
    }

    if (data.locationPhone || data.locationFax) {
      pdfClient.newLine(STANDARD_NEW_LINE);
    }

    yPosAtEndOfLocation = pdfClient.getY();
  }

  // Order number, physician info (right column)
  // go back to where the location info started to start the right column of text
  pdfClient.setY(yPosAtStartOfLocation);
  console.log(
    `Drawing order number, physician info right column. xPos is ${pdfClient.getX()}. yPos is ${pdfClient.getY()}. Current page index is ${pdfClient.getCurrentPageIndex()} out of ${pdfClient.getTotalPages()} pages.`
  );
  let currXPos = pdfClient.drawStartXPosSpecifiedText('Order Number: ', textStyles.textBold, rightColumnXStart).endXPos;
  // eslint-disable-next-line @typescript-eslint/no-unused-expressions
  pdfClient.drawStartXPosSpecifiedText(data.orderNumber, textStyles.text, currXPos).endXPos;

  pdfClient.newLine(STANDARD_NEW_LINE);
  console.log(
    `Drawing physician info. xPos is ${pdfClient.getX()}. yPos is ${pdfClient.getY()}. Current page index is ${pdfClient.getCurrentPageIndex()} out of ${pdfClient.getTotalPages()} pages.`
  );
  pdfClient.drawStartXPosSpecifiedText(data.providerName, textStyles.textBold, rightColumnXStart);
  pdfClient.newLine(STANDARD_NEW_LINE);

  if (data.providerNPI) {
    currXPos = pdfClient.drawStartXPosSpecifiedText('NPI: ', textStyles.textBold, rightColumnXStart).endXPos;
    pdfClient.drawStartXPosSpecifiedText(data.providerNPI, textStyles.text, currXPos);
    pdfClient.newLine(STANDARD_NEW_LINE);
  }

  currXPos = pdfClient.drawStartXPosSpecifiedText('Client ID: ', textStyles.textBold, rightColumnXStart).endXPos;
  pdfClient.drawStartXPosSpecifiedText(data.accountNumber, textStyles.text, currXPos);

  // figure out which column drew farther down in the y direction, and set the new y to that, then add newline
  pdfClient.setY(min([pdfClient.getY(), yPosAtEndOfLocation])!);
  pdfClient.newLine(STANDARD_NEW_LINE);

  // Line before patient info
  pdfClient.drawSeparatedLine(BLACK_LINE_STYLE);

  // Patient info (left column)
  console.log(
    `Drawing patient info left column. xPos is ${pdfClient.getX()}. yPos is ${pdfClient.getY()}. Current page index is ${pdfClient.getCurrentPageIndex()} out of ${pdfClient.getTotalPages()} pages.`
  );
  pdfClient.drawTextSequential(
    `${data.patientLastName}, ${data.patientFirstName}${data.patientMiddleName ? ' ' + data.patientMiddleName : ''}, `,
    { ...textStyles.header, newLineAfter: false }
  );
  pdfClient.drawTextSequential(`${data.patientSex}, ${data.patientDOB}`, textStyles.text);
  pdfClient.newLine(STANDARD_NEW_LINE);

  pdfClient = drawFieldLineBoldHeader(pdfClient, textStyles, 'ID:', data.patientId);
  pdfClient.newLine(STANDARD_NEW_LINE);

  pdfClient.drawImage(
    locationIcon,
    { ...iconStyleWithMargin, margin: { ...iconStyleWithMargin.margin, left: 0 } },
    textStyles.text
  );
  pdfClient.drawTextSequential(`${data.patientAddress} `, textStyles.text);
  pdfClient.drawImage(callIcon, iconStyleWithMargin, textStyles.text);
  pdfClient.drawTextSequential(data.patientPhone, textStyles.text);
  pdfClient.newLine(STANDARD_NEW_LINE);

  // Order date and collection date
  console.log(
    `Drawing order and collection date. xPos is ${pdfClient.getX()}. yPos is ${pdfClient.getY()}. Current page index is ${pdfClient.getCurrentPageIndex()} out of ${pdfClient.getTotalPages()} pages.`
  );
  pdfClient = drawFieldLineBoldHeader(pdfClient, textStyles, 'Order Date:', data.orderCreateDate);
  pdfClient.newLine(STANDARD_NEW_LINE);

  // only print this for non-psc orders
  if (!data.isPscOrder) {
    pdfClient = drawFieldLineBoldHeader(pdfClient, textStyles, 'Collection Date:', data.sampleCollectionDate ?? '');
    pdfClient.newLine(STANDARD_NEW_LINE);
  }

  pdfClient.drawSeparatedLine(BLACK_LINE_STYLE);

  // Insurance/billing Section
  console.log(
    `Drawing insurance. xPos is ${pdfClient.getX()}. yPos is ${pdfClient.getY()}. Current page index is ${pdfClient.getCurrentPageIndex()} out of ${pdfClient.getTotalPages()} pages.`
  );
  pdfClient = drawFieldLineBoldHeader(pdfClient, textStyles, 'Bill Class:', data.billClass);
  pdfClient.newLine(STANDARD_NEW_LINE);

  if (data.primaryInsuranceName) {
    pdfClient = drawFieldLineBoldHeader(pdfClient, textStyles, 'Primary Insurance Name:', data.primaryInsuranceName);
    pdfClient.newLine(STANDARD_NEW_LINE);
  }
  if (data.primaryInsuranceAddress) {
    pdfClient = drawFieldLineBoldHeader(
      pdfClient,
      textStyles,
      'Insurance Address:',
      data.primaryInsuranceAddress.toUpperCase()
    );
    pdfClient.newLine(STANDARD_NEW_LINE);
  }
  if (data.primaryInsuranceSubNum) {
    pdfClient = drawFieldLineBoldHeader(pdfClient, textStyles, 'Subscriber Number:', data.primaryInsuranceSubNum);
    pdfClient.newLine(STANDARD_NEW_LINE);
  }
  if (data.insuredName) {
    pdfClient = drawFieldLineBoldHeader(pdfClient, textStyles, 'Insured Name:', data.insuredName);
    pdfClient.newLine(STANDARD_NEW_LINE);
  }
  if (data.insuredAddress) {
    pdfClient = drawFieldLineBoldHeader(pdfClient, textStyles, 'Address:', data.insuredAddress);
    pdfClient.newLine(STANDARD_NEW_LINE);
  }

  pdfClient.drawSeparatedLine(BLACK_LINE_STYLE);

  // AOE Section
  if (data.aoeAnswers?.length) {
    console.log(
      `Drawing AOE. xPos is ${pdfClient.getX()}. yPos is ${pdfClient.getY()}. Current page index is ${pdfClient.getCurrentPageIndex()} out of ${pdfClient.getTotalPages()} pages.`
    );
    pdfClient.drawTextSequential('AOE Answers', textStyles.header);
    data.aoeAnswers.forEach((item) => {
      pdfClient = drawFieldLineBoldHeader(pdfClient, textStyles, `${item.question}: `, item.answer.toString());
      pdfClient.newLine(STANDARD_NEW_LINE);
    });
    pdfClient.newLine(STANDARD_NEW_LINE);
  }

  // Ordered test and diagnoses
  const columnGap = 50;
  const pageWidth = pdfClient.getRightBound() - pdfClient.getLeftBound();
  const secondColumnStart = pageWidth / 2 + columnGap;

  const columnOneStartAndWidth = { startXPos: pdfClient.getLeftBound(), width: pageWidth / 2 };
  const columnTwoStartAndWidth = {
    startXPos: secondColumnStart,
    width: pdfClient.getRightBound() - secondColumnStart,
  }; // just the rest of the page

  console.log(
    `Drawing lab and assessments header. xPos is ${pdfClient.getX()}. yPos is ${pdfClient.getY()}. Current page index is ${pdfClient.getCurrentPageIndex()} out of ${pdfClient.getTotalPages()} pages.`
  );
  pdfClient.drawSeparatedLine(GREY_LINE_STYLE);
  pdfClient.drawVariableWidthColumns(
    [
      {
        content: 'Lab',
        textStyle: textStyles.text,
        ...columnOneStartAndWidth,
      },
      {
        content: 'Assessments',
        textStyle: textStyles.text,
        ...columnTwoStartAndWidth,
      },
    ],
    pdfClient.getY(),
    pdfClient.getCurrentPageIndex()
  );
  pdfClient.newLine(STANDARD_NEW_LINE);
  pdfClient.drawSeparatedLine(GREY_LINE_STYLE);

  // second row
  console.log(
    `Drawing test name and assessments. xPos is ${pdfClient.getX()}. yPos is ${pdfClient.getY()}. Current page index is ${pdfClient.getCurrentPageIndex()} out of ${pdfClient.getTotalPages()} pages.`
  );
  pdfClient.drawVariableWidthColumns(
    [
      {
        content: data.orderName.toUpperCase(),
        textStyle: textStyles.textBold,
        ...columnOneStartAndWidth,
      },
      {
        content: data.orderAssessments.map((assessment) => `${assessment.code} (${assessment.name})`).join(', '),
        textStyle: textStyles.text,
        ...columnTwoStartAndWidth,
      },
    ],
    pdfClient.getY(),
    pdfClient.getCurrentPageIndex()
  );

  pdfClient.newLine(STANDARD_NEW_LINE);
  pdfClient.newLine(STANDARD_NEW_LINE);

  // Signature
  console.log(
    `Drawing signature. xPos is ${pdfClient.getX()}. yPos is ${pdfClient.getY()}. Current page index is ${pdfClient.getCurrentPageIndex()} out of ${pdfClient.getTotalPages()} pages.`
  );
  pdfClient.drawTextSequential(`Electronically signed by: ${data.providerName}`, textStyles.textBold);
  pdfClient.newLine(STANDARD_NEW_LINE);
  pdfClient.drawTextSequential(data.orderSubmitDate, textStyles.textGreyBold);
  pdfClient.newLine(STANDARD_NEW_LINE);
  pdfClient.drawSeparatedLine(BLACK_LINE_STYLE);

  // Generated by Ottehr
  console.log(
    `Drawing ottehr signature. xPos is ${pdfClient.getX()}. yPos is ${pdfClient.getY()}. Current page index is ${pdfClient.getCurrentPageIndex()} out of ${pdfClient.getTotalPages()} pages.`
  );
  pdfClient.drawTextSequential('Order generated by Ottehr', textStyles.textGreyBold);

  return await pdfClient.save();
}<|MERGE_RESOLUTION|>--- conflicted
+++ resolved
@@ -1,11 +1,6 @@
 import { min } from 'lodash';
 import { DateTime } from 'luxon';
-<<<<<<< HEAD
-import { Secrets } from 'utils';
-=======
-import { BUCKET_NAMES, FHIR_IDENTIFIER_NPI, getFullestAvailableName, ORDER_ITEM_UNKNOWN, Secrets } from 'utils';
-import { LABS_DATE_STRING_FORMAT, resourcesForOrderForm } from '../../ehr/submit-lab-order/helpers';
->>>>>>> f3ce8828
+import { BUCKET_NAMES, Secrets } from 'utils';
 import { makeZ3Url } from '../presigned-file-urls';
 import { createPresignedUrl, uploadObjectToZ3 } from '../z3Utils';
 import { getLabFileName } from './labs-results-form-pdf';
