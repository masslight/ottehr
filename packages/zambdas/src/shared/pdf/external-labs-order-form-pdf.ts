--- conflicted
+++ resolved
@@ -135,6 +135,7 @@
   // go back to where the location info started to start the right column of text
   pdfClient.setY(yPosAtStartOfLocation);
   let currXPos = pdfClient.drawStartXPosSpecifiedText('Order Number: ', textStyles.textBold, rightColumnXStart).endXPos;
+  // eslint-disable-next-line @typescript-eslint/no-unused-expressions
   pdfClient.drawStartXPosSpecifiedText(data.orderNumber, textStyles.text, currXPos).endXPos;
 
   pdfClient.newLine(STANDARD_NEW_LINE);
@@ -142,159 +143,10 @@
   pdfClient.drawStartXPosSpecifiedText(data.providerName, textStyles.textBold, rightColumnXStart);
   pdfClient.newLine(STANDARD_NEW_LINE);
 
-<<<<<<< HEAD
-    currYPos -= regularLineHeight * (lines.length - 1);
-  };
-
-  const drawFieldLineRight = (fieldName: string, fieldValue: string): void => {
-    const font = styles.regularText.font;
-    const size = styles.regularText.fontSize;
-    const textWidth = font.widthOfTextAtSize(fieldName, size) + font.widthOfTextAtSize(fieldValue, size);
-    const namePosition = width - (styles.margin.x + textWidth + regularTextWidth);
-    const valuePosition = width - (styles.margin.x + font.widthOfTextAtSize(fieldValue, size));
-    page.drawText(fieldName, {
-      font: styles.regularTextBold.font,
-      size: styles.regularTextBold.fontSize,
-      x: namePosition,
-      y: currYPos,
-    });
-    page.drawText(fieldValue, {
-      font: styles.regularText.font,
-      size: styles.regularText.fontSize,
-      x: valuePosition,
-      y: currYPos,
-    });
-  };
-
-  const drawColumnText = (
-    columnOneName: string,
-    columnOneFont: PDFFont,
-    columnOneFontSize: number,
-    columnTwoName: string,
-    columnTwoFont: PDFFont,
-    columnTwoFontSize: number
-  ): void => {
-    page.drawText(columnOneName, {
-      font: columnOneFont,
-      size: columnOneFontSize,
-      x: currXPos,
-      y: currYPos,
-      maxWidth: pageTextWidth / 2 - currXPos,
-    });
-    page.drawText(columnTwoName, {
-      font: columnTwoFont,
-      size: columnTwoFontSize,
-      x: pageTextWidth / 2,
-      y: currYPos,
-      maxWidth: pageTextWidth / 2,
-    });
-  };
-
-  const drawRegularTextLeft = (text: string, textFont?: PDFFont, opacity?: number): void => {
-    page.drawText(text, {
-      font: textFont || styles.regularText.font,
-      size: styles.regularText.fontSize,
-      opacity: opacity,
-      x: currXPos,
-      y: currYPos,
-    });
-  };
-
-  const drawRegularTextRight = (text: string, textFont?: PDFFont): void => {
-    textFont = textFont || styles.regularText.font;
-    const textWidth = textFont.widthOfTextAtSize(text, styles.regularText.fontSize);
-    const xPosition = width - (styles.margin.x + textWidth);
-
-    page.drawText(text, {
-      font: textFont,
-      size: styles.regularText.fontSize,
-      x: xPosition,
-      y: currYPos,
-    });
-  };
-
-  const drawImage = async (imgPath: string): Promise<void> => {
-    const imgBytes = fs.readFileSync(imgPath);
-    const img = pdfDoc.embedPng(new Uint8Array(imgBytes));
-    currYPos -= 1.5;
-    page.drawImage(await img, {
-      x: currXPos,
-      y: currYPos,
-      width: imageWidth,
-      height: imageHeight,
-    });
-    currYPos += 1.5;
-  };
-
-  const drawSeparatorLine = (opacity?: number): void => {
-    page.drawLine({
-      start: { x: currXPos, y: currYPos },
-      end: { x: width - styles.margin.x, y: currYPos },
-      thickness: 1,
-      opacity: opacity,
-    });
-    currYPos -= regularLineHeight / 2;
-  };
-
-  const addLocationPhoneInfo = async (): Promise<void> => {
-    await drawImage(callIcon);
-    currXPos += imageWidth + regularTextWidth;
-    drawRegularTextLeft(data.locationPhone || '');
-    currXPos +=
-      helveticaFont.widthOfTextAtSize(data.locationPhone || '', styles.regularText.fontSize) + regularTextWidth;
-  };
-
-  const addLocationFaxInfo = async (): Promise<void> => {
-    await drawImage(faxIcon);
-    currXPos += imageWidth + regularTextWidth;
-    if (data.locationFax) {
-      drawRegularTextLeft(data.locationFax);
-    }
-  };
-
-  // --- add all sections to PDF ---
-  // ===============================
-  // Main header
-  drawHeader(`${data.labOrganizationName}: Order Form`);
-  addNewLine();
-  drawSeparatorLine();
-  addNewLine();
-
-  // Location details
-  drawSubHeader(data?.locationName || '');
-  drawFieldLineRight('Order Number: ', data.orderNumber);
-  addNewLine();
-  if (hadSomeAddressInfo) await drawImage(locationIcon);
-  currXPos += imageWidth + regularTextWidth;
-  drawRegularTextLeft(data.locationStreetAddress?.toUpperCase() || '');
-  drawRegularTextRight(data.providerName, styles.regularTextBold.font);
-  addNewLine();
-  currXPos = styles.margin.x + imageWidth + regularTextWidth;
-  drawRegularTextLeft(locationCityStateZip);
-  drawFieldLineRight('NPI: ', data.providerNPI || '');
-  addNewLine();
-  currXPos = styles.margin.x;
-  if (data.locationPhone) await addLocationPhoneInfo();
-  if (data.locationFax) await addLocationFaxInfo();
-  currXPos = styles.margin.x;
-  addNewLine();
-  drawSeparatorLine();
-  addNewLine();
-
-  // Patient details block
-  drawSubHeader(`${data.patientFirstName},`);
-  currXPos +=
-    styles.subHeader.font.widthOfTextAtSize(data.patientFirstName, styles.subHeader.fontSize) + subHeaderTextWidth;
-  if (data.patientMiddleName) {
-    drawSubHeader(`${data.patientMiddleName},`);
-    currXPos +=
-      styles.subHeader.font.widthOfTextAtSize(data.patientMiddleName, styles.subHeader.fontSize) + subHeaderTextWidth;
-=======
   if (data.providerNPI) {
     currXPos = pdfClient.drawStartXPosSpecifiedText('NPI: ', textStyles.textBold, rightColumnXStart).endXPos;
     pdfClient.drawStartXPosSpecifiedText(data.providerNPI, textStyles.text, currXPos);
     pdfClient.newLine(STANDARD_NEW_LINE);
->>>>>>> 5c7b26fa
   }
 
   currXPos = pdfClient.drawStartXPosSpecifiedText('Client ID: ', textStyles.textBold, rightColumnXStart).endXPos;
