import Oystehr from '@oystehr/sdk';
import { randomUUID } from 'crypto';
import {
  ActivityDefinition,
  DiagnosticReport,
  DocumentReference,
  Encounter,
  List,
  Location,
  Observation,
  Organization,
  Patient,
  Practitioner,
  Provenance,
  Schedule,
  ServiceRequest,
  Specimen,
  Task,
} from 'fhir/r4b';
import fs from 'fs';
import { DateTime } from 'luxon';
import { Color } from 'pdf-lib';
import {
  compareDates,
  convertActivityDefinitionToTestItem,
  createFilesDocumentReferences,
  EXTERNAL_LAB_RESULT_PDF_BASE_NAME,
  getFullestAvailableName,
  getTimezone,
  IN_HOUSE_LAB_OD_NULL_OPTION_CONFIG,
  IN_HOUSE_LAB_RESULT_PDF_BASE_NAME,
  IN_HOUSE_LAB_TASK,
  LAB_ORDER_DOC_REF_CODING_CODE,
  LAB_ORDER_TASK,
  LAB_RESULT_DOC_REF_CODING_CODE,
  LabType,
  OYSTEHR_LAB_OI_CODE_SYSTEM,
  OYSTEHR_LAB_ORDER_PLACER_ID_SYSTEM,
  quantityRangeFormat,
  Secrets,
  TestItemComponent,
} from 'utils';
import { fetchResultResourcesForRepeatServiceRequest } from '../../ehr/shared/in-house-labs';
import { getExternalLabOrderResources } from '../../ehr/shared/labs';
import { LABS_DATE_STRING_FORMAT } from '../../ehr/submit-lab-order';
import { makeZ3Url } from '../presigned-file-urls';
import { createPresignedUrl, uploadObjectToZ3 } from '../z3Utils';
import { ICON_STYLE, PDF_CLIENT_STYLES, STANDARD_FONT_SIZE, STANDARD_NEW_LINE } from './pdf-consts';
import {
  calculateAge,
  createPdfClient,
  drawFieldLine,
  drawFieldLineRight,
  drawFourColumnText,
  getTextStylesForLabsPDF,
  LAB_PDF_STYLES,
  LabsPDFTextStyleConfig,
  PdfInfo,
  SEPARATED_LINE_STYLE,
} from './pdf-utils';
import {
  ExternalLabResult,
  ExternalLabResultsData,
  InHouseLabResult,
  InHouseLabResultConfig,
  InHouseLabResultsData,
  LabResultsData,
  PdfClient,
  ResultDataConfig,
} from './types';

interface CommonDataConfigResources {
  location: Location | undefined;
  timezone: string | undefined;
  serviceRequest: ServiceRequest;
  patient: Patient;
  diagnosticReport: DiagnosticReport;
  providerName: string | undefined;
  testName: string | undefined;
}

type LabTypeSpecificResources =
  | {
      type: LabType.external;
      specificResources: {
        externalLabResults: ExternalLabResult[];
        organization: Organization | undefined;
        collectionDate: string;
        orderSubmitDate: string;
        reviewed: boolean;
        reviewingProvider: Practitioner | undefined;
        reviewDate: string | undefined;
        resultsReceivedDate: string;
        resultInterpretations: string[];
        performingLabDirectorFullName?: string;
        performingLabAddress?: string;
      };
    }
  | { type: LabType.inHouse; specificResources: { inHouseLabResults: InHouseLabResultConfig[] } };

const getResultDataConfig = (
  commonResourceConfig: CommonDataConfigResources,
  specificResourceConfig: LabTypeSpecificResources
): ResultDataConfig => {
  console.log('configuring data to create pdf');
  let config: ResultDataConfig | undefined;
  const now = DateTime.now();

  const { location, timezone, serviceRequest, patient, diagnosticReport, providerName, testName } =
    commonResourceConfig;
  const { type, specificResources } = specificResourceConfig;

  if (!serviceRequest.reasonCode) throw new Error('service request reasonCode is undefined');
  const orderCreateDate = serviceRequest.authoredOn
    ? DateTime.fromISO(serviceRequest.authoredOn).setZone(timezone).toFormat(LABS_DATE_STRING_FORMAT)
    : undefined;

  const baseData: LabResultsData = {
    locationName: location?.name,
    locationStreetAddress: location?.address?.line?.join(','),
    locationCity: location?.address?.city,
    locationState: location?.address?.state,
    locationZip: location?.address?.postalCode,
    locationPhone: location?.telecom?.find((t) => t.system === 'phone')?.value,
    locationFax: location?.telecom?.find((t) => t.system === 'fax')?.value,
    serviceRequestID: serviceRequest.id || '',
    providerName: providerName || '',
    patientFirstName: patient.name?.[0].given?.[0] || '',
    patientMiddleName: patient.name?.[0].given?.[1],
    patientLastName: patient.name?.[0].family || '',
    patientSex: patient.gender || '',
    patientDOB: patient.birthDate ? DateTime.fromFormat(patient.birthDate, 'yyyy-MM-dd').toFormat('MM/dd/yyyy') : '',
    patientId: patient.id || '',
    patientPhone: patient.telecom?.find((telecomTemp) => telecomTemp.system === 'phone')?.value || '',
    todayDate: now.setZone().toFormat(LABS_DATE_STRING_FORMAT),
    orderCreateDateAuthoredOn: serviceRequest.authoredOn || '',
    orderCreateDate: orderCreateDate || '',
    orderPriority: serviceRequest.priority || '',
    testName: testName || '',
    orderAssessments: serviceRequest.reasonCode.map((code) => ({
      code: code.coding?.[0].code || '',
      name: code.text || '',
    })),
    resultStatus: diagnosticReport.status.toUpperCase(),
  };

  if (type === LabType.inHouse) {
    const { inHouseLabResults } = specificResources;
    const inHouseData: Omit<InHouseLabResultsData, keyof LabResultsData> = {
      inHouseLabResults,
    };
    const data: InHouseLabResultsData = { ...baseData, ...inHouseData };
    config = { type: LabType.inHouse, data };
  }

  if (type === LabType.external) {
    const {
      externalLabResults,
      organization,
      collectionDate,
      orderSubmitDate,
      reviewed,
      reviewingProvider,
      reviewDate,
      resultsReceivedDate,
      resultInterpretations,
      performingLabAddress,
      performingLabDirectorFullName,
    } = specificResources;
    const externalLabData: Omit<ExternalLabResultsData, keyof LabResultsData> = {
      orderNumber:
        serviceRequest.identifier?.find((item) => item.system === OYSTEHR_LAB_ORDER_PLACER_ID_SYSTEM)?.value || '',
      accessionNumber: diagnosticReport.identifier?.find((item) => item.type?.coding?.[0].code === 'FILL')?.value || '',
      collectionDate,
      orderSubmitDate,
      resultPhase: diagnosticReport.status.charAt(0).toUpperCase() || '',
      reviewed,
      reviewingProvider,
      reviewDate,
      resultInterpretations,
      externalLabResults,
      testItemCode:
        diagnosticReport.code.coding?.find((temp) => temp.system === OYSTEHR_LAB_OI_CODE_SYSTEM)?.code ||
        diagnosticReport.code.coding?.find((temp) => temp.system === 'http://loinc.org')?.code ||
        '',
      performingLabName: organization?.name || '',
      performingLabAddress,
      performingLabPhone: organization?.contact
        ?.find((temp) => temp.purpose?.coding?.find((purposeTemp) => purposeTemp.code === 'lab_director'))
        ?.telecom?.find((temp) => temp.system === 'phone')?.value,
      // abnormalResult: true,
      performingLabDirectorFullName,
      resultsReceivedDate,
    };
    const data: ExternalLabResultsData = { ...baseData, ...externalLabData };
    config = { type: LabType.external, data };
  }

  if (!config)
    throw new Error(
      `no config could be formed for this lab result, type: ${type}, serviceRequest Id: ${serviceRequest.id} `
    );

  return config;
};

export function getLabFileName(labName: string): string {
  return labName.replace(/ /g, '-').replace(/[^a-zA-Z0-9-]/g, '');
}

const getTaskCompletedByAndWhen = async (
  oystehr: Oystehr,
  task: Task,
  timezone: string | undefined
): Promise<{
  reviewingProvider: Practitioner;
  reviewDate: string;
}> => {
  console.log('getting provenance for task', task.id);
  console.log('task relevant history', task.relevantHistory);
  const provenanceId = task.relevantHistory?.[0].reference?.replace('Provenance/', '');
  console.log('provenance id', provenanceId);
  const provenanceRequestTemp = (
    await oystehr.fhir.search<Provenance | Practitioner>({
      resourceType: 'Provenance',
      params: [
        {
          name: '_id',
          value: provenanceId || '',
        },
        {
          name: '_include',
          value: 'Provenance:agent',
        },
      ],
    })
  )?.unbundle();

  const taskProvenanceTemp: Provenance[] | undefined = provenanceRequestTemp?.filter(
    (resourceTemp): resourceTemp is Provenance => resourceTemp.resourceType === 'Provenance'
  );
  const taskPractitionersTemp: Practitioner[] | undefined = provenanceRequestTemp?.filter(
    (resourceTemp): resourceTemp is Practitioner => resourceTemp.resourceType === 'Practitioner'
  );

  if (taskProvenanceTemp.length !== 1) throw new Error('provenance is not found');
  if (taskPractitionersTemp.length !== 1) throw new Error('practitioner is not found');

  const taskProvenance = taskProvenanceTemp[0];
  const taskPractitioner = taskPractitionersTemp[0];

  const reviewDate = DateTime.fromISO(taskProvenance.recorded).setZone(timezone).toFormat(LABS_DATE_STRING_FORMAT);

  return { reviewingProvider: taskPractitioner, reviewDate };
};

export async function createExternalLabResultPDF(
  oystehr: Oystehr,
  serviceRequestID: string,
  diagnosticReport: DiagnosticReport,
  reviewed: boolean,
  secrets: Secrets | null,
  token: string
): Promise<void> {
  const {
    serviceRequest,
    patient,
    practitioner: provider,
    task: pstTask,
    appointment,
    encounter,
    schedule,
    organization,
    observations,
    specimens,
  } = await getExternalLabOrderResources(oystehr, serviceRequestID);

  const locationID = serviceRequest.locationReference?.[0].reference?.replace('Location/', '');

  let location: Location | undefined;
  if (locationID) {
    location = await oystehr.fhir.get<Location>({
      resourceType: 'Location',
      id: locationID,
    });
  }
  let timezone;
  if (schedule) {
    timezone = getTimezone(schedule);
  }

  if (!appointment.id) throw new Error('appointment id is undefined');
  if (!encounter.id) throw new Error('encounter id is undefined');
  if (!patient.id) throw new Error('patient.id is undefined');
  if (!diagnosticReport.id) throw new Error('diagnosticReport id is undefined');

  const { reviewDate: orderSubmitDate } = await getTaskCompletedByAndWhen(oystehr, pstTask, timezone);

  const taskSearchForFinalOrCorrected = (
    await oystehr.fhir.search<Task>({
      resourceType: 'Task',
      params: [
        {
          name: 'based-on',
          value: `DiagnosticReport/${diagnosticReport.id}`,
        },
        {
          name: 'status',
          value: 'completed,ready',
        },
        {
          name: 'code',
          value: `${LAB_ORDER_TASK.code.reviewFinalResult},${LAB_ORDER_TASK.code.reviewCorrectedResult}`,
        },
      ],
    })
  )?.unbundle();

  const { completedFinalOrCorrected, readyFinalOrCorrected } = taskSearchForFinalOrCorrected.reduce(
    (acc: { completedFinalOrCorrected: Task[]; readyFinalOrCorrected: Task[] }, task) => {
      if (task.status === 'completed') acc.completedFinalOrCorrected.push(task);
      if (task.status === 'ready') acc.readyFinalOrCorrected.push(task);
      return acc;
    },
    { completedFinalOrCorrected: [], readyFinalOrCorrected: [] }
  );

  const sortedCompletedFinalOrCorrected = completedFinalOrCorrected?.sort((a, b) =>
    compareDates(a.authoredOn, b.authoredOn)
  );

  const latestReviewTask = sortedCompletedFinalOrCorrected[0];
  console.log(`>>> in labs-results-form-pdf, this is the latestReviewTask`, latestReviewTask?.id);

  let reviewDate = '',
    reviewingProvider = undefined,
    resultsReceivedDate = '';

  if (latestReviewTask) {
    resultsReceivedDate = latestReviewTask?.authoredOn
      ? DateTime.fromISO(latestReviewTask.authoredOn).setZone(timezone).toFormat(LABS_DATE_STRING_FORMAT)
      : '';
    if (latestReviewTask.status === 'completed') {
      ({ reviewingProvider, reviewDate } = await getTaskCompletedByAndWhen(oystehr, latestReviewTask, timezone));
    }
  }
  if (!resultsReceivedDate && !latestReviewTask) {
    console.log('no completed final or corrected tasks, checking ready tasks to parse a results received date');
    const sortedReadyFinalOrCorrected = readyFinalOrCorrected?.sort((a, b) => compareDates(a.authoredOn, b.authoredOn));
    const readyReviewTask = sortedReadyFinalOrCorrected[0];
    if (readyReviewTask && readyReviewTask?.authoredOn) {
      console.log('readyReviewTask: ', readyReviewTask.id);
      resultsReceivedDate = DateTime.fromISO(readyReviewTask.authoredOn)
        .setZone(timezone)
        .toFormat(LABS_DATE_STRING_FORMAT);
    }
  }

  const resultInterpretationDisplays: string[] = [];
  const externalLabResults: ExternalLabResult[] = [];
  observations
    .filter(
      (observation) =>
        diagnosticReport.result?.some((resultTemp) => resultTemp.reference?.split('/')[1] === observation.id)
    )
    .forEach((observation) => {
      const interpretationDisplay = observation.interpretation?.[0].coding?.[0].display;
      let value = undefined;
      if (observation.valueQuantity) {
        value = `${observation.valueQuantity?.value !== undefined ? observation.valueQuantity.value : ''} ${
          observation.valueQuantity?.code || ''
        }`;
      } else if (observation.valueString) {
        value = observation.valueString;
      } else if (observation.valueCodeableConcept) {
        value = observation.valueCodeableConcept.coding?.map((coding) => coding.display).join(', ') || '';
      }

      const referenceRangeText = observation.referenceRange
        ? observation.referenceRange
            .reduce((acc, refRange) => {
              if (refRange.text) {
                acc.push(refRange.text);
              }
              return acc;
            }, [] as string[])
            .join('. ')
        : undefined;

      const labResult: ExternalLabResult = {
        resultCode: observation.code.coding?.[0].code || '',
        resultCodeDisplay: observation.code.coding?.[0].display || '',
        resultInterpretation: observation.interpretation?.[0].coding?.[0].code,
        resultInterpretationDisplay: interpretationDisplay,
        resultValue: value || '',
        referenceRangeText,
        resultNotes: observation.note?.map((note) => note.text),
      };
      externalLabResults.push(labResult);
      if (interpretationDisplay) resultInterpretationDisplays.push(interpretationDisplay);
    });

  const sortedSpecimens = specimens?.sort((a, b) =>
    compareDates(a.collection?.collectedDateTime, b.collection?.collectedDateTime)
  );
  const specimenCollectionDate = sortedSpecimens?.[0]?.collection?.collectedDateTime;
  const collectionDate = specimenCollectionDate
    ? DateTime.fromISO(specimenCollectionDate).setZone(timezone).toFormat(LABS_DATE_STRING_FORMAT)
    : DateTime.now().setZone(timezone).toFormat(LABS_DATE_STRING_FORMAT);

  const externalSpecificResources: LabTypeSpecificResources = {
    type: LabType.external,
    specificResources: {
      externalLabResults,
      organization,
      collectionDate,
      orderSubmitDate,
      reviewed,
      reviewingProvider,
      reviewDate,
      resultsReceivedDate,
      resultInterpretations: resultInterpretationDisplays,
      performingLabAddress: formatPerformingLabAddress(organization),
      performingLabDirectorFullName: formatPerformingLabDirectorName(organization),
    },
  };
  const commonResources: CommonDataConfigResources = {
    location,
    timezone,
    serviceRequest,
    patient,
    diagnosticReport,
    providerName: getFullestAvailableName(provider),
    testName: diagnosticReport.code.coding?.[0].display,
  };
  const dataConfig = getResultDataConfig(commonResources, externalSpecificResources);
  const pdfDetail = await createLabsResultsFormPDF(dataConfig, patient.id, secrets, token);

  await makeLabPdfDocumentReference({
    oystehr,
    type: 'results',
    pdfInfo: pdfDetail,
    patientID: patient.id,
    encounterID: encounter.id,
    diagnosticReportID: diagnosticReport.id,
    reviewed,
    listResources: [],
  });
}

export async function createInHouseLabResultPDF(
  oystehr: Oystehr,
  serviceRequest: ServiceRequest,
  encounter: Encounter,
  patient: Patient,
  location: Location | undefined,
  schedule: Schedule,
  attendingPractitioner: Practitioner,
  attendingPractitionerName: string | undefined,
  inputRequestTask: Task,
  observations: Observation[],
  diagnosticReport: DiagnosticReport,
  secrets: Secrets | null,
  token: string,
  activityDefinition: ActivityDefinition,
  serviceRequestsRelatedViaRepeat: ServiceRequest[] | undefined,
  specimen: Specimen
): Promise<void> {
  console.log('starting create in-house lab result pdf');
  if (!encounter.id) throw new Error('encounter id is undefined');
  if (!patient.id) throw new Error('patient.id is undefined');

  // todo will probably need to update to accommodate a more resilient method of fetching timezone
  let timezone = undefined;
  if (schedule) {
    timezone = getTimezone(schedule);
  }

  const inHouseLabResults = await getFormattedInHouseLabResults(
    oystehr,
    activityDefinition,
    observations,
    specimen,
    inputRequestTask,
    timezone
  );

  let additionalResultsForRelatedSrs: InHouseLabResultConfig[] = [];
  if (serviceRequestsRelatedViaRepeat) {
    console.log('configuring additional results for related repeat tests');
    additionalResultsForRelatedSrs = await getAdditionalResultsForRepeats(
      oystehr,
      serviceRequestsRelatedViaRepeat,
      activityDefinition,
      timezone
    );
  }

  const inHouseSpecificResources: LabTypeSpecificResources = {
    type: LabType.inHouse,
    specificResources: { inHouseLabResults: [inHouseLabResults, ...additionalResultsForRelatedSrs] },
  };
  const commonResources: CommonDataConfigResources = {
    location,
    timezone,
    serviceRequest,
    patient,
    diagnosticReport,
    providerName: attendingPractitionerName,
    testName: activityDefinition.title,
  };
  const dataConfig = getResultDataConfig(commonResources, inHouseSpecificResources);

  const pdfDetail = await createLabsResultsFormPDF(dataConfig, patient.id, secrets, token);

  await makeLabPdfDocumentReference({
    oystehr,
    type: 'results',
    pdfInfo: pdfDetail,
    patientID: patient.id,
    encounterID: encounter.id,
    diagnosticReportID: diagnosticReport.id,
    reviewed: false,
    listResources: [], // this needs to be passed so the helper returns docRefs
  });
}

async function createLabsResultsFormPdfBytes(dataConfig: ResultDataConfig): Promise<Uint8Array> {
  const { type, data } = dataConfig;

  const pdfClient = await createPdfClient(PDF_CLIENT_STYLES);
  const callIcon = await pdfClient.embedImage(fs.readFileSync('./assets/call.png'));
  const faxIcon = await pdfClient.embedImage(fs.readFileSync('./assets/fax.png'));
  const textStyles = await getTextStylesForLabsPDF(pdfClient);

  // draw header which is same for external and in house at the moment
  // drawFieldLine('Patient Name:', 'test');
  if (data.patientMiddleName) {
    pdfClient.drawText(
      `${data.patientLastName}, ${data.patientFirstName}, ${data.patientMiddleName}`,
      textStyles.textBold
    );
  } else {
    pdfClient.drawText(`${data.patientLastName}, ${data.patientFirstName}`, textStyles.textBold);
  }

  pdfClient.drawText(`Ottehr${data.locationName || ''}`, textStyles.textBoldRight);
  pdfClient.newLine(STANDARD_NEW_LINE);

  const locationCityStateZip = `${data.locationCity?.toUpperCase() || ''}${data.locationCity ? ', ' : ''}${
    data.locationState?.toUpperCase() || ''
  }${data.locationState ? ' ' : ''}${data.locationZip?.toUpperCase() || ''}`;

  pdfClient.drawText(`${data.patientDOB}, ${calculateAge(data.patientDOB)} Y, ${data.patientSex}`, textStyles.text);
  pdfClient.drawText(locationCityStateZip, textStyles.textRight);

  pdfClient.newLine(STANDARD_NEW_LINE);

  pdfClient.drawText(`ID: ${data.patientId}`, textStyles.text);

  let margin =
    pdfClient.getRightBound() -
    pdfClient.getLeftBound() -
    ICON_STYLE.width -
    pdfClient.getTextDimensions(` ${data.locationPhone}`, textStyles.text).width -
    5;

  if (data.locationFax) {
    margin -= ICON_STYLE.width + pdfClient.getTextDimensions(` ${data.locationFax}`, textStyles.text).width + 10;
  }

  let iconStyleTemp = { ...ICON_STYLE, margin: { left: margin } };
  if (data.locationPhone) {
    pdfClient.drawImage(callIcon, iconStyleTemp, textStyles.text);
    pdfClient.drawTextSequential(` ${data.locationPhone}`, textStyles.text);
  }
  if (data.locationFax) {
    if (data.locationPhone) {
      margin = 10;
    } else {
      margin =
        pdfClient.getRightBound() -
        pdfClient.getLeftBound() -
        ICON_STYLE.width -
        pdfClient.getTextDimensions(` ${data.locationFax}`, textStyles.text).width -
        5;
    }
    iconStyleTemp = { ...iconStyleTemp, margin: { left: margin } };
    pdfClient.drawImage(faxIcon, iconStyleTemp, textStyles.text);
    pdfClient.drawTextSequential(` ${data.locationFax}`, textStyles.text);
  }

  pdfClient.newLine(STANDARD_NEW_LINE);
  pdfClient.drawText(data.patientPhone, textStyles.text);
  pdfClient.newLine(STANDARD_NEW_LINE);
  pdfClient.drawText(`${data.resultStatus} RESULT`, textStyles.headerRight);
  pdfClient.newLine(STANDARD_NEW_LINE);
  pdfClient.drawSeparatedLine(SEPARATED_LINE_STYLE);

  // draw the rest of the pdf which is specific to the type of lab request
  let pdfBytes: Uint8Array | undefined;
  if (type === LabType.external) {
    pdfBytes = await createExternalLabsResultsFormPdfBytes(pdfClient, textStyles, data);
  } else if (type === LabType.inHouse) {
    pdfBytes = await createInHouseLabsResultsFormPdfBytes(pdfClient, textStyles, data);
  }
  if (!pdfBytes) throw new Error('pdfBytes could not be drawn');
  return pdfBytes;
}

async function createExternalLabsResultsFormPdfBytes(
  pdfClient: PdfClient,
  textStyles: LabsPDFTextStyleConfig,
  data: ExternalLabResultsData
): Promise<Uint8Array> {
  // Order details
  pdfClient = drawFieldLine(pdfClient, textStyles, 'Accession ID:', data.accessionNumber);
  pdfClient.newLine(STANDARD_NEW_LINE);
  pdfClient = drawFieldLine(pdfClient, textStyles, 'Requesting Physician:', data.providerName);
  pdfClient.newLine(STANDARD_NEW_LINE);
  pdfClient = drawFieldLine(pdfClient, textStyles, 'Ordering Physician:', data.providerName);
  pdfClient.newLine(STANDARD_NEW_LINE);
  pdfClient = drawFieldLine(pdfClient, textStyles, 'Order Number:', data.orderNumber);
  pdfClient.newLine(STANDARD_NEW_LINE);
  pdfClient = drawFieldLine(pdfClient, textStyles, 'Order Priority:', data.orderPriority.toUpperCase());
  pdfClient.newLine(STANDARD_NEW_LINE);
  pdfClient = drawFieldLine(pdfClient, textStyles, 'Order Date:', data.orderSubmitDate);
  pdfClient.newLine(STANDARD_NEW_LINE);
  pdfClient = drawFieldLine(pdfClient, textStyles, 'Collection Date:', data.collectionDate);
  pdfClient.newLine(STANDARD_NEW_LINE);
  pdfClient = drawFieldLine(pdfClient, textStyles, 'Results Date:', data.resultsReceivedDate);
  pdfClient.newLine(STANDARD_FONT_SIZE);
  pdfClient.newLine(STANDARD_FONT_SIZE);

  pdfClient.drawSeparatedLine(SEPARATED_LINE_STYLE);

  pdfClient = drawFieldLine(
    pdfClient,
    textStyles,
    'Dx:',
    data.orderAssessments.map((assessment) => `${assessment.code} (${assessment.name})`).join(', ')
  );
  pdfClient.newLine(30);
  pdfClient.drawText(data.testName.toUpperCase(), textStyles.header);

  pdfClient.newLine(STANDARD_NEW_LINE);
  pdfClient.drawSeparatedLine(SEPARATED_LINE_STYLE);

  pdfClient = drawFourColumnText(
    pdfClient,
    textStyles,
    { name: '', startXPos: 0 },
    { name: 'NAME', startXPos: 70 },
    { name: 'VALUE', startXPos: 340 },
    { name: 'LAB', startXPos: 490 }
  );
  pdfClient.newLine(STANDARD_NEW_LINE);
  pdfClient.drawSeparatedLine(SEPARATED_LINE_STYLE);
  pdfClient.newLine(STANDARD_NEW_LINE);
  pdfClient = drawFourColumnText(
    pdfClient,
    textStyles,
    { name: data.resultPhase, startXPos: 0 },
    { name: data.testName.toUpperCase(), startXPos: 70 },
    { name: getResultValueToDisplay(data.resultInterpretations), startXPos: 340 },
    { name: data.testItemCode, startXPos: 490 },
    getResultRowDisplayColor(data.resultInterpretations)
  );
  pdfClient.newLine(STANDARD_NEW_LINE);
  for (const labResult of data.externalLabResults) {
    pdfClient.newLine(14);
    pdfClient.drawSeparatedLine(SEPARATED_LINE_STYLE);
    pdfClient.newLine(5);
    pdfClient.drawText(`Code: ${labResult.resultCode} (${labResult.resultCodeDisplay})`, textStyles.text);
    if (labResult.resultInterpretation && labResult.resultInterpretationDisplay) {
      pdfClient.newLine(STANDARD_NEW_LINE);
      const fontStyleTemp = {
        ...textStyles.text,
        color: getResultRowDisplayColor([labResult.resultInterpretationDisplay]),
      };
      pdfClient.drawText(
        `Interpretation: ${labResult.resultInterpretation} (${labResult.resultInterpretationDisplay})`,
        fontStyleTemp
      );
    }
    pdfClient.newLine(STANDARD_NEW_LINE);
    pdfClient.drawText(`Value: ${labResult.resultValue}`, textStyles.text);

    if (labResult.referenceRangeText) {
      pdfClient.newLine(STANDARD_NEW_LINE);
      pdfClient.drawText(`Reference range: ${labResult.referenceRangeText}`, textStyles.text);
    }

    // add any notes included for the observation
    if (labResult.resultNotes?.length) {
      pdfClient.newLine(STANDARD_NEW_LINE);
      pdfClient.drawText('Notes:', textStyles.textBold);
      pdfClient.newLine(STANDARD_NEW_LINE);

      labResult.resultNotes?.forEach((note) => {
        const noteLines = note.split('\n');

        noteLines.forEach((noteLine) => {
          if (noteLine === '') pdfClient.newLine(STANDARD_NEW_LINE);
          else {
            // adding a little bit of a left indent for notes
            pdfClient.drawTextSequential(noteLine, textStyles.text, 50);
            pdfClient.newLine(STANDARD_NEW_LINE);
          }
        });

        pdfClient.newLine(STANDARD_NEW_LINE);
      });
    }
  }

  pdfClient.newLine(STANDARD_NEW_LINE);
  pdfClient.drawSeparatedLine(SEPARATED_LINE_STYLE);
  pdfClient.newLine(STANDARD_NEW_LINE);

  // Performing lab details
  pdfClient.drawText(`PERFORMING LAB: ${data.performingLabName}`, textStyles.textRight);
  if (data.performingLabAddress) {
    pdfClient.newLine(STANDARD_NEW_LINE);
    pdfClient.drawText(data.performingLabAddress, textStyles.textRight);
  }
  pdfClient.newLine(STANDARD_NEW_LINE);

  if (data.performingLabDirectorFullName && data.performingLabPhone) {
    pdfClient.drawText(`${data.performingLabDirectorFullName}, ${data.performingLabPhone}`, textStyles.textRight);
    pdfClient.newLine(STANDARD_NEW_LINE);
  } else if (data.performingLabDirectorFullName) {
    pdfClient.drawText(data.performingLabDirectorFullName, textStyles.textRight);
    pdfClient.newLine(STANDARD_NEW_LINE);
  } else if (data.performingLabPhone) {
    pdfClient.drawText(data.performingLabPhone, textStyles.textRight);
    pdfClient.newLine(STANDARD_NEW_LINE);
  }

  // Reviewed by
  if (data.reviewed) {
    pdfClient.drawSeparatedLine(SEPARATED_LINE_STYLE);
    pdfClient.newLine(STANDARD_NEW_LINE);
    const name = data.reviewingProvider ? getFullestAvailableName(data.reviewingProvider) : '';
    pdfClient = drawFieldLine(pdfClient, textStyles, `Reviewed: ${data.reviewDate} by`, name || '');
  }

  return await pdfClient.save();
}

async function createInHouseLabsResultsFormPdfBytes(
  pdfClient: PdfClient,
  textStyles: LabsPDFTextStyleConfig,
  data: InHouseLabResultsData
): Promise<Uint8Array> {
  // Order details
  pdfClient = drawFieldLine(pdfClient, textStyles, 'Order Number:', data.serviceRequestID);
  pdfClient.newLine(STANDARD_FONT_SIZE + 4);
  pdfClient = drawFieldLine(pdfClient, textStyles, 'Ordering Physician:', data.providerName);
  pdfClient.newLine(STANDARD_FONT_SIZE + 4);
  pdfClient = drawFieldLine(pdfClient, textStyles, 'Order Date:', data.orderCreateDate);
  pdfClient.newLine(STANDARD_FONT_SIZE + 4);
  pdfClient.drawText('IQC Valid', textStyles.textBold);
  pdfClient.newLine(STANDARD_FONT_SIZE + 4);

  pdfClient.drawSeparatedLine(SEPARATED_LINE_STYLE);

  pdfClient = drawFieldLine(
    pdfClient,
    textStyles,
    'Dx:',
    data.orderAssessments.map((assessment) => `${assessment.code} (${assessment.name})`).join(', ')
  );
  pdfClient.newLine(30);

  for (const labResult of data.inHouseLabResults) {
    pdfClient.drawText(data.testName.toUpperCase(), textStyles.header);

    pdfClient = drawFieldLine(pdfClient, textStyles, 'Specimen source:', labResult.specimenSource);
    pdfClient.newLine(STANDARD_FONT_SIZE);

    pdfClient.newLine(STANDARD_NEW_LINE);
    pdfClient.drawSeparatedLine(SEPARATED_LINE_STYLE);

    const resultHasUnits = labResult.results.some((result) => result.units);
    pdfClient = drawFourColumnText(
      pdfClient,
      textStyles,
      { name: 'NAME', startXPos: 0 },
      { name: 'VALUE', startXPos: 230 },
      { name: resultHasUnits ? 'UNITS' : '', startXPos: 350 },
      { name: 'REFERENCE RANGE', startXPos: 410 }
    );
    pdfClient.newLine(STANDARD_NEW_LINE);
    pdfClient.drawSeparatedLine(SEPARATED_LINE_STYLE);
    for (const resultDetail of labResult.results) {
      let resultRange = undefined;
      if (resultDetail.rangeString) {
        resultRange = resultDetail.rangeString.join(', ');
      } else if (resultDetail.rangeQuantity) {
        resultRange = quantityRangeFormat(resultDetail.rangeQuantity);
      } else {
        resultRange = '';
      }

      const valueStringToWrite =
        resultDetail.value === IN_HOUSE_LAB_OD_NULL_OPTION_CONFIG.valueCode ? 'Inconclusive' : resultDetail.value;
      pdfClient = drawFourColumnText(
        pdfClient,
        textStyles,
        { name: resultDetail.name, startXPos: 0 },
        { name: valueStringToWrite || '', startXPos: 230 },
        { name: resultDetail.units || '', startXPos: 350 },
        { name: resultRange, startXPos: 410 },
        getInHouseResultRowDisplayColor(resultDetail)
      );
      pdfClient.newLine(STANDARD_NEW_LINE);
      pdfClient.drawSeparatedLine(SEPARATED_LINE_STYLE);
    }
    pdfClient = drawFieldLineRight(pdfClient, textStyles, 'Collection Date:', labResult.collectionDate);
    pdfClient.newLine(STANDARD_FONT_SIZE + 3);
    pdfClient = drawFieldLineRight(pdfClient, textStyles, 'Results Date:', labResult.finalResultDateTime);
    pdfClient.newLine(24);
  }

  return await pdfClient.save();
}

function getResultValueToDisplay(resultInterpretations: string[]): string {
  const resultInterpretationsLen = resultInterpretations?.length;
  if (resultInterpretationsLen === 0) {
    return '';
  }
  if (resultInterpretationsLen === 1) {
    return resultInterpretations[0].toUpperCase();
  } else {
    return 'See below for details';
  }
}

function getResultRowDisplayColor(resultInterpretations: string[]): Color {
  if (resultInterpretations.every((interpretation) => interpretation.toUpperCase() === 'NORMAL')) {
    // return colors.black;
    return LAB_PDF_STYLES.color.black;
  } else {
    return LAB_PDF_STYLES.color.red;
  }
}

function getInHouseResultRowDisplayColor(labResult: InHouseLabResult): Color {
  console.log('>>>in getInHouseResultRowDisplayColor, this is the result value ', labResult.value);
  if (
    (labResult.value && labResult.rangeString?.includes(labResult.value)) ||
    labResult.value === IN_HOUSE_LAB_OD_NULL_OPTION_CONFIG.valueCode
  ) {
    return LAB_PDF_STYLES.color.black;
  } else if (labResult.type === 'Quantity') {
    if (labResult.value && labResult.rangeQuantity) {
      const value = parseFloat(labResult.value);
      const { low, high } = labResult.rangeQuantity.normalRange;
      if (value >= low && value <= high) {
        return LAB_PDF_STYLES.color.black;
      }
    }
    return LAB_PDF_STYLES.color.red;
  }
  return LAB_PDF_STYLES.color.red;
}

async function uploadPDF(pdfBytes: Uint8Array, token: string, baseFileUrl: string): Promise<void> {
  const presignedUrl = await createPresignedUrl(token, baseFileUrl, 'upload');
  await uploadObjectToZ3(pdfBytes, presignedUrl);
}

async function createLabsResultsFormPDF(
  dataConfig: ResultDataConfig,
  patientID: string,
  secrets: Secrets | null,
  token: string
): Promise<PdfInfo> {
  console.log('Creating labs order form pdf bytes');
  const pdfBytes = await createLabsResultsFormPdfBytes(dataConfig).catch((error) => {
    throw new Error('failed creating labs order form pdfBytes: ' + error.message);
  });

  console.debug(`Created external labs order form pdf bytes`);
  const bucketName = 'visit-notes';
  let fileName = undefined;
  const { type, data } = dataConfig;
  if (type === 'external') {
<<<<<<< HEAD
    fileName = `${EXTERNAL_LAB_RESULT_PDF_BASE_NAME}-${getLabFileName(
      dataConfig.data.testName || ''
    )}-${DateTime.fromISO(dataConfig.data.orderCreateDateAuthoredOn).toFormat('yyyy-MM-dd')}-${data.resultStatus}-${
      data.resultStatus === 'preliminary' ? '' : data.reviewed ? 'reviewed' : 'unreviewed'
=======
    fileName = `${EXTERNAL_LAB_RESULT_PDF_BASE_NAME}-${data.resultStatus}${
      data.resultStatus === 'preliminary' ? '' : data.reviewed ? '-reviewed' : '-un-reviewed'
>>>>>>> 6b925db2
    }.pdf`;
  } else if (type === 'in-house') {
    fileName = `${IN_HOUSE_LAB_RESULT_PDF_BASE_NAME}-${getLabFileName(
      dataConfig.data.testName || ''
    )}-${DateTime.fromISO(dataConfig.data.orderCreateDateAuthoredOn).toFormat('yyyy-MM-dd')}-${
      dataConfig.data.resultStatus
    }.pdf`;
  } else {
    throw new Error(`lab type is unexpected ${type}`);
  }
  console.log('Creating base file url');
  const baseFileUrl = makeZ3Url({ secrets, fileName, bucketName, patientID });
  console.log('Uploading file to bucket');
  await uploadPDF(pdfBytes, token, baseFileUrl).catch((error) => {
    throw new Error('failed uploading pdf to z3: ' + error.message);
  });

  return { title: fileName, uploadURL: baseFileUrl };
}

export async function makeLabPdfDocumentReference({
  oystehr,
  type,
  pdfInfo,
  patientID,
  encounterID,
  listResources,
  serviceRequestID,
  diagnosticReportID,
  reviewed,
}: {
  oystehr: Oystehr;
  type: 'order' | 'results';
  pdfInfo: PdfInfo;
  patientID: string;
  encounterID: string;
  listResources?: List[] | undefined;
  serviceRequestID?: string;
  diagnosticReportID?: string;
  reviewed?: boolean;
}): Promise<DocumentReference> {
  let docType;
  if (type === 'results') {
    docType = {
      coding: [LAB_RESULT_DOC_REF_CODING_CODE],
      text: 'Lab result document',
    };
  } else if (type === 'order') {
    docType = {
      coding: [LAB_ORDER_DOC_REF_CODING_CODE],
      text: 'Lab order document',
    };
  } else {
    throw new Error('Invalid type of lab document');
  }
  // this function is also called for creating order pdfs which will not have a DR
  const searchParams = diagnosticReportID ? [{ name: 'related', value: `DiagnosticReport/${diagnosticReportID}` }] : [];
  const { docRefs } = await createFilesDocumentReferences({
    files: [
      {
        url: pdfInfo.uploadURL,
        title: pdfInfo.title,
      },
    ],
    type: docType,
    references: {
      subject: {
        reference: `Patient/${patientID}`,
      },
      context: {
        related: [
          {
            reference:
              type === 'order' ? `ServiceRequest/${serviceRequestID}` : `DiagnosticReport/${diagnosticReportID}`,
          },
        ],
        encounter: [{ reference: `Encounter/${encounterID}` }],
      },
    },
    docStatus: !reviewed ? 'preliminary' : 'final',
    dateCreated: DateTime.now().setZone('UTC').toISO() ?? '',
    oystehr,
    generateUUID: randomUUID,
    searchParams,
    listResources,
  });
  return docRefs[0];
}

const getFormattedInHouseLabResults = async (
  oystehr: Oystehr,
  activityDefinition: ActivityDefinition,
  observations: Observation[],
  specimen: Specimen,
  task: Task,
  timezone: string | undefined
): Promise<InHouseLabResultConfig> => {
  if (!specimen?.collection?.collectedDateTime) {
    throw new Error('in-house lab collection date is not defined');
  }

  const specimenSource = specimen?.collection?.bodySite?.coding?.map((coding) => coding.display).join(', ') || '';
  const { reviewDate: finalResultDateTime } = await getTaskCompletedByAndWhen(oystehr, task, timezone);

  const collectionDate = DateTime.fromISO(specimen?.collection?.collectedDateTime)
    .setZone(timezone)
    .toFormat(LABS_DATE_STRING_FORMAT);

  const results: InHouseLabResult[] = [];
  const components = convertActivityDefinitionToTestItem(activityDefinition, observations).components;
  const componentsAll: TestItemComponent[] = [...components.radioComponents, ...components.groupedComponents];
  componentsAll.forEach((item) => {
    if (item.dataType === 'CodeableConcept') {
      results.push({
        name: item.componentName,
        type: item.dataType,
        value: item.result?.entry !== undefined ? item.result?.entry : '',
        units: item.unit,
        rangeString: item.valueSet
          .filter((value) => !item.abnormalValues.map((val) => val.code).includes(value.code))
          .map((value) => value.display),
      });
    } else if (item.dataType === 'Quantity') {
      results.push({
        name: item.componentName,
        type: item.dataType,
        value: item.result?.entry,
        units: item.unit,
        rangeQuantity: item,
      });
    }
  });

  const resultConfig: InHouseLabResultConfig = {
    collectionDate,
    finalResultDateTime,
    specimenSource,
    results,
  };

  return resultConfig;
};

const getAdditionalResultsForRepeats = async (
  oystehr: Oystehr,
  repeatTestingSrs: ServiceRequest[],
  activityDefinition: ActivityDefinition,
  timezone: string | undefined
): Promise<InHouseLabResultConfig[]> => {
  const { srResourceMap } = await fetchResultResourcesForRepeatServiceRequest(oystehr, repeatTestingSrs);
  const configs: InHouseLabResultConfig[] = [];

  for (const [srId, resources] of Object.entries(srResourceMap)) {
    const { observations, tasks, specimens } = resources;
    const inputRequestTask = tasks.find(
      (task) => task.code?.coding?.some((c) => c.code === IN_HOUSE_LAB_TASK.code.inputResultsTask)
    );
    const specimen = specimens[0];
    if (!inputRequestTask || !specimen) {
      throw new Error(`issue getting inputRequestTask or specimen for repeat service request: ${srId}`);
    }
    const config = await getFormattedInHouseLabResults(
      oystehr,
      activityDefinition,
      observations,
      specimen,
      inputRequestTask,
      timezone
    );
    configs.push(config);
  }
  return configs;
};

const formatPerformingLabAddress = (org: Organization | undefined): string | undefined => {
  if (!org?.address?.[0]) return;
  const address = org.address?.[0];
  const streetAddress = address.line?.join(', ');
  const { city, state, postalCode } = address;
  if (!streetAddress && !city && !state && !postalCode) return;
  let formattedAddress = `${streetAddress}`;
  if (city) formattedAddress += `, ${city}`;
  if (state) formattedAddress += `, ${state}`;
  if (postalCode) formattedAddress += ` ${postalCode}`;
  console.log('formattedAddress', formattedAddress);
  return formattedAddress;
};

const formatPerformingLabDirectorName = (org: Organization | undefined): string => {
  if (!org) return ''; // this would be very strange to happen
  const labDirectorName = org?.contact?.find(
    (temp) => temp.purpose?.coding?.find((purposeTemp) => purposeTemp.code === 'lab_director')
  )?.name;
  if (!labDirectorName) return '';
  let formattedName = labDirectorName.given?.join(',');
  if (formattedName && labDirectorName?.family) formattedName += ` ${labDirectorName?.family}`;
  return formattedName || '';
};<|MERGE_RESOLUTION|>--- conflicted
+++ resolved
@@ -888,15 +888,10 @@
   let fileName = undefined;
   const { type, data } = dataConfig;
   if (type === 'external') {
-<<<<<<< HEAD
     fileName = `${EXTERNAL_LAB_RESULT_PDF_BASE_NAME}-${getLabFileName(
       dataConfig.data.testName || ''
     )}-${DateTime.fromISO(dataConfig.data.orderCreateDateAuthoredOn).toFormat('yyyy-MM-dd')}-${data.resultStatus}-${
       data.resultStatus === 'preliminary' ? '' : data.reviewed ? 'reviewed' : 'unreviewed'
-=======
-    fileName = `${EXTERNAL_LAB_RESULT_PDF_BASE_NAME}-${data.resultStatus}${
-      data.resultStatus === 'preliminary' ? '' : data.reviewed ? '-reviewed' : '-un-reviewed'
->>>>>>> 6b925db2
     }.pdf`;
   } else if (type === 'in-house') {
     fileName = `${IN_HOUSE_LAB_RESULT_PDF_BASE_NAME}-${getLabFileName(
