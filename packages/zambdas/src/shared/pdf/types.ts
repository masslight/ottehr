--- conflicted
+++ resolved
@@ -1,4 +1,3 @@
-<<<<<<< HEAD
 import {
   Appointment,
   Coverage,
@@ -10,9 +9,6 @@
   QuestionnaireResponse,
   RelatedPerson,
 } from 'fhir/r4b';
-=======
-import { Practitioner } from 'fhir/r4b';
->>>>>>> fc86d3ba
 import { DateTime } from 'luxon';
 import { Color, PDFFont, PDFImage, StandardFonts } from 'pdf-lib';
 import {
