import { Practitioner } from 'fhir/r4b';
import { Color, PDFFont, PDFImage, StandardFonts } from 'pdf-lib';
import {
  AdditionalBooleanQuestionsFieldsNames,
  ExamObservationFieldItem,
  ExamTabCardNames,
  InPersonExamObservationFieldItem,
  InPersonExamTabProviderCardNames,
  NOTHING_TO_EAT_OR_DRINK_FIELD,
  QuantityComponent,
  VitalsVisitNoteData,
  LabType,
} from 'utils';

export interface PageElementStyle {
  side?: 'left' | 'right' | 'center';
}

export interface PerimeterDimensions {
  left?: number;
  top?: number;
  right?: number;
  bottom?: number;
}

export interface TextStyle extends PageElementStyle {
  font: PDFFont;
  fontSize: number;
  spacing: number;
  color?: Color;
  newLineAfter?: boolean;
  weight?: number;
}

export interface ImageStyle extends PageElementStyle {
  width: number;
  height: number;
  margin?: PerimeterDimensions;
  center?: boolean;
}

export interface PdfClientStyles {
  initialPage: PageStyles;
}

export interface PageStyles {
  height: number;
  width: number;
  pageMargins: PerimeterDimensions;
  setHeadline?: () => void;
}

export interface LineStyle {
  thickness: number;
  color?: Color;
  margin?: PerimeterDimensions;
}

export interface PdfClient {
  addNewPage: (styles: PageStyles) => void;
  drawText: (text: string, textStyle: TextStyle) => void;
  drawTextSequential: (text: string, textStyle: Exclude<TextStyle, 'side'>) => void;
  drawStartXPosSpecifiedText: (
    text: string,
    textStyle: TextStyle,
    startingXPos: number
  ) => { endXPos: number; endYPos: number };
  drawImage: (img: PDFImage, styles: ImageStyle, textStyle?: TextStyle) => void;
  newLine: (yDrop: number) => void;
  getX: () => number;
  getY: () => number;
  setX: (x: number) => void;
  setY: (y: number) => void;
  save: () => Promise<Uint8Array>;
  embedFont: (path: Buffer) => Promise<PDFFont>;
  embedStandardFont: (font: StandardFonts) => Promise<PDFFont>;
  embedImage: (file: Buffer) => Promise<PDFImage>;
  drawSeparatedLine: (lineStyle: LineStyle) => void;
  getLeftBound: () => number;
  getRightBound: () => number;
  setLeftBound: (newBound: number) => void;
  setRightBound: (newBound: number) => void;
  getTextDimensions: (text: string, textStyle: TextStyle) => { width: number; height: number };
  setPageStyles: (newStyles: PageStyles) => void;
}

export type TelemedExamBlockData = {
  [group in Exclude<ExamTabCardNames, 'vitals'>]: {
    items?: ExamObservationFieldItem[];
    extraItems?: string[];
    leftItems?: ExamObservationFieldItem[];
    rightItems?: ExamObservationFieldItem[];
    comment?: string;
  };
} & {
  vitals: {
    temp: string;
    pulseOx: string;
    hr: string;
    rr: string;
    bp: string;
  };
};

export type InPersonExamBlockData = {
  [group in InPersonExamTabProviderCardNames]: {
    items?: InPersonExamObservationFieldItem[];
    comment?: string;
  };
};

export interface ExaminationBlockData {
  examination: TelemedExamBlockData | InPersonExamBlockData;
}

// todo might make sense to have a separate interface for the order pdf base
// and the result pdf base
export interface LabsData {
  locationName?: string;
  locationStreetAddress?: string;
  locationCity?: string;
  locationState?: string;
  locationZip?: string;
  locationPhone?: string;
  locationFax?: string;
  labOrganizationName: string; // this is only mapped for order pdf
  serviceRequestID: string;
  reqId: string; // this is only for external
  providerName: string;
<<<<<<< HEAD
  providerNPI: string;
=======
  providerTitle: string;
  providerNPI: string | undefined;
>>>>>>> c9d6463a
  patientFirstName: string;
  patientMiddleName: string | undefined;
  patientLastName: string;
  patientSex: string;
  patientDOB: string;
  patientId: string;
  patientAddress: string;
  patientPhone: string;
  todayDate: string;
  orderSubmitDate: string;
  orderCreateDate: string;
  sampleCollectionDate?: string;
  primaryInsuranceName?: string;
  primaryInsuranceAddress?: string;
  primaryInsuranceSubNum?: string;
  insuredName?: string;
  insuredAddress?: string;
  aoeAnswers?: { question: string; answer: any }[]; // this is only for external
  orderName?: string | undefined;
  orderAssessments: { code: string; name: string }[];
  orderPriority: string;
}

export interface ExternalLabResult {
  resultCode: string;
  resultCodeDisplay: string;
  resultInterpretation?: string;
  resultInterpretationDisplay?: string;
  resultValue: string;
  referenceRangeText?: string;
}

export interface InHouseLabResult {
  name: string;
  type: string;
  value: string | undefined;
  units?: string;
  rangeString?: string[];
  rangeQuantity?: QuantityComponent;
}
export interface InHouseLabResultConfig {
  collectionDate: string;
  finalResultDateTime: string;
  specimenSource: string;
  results: InHouseLabResult[];
}

export interface LabResultsData
  extends Omit<
    LabsData,
    | 'aoeAnswers'
    | 'reqId'
    | 'labOrganizationName'
    | 'orderSubmitDate'
    | 'providerTitle'
    | 'providerNPI'
    | 'patientAddress'
  > {
  testName: string;
  resultStatus: string;
  abnormalResult?: boolean;
}
export interface ExternalLabResultsData extends LabResultsData {
  reqId: string;
  accessionNumber: string;
  orderSubmitDate: string;
  collectionDate: string;
  resultPhase: string;
  reviewed?: boolean;
  reviewingProvider: Practitioner | undefined;
  reviewDate: string | undefined;
  resultInterpretations: string[];
  externalLabResults: ExternalLabResult[];
  testItemCode: string;
  performingLabName: string;
  performingLabStreetAddress: string;
  performingLabCity: string;
  performingLabState: string;
  performingLabZip: string;
  performingLabDirector?: string;
  performingLabPhone: string;
  performingLabDirectorFirstName: string;
  performingLabDirectorLastName: string;
  performingLabDirectorTitle: string;
}
export interface InHouseLabResultsData extends LabResultsData {
  inHouseLabResults: InHouseLabResultConfig[];
}

export type ResultDataConfig =
  | { type: LabType.external; data: ExternalLabResultsData }
  | { type: LabType.inhouse; data: InHouseLabResultsData };

export interface VisitNoteData extends ExaminationBlockData {
  patientName: string;
  patientDOB: string;
  personAccompanying: string;
  patientPhone: string;
  dateOfService: string;
  reasonForVisit: string;
  provider: string;
  signedOn: string;
  visitID: string;
  visitState: string;
  insuranceCompany?: string;
  insuranceSubscriberId?: string;
  address: string;
  chiefComplaint?: string;
  providerTimeSpan?: string;
  reviewOfSystems?: string;
  medications?: string[];
  allergies?: string[];
  medicalConditions?: string[];
  surgicalHistory?: string[];
  additionalQuestions: Record<AdditionalBooleanQuestionsFieldsNames, string>;
  screening?: {
    seenInLastThreeYears?: string;
    historyObtainedFrom?: string;
    historyObtainedFromOther?: string;
    currentASQ?: string;
    notes?: string[];
  };
  hospitalization?: string[];
  vitals?: VitalsVisitNoteData & {
    notes?: string[];
  };
  intakeNotes?: string[];
  assessment?: {
    primary: string;
    secondary: string[];
  };
  medicalDecision?: string;
  emCode?: string;
  cptCodes?: string[];
  prescriptions: string[];
  patientInstructions?: string[];
  disposition: {
    header: string;
    text: string;
    [NOTHING_TO_EAT_OR_DRINK_FIELD]?: boolean;
    labService: string;
    virusTest: string;
    followUpIn?: number;
    reason?: string;
  };
  subSpecialtyFollowUp?: string[];
  workSchoolExcuse?: string[];
  procedures?: {
    procedureType?: string;
    cptCodes?: string[];
    diagnoses?: string[];
    procedureDateTime?: string;
    performerType?: string;
    medicationUsed?: string;
    bodySite?: string;
    bodySide?: string;
    technique?: string;
    suppliesUsed?: string;
    procedureDetails?: string;
    specimenSent?: string;
    complications?: string;
    patientResponse?: string;
    postInstructions?: string;
    timeSpent?: string;
    documentedBy?: string;
  }[];
}

export interface ReceiptData {
  facility?: {
    name: string;
    address: string;
    phone: string;
  };
  patient: {
    name: string;
    dob: string;
    account: string;
  };
  amount: string;
  date: string;
}

export interface GetPaymentDataResponse {
  chargeUuid: string;
  amount: number;
  currency: string;
  date: string;
  card: {
    brand: string;
    lastFour: string;
    expirationMonth: number;
    expirationYear: number;
  };
}<|MERGE_RESOLUTION|>--- conflicted
+++ resolved
@@ -127,12 +127,7 @@
   serviceRequestID: string;
   reqId: string; // this is only for external
   providerName: string;
-<<<<<<< HEAD
-  providerNPI: string;
-=======
-  providerTitle: string;
   providerNPI: string | undefined;
->>>>>>> c9d6463a
   patientFirstName: string;
   patientMiddleName: string | undefined;
   patientLastName: string;
