import { Patient } from 'fhir/r4b';
import fs from 'fs';
import { PageSizes } from 'pdf-lib';
import {
  AdditionalBooleanQuestionsFieldsNames,
<<<<<<< HEAD
=======
  BUCKET_NAMES,
  ExamObservationFieldItem,
>>>>>>> 8a076299
  followUpInOptions,
  NOTHING_TO_EAT_OR_DRINK_FIELD,
  NOTHING_TO_EAT_OR_DRINK_LABEL,
  Secrets,
  SEEN_IN_LAST_THREE_YEARS_LABEL,
  VitalFieldNames,
} from 'utils';
import { makeZ3Url } from '../presigned-file-urls';
import { createPresignedUrl, uploadObjectToZ3 } from '../z3Utils';
import { createPdfClient, PdfInfo, rgbNormalized } from './pdf-utils';
import { ImageStyle, LineStyle, PageStyles, PdfClientStyles, TextStyle, VisitNoteData } from './types';

async function createVisitNotePdfBytes(data: VisitNoteData, isInPersonAppointment: boolean): Promise<Uint8Array> {
  const pdfClientStyles: PdfClientStyles = {
    initialPage: {
      width: PageSizes.A4[0],
      height: PageSizes.A4[1],
      pageMargins: {
        top: 40,
        bottom: 40,

        // Left and right margins should be 37 to fit item "* Intact recent and remote memory, judgment and insight".
        // The design of this page will be changed soon, so this simple fix is optimal for now.
        right: 37,
        left: 37,
      },
    },
  };
  const pdfClient = await createPdfClient(pdfClientStyles);

  const RubikFont = await pdfClient.embedFont(fs.readFileSync('./assets/Rubik-Regular.otf'));
  const RubikFontBold = await pdfClient.embedFont(fs.readFileSync('./assets/Rubik-Bold.otf'));
  const ottehrLogo = await pdfClient.embedImage(fs.readFileSync('./assets/ottehrLogo.png'));
  const redDot = await pdfClient.embedImage(fs.readFileSync('./assets/red-dot.png'));
  const greenDot = await pdfClient.embedImage(fs.readFileSync('./assets/green-dot.png'));

  const textStyles: Record<string, TextStyle> = {
    header: {
      fontSize: 20,
      font: RubikFontBold,
      spacing: 17,
      side: 'right',
      newLineAfter: true,
    },
    blockHeader: {
      fontSize: 18,
      spacing: 8,
      font: RubikFont,
      newLineAfter: true,
      color: rgbNormalized(48, 19, 103),
    },
    blockSubHeader: {
      fontSize: 16,
      spacing: 1,
      font: RubikFontBold,
      newLineAfter: true,
      color: rgbNormalized(48, 19, 103),
    },
    fieldHeader: {
      fontSize: 16,
      font: RubikFont,
      spacing: 1,
      color: rgbNormalized(48, 19, 103),
    },
    fieldText: {
      fontSize: 16,
      spacing: 6,
      font: RubikFont,
      side: 'right',
      newLineAfter: true,
    },
    regularText: {
      fontSize: 16,
      spacing: 1,
      font: RubikFont,
      newLineAfter: true,
    },
    alternativeRegularText: {
      fontSize: 16,
      spacing: 1,
      color: rgbNormalized(143, 154, 167),
      font: RubikFont,
      newLineAfter: true,
    },
    smallText: {
      fontSize: 14,
      spacing: 1,
      font: RubikFont,
      newLineAfter: true,
    },
    smallGreyText: {
      fontSize: 14,
      spacing: 1,
      font: RubikFont,
      newLineAfter: true,
      color: rgbNormalized(143, 154, 167),
    },
    examCardHeader: {
      fontSize: 16,
      spacing: 1,
      font: RubikFontBold,
      color: rgbNormalized(48, 19, 103),
    },
    examBoldField: {
      fontSize: 16,
      spacing: 5,
      font: RubikFontBold,
    },
    examRegularField: {
      fontSize: 16,
      spacing: 5,
      font: RubikFont,
    },
    examProviderComment: {
      fontSize: 16,
      spacing: 16,
      font: RubikFontBold,
      newLineAfter: true,
    },
  };
  const separatedLineStyle: LineStyle = {
    thickness: 1,
    color: rgbNormalized(227, 230, 239),
    margin: {
      top: 8,
      bottom: 8,
    },
  };
  const examColorDotsStyle: ImageStyle = {
    width: 10,
    height: 10,
  };
  const examExtraItemsSeparatedLineStyle: LineStyle = {
    thickness: 1,
    color: rgbNormalized(244, 246, 248),
    margin: {
      right: 200,
    },
  };

  const drawBlockHeader = (text: string, styles = textStyles.blockHeader): void => {
    const headerTextDims = pdfClient.getTextDimensions(text, styles);
    const regularTextDims = pdfClient.getTextDimensions('a', textStyles.regularText);
    if (
      pdfClient.getY() - headerTextDims.height - (styles.newLineAfter ? styles.spacing : 0) - regularTextDims.height <
      (pdfClientStyles.initialPage.pageMargins.bottom ?? 0)
    ) {
      pdfClient.addNewPage(pdfClientStyles.initialPage);
    }
    pdfClient.drawText(text, styles);
  };

  const drawFieldLine = (fieldName: string, fieldValue: string): void => {
    pdfClient.drawText(fieldName || '', textStyles.fieldHeader);
    pdfClient.drawText(fieldValue || '', textStyles.fieldText);
  };

  const separateLine = (): void => {
    pdfClient.drawSeparatedLine(separatedLineStyle);
  };

  const regularText = (text?: string, alternativeText?: string): void => {
    if (text) pdfClient.drawText(text, textStyles.regularText);
    else if (alternativeText) pdfClient.drawText(alternativeText, textStyles.alternativeRegularText);
  };

  const drawExaminationCard = (
    cardHeader: string,
    cardContent?: Array<{ label: string; abnormal: boolean; field: string }>,
    extraItems?: string[],
    cardComment?: string
  ): void => {
    if ((cardContent && cardContent.length > 0) || cardComment) {
      pdfClient.drawTextSequential(cardHeader, textStyles.examCardHeader);
      if (cardContent && cardContent.length > 0) {
        const headerDims = pdfClient.getTextDimensions(cardHeader, textStyles.examCardHeader);
        pdfClient.setLeftBound(pdfClient.getLeftBound() + headerDims.width);
        cardContent.forEach((item) => {
          const itemText = ` ${item.label}   `;
          const textDimensions = pdfClient.getTextDimensions(itemText, textStyles.examBoldField);
          if (textDimensions.width + examColorDotsStyle.width + pdfClient.getX() > pdfClient.getRightBound())
            pdfClient.newLine(textDimensions.height + textStyles.examBoldField.spacing);
          if (item.abnormal) {
            pdfClient.drawImage(redDot, examColorDotsStyle, textStyles.examBoldField);
            pdfClient.drawTextSequential(itemText, textStyles.examBoldField);
          } else {
            pdfClient.drawImage(greenDot, examColorDotsStyle, textStyles.examRegularField);
            pdfClient.drawTextSequential(itemText, textStyles.examRegularField);
          }
        });
        pdfClient.setLeftBound(pdfClient.getLeftBound() - headerDims.width);
      }
      if (extraItems || [].length > 0) {
        pdfClient.newLine(
          pdfClient.getTextDimensions('A', textStyles.examRegularField).height + textStyles.examRegularField.spacing
        );
        drawExtraItems(extraItems);
      } else {
        pdfClient.newLine(pdfClient.getTextDimensions('a', textStyles.examRegularField).height + 2);
      }
      if (cardComment) drawExamProviderComment(cardComment);
    }
  };

  const drawExamProviderComment = (comment?: string): void => {
    if (!comment) {
      pdfClient.setY(pdfClient.getY() - 16);
      return;
    }
    // +8 we add as margin between exam cards and comments
    pdfClient.setY(pdfClient.getY() - 8);
    pdfClient.drawText(comment, textStyles.examProviderComment);
  };

  const drawExtraItems = (extraItems?: string[]): void => {
    if (!extraItems) return;
    extraItems.forEach((item, index) => {
      pdfClient.drawText(item, textStyles.regularText);
      if (index + 1 < extraItems.length) pdfClient.drawSeparatedLine(examExtraItemsSeparatedLineStyle);
    });
  };

  // This is headline of each line
  const drawHeadline = (): void => {
    const imgStyles: ImageStyle = {
      width: 110,
      height: 28,
    };
    pdfClient.drawImage(ottehrLogo, imgStyles);
    pdfClient.drawText('Visit Note', textStyles.header);
  };
  // We can't set this headline in initial styles, so we gonna draw it and add
  // it as headline for all next pages to set automatically
  drawHeadline();
  const pageStylesWithHeadline: PageStyles = {
    ...pdfClientStyles.initialPage,
    setHeadline: drawHeadline,
  };
  pdfClient.setPageStyles(pageStylesWithHeadline);

  // --- add all sections to PDF ---
  // ===============================
  drawBlockHeader('Patient information');
  drawFieldLine('Patient name', data.patientName);
  drawFieldLine('Date of birth', data.patientDOB);
  if (data.personAccompanying) {
    drawFieldLine('Person accompanying the minor patient', data.personAccompanying);
  }
  if (data.patientPhone) {
    drawFieldLine('Phone', data.patientPhone);
  }
  separateLine();

  drawBlockHeader('Visit Details');
  drawFieldLine('Date of Service', data.dateOfService);
  drawFieldLine('Reason for Visit', data.reasonForVisit);
  drawFieldLine('Provider', data.provider);
  if (data.intakePerson) {
    drawFieldLine('Intake completed by', data.intakePerson);
  }
  drawFieldLine('Signed On', data.signedOn);
  drawFieldLine('Visit ID', data.visitID);
  drawFieldLine('Visit State', data.visitState);
  if (data.insuranceCompany) {
    drawFieldLine('Insurance Company', data.insuranceCompany);
  }
  if (data.insuranceSubscriberId) {
    drawFieldLine('Subscriber ID', data.insuranceSubscriberId);
  }
  drawFieldLine('Address', data.address);
  regularText(
    // Related to a node bug, a second space(good space) was added between the words gave, their to handle a bad space(no space) occurance
    'Provider confirmed patient’s name, DOB, introduced themselves, and gave  their licensure and credentials.'
  );
  separateLine();

  if (data.chiefComplaint || data.providerTimeSpan) {
    drawBlockHeader('Chief complaint & History of Present Illness');
    if (data.chiefComplaint && data.chiefComplaint.length > 0) {
      regularText(data.chiefComplaint);
    }
    if (data.providerTimeSpan && !isInPersonAppointment) {
      pdfClient.drawText(
        `Provider spent ${data.providerTimeSpan} minutes on real-time audio & video with this patient`,
        textStyles.smallGreyText
      );
    }
    separateLine();
  }

  if (data.reviewOfSystems) {
    drawBlockHeader('Review of Systems');
    regularText(data.reviewOfSystems);
    separateLine();
  }

  if (data.medications || (data.medicationsNotes && data.medicationsNotes.length > 0)) {
    drawBlockHeader('Medications');
    if (data.medications?.length) {
      data.medications.forEach((medication) => {
        pdfClient.drawText(medication, textStyles.regularText);
      });
    } else {
      pdfClient.drawText('No current medications', textStyles.regularText);
    }

    if (data.medicationsNotes && data.medicationsNotes.length > 0) {
      drawBlockHeader('Medications notes', textStyles.blockSubHeader);
      data.medicationsNotes.forEach((record) => {
        regularText(record);
      });
    }

    separateLine();
  }

  if (data.allergies || (data.allergiesNotes && data.allergiesNotes.length > 0)) {
    drawBlockHeader('Allergies');
    if (data.allergies?.length) {
      data.allergies.forEach((allergy) => {
        pdfClient.drawText(allergy, textStyles.regularText);
      });
    } else {
      pdfClient.drawText('No known allergies', textStyles.regularText);
    }

    if (data.allergiesNotes && data.allergiesNotes.length > 0) {
      drawBlockHeader('Allergies notes', textStyles.blockSubHeader);
      data.allergiesNotes.forEach((record) => {
        regularText(record);
      });
    }

    separateLine();
  }

  if (data.medicalConditions || (data.medicalConditionsNotes && data.medicalConditionsNotes.length > 0)) {
    drawBlockHeader('Medical Conditions');
    if (data.medicalConditions?.length) {
      data.medicalConditions.forEach((medicalCondition) => {
        pdfClient.drawText(medicalCondition, textStyles.regularText);
      });
    } else {
      pdfClient.drawText('No known medical conditions', textStyles.regularText);
    }

    if (data.medicalConditionsNotes && data.medicalConditionsNotes.length > 0) {
      drawBlockHeader('Medical conditions notes', textStyles.blockSubHeader);
      data.medicalConditionsNotes.forEach((record) => {
        regularText(record);
      });
    }

    separateLine();
  }

  if (data.surgicalHistory || (data.surgicalHistoryNotes && data.surgicalHistoryNotes.length > 0)) {
    drawBlockHeader('Surgical history');
    if (data.surgicalHistory?.length) {
      data.surgicalHistory.forEach((record) => {
        regularText(record);
      });
    } else {
      regularText('No surgical history');
    }

    if (data.surgicalHistoryNotes && data.surgicalHistoryNotes.length > 0) {
      drawBlockHeader('Surgical history notes', textStyles.blockSubHeader);
      data.surgicalHistoryNotes.forEach((record) => {
        regularText(record);
      });
    }

    separateLine();
  }

  if (data.hospitalization || (data.hospitalizationNotes && data.hospitalizationNotes.length > 0)) {
    drawBlockHeader('Hospitalization');
    if (data.hospitalization?.length) {
      data.hospitalization.forEach((record) => {
        regularText(record);
      });
    } else {
      regularText('No hospitalizations');
    }

    if (data.hospitalizationNotes && data.hospitalizationNotes.length > 0) {
      drawBlockHeader('Hospitalization notes', textStyles.blockSubHeader);
      data.hospitalizationNotes.forEach((record) => {
        regularText(record);
      });
    }

    separateLine();
  }

  if (
    (data.inHouseMedications && data.inHouseMedications.length > 0) ||
    (data.inHouseMedicationsNotes && data.inHouseMedicationsNotes.length > 0)
  ) {
    drawBlockHeader('In-House Medications');
    if (data.inHouseMedications?.length) {
      data.inHouseMedications.forEach((record) => {
        regularText(record);
      });
    } else {
      regularText('No in-house medications');
    }

    if (data.inHouseMedicationsNotes && data.inHouseMedicationsNotes.length > 0) {
      drawBlockHeader('In-House Medications notes', textStyles.blockSubHeader);
      data.inHouseMedicationsNotes.forEach((record) => {
        regularText(record);
      });
    }

    separateLine();
  }

  if (
    Object.values(data.additionalQuestions).some((value) => value !== '') ||
    data.screening?.seenInLastThreeYears ||
    data.screening?.historyObtainedFrom ||
    data.screening?.currentASQ ||
    (data.screening?.notes && data.screening.notes.length > 0)
  ) {
    drawBlockHeader('Additional questions');
    if (data.additionalQuestions[AdditionalBooleanQuestionsFieldsNames.CovidSymptoms]) {
      regularText(
        `Do you have any COVID symptoms? - ${
          data.additionalQuestions[AdditionalBooleanQuestionsFieldsNames.CovidSymptoms]
        }`
      );
    }
    if (data.additionalQuestions[AdditionalBooleanQuestionsFieldsNames.TestedPositiveCovid]) {
      regularText(
        `Have you tested positive for COVID? - ${
          data.additionalQuestions[AdditionalBooleanQuestionsFieldsNames.TestedPositiveCovid]
        }`
      );
    }
    if (data.additionalQuestions[AdditionalBooleanQuestionsFieldsNames.TravelUsa]) {
      regularText(
        `Have you traveled out of the USA in the last 2 weeks? - ${
          data.additionalQuestions[AdditionalBooleanQuestionsFieldsNames.TravelUsa]
        }`
      );
    }

    if (data.screening?.seenInLastThreeYears) {
      regularText(`${SEEN_IN_LAST_THREE_YEARS_LABEL} - ${data.screening.seenInLastThreeYears}`);
    }

    if (data.screening?.historyObtainedFrom) {
      regularText(
        `History obtained from - ${data.screening.historyObtainedFrom}${
          data.screening.historyObtainedFromOther ? `: ${data.screening.historyObtainedFromOther}` : ''
        }`
      );
    }

    if (data.screening?.currentASQ) {
      regularText(`ASQ - ${data.screening.currentASQ}`);
    }

    if (data.screening?.notes && data.screening.notes.length > 0) {
      drawBlockHeader('Screening notes', textStyles.blockSubHeader);
      data.screening.notes.forEach((record) => {
        regularText(record);
      });
    }
    separateLine();
  }

  if (data.intakeNotes && data.intakeNotes.length > 0) {
    drawBlockHeader('Intake notes');
    data.intakeNotes.forEach((record) => {
      regularText(record);
    });
    separateLine();
  }

  if (data.vitals && (Object.values(data.vitals).filter((arr) => arr && arr.length > 0) ?? []).length > 0) {
    drawBlockHeader('Vitals');

    const vitalLabelMapper: { [value in VitalFieldNames]: string } & { notes: string } = {
      [VitalFieldNames.VitalTemperature]: 'Temperature',
      [VitalFieldNames.VitalHeartbeat]: 'Heartbeat',
      [VitalFieldNames.VitalRespirationRate]: 'Respiration rate',
      [VitalFieldNames.VitalBloodPressure]: 'Blood pressure',
      [VitalFieldNames.VitalOxygenSaturation]: 'Oxygen saturation',
      [VitalFieldNames.VitalWeight]: 'Weight',
      [VitalFieldNames.VitalHeight]: 'Height',
      [VitalFieldNames.VitalVision]: 'Vision',
      notes: 'Vitals notes',
    };

    Object.keys(vitalLabelMapper)
      .filter((name) => data.vitals?.[name as VitalFieldNames] && data.vitals?.[name as VitalFieldNames]!.length > 0)
      .forEach((vitalName) => {
        drawBlockHeader(vitalLabelMapper[vitalName as VitalFieldNames], textStyles.blockSubHeader);
        data.vitals?.[vitalName as VitalFieldNames]?.forEach((record) => {
          regularText(record);
        });
      });

    separateLine();
  }

  drawBlockHeader('Examination');

  // Process examination data using the new structure
  const examination = data.examination;

  if (examination && Object.keys(examination).length > 0) {
    Object.entries(examination).forEach(([sectionKey, section]) => {
      if (section.items && section.items.length > 0) {
        const sectionLabel = sectionKey.charAt(0).toUpperCase() + sectionKey.slice(1);
        drawExaminationCard(`${sectionLabel}:   `, section.items, undefined, section.comment);
      } else if (section.comment) {
        // If there are no items but there's a comment, still show the section
        const sectionLabel = sectionKey.charAt(0).toUpperCase() + sectionKey.slice(1);
        drawExaminationCard(`${sectionLabel}:   `, [], undefined, section.comment);
      }
    });
  }
  separateLine();

  if (data.assessment?.primary) {
    drawBlockHeader('Assessment');
    drawBlockHeader('Primary:', textStyles.blockSubHeader);
    regularText(data.assessment?.primary);
    if (data.assessment?.secondary.length > 0) {
      drawBlockHeader('Secondary:', textStyles.blockSubHeader);
      data.assessment?.secondary.forEach((assessment) => {
        regularText(assessment);
      });
    }
    separateLine();
  }

  if (data.medicalDecision) {
    drawBlockHeader('Medical Decision Making');
    regularText(data.medicalDecision);
    separateLine();
  }

  if (data.emCode) {
    drawBlockHeader('E&M code');
    regularText(data.emCode, 'No E&M code provided.');
    separateLine();
  }

  if (data.cptCodes && data.cptCodes.length > 0) {
    drawBlockHeader('CPT codes');
    data.cptCodes.forEach((cptCode) => {
      regularText(cptCode);
    });
    separateLine();
  }

  if (data.procedures && data.procedures.length > 0) {
    drawBlockHeader('Procedures');
    data.procedures.forEach((procedure) => {
      drawBlockHeader(procedure.procedureType ?? '', textStyles.blockSubHeader);
      regularText(
        procedure.cptCodes != null && procedure.cptCodes.length > 0
          ? 'CPT: ' + procedure.cptCodes.join('; ')
          : undefined
      );
      regularText(
        procedure.diagnoses != null && procedure.diagnoses.length > 0
          ? 'Dx: ' + procedure.diagnoses.join('; ')
          : undefined
      );

      regularText(
        procedure.procedureDateTime != null
          ? 'Date and time of the procedure: ' + procedure.procedureDateTime
          : undefined
      );
      regularText(procedure.performerType != null ? 'Performed by: ' + procedure.performerType : undefined);
      regularText(
        procedure.medicationUsed != null ? 'Anaesthesia / medication used: ' + procedure.medicationUsed : undefined
      );
      regularText(procedure.bodySite != null ? 'Site/location: ' + procedure.bodySite : undefined);
      regularText(procedure.bodySide != null ? 'Side of body: ' + procedure.bodySide : undefined);
      regularText(procedure.technique != null ? 'Technique: ' + procedure.technique : undefined);
      regularText(
        procedure.suppliesUsed != null ? 'Instruments / supplies used: ' + procedure.suppliesUsed : undefined
      );
      regularText(procedure.procedureDetails != null ? 'Procedure details: ' + procedure.procedureDetails : undefined);
      regularText(procedure.specimenSent != null ? 'Specimen sent: ' + procedure.specimenSent : undefined);
      regularText(procedure.complications != null ? 'Complications: ' + procedure.complications : undefined);
      regularText(procedure.patientResponse != null ? 'Patient response: ' + procedure.patientResponse : undefined);
      regularText(
        procedure.postInstructions != null ? 'Post-procedure instructions: ' + procedure.postInstructions : undefined
      );
      regularText(procedure.timeSpent != null ? 'Time spent: ' + procedure.timeSpent : undefined);
      regularText(procedure.documentedBy != null ? 'Documented by: ' + procedure.documentedBy : undefined);
    });
    separateLine();
  }

  if (data.prescriptions && data.prescriptions.length > 0) {
    drawBlockHeader('Prescriptions');
    data.prescriptions.forEach((prescription) => {
      regularText(prescription);
    });
    separateLine();
  }

  // drawBlockHeader('General patient education documents');
  // regularText('To be implemented');
  // separateLine();

  if (
    data.disposition.text ||
    data.disposition?.[NOTHING_TO_EAT_OR_DRINK_FIELD] ||
    data.disposition.labService ||
    data.disposition.virusTest ||
    data.disposition.followUpIn ||
    data.disposition.reason ||
    (data.subSpecialtyFollowUp && data.subSpecialtyFollowUp.length > 0) ||
    (data.workSchoolExcuse && data.workSchoolExcuse.length > 0)
  ) {
    drawBlockHeader('Plan');
    if (data.patientInstructions && data.patientInstructions.length > 0) {
      drawBlockHeader('Patient instructions', textStyles.blockSubHeader);
      data.patientInstructions.forEach((instruction) => {
        regularText(instruction);
      });
      separateLine();
    }

    if (
      data.disposition.text ||
      data.disposition?.[NOTHING_TO_EAT_OR_DRINK_FIELD] ||
      data.disposition.labService ||
      data.disposition.virusTest ||
      data.disposition.followUpIn ||
      data.disposition.reason
    ) {
      drawBlockHeader(data.disposition.header, textStyles.blockSubHeader);
      if (data.disposition.text) {
        regularText(data.disposition.text);
      }
      if (data.disposition?.[NOTHING_TO_EAT_OR_DRINK_FIELD]) {
        regularText(NOTHING_TO_EAT_OR_DRINK_LABEL);
      }
      if (data.disposition.labService) {
        regularText(`Lab Services: ${data.disposition.labService}`);
      }
      if (data.disposition.virusTest) {
        regularText(`Virus Tests: ${data.disposition.virusTest}`);
      }
      if (typeof data.disposition.followUpIn === 'number') {
        regularText(
          `Follow-up visit ${
            data.disposition.followUpIn === 0
              ? followUpInOptions.find((option) => option.value === data.disposition.followUpIn)?.label
              : `in ${followUpInOptions.find((option) => option.value === data.disposition.followUpIn)?.label}`
          }`
        );
      }
      if (data.disposition.reason) {
        regularText(`Reason for transfer: ${data.disposition.reason}`);
      }
      separateLine();
    }

    if (data.subSpecialtyFollowUp && data.subSpecialtyFollowUp.length > 0) {
      drawBlockHeader('Subspecialty follow-up', textStyles.blockSubHeader);
      data.subSpecialtyFollowUp.forEach((followUp) => {
        regularText(followUp);
      });
      separateLine();
    }

    if (data.workSchoolExcuse && data.workSchoolExcuse.length > 0) {
      drawBlockHeader('School / Work Excuse', textStyles.blockSubHeader);
      data.workSchoolExcuse.forEach((item) => {
        regularText(item);
      });
      separateLine();
    }

    if (data.addendumNote) {
      drawBlockHeader('Addendum', textStyles.blockSubHeader);
      regularText(data.addendumNote);
    }
  }

  return await pdfClient.save();
}

async function uploadPDF(pdfBytes: Uint8Array, token: string, baseFileUrl: string): Promise<void> {
  const presignedUrl = await createPresignedUrl(token, baseFileUrl, 'upload');
  await uploadObjectToZ3(pdfBytes, presignedUrl);
}

export async function createVisitNotePDF(
  input: VisitNoteData,
  patient: Patient,
  secrets: Secrets | null,
  token: string,
  isInPersonAppointment: boolean
): Promise<PdfInfo> {
  if (!patient.id) {
    throw new Error('No patient id found for consent items');
  }

  console.log('Creating pdf bytes');
  const pdfBytes = await createVisitNotePdfBytes(input, isInPersonAppointment).catch((error) => {
    throw new Error('failed creating pdfBytes: ' + error.message);
  });

  console.debug(`Created visit note pdf bytes`);
  const bucketName = BUCKET_NAMES.VISIT_NOTES;
  const fileName = 'VisitNote.pdf';
  console.log('Creating base file url');
  const baseFileUrl = makeZ3Url({ secrets, bucketName, patientID: patient.id, fileName });
  console.log('Uploading file to bucket');
  await uploadPDF(pdfBytes, token, baseFileUrl).catch((error) => {
    throw new Error('failed uploading pdf to z3: ' + error.message);
  });

  // for testing
  // savePdfLocally(pdfBytes);

  return { title: fileName, uploadURL: baseFileUrl };
}<|MERGE_RESOLUTION|>--- conflicted
+++ resolved
@@ -3,11 +3,7 @@
 import { PageSizes } from 'pdf-lib';
 import {
   AdditionalBooleanQuestionsFieldsNames,
-<<<<<<< HEAD
-=======
   BUCKET_NAMES,
-  ExamObservationFieldItem,
->>>>>>> 8a076299
   followUpInOptions,
   NOTHING_TO_EAT_OR_DRINK_FIELD,
   NOTHING_TO_EAT_OR_DRINK_LABEL,
