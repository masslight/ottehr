--- conflicted
+++ resolved
@@ -1,10 +1,5 @@
-<<<<<<< HEAD
-import { captureException, init, isInitialized, setTag } from '@sentry/aws-serverless';
-import { getSecret, handleUnknownError, Secrets, SecretsKeys } from 'utils';
-=======
 import { init, isInitialized, setTag } from '@sentry/aws-serverless';
-import { getSecret, Secrets } from 'utils';
->>>>>>> 1a1d36f4
+import { getSecret, Secrets, SecretsKeys } from 'utils';
 
 export function configSentry(zambdaName: string, secrets: Secrets | null): void {
   const environment = getSecret(SecretsKeys.ENVIRONMENT, secrets);
