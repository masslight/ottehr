--- conflicted
+++ resolved
@@ -1,11 +1,6 @@
-<<<<<<< HEAD
 import { CodeableConcept, DiagnosticReport, Task } from 'fhir/r4b';
-import { LAB_ORDER_TASK, LabOrderTaskCode } from 'utils';
-=======
-import { DiagnosticReport, Task } from 'fhir/r4b';
 import { LAB_DR_TYPE_TAG, LAB_ORDER_TASK, LabOrderTaskCode, LabType } from 'utils';
 import { getAllDrTags } from '../../../ehr/shared/labs';
->>>>>>> a0eb6449
 
 export const ACCEPTED_RESULTS_STATUS = ['preliminary', 'final', 'corrected', 'cancelled'];
 type AcceptedResultsStatus = (typeof ACCEPTED_RESULTS_STATUS)[number];
