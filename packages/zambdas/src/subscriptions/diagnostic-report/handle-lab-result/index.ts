import { BatchInputRequest } from '@oystehr/sdk';
import { APIGatewayProxyResult } from 'aws-lambda';
import { DiagnosticReport, Task } from 'fhir/r4b';
import { DateTime } from 'luxon';
import { getSecret, LAB_ORDER_TASK, Secrets, SecretsKeys } from 'utils';
import { getAuth0Token, topLevelCatch } from '../../../shared';
import { createOystehrClient } from '../../../shared/helpers';
import { createExternalLabResultPDF } from '../../../shared/pdf/labs-results-form-pdf';
import { ZambdaInput } from '../../../shared/types';
import { getCodeForNewTask, getStatusForNewTask } from './helpers';
import { validateRequestParameters } from './validateRequestParameters';

export interface ReviewLabResultSubscriptionInput {
  diagnosticReport: DiagnosticReport;
  secrets: Secrets | null;
}

// Lifting up value to outside of the handler allows it to stay in memory across warm lambda invocations
let oystehrToken: string;

export const index = async (input: ZambdaInput): Promise<APIGatewayProxyResult> => {
  console.log(`Input: ${JSON.stringify(input, undefined, 2)}`);

  try {
    const { diagnosticReport, secrets } = validateRequestParameters(input);

    if (!oystehrToken) {
      console.log('getting token');
      oystehrToken = await getAuth0Token(secrets);
    } else {
      console.log('already have token');
    }

    const serviceRequestID = diagnosticReport?.basedOn
      ?.find((temp) => temp.reference?.startsWith('ServiceRequest/'))
      ?.reference?.split('/')[1];
    if (!serviceRequestID) {
      throw new Error('ServiceRequest id is not found');
    }

    const oystehr = createOystehrClient(oystehrToken, secrets);
    const requests: BatchInputRequest<Task>[] = [];

    // See if the diagnosticReport has any existing tasks associated in the
    // if there were existing in-progress or ready tasks, then those should be set to 'cancelled' (two l's)
    const existingTasks = (
      await oystehr.fhir.search<Task>({
        resourceType: 'Task',
        params: [
          { name: 'based-on', value: `DiagnosticReport/${diagnosticReport.id}` },
          { name: 'code:not', value: LAB_ORDER_TASK.code.preSubmission },
          { name: 'status', value: 'ready,in-progress' },
        ],
      })
    ).unbundle();

    existingTasks.forEach((task) => {
      if (task.id)
        requests.push({
          url: `/Task/${task.id}`,
          method: 'PATCH',
          operations: [
            {
              op: 'replace',
              path: '/status',
              value: diagnosticReport.status === 'cancelled' ? 'rejected' : 'cancelled',
            },
          ],
        });
    });

    // make the new task
    const newTask: Task = {
      resourceType: 'Task',
      authoredOn: diagnosticReport.effectiveDateTime ?? DateTime.now().toUTC().toISO(), // the effective date is also UTC
      intent: 'order',
      basedOn: [
        {
          type: 'DiagnosticReport',
          reference: `DiagnosticReport/${diagnosticReport.id}`,
        },
      ],
      status: getStatusForNewTask(diagnosticReport.status),
      code: getCodeForNewTask(diagnosticReport.status),
    };

    requests.push({
      method: 'POST',
      url: '/Task',
      resource: newTask,
    });

    const oystehrResponse = await oystehr.fhir.transaction<Task>({ requests });

    const response: {
      [key: string]: Task[];
    } = {
      updatedTasks: [],
      createdTasks: [],
    };

    oystehrResponse.entry?.forEach((ent) => {
      if (ent.response?.outcome?.id === 'ok' && ent.resource) response.updatedTasks.push(ent.resource);
      else if (ent.response?.outcome?.id === 'created' && ent.resource) response.createdTasks.push(ent.resource);
    });

<<<<<<< HEAD
    await createExternalLabResultPDF(oystehr, serviceRequestID, diagnosticReport, false, secrets, oystehrToken);
=======
    // todo waiting to find out if we are creating a new pdf if cancelled
    await createExternalLabResultPDF(oystehr, serviceRequestID, diagnosticReport, false, secrets, zapehrToken);
>>>>>>> 18898991

    return {
      statusCode: 200,
      body: JSON.stringify(response),
    };
  } catch (error: any) {
    const ENVIRONMENT = getSecret(SecretsKeys.ENVIRONMENT, input.secrets);
    await topLevelCatch('handle-lab-result', error, ENVIRONMENT);
    return {
      statusCode: 500,
      body: JSON.stringify({ error: error.message }),
    };
  }
};<|MERGE_RESOLUTION|>--- conflicted
+++ resolved
@@ -104,12 +104,8 @@
       else if (ent.response?.outcome?.id === 'created' && ent.resource) response.createdTasks.push(ent.resource);
     });
 
-<<<<<<< HEAD
+    // todo waiting to find out if we are creating a new pdf if cancelled
     await createExternalLabResultPDF(oystehr, serviceRequestID, diagnosticReport, false, secrets, oystehrToken);
-=======
-    // todo waiting to find out if we are creating a new pdf if cancelled
-    await createExternalLabResultPDF(oystehr, serviceRequestID, diagnosticReport, false, secrets, zapehrToken);
->>>>>>> 18898991
 
     return {
       statusCode: 200,
