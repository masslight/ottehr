--- conflicted
+++ resolved
@@ -1,13 +1,8 @@
 import { BatchInputRequest } from '@oystehr/sdk';
 import { APIGatewayProxyResult } from 'aws-lambda';
 import { Encounter, MedicationRequest } from 'fhir/r4b';
-<<<<<<< HEAD
 import { getPatchBinary, getSecret, isTruthy, Secrets, SecretsKeys } from 'utils';
-import { ZambdaInput, checkOrCreateM2MClientToken, createOystehrClient, topLevelCatch } from '../../../shared';
-=======
-import { getPatchBinary, isTruthy, Secrets } from 'utils';
 import { checkOrCreateM2MClientToken, createOystehrClient, topLevelCatch, ZambdaInput } from '../../../shared';
->>>>>>> c2233597
 
 export function validateRequestParameters(input: ZambdaInput): { secrets: Secrets | null } {
   return {
