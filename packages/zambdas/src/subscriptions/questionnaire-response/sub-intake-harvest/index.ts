--- conflicted
+++ resolved
@@ -132,31 +132,6 @@
     throw new Error('Patient resource not found');
   }
 
-<<<<<<< HEAD
-  // we hold onto this in order to use the updated resources to update the stripe customer name and email
-  let accountBundle: Bundle<FhirResource> | undefined;
-=======
-  console.log('creating patch operations');
-  const patientPatchOps = createMasterRecordPatchOperations(qr, patientResource);
-
-  console.log('All Patient patch operations being attempted: ', JSON.stringify(patientPatchOps, null, 2));
-
-  console.time('patching patient resource');
-  if (patientPatchOps.patient.patchOpsForDirectUpdate.length > 0) {
-    try {
-      await oystehr.fhir.patch({
-        resourceType: 'Patient',
-        id: patientResource.id!,
-        operations: patientPatchOps.patient.patchOpsForDirectUpdate,
-      });
-    } catch (error: unknown) {
-      tasksFailed.push('patch patient');
-      console.log(`Failed to update Patient: ${JSON.stringify(error)}`);
-    }
-  }
-  console.timeEnd('patching patient resource');
->>>>>>> d259941f
-
   try {
     await updatePatientAccountFromQuestionnaire(
       { patientId: patientResource.id, questionnaireResponseItem: flattenedPaperwork },
