import Oystehr, { BatchInputDeleteRequest, BatchInputPostRequest } from '@oystehr/sdk';
import {
  Account,
  Appointment,
  Coverage,
  Encounter,
  InsurancePlan,
  Organization,
  Patient,
  QuestionnaireResponse,
  RelatedPerson,
  Resource,
} from 'fhir/r4b';
import * as fs from 'fs';
import {
  COVERAGE_MEMBER_IDENTIFIER_BASE,
  isValidUUID,
  PATIENT_BILLING_ACCOUNT_TYPE,
  unbundleBatchPostOutput,
} from 'utils';
import { assert, describe, expect, it } from 'vitest';
import { performEffect } from '..';
import { createOystehrClient, getAuth0Token } from '../../../../shared';
import questionnaireResponse from './data/base-qr.json';
import {
  expectedAccountGuarantorFromQR1,
  expectedPrimaryPolicyHolderFromQR1,
  expectedSecondaryPolicyHolderFromQR1,
  expectedCoverageResources as qr1ExpectedCoverageResources,
} from './data/expected-coverage-resources-qr1';
import {
  batchTestInsuranceWrites,
  fillReferences,
  replaceGuarantorWithAlternate,
  replaceGuarantorWithPatient,
  replaceSubscriberWithPatient,
} from './helpers';

import { randomUUID } from 'crypto';
import { uuid } from 'short-uuid';
import { relatedPersonsAreSame } from '../../../../ehr/shared/harvest';

const DEFAULT_TIMEOUT = 20000;

const stubAccount: Account = {
  resourceType: 'Account',
  type: { ...PATIENT_BILLING_ACCOUNT_TYPE },
  status: 'active',
  subject: [{ reference: `{{PATIENT_REF}}` }],
  description: 'Patient account',
};

describe('Harvest Module Integration Tests', () => {
  const envConfig = JSON.parse(fs.readFileSync('.env/local.json', 'utf8'));
  const INSURANCE_PLAN_ORG_MAP: Record<string, string> = {};
  let token: string | undefined;
  let oystehrClient: Oystehr;
  let BASE_QR: QuestionnaireResponse;
  const patientIdsForCleanup: Record<string, string[]> = {};
  const patientsUsed: Set<string> = new Set();

  const stripIdAndMeta = <T extends Resource>(resource: T): T => {
    return {
      ...resource,
      id: undefined,
      meta: undefined,
    };
  };

  const QR_WITH_PATIENT_GUARANTOR = (): QuestionnaireResponse => ({
    ...BASE_QR,
    item: replaceGuarantorWithPatient(BASE_QR.item ?? []),
  });
  const QR_WITH_PATIENT_PRIMARY_SUBSCRIBER = (): QuestionnaireResponse => ({
    ...BASE_QR,
    item: replaceSubscriberWithPatient(BASE_QR.item ?? [], {
      primary: true,
      secondary: false,
    }),
  });
  const QR_WITH_PATIENT_SECONDARY_SUBSCRIBER = (): QuestionnaireResponse => ({
    ...BASE_QR,
    item: replaceSubscriberWithPatient(BASE_QR.item ?? [], {
      primary: false,
      secondary: true,
    }),
  });

  const QR_WITH_PATIENT_FOR_ALL_SUBSCRIBERS_AND_GUARANTOR = (): QuestionnaireResponse => ({
    ...BASE_QR,
    item: replaceGuarantorWithPatient(
      replaceSubscriberWithPatient(BASE_QR.item ?? [], {
        primary: true,
        secondary: true,
      })
    ),
  });

  const QR_WITH_ALT_GUARANTOR = (param?: any): QuestionnaireResponse => ({
    ...BASE_QR,
    item: replaceGuarantorWithAlternate(BASE_QR.item ?? [], param),
  });

  const getQR1Refs = (pId: string): string[] => {
    const [key, val] = Object.entries(INSURANCE_PLAN_ORG_MAP)[0];
    const [patientId, encounterId, appointmentId] = patientIdsForCleanup[pId];
    const refs = [
      `InsurancePlan/${key}`,
      `Organization/${val}`,
      `Patient/${patientId}`,
      `Encounter/${encounterId}`,
      `Appointment/${appointmentId}`,
    ];
    return refs;
  };

  const fillWithQR1Refs = (template: any, patientId: string): any => {
    const refs = getQR1Refs(patientId);
    return fillReferences(template, refs);
  };

  const normalizedCompare = (rawTemplate: any, rawExpectation: any, patientId: string): any => {
    const template = fillWithQR1Refs(rawTemplate, patientId);
    expect(template).toEqual(stripIdAndMeta(rawExpectation));
  };

  const changeCoveragerMemberId = (coverage: Coverage, patientId: string): Coverage => {
    const newId = uuid();
    return fillWithQR1Refs(
      {
        ...coverage,
        identifier: [
          {
            ...COVERAGE_MEMBER_IDENTIFIER_BASE, // this holds the 'type'
            value: newId,
            assigner: {
              reference: '{{ORGANIZATION_REF}}',
              display: 'Aetna',
            },
          },
        ],
        subscriberId: newId,
      },
      patientId
    );
  };

  const cleanup = async (): Promise<void> => {
    await Promise.all(
      (Object.values(patientIdsForCleanup) ?? []).map((resources) => cleanupPatientResources(resources))
    );
  };

  const cleanupPatientResources = async (ids: string[]): Promise<void> => {
    const [patientId, encounterId, appointmentId, relatedPersonId] = ids;
    if (!token) {
      throw new Error('Failed to fetch auth token.');
    }
    const oystehrClient = createOystehrClient(token, envConfig);
    const createdResources = (
      await oystehrClient.fhir.search<Account | Coverage | RelatedPerson | Patient>({
        resourceType: 'Patient',
        params: [
          {
            name: '_id',
            value: patientId,
          },
          {
            name: '_revinclude',
            value: 'Appointment:patient',
          },
          {
            name: '_revinclude',
            value: 'Encounter:patient',
          },
          {
            name: '_revinclude',
            value: 'RelatedPerson:patient',
          },
          {
            name: '_revinclude',
            value: `Account:patient`,
          },
          {
            name: '_revinclude',
            value: 'Coverage:patient',
          },
          {
            name: '_include:iterate',
            value: 'Coverage:subscriber:RelatedPerson',
          },
        ],
      })
    ).unbundle();

    const uniques = new Set<string>();
    const deletes: BatchInputDeleteRequest[] = createdResources
      .map((res) => {
        return {
          method: 'DELETE',
          url: `${res.resourceType}/${res.id}`,
        } as BatchInputDeleteRequest;
      })
      .filter((request) => {
        if (uniques.has(request.url)) {
          return false;
        }
        uniques.add(request.url);
        return true;
      });

    await oystehrClient.fhir.transaction({ requests: deletes });

    try {
      await oystehrClient.fhir.get({ resourceType: 'Patient', id: patientId });
    } catch (error: any) {
      expect(error).toBeDefined();
      expect(error?.code).toBe(410);
    }
    try {
      await oystehrClient.fhir.get({ resourceType: 'Appointment', id: appointmentId });
    } catch (error: any) {
      expect(error).toBeDefined();
      expect(error?.code).toBe(410);
    }
    try {
      await oystehrClient.fhir.get({ resourceType: 'Encounter', id: encounterId });
    } catch (error: any) {
      expect(error).toBeDefined();
      expect(error?.code).toBe(410);
    }
    try {
      await oystehrClient.fhir.get({ resourceType: 'RelatedPerson', id: relatedPersonId });
    } catch (error: any) {
      expect(error).toBeDefined();
      expect(error?.code).toBe(410);
    }
  };

  interface ValidateAccountInput {
    patientId: string;
    qr?: QuestionnaireResponse;
    idToCheck?: string;
    guarantorRef?: string;
  }
  interface ValidatedAccountData {
    account: Account;
    primaryCoverageRef: string;
    secondaryCoverageRef: string;
    persistedGuarantor?: RelatedPerson | Patient;
  }
  const applyEffectAndValidateResults = async (input: ValidateAccountInput): Promise<ValidatedAccountData> => {
    const { qr, idToCheck, guarantorRef, patientId } = input;
    const qrWithPatient = fillWithQR1Refs(qr ?? BASE_QR, patientId);
    const effect = await performEffect({ qr: qrWithPatient, secrets: envConfig }, oystehrClient);
    expect(effect).toBe('all tasks executed successfully');
    const foundAccounts = (
      await oystehrClient.fhir.search<Account>({
        resourceType: 'Account',
        params: [
          {
            name: 'patient',
            value: `Patient/${patientId}`,
          },
          {
            name: 'status',
            value: 'active',
          },
        ],
      })
    ).unbundle();
    expect(foundAccounts).toBeDefined();
    let foundGuarantor: RelatedPerson | Patient | undefined;
    if (guarantorRef && !guarantorRef.startsWith('#')) {
      const [resourceType, resourceId] = guarantorRef.split('/');
      foundGuarantor = await oystehrClient.fhir.get<RelatedPerson | Patient>({ resourceType, id: resourceId });
    }
    const foundAccountResources = foundAccounts.filter((res) => res.resourceType === 'Account') as Account[];
    expect(foundAccountResources.length).toBe(1);
    const foundAccount = foundAccountResources[0];
    expect(foundAccount).toBeDefined();
    assert(foundAccount.id);
    if (idToCheck) {
      expect(foundAccount.id).toBe(idToCheck);
    }
    expect(foundAccount.coverage).toBeDefined();
    expect(foundAccount.coverage?.length).toBe(2);
    const primaryCoverageRef = foundAccount.coverage?.find((cov) => cov.priority === 1)?.coverage?.reference;
    const secondaryCoverageRef = foundAccount.coverage?.find((cov) => cov.priority === 2)?.coverage?.reference;
    expect(primaryCoverageRef).toBeDefined();
    expect(secondaryCoverageRef).toBeDefined();
    assert(primaryCoverageRef);
    assert(secondaryCoverageRef);

    if (guarantorRef && guarantorRef.startsWith('#')) {
      const contained = foundAccount.contained ?? [];
      const guarantor = contained.find((res) => `#${res.id}` === guarantorRef);
      expect(guarantor).toBeDefined();
    }

    return {
      account: foundAccount,
      primaryCoverageRef,
      secondaryCoverageRef,
      persistedGuarantor: foundGuarantor,
    };
  };

  beforeAll(async () => {
    // Set up environment
    // Add your setup code here
    expect(process.env).toBeDefined();
    expect(envConfig).toBeDefined();

    if (!token) {
      token = await getAuth0Token(envConfig);
    }

    oystehrClient = createOystehrClient(token, envConfig);
    expect(oystehrClient).toBeDefined();

    const ipAndOrg1 = (
      await oystehrClient.fhir.search<InsurancePlan | Organization>({
        resourceType: 'InsurancePlan',
        params: [
          {
            name: 'owned-by.name:exact',
            value: 'Aetna',
          },
          {
            name: 'owned-by.active',
            value: 'true',
          },
          {
            name: 'status',
            value: 'active',
          },
          {
            name: '_include',
            value: 'InsurancePlan:owned-by',
          },
        ],
      })
    ).unbundle();

    const iPs = ipAndOrg1.filter((ip) => ip.resourceType === 'InsurancePlan') as InsurancePlan[];
    const orgs = ipAndOrg1.filter((org) => org.resourceType === 'Organization') as Organization[];
    expect(iPs.length).toBeGreaterThan(0);
    expect(orgs.length).toBeGreaterThan(0);
    iPs.forEach((ip: InsurancePlan) => {
      const ownedByReference = ip.ownedBy?.reference;
      if (ownedByReference) {
        const org = orgs.find((org) => `Organization/${org.id}` === ownedByReference);
        if (org) {
          INSURANCE_PLAN_ORG_MAP[ip.id!] = org.id!;
        }
      }
    });
    expect(Object.keys(INSURANCE_PLAN_ORG_MAP).length).toBeGreaterThan(0);

    const firstPair = Object.entries(INSURANCE_PLAN_ORG_MAP)[0];

    const [key, val] = firstPair;

    const refs = [`InsurancePlan/${key}`, `Organization/${val}`];

    const replacedItem = fillReferences(questionnaireResponse.item, refs);

    questionnaireResponse.item = replacedItem;
    questionnaireResponse.status = 'completed';

    BASE_QR = questionnaireResponse as QuestionnaireResponse;
    expect(BASE_QR).toBeDefined();
  });

  beforeEach(async () => {
    const patient: Patient = {
      resourceType: 'Patient',
      active: true,
      gender: 'male',
      birthDate: '2020-08-06',
    };
    const patientFullUrl = `urn:uuid:${randomUUID()}`;
    const appointmentFullUrl = `urn:uuid:${randomUUID()}`;
    const postRequests: BatchInputPostRequest<Patient | Appointment | Encounter | RelatedPerson>[] = [
      {
        resource: patient,
        method: 'POST',
        url: 'Patient',
        fullUrl: patientFullUrl,
      },
      {
        method: 'POST',
        url: 'Appointment',
        fullUrl: appointmentFullUrl,
        resource: {
          resourceType: 'Appointment',
          status: 'proposed',
          participant: [
            {
              actor: {
                reference: patientFullUrl,
              },
              status: 'accepted',
            },
            {
              actor: {
                reference: 'HealthcareService/3ad8f817-d3a4-4879-aac7-8a0b9461738b',
              },
              status: 'accepted',
            },
          ],
        },
      },
      {
        method: 'POST',
        url: 'Encounter',
        resource: {
          resourceType: 'Encounter',
          status: 'finished',
          class: {
            system: 'http://terminology.hl7.org/CodeSystem/v3-ActCode',
            code: 'ACUTE',
          },
          appointment: [
            {
              reference: appointmentFullUrl,
            },
          ],
          subject: {
            reference: patientFullUrl,
          },
        },
      },
      {
        method: 'POST',
        url: 'RelatedPerson',
        resource: {
          resourceType: 'RelatedPerson',
          patient: {
            reference: patientFullUrl,
          },
          telecom: [
            {
              value: '+15555555555',
              system: 'phone',
            },
            {
              value: '+15555555555',
              system: 'sms',
            },
          ],
          relationship: [
            {
              coding: [
                {
                  code: 'user-relatedperson',
                  system: 'https://fhir.zapehr.com/r4/StructureDefinitions/relationship',
                },
              ],
            },
          ],
        },
      },
    ];
    const createdBundle = await oystehrClient.fhir.transaction<Patient | Appointment | Encounter | RelatedPerson>({
      requests: postRequests,
    });
    expect(createdBundle).toBeDefined();
    const resources = unbundleBatchPostOutput<Patient | Appointment | Encounter | RelatedPerson>(createdBundle);
    expect(resources.length).toBe(4);
    const createdPatient = resources.find((res) => res.resourceType === 'Patient') as Patient;
    const createdAppointment = resources.find((res) => res.resourceType === 'Appointment') as Appointment;
    const createdEncounter = resources.find((res) => res.resourceType === 'Encounter') as Encounter;
    const createdRelatedPerson = resources.find((res) => res.resourceType === 'RelatedPerson') as RelatedPerson;
    expect(createdPatient).toBeDefined();
    expect(createdPatient.id).toBeDefined();
    assert(createdPatient.id);
    expect(createdAppointment).toBeDefined();
    expect(createdAppointment.id).toBeDefined();
    assert(createdAppointment.id);
    expect(createdEncounter).toBeDefined();
    expect(createdEncounter.id).toBeDefined();
    assert(createdEncounter.id);
    expect(createdRelatedPerson).toBeDefined();
    expect(createdRelatedPerson.id).toBeDefined();
    assert(createdRelatedPerson.id);
    patientIdsForCleanup[createdPatient.id] = [
      createdPatient.id,
      createdEncounter.id,
      createdAppointment.id,
      createdRelatedPerson.id,
    ];
  });
  afterAll(async () => {
    await cleanup();
  });

  const getPatientId = (): string => {
    const allEntries = Array.from(Object.entries(patientIdsForCleanup));
    const [pId] = allEntries[allEntries.length - 1];
    expect(isValidUUID(pId)).toBe(true);
    expect(patientsUsed.has(pId)).toBe(false);
    patientsUsed.add(pId);
    return pId;
  };

  it('should perform a sample test', async () => {
    // Add your test code here
    const patientId = getPatientId();
    expect(true).toBe(true);
    const createdAccount = (
      await oystehrClient.fhir.search<Account>({
        resourceType: 'Account',
        params: [
          {
            name: 'patient._id',
            value: `${patientId}`,
          },
          {
            name: 'status',
            value: 'active',
          },
        ],
      })
    ).unbundle();
    expect(createdAccount.length).toBe(0);
  });
  it(
    'should create an account with two associated coverages from the base sample QR',
    async () => {
      const patientId = getPatientId();
      expect(patientId).toBeDefined();
      expect(isValidUUID(patientId)).toBe(true);
      const [_, encounterId] = patientIdsForCleanup[patientId];
      expect(encounterId).toBeDefined();
      const qr = fillWithQR1Refs(BASE_QR, patientId);
      const encounterRef = qr.encounter?.reference;
      expect(encounterRef).toBeDefined();
      const encounterIdFromQr = encounterRef?.replace('Encounter/', '');
      assert(encounterRef);
      expect(encounterIdFromQr).toBeDefined();
      expect(isValidUUID(encounterIdFromQr)).toBe(true);
      expect(encounterId).toBe(encounterIdFromQr);

      const effect = await performEffect({ qr, secrets: envConfig }, oystehrClient);
      expect(effect).toBe('all tasks executed successfully');

      const createdAccountBundle = await oystehrClient.fhir.search<Account>({
        resourceType: 'Account',
        params: [
          {
            name: 'patient._id',
            value: `${patientId}`,
          },
          {
            name: 'status',
            value: 'active',
          },
        ],
      });
      const createdAccount = createdAccountBundle.unbundle()[0];
      expect(createdAccount).toBeDefined();
      assert(createdAccount.id);
      const primaryCoverageRef = createdAccount.coverage?.find((cov) => cov.priority === 1)?.coverage?.reference;
      const secondaryCoverageRef = createdAccount.coverage?.find((cov) => cov.priority === 2)?.coverage?.reference;
      expect(primaryCoverageRef).toBeDefined();
      expect(secondaryCoverageRef).toBeDefined();
      assert(primaryCoverageRef);
      assert(secondaryCoverageRef);

      const createdCoverages = (
        await oystehrClient.fhir.search<Coverage>({
          resourceType: 'Coverage',
          params: [
            {
              name: 'patient',
              value: `Patient/${patientId}`,
            },
            {
              name: 'status',
              value: 'active',
            },
          ],
        })
      ).unbundle();
      expect(createdCoverages).toBeDefined();
      expect(createdCoverages.length).toBeGreaterThanOrEqual(2);
      const primaryCoverage = createdCoverages.find((coverage) => {
        const coverageRef = `Coverage/${coverage.id}`;
        return coverageRef === primaryCoverageRef;
      });
      const secondaryCoverage = createdCoverages.find((coverage) => {
        const coverageRef = `Coverage/${coverage.id}`;
        return coverageRef === secondaryCoverageRef;
      });
      expect(primaryCoverage).toBeDefined();
      expect(secondaryCoverage).toBeDefined();
      expect(primaryCoverage?.beneficiary?.reference).toEqual(`Patient/${patientId}`);
      expect(secondaryCoverage?.beneficiary?.reference).toEqual(`Patient/${patientId}`);

      // both coverages should have contained RP as the subscriber
      expect(primaryCoverage?.subscriber?.reference).toEqual('#coverageSubscriber');
      expect(secondaryCoverage?.subscriber?.reference).toEqual('#coverageSubscriber');

      const { primary, secondary } = qr1ExpectedCoverageResources;
      normalizedCompare(primary, primaryCoverage, patientId);
      normalizedCompare(secondary, secondaryCoverage, patientId);
    },
    { timeout: DEFAULT_TIMEOUT }
  );

  it(
    'should update existing coverages to live on the new Account when the inputs match',
    async () => {
      const patientId = getPatientId();
      const persistedRP1 = fillReferences(expectedPrimaryPolicyHolderFromQR1, getQR1Refs(patientId));
      const persistedRP2 = fillReferences(expectedSecondaryPolicyHolderFromQR1, getQR1Refs(patientId));
      const persistedCoverage1 = fillReferences(qr1ExpectedCoverageResources.primary, getQR1Refs(patientId));
      const persistedCoverage2 = fillReferences(qr1ExpectedCoverageResources.secondary, getQR1Refs(patientId));

      const batchRequests = batchTestInsuranceWrites({
        primary: { subscriber: persistedRP1, coverage: persistedCoverage1, ensureOrder: true },
        secondary: { subscriber: persistedRP2, coverage: persistedCoverage2, ensureOrder: true },
      });

      const transactionRequests = await oystehrClient.fhir.transaction({ requests: batchRequests });
      expect(transactionRequests).toBeDefined();
      const writtenResources = unbundleBatchPostOutput<Account | RelatedPerson | Coverage | Patient>(
        transactionRequests
      );
      expect(writtenResources.length).toBe(4);

      const writtenPrimaryCoverage = writtenResources.find(
        (res) => res.resourceType === 'Coverage' && res.subscriberId === persistedCoverage1.subscriberId
      ) as Coverage;
      const writtenSecondaryCoverage = writtenResources.find(
        (res) => res.resourceType === 'Coverage' && res.subscriberId === persistedCoverage2.subscriberId
      ) as Coverage;
      const writtenPrimarySubscriber = writtenResources.find(
        (res) => `RelatedPerson/${res.id}` === writtenPrimaryCoverage?.subscriber?.reference
      ) as RelatedPerson;
      const writtenSecondarySubscriber = writtenResources.find(
        (res) => `RelatedPerson/${res.id}` === writtenSecondaryCoverage?.subscriber?.reference
      ) as RelatedPerson;

      const qr = fillWithQR1Refs(BASE_QR, patientId);
      const effect = await performEffect({ qr, secrets: envConfig }, oystehrClient);
      expect(effect).toBe('all tasks executed successfully');

      const createdAccount = (
        await oystehrClient.fhir.search<Account>({
          resourceType: 'Account',
          params: [
            {
              name: 'patient',
              value: `Patient/${patientId}`,
            },
            {
              name: 'status',
              value: 'active',
            },
          ],
        })
      ).unbundle()[0];
      expect(createdAccount).toBeDefined();
      assert(createdAccount.id);
      const primaryCoverageRef = createdAccount.coverage?.find((cov) => cov.priority === 1)?.coverage?.reference;
      const secondaryCoverageRef = createdAccount.coverage?.find((cov) => cov.priority === 2)?.coverage?.reference;
      expect(primaryCoverageRef).toBeDefined();
      expect(secondaryCoverageRef).toBeDefined();
      assert(primaryCoverageRef);
      assert(secondaryCoverageRef);

      const createdCoverages = (
        await oystehrClient.fhir.search<Coverage>({
          resourceType: 'Coverage',
          params: [
            {
              name: 'patient',
              value: `Patient/${patientId}`,
            },
            {
              name: 'status',
              value: 'active',
            },
          ],
        })
      ).unbundle();
      expect(createdCoverages).toBeDefined();
      expect(createdCoverages.length).toBe(2);
      const primaryCoverage = createdCoverages.find((coverage) => {
        const coverageRef = `Coverage/${coverage.id}`;
        return coverageRef === primaryCoverageRef;
      });
      const secondaryCoverage = createdCoverages.find((coverage) => {
        const coverageRef = `Coverage/${coverage.id}`;
        return coverageRef === secondaryCoverageRef;
      });
      expect(primaryCoverage).toBeDefined();
      expect(secondaryCoverage).toBeDefined();
      expect(primaryCoverage?.beneficiary?.reference).toEqual(`Patient/${patientId}`);
      expect(secondaryCoverage?.beneficiary?.reference).toEqual(`Patient/${patientId}`);

      // both coverages should have the existing persisted RP as the subscriber
      expect(primaryCoverage?.subscriber?.reference).toEqual(`RelatedPerson/${writtenPrimarySubscriber.id}`);
      expect(secondaryCoverage?.subscriber?.reference).toEqual(`RelatedPerson/${writtenSecondarySubscriber.id}`);

      expect(writtenPrimaryCoverage).toEqual(primaryCoverage);
      expect(writtenSecondaryCoverage).toEqual(secondaryCoverage);
    },
    { timeout: DEFAULT_TIMEOUT }
  );

  it(
    'should update existing primary coverage to live on the new Account when the inputs match, but should create a new one for secondary if no match found',
    async () => {
      const patientId = getPatientId();
      const persistedRP1 = fillReferences(expectedPrimaryPolicyHolderFromQR1, getQR1Refs(patientId));
      const persistedRP2 = fillReferences(expectedSecondaryPolicyHolderFromQR1, getQR1Refs(patientId));
      const persistedCoverage1 = fillReferences(qr1ExpectedCoverageResources.primary, getQR1Refs(patientId));
      const persistedCoverage2 = fillReferences(qr1ExpectedCoverageResources.secondary, getQR1Refs(patientId));

      const batchRequests = batchTestInsuranceWrites({
        primary: { subscriber: persistedRP1, coverage: persistedCoverage1, ensureOrder: true },
        secondary: { subscriber: persistedRP2, coverage: persistedCoverage2, ensureOrder: false },
      });

      const transactionRequests = await oystehrClient.fhir.transaction({ requests: batchRequests });
      expect(transactionRequests).toBeDefined();
      const writtenResources = unbundleBatchPostOutput<Account | RelatedPerson | Coverage | Patient>(
        transactionRequests
      );
      expect(writtenResources.length).toBe(4);

      const writtenPrimaryCoverage = writtenResources.find(
        (res) => res.resourceType === 'Coverage' && res.subscriberId === persistedCoverage1.subscriberId
      ) as Coverage;
      const writtenSecondaryCoverage = writtenResources.find(
        (res) => res.resourceType === 'Coverage' && res.subscriberId === persistedCoverage2.subscriberId
      ) as Coverage;
      const writtenPrimarySubscriber = writtenResources.find(
        (res) => `RelatedPerson/${res.id}` === writtenPrimaryCoverage?.subscriber?.reference
      ) as RelatedPerson;
      const writtenSecondarySubscriber = writtenResources.find(
        (res) => `RelatedPerson/${res.id}` === writtenSecondaryCoverage?.subscriber?.reference
      ) as RelatedPerson;

      const qr = fillWithQR1Refs(BASE_QR, patientId);
      const effect = await performEffect({ qr, secrets: envConfig }, oystehrClient);
      expect(effect).toBe('all tasks executed successfully');

      const createdAccount = (
        await oystehrClient.fhir.search<Account>({
          resourceType: 'Account',
          params: [
            {
              name: 'patient',
              value: `Patient/${patientId}`,
            },
            {
              name: 'status',
              value: 'active',
            },
          ],
        })
      ).unbundle()[0];
      expect(createdAccount).toBeDefined();
      assert(createdAccount.id);
      const primaryCoverageRef = createdAccount.coverage?.find((cov) => cov.priority === 1)?.coverage?.reference;
      const secondaryCoverageRef = createdAccount.coverage?.find((cov) => cov.priority === 2)?.coverage?.reference;
      expect(primaryCoverageRef).toBeDefined();
      expect(secondaryCoverageRef).toBeDefined();
      assert(primaryCoverageRef);
      assert(secondaryCoverageRef);

      const allCoverages = (
        await oystehrClient.fhir.search<Coverage>({
          resourceType: 'Coverage',
          params: [
            {
              name: 'patient',
              value: `Patient/${patientId}`,
            },
            {
              name: 'status',
              value: 'active',
            },
          ],
        })
      ).unbundle();
      expect(allCoverages).toBeDefined();
      expect(allCoverages.length).toBe(3);
      const primaryCoverage = allCoverages.find((coverage) => {
        const coverageRef = `Coverage/${coverage.id}`;
        return coverageRef === primaryCoverageRef;
      });
      const secondaryCoverage = allCoverages.find((coverage) => {
        const coverageRef = `Coverage/${coverage.id}`;
        return coverageRef === secondaryCoverageRef;
      });
      const extraCoverageJustHangingOutInFhir = allCoverages.find((coverage) => {
        const coverageRef = `Coverage/${coverage.id}`;
        return coverageRef !== secondaryCoverageRef && coverageRef !== primaryCoverageRef;
      });
      expect(primaryCoverage).toBeDefined();
      expect(secondaryCoverage).toBeDefined();
      expect(primaryCoverage?.beneficiary?.reference).toEqual(`Patient/${patientId}`);
      expect(secondaryCoverage?.beneficiary?.reference).toEqual(`Patient/${patientId}`);
      expect(extraCoverageJustHangingOutInFhir).toBeDefined();
      expect(extraCoverageJustHangingOutInFhir?.status).toBe('active');
      expect(extraCoverageJustHangingOutInFhir?.subscriber?.reference).toEqual(
        `RelatedPerson/${writtenSecondarySubscriber.id}`
      );

      expect(primaryCoverage?.subscriber?.reference).toEqual(`RelatedPerson/${writtenPrimarySubscriber.id}`);
      expect(secondaryCoverage?.subscriber?.reference).toEqual('#coverageSubscriber');

      expect(writtenPrimaryCoverage).toEqual(primaryCoverage);
      const { secondary } = qr1ExpectedCoverageResources;
      normalizedCompare(secondary, secondaryCoverage, patientId);

      expect(
        relatedPersonsAreSame(writtenSecondarySubscriber, secondaryCoverage?.contained?.[0] as RelatedPerson)
      ).toBe(true);
    },
    { timeout: DEFAULT_TIMEOUT }
  );

  it(
    'should update existing secondary coverage to live on the new Account when the inputs match, but should create a new one for primary is no match found',
    async () => {
      const patientId = getPatientId();
      const persistedRP1 = fillReferences(expectedPrimaryPolicyHolderFromQR1, getQR1Refs(patientId));
      const persistedRP2 = fillReferences(expectedSecondaryPolicyHolderFromQR1, getQR1Refs(patientId));
      const persistedCoverage1 = fillReferences(qr1ExpectedCoverageResources.primary, getQR1Refs(patientId));
      const persistedCoverage2 = fillReferences(qr1ExpectedCoverageResources.secondary, getQR1Refs(patientId));

      const batchRequests = batchTestInsuranceWrites({
        primary: { subscriber: persistedRP1, coverage: persistedCoverage1, ensureOrder: false },
        secondary: { subscriber: persistedRP2, coverage: persistedCoverage2, ensureOrder: true },
      });

      const transactionRequests = await oystehrClient.fhir.transaction({ requests: batchRequests });
      expect(transactionRequests).toBeDefined();
      const writtenResources = unbundleBatchPostOutput<Account | RelatedPerson | Coverage | Patient>(
        transactionRequests
      );
      expect(writtenResources.length).toBe(4);

      const writtenPrimaryCoverage = writtenResources.find(
        (res) => res.resourceType === 'Coverage' && res.subscriberId === persistedCoverage1.subscriberId
      ) as Coverage;
      const writtenSecondaryCoverage = writtenResources.find(
        (res) => res.resourceType === 'Coverage' && res.subscriberId === persistedCoverage2.subscriberId
      ) as Coverage;
      const writtenPrimarySubscriber = writtenResources.find(
        (res) => `RelatedPerson/${res.id}` === writtenPrimaryCoverage?.subscriber?.reference
      ) as RelatedPerson;
      const writtenSecondarySubscriber = writtenResources.find(
        (res) => `RelatedPerson/${res.id}` === writtenSecondaryCoverage?.subscriber?.reference
      ) as RelatedPerson;

      const qr = fillWithQR1Refs(BASE_QR, patientId);
      const effect = await performEffect({ qr, secrets: envConfig }, oystehrClient);
      expect(effect).toBe('all tasks executed successfully');

      const createdAccount = (
        await oystehrClient.fhir.search<Account>({
          resourceType: 'Account',
          params: [
            {
              name: 'patient',
              value: `Patient/${patientId}`,
            },
            {
              name: 'status',
              value: 'active',
            },
          ],
        })
      ).unbundle()[0];
      expect(createdAccount).toBeDefined();
      assert(createdAccount.id);
      const primaryCoverageRef = createdAccount.coverage?.find((cov) => cov.priority === 1)?.coverage?.reference;
      const secondaryCoverageRef = createdAccount.coverage?.find((cov) => cov.priority === 2)?.coverage?.reference;
      expect(primaryCoverageRef).toBeDefined();
      expect(secondaryCoverageRef).toBeDefined();
      assert(primaryCoverageRef);
      assert(secondaryCoverageRef);

      const allCoverages = (
        await oystehrClient.fhir.search<Coverage>({
          resourceType: 'Coverage',
          params: [
            {
              name: 'patient',
              value: `Patient/${patientId}`,
            },
            {
              name: 'status',
              value: 'active',
            },
          ],
        })
      ).unbundle();
      expect(allCoverages).toBeDefined();
      expect(allCoverages.length).toBe(3);
      const primaryCoverage = allCoverages.find((coverage) => {
        const coverageRef = `Coverage/${coverage.id}`;
        return coverageRef === primaryCoverageRef;
      });
      const secondaryCoverage = allCoverages.find((coverage) => {
        const coverageRef = `Coverage/${coverage.id}`;
        return coverageRef === secondaryCoverageRef;
      });

      const extraCoverageJustHangingOutInFhir = allCoverages.find((coverage) => {
        const coverageRef = `Coverage/${coverage.id}`;
        return coverageRef !== secondaryCoverageRef && coverageRef !== primaryCoverageRef;
      });
      expect(primaryCoverage).toBeDefined();
      expect(secondaryCoverage).toBeDefined();
      expect(extraCoverageJustHangingOutInFhir).toBeDefined();
      expect(primaryCoverage?.beneficiary?.reference).toEqual(`Patient/${patientId}`);
      expect(secondaryCoverage?.beneficiary?.reference).toEqual(`Patient/${patientId}`);
      expect(extraCoverageJustHangingOutInFhir?.status).toBe('active');
      expect(extraCoverageJustHangingOutInFhir?.subscriber?.reference).toEqual(
        `RelatedPerson/${writtenPrimarySubscriber.id}`
      );

      expect(primaryCoverage?.subscriber?.reference).toEqual('#coverageSubscriber');
      expect(secondaryCoverage?.subscriber?.reference).toEqual(`RelatedPerson/${writtenSecondarySubscriber.id}`);

      expect(writtenSecondaryCoverage).toEqual(secondaryCoverage);
      const { primary } = qr1ExpectedCoverageResources;
      normalizedCompare(primary, primaryCoverage, patientId);

      expect(relatedPersonsAreSame(writtenPrimarySubscriber, primaryCoverage?.contained?.[0] as RelatedPerson)).toBe(
        true
      );
    },
<<<<<<< HEAD
    DEFAULT_TIMEOUT
=======
    { timeout: DEFAULT_TIMEOUT }
>>>>>>> fca0508c
  );

  it(
    'should create two new coverages when neither matches existing coverages',
    async () => {
      const patientId = getPatientId();
      const persistedRP1 = fillReferences(expectedPrimaryPolicyHolderFromQR1, getQR1Refs(patientId));
      const persistedRP2 = fillReferences(expectedSecondaryPolicyHolderFromQR1, getQR1Refs(patientId));
      const persistedCoverage1 = fillReferences(qr1ExpectedCoverageResources.primary, getQR1Refs(patientId));
      const persistedCoverage2 = fillReferences(qr1ExpectedCoverageResources.secondary, getQR1Refs(patientId));

      const batchRequests = batchTestInsuranceWrites({
        primary: { subscriber: persistedRP1, coverage: persistedCoverage1, ensureOrder: false },
        secondary: { subscriber: persistedRP2, coverage: persistedCoverage2, ensureOrder: false },
      });

      const transactionRequests = await oystehrClient.fhir.transaction({ requests: batchRequests });
      expect(transactionRequests).toBeDefined();
      const writtenResources = unbundleBatchPostOutput<Account | RelatedPerson | Coverage | Patient>(
        transactionRequests
      );
      expect(writtenResources.length).toBe(4);

      const qr = fillWithQR1Refs(BASE_QR, patientId);
      const effect = await performEffect({ qr, secrets: envConfig }, oystehrClient);
      expect(effect).toBe('all tasks executed successfully');

      const createdAccount = (
        await oystehrClient.fhir.search<Account>({
          resourceType: 'Account',
          params: [
            {
              name: 'patient',
              value: `Patient/${patientId}`,
            },
            {
              name: 'status',
              value: 'active',
            },
          ],
        })
      ).unbundle()[0];
      expect(createdAccount).toBeDefined();
      assert(createdAccount.id);
      const primaryCoverageRef = createdAccount.coverage?.find((cov) => cov.priority === 1)?.coverage?.reference;
      const secondaryCoverageRef = createdAccount.coverage?.find((cov) => cov.priority === 2)?.coverage?.reference;
      expect(primaryCoverageRef).toBeDefined();
      expect(secondaryCoverageRef).toBeDefined();
      assert(primaryCoverageRef);
      assert(secondaryCoverageRef);

      const allCoverages = (
        await oystehrClient.fhir.search<Coverage>({
          resourceType: 'Coverage',
          params: [
            {
              name: 'patient',
              value: `Patient/${patientId}`,
            },
            {
              name: 'status',
              value: 'active',
            },
          ],
        })
      ).unbundle();
      expect(allCoverages).toBeDefined();
      expect(allCoverages.length).toBe(4);
      const primaryCoverage = allCoverages.find((coverage) => {
        const coverageRef = `Coverage/${coverage.id}`;
        return coverageRef === primaryCoverageRef;
      });
      const secondaryCoverage = allCoverages.find((coverage) => {
        const coverageRef = `Coverage/${coverage.id}`;
        return coverageRef === secondaryCoverageRef;
      });

      expect(primaryCoverage).toBeDefined();
      expect(secondaryCoverage).toBeDefined();
      expect(primaryCoverage?.beneficiary?.reference).toEqual(`Patient/${patientId}`);
      expect(secondaryCoverage?.beneficiary?.reference).toEqual(`Patient/${patientId}`);

      expect(primaryCoverage?.subscriber?.reference).toEqual('#coverageSubscriber');
      expect(secondaryCoverage?.subscriber?.reference).toEqual('#coverageSubscriber');

      const { primary, secondary } = qr1ExpectedCoverageResources;
      normalizedCompare(primary, primaryCoverage, patientId);
      normalizedCompare(secondary, secondaryCoverage, patientId);
    },
    DEFAULT_TIMEOUT
  );

  it(
    'existing Account with no coverages should be updated with newly written coverages',
    async () => {
      const patientId = getPatientId();
      const batchRequests = batchTestInsuranceWrites({ account: fillWithQR1Refs(stubAccount, patientId) });

      const transactionRequests = await oystehrClient.fhir.transaction({ requests: batchRequests });
      expect(transactionRequests).toBeDefined();
      const writtenResources = unbundleBatchPostOutput<Account | RelatedPerson | Coverage | Patient>(
        transactionRequests
      );
      expect(writtenResources.length).toBe(1);
      const writtenAccount = writtenResources.find((res) => res.resourceType === 'Account') as Account;

      const qr = fillWithQR1Refs(BASE_QR, patientId);
      const effect = await performEffect({ qr, secrets: envConfig }, oystehrClient);
      expect(effect).toBe('all tasks executed successfully');
      const foundAccounts = (
        await oystehrClient.fhir.search<Account>({
          resourceType: 'Account',
          params: [
            {
              name: 'patient',
              value: `Patient/${patientId}`,
            },
            {
              name: 'status',
              value: 'active',
            },
          ],
        })
      ).unbundle();
      expect(foundAccounts).toBeDefined();
      expect(foundAccounts.length).toBe(1);
      const foundAccount = foundAccounts[0];
      expect(foundAccount).toBeDefined();
      assert(foundAccount.id);
      expect(foundAccount.id).toEqual(writtenAccount.id);
      expect(foundAccount.coverage).toBeDefined();
      expect(foundAccount.coverage?.length).toBe(2);
      const primaryCoverageRef = foundAccount.coverage?.find((cov) => cov.priority === 1)?.coverage?.reference;
      const secondaryCoverageRef = foundAccount.coverage?.find((cov) => cov.priority === 2)?.coverage?.reference;
      expect(primaryCoverageRef).toBeDefined();
      expect(secondaryCoverageRef).toBeDefined();
      assert(primaryCoverageRef);
      assert(secondaryCoverageRef);

      const allCoverages = (
        await oystehrClient.fhir.search<Coverage>({
          resourceType: 'Coverage',
          params: [
            {
              name: 'patient',
              value: `Patient/${patientId}`,
            },
            {
              name: 'status',
              value: 'active',
            },
          ],
        })
      ).unbundle();
      expect(allCoverages).toBeDefined();
      expect(allCoverages.length).toBe(2);
      const primaryCoverage = allCoverages.find((coverage) => {
        const coverageRef = `Coverage/${coverage.id}`;
        return coverageRef === primaryCoverageRef;
      });
      const secondaryCoverage = allCoverages.find((coverage) => {
        const coverageRef = `Coverage/${coverage.id}`;
        return coverageRef === secondaryCoverageRef;
      });

      expect(primaryCoverage).toBeDefined();
      expect(secondaryCoverage).toBeDefined();
      expect(primaryCoverage?.beneficiary?.reference).toEqual(`Patient/${patientId}`);
      expect(secondaryCoverage?.beneficiary?.reference).toEqual(`Patient/${patientId}`);

      expect(primaryCoverage?.subscriber?.reference).toEqual('#coverageSubscriber');
      expect(secondaryCoverage?.subscriber?.reference).toEqual('#coverageSubscriber');

      const { primary, secondary } = qr1ExpectedCoverageResources;
      normalizedCompare(primary, primaryCoverage, patientId);
      normalizedCompare(secondary, secondaryCoverage, patientId);
    },
    DEFAULT_TIMEOUT
  );

  it(
    'should update an existing Account to replace old coverage with unmatched member number, which should be updated to "cancelled',
    async () => {
      const patientId = getPatientId();
      const persistedRP1 = fillWithQR1Refs(expectedPrimaryPolicyHolderFromQR1, patientId);
      const persistedCoverage1 = changeCoveragerMemberId(qr1ExpectedCoverageResources.primary, patientId);

      const batchRequests = batchTestInsuranceWrites({
        primary: { subscriber: persistedRP1, coverage: persistedCoverage1, ensureOrder: true },
        account: fillWithQR1Refs(stubAccount, patientId),
      });

      const transactionRequests = await oystehrClient.fhir.transaction({ requests: batchRequests });
      expect(transactionRequests).toBeDefined();
      const writtenResources = unbundleBatchPostOutput<Account | RelatedPerson | Coverage | Patient>(
        transactionRequests
      );
      expect(writtenResources.length).toBe(3);
      const writtenAccount = writtenResources.find((res) => res.resourceType === 'Account') as Account;

      const { primaryCoverageRef, secondaryCoverageRef } = await applyEffectAndValidateResults({
        idToCheck: writtenAccount.id,
        patientId,
      });
      const allCoverages = (
        await oystehrClient.fhir.search<Coverage>({
          resourceType: 'Coverage',
          params: [
            {
              name: 'patient',
              value: `Patient/${patientId}`,
            },
            {
              name: 'status',
              value: 'active',
            },
          ],
        })
      ).unbundle();
      expect(allCoverages).toBeDefined();
      expect(allCoverages.length).toBe(2);
      const primaryCoverage = allCoverages.find((coverage) => {
        const coverageRef = `Coverage/${coverage.id}`;
        return coverageRef === primaryCoverageRef;
      });
      const secondaryCoverage = allCoverages.find((coverage) => {
        const coverageRef = `Coverage/${coverage.id}`;
        return coverageRef === secondaryCoverageRef;
      });

      expect(primaryCoverage).toBeDefined();
      expect(secondaryCoverage).toBeDefined();
      expect(primaryCoverage?.beneficiary?.reference).toEqual(`Patient/${patientId}`);
      expect(secondaryCoverage?.beneficiary?.reference).toEqual(`Patient/${patientId}`);

      expect(primaryCoverage?.subscriber?.reference).toEqual('#coverageSubscriber');
      expect(secondaryCoverage?.subscriber?.reference).toEqual('#coverageSubscriber');

      const { primary, secondary } = qr1ExpectedCoverageResources;
      normalizedCompare(primary, primaryCoverage, patientId);
      normalizedCompare(secondary, secondaryCoverage, patientId);

      const canceledCoverages = (
        await oystehrClient.fhir.search<Coverage>({
          resourceType: 'Coverage',
          params: [
            {
              name: 'patient',
              value: `Patient/${patientId}`,
            },
            {
              name: 'status',
              value: 'cancelled',
            },
          ],
        })
      ).unbundle();
      expect(canceledCoverages.length).toBe(1);
      const canceledCoverage = canceledCoverages[0];
      assert(canceledCoverage);
      const shouldHaveBeenCanceled = writtenResources.find((res) => res.resourceType === 'Coverage') as Coverage;
      expect(canceledCoverage.id).toEqual(shouldHaveBeenCanceled.id);
      expect({ ...shouldHaveBeenCanceled, status: 'cancelled', meta: undefined }).toEqual({
        ...canceledCoverage,
        meta: undefined,
      });
    },
    DEFAULT_TIMEOUT
  );
  it(
    'should update an existing Account to update secondary Coverage with unmatched contained subscriber',
    async () => {
      const patientId = getPatientId();
      const persistedRP2 = fillWithQR1Refs(
        { ...expectedSecondaryPolicyHolderFromQR1, birthDate: '1990-01-01' },
        patientId
      );
      const persistedCoverage2 = fillWithQR1Refs(
        {
          ...qr1ExpectedCoverageResources.secondary,
        },
        patientId
      );

      const batchRequests = batchTestInsuranceWrites({
        secondary: {
          subscriber: persistedRP2,
          coverage: persistedCoverage2,
          ensureOrder: true,
          containedSubscriber: true,
        },
        account: fillWithQR1Refs(stubAccount, patientId),
      });

      const transactionRequests = await oystehrClient.fhir.transaction({ requests: batchRequests });
      expect(transactionRequests).toBeDefined();
      const writtenResources = unbundleBatchPostOutput<Account | RelatedPerson | Coverage | Patient>(
        transactionRequests
      );
      expect(writtenResources.length).toBe(2);
      const writtenAccount = writtenResources.find((res) => res.resourceType === 'Account') as Account;

      const { primaryCoverageRef, secondaryCoverageRef } = await applyEffectAndValidateResults({
        idToCheck: writtenAccount.id,
        patientId,
      });
      const allCoverages = (
        await oystehrClient.fhir.search<Coverage | RelatedPerson>({
          resourceType: 'Coverage',
          params: [
            {
              name: 'patient',
              value: `Patient/${patientId}`,
            },
            {
              name: 'status',
              value: 'active',
            },
            {
              name: '_include',
              value: 'Coverage:subscriber',
            },
          ],
        })
      ).unbundle();
      expect(allCoverages).toBeDefined();
      expect(allCoverages.length).toBe(2);
      const primaryCoverage = allCoverages.find((coverage) => {
        const coverageRef = `Coverage/${coverage.id}`;
        return coverageRef === primaryCoverageRef;
      }) as Coverage;
      const secondaryCoverage = allCoverages.find((coverage) => {
        const coverageRef = `Coverage/${coverage.id}`;
        return coverageRef === secondaryCoverageRef;
      }) as Coverage;

      expect(primaryCoverage).toBeDefined();
      expect(secondaryCoverage).toBeDefined();
      expect(primaryCoverage?.beneficiary?.reference).toEqual(`Patient/${patientId}`);
      expect(secondaryCoverage?.beneficiary?.reference).toEqual(`Patient/${patientId}`);

      expect(primaryCoverage?.subscriber?.reference).toEqual('#coverageSubscriber');
      expect(secondaryCoverage?.subscriber?.reference).toEqual('#coverageSubscriber');

      const { primary } = qr1ExpectedCoverageResources;
      normalizedCompare(primary, primaryCoverage, patientId);

      const shouldHaveNewSubscriber = writtenResources.find((res) => res.resourceType === 'Coverage') as Coverage;
      const oldContained = shouldHaveNewSubscriber.contained?.[0] as RelatedPerson;
      const newContained = secondaryCoverage.contained?.[0] as RelatedPerson;
      expect(shouldHaveNewSubscriber.id).toEqual(secondaryCoverage.id);
      expect(newContained).toBeDefined();
      expect(oldContained).toBeDefined();
      expect(oldContained.birthDate).toEqual('1990-01-01');
      expect(oldContained.name).toEqual(newContained.name);
      expect(oldContained.patient).toEqual(newContained.patient);
      expect(oldContained).not.toEqual(newContained);

      const canceledCoverages = (
        await oystehrClient.fhir.search<Coverage>({
          resourceType: 'Coverage',
          params: [
            {
              name: 'patient',
              value: `Patient/${patientId}`,
            },
            {
              name: 'status',
              value: 'cancelled',
            },
          ],
        })
      ).unbundle();
      expect(canceledCoverages.length).toBe(0);
    },
    DEFAULT_TIMEOUT
  );
  it(
    'should update an existing Account to update secondary Coverage with unmatched persisted subscriber, old subscriber should be unchanged',
    async () => {
      const patientId = getPatientId();
      const persistedRP2 = fillWithQR1Refs(
        { ...expectedSecondaryPolicyHolderFromQR1, birthDate: '1990-01-01' },
        patientId
      );
      const persistedCoverage2 = fillWithQR1Refs(
        {
          ...qr1ExpectedCoverageResources.secondary,
        },
        patientId
      );

      const batchRequests = batchTestInsuranceWrites({
        secondary: { subscriber: persistedRP2, coverage: persistedCoverage2, ensureOrder: true },
        account: fillWithQR1Refs(stubAccount, patientId),
      });

      const transactionRequests = await oystehrClient.fhir.transaction({ requests: batchRequests });
      expect(transactionRequests).toBeDefined();
      const writtenResources = unbundleBatchPostOutput<Account | RelatedPerson | Coverage | Patient>(
        transactionRequests
      );
      expect(writtenResources.length).toBe(3);
      const writtenAccount = writtenResources.find((res) => res.resourceType === 'Account') as Account;

      const { primaryCoverageRef, secondaryCoverageRef } = await applyEffectAndValidateResults({
        idToCheck: writtenAccount.id,
        patientId,
      });
      const allCoverages = (
        await oystehrClient.fhir.search<Coverage | RelatedPerson>({
          resourceType: 'Coverage',
          params: [
            {
              name: 'patient',
              value: `Patient/${patientId}`,
            },
            {
              name: 'status',
              value: 'active',
            },
            {
              name: '_include',
              value: 'Coverage:subscriber',
            },
          ],
        })
      ).unbundle();
      expect(allCoverages).toBeDefined();
      expect(allCoverages.length).toBe(2);
      const primaryCoverage = allCoverages.find((coverage) => {
        const coverageRef = `Coverage/${coverage.id}`;
        return coverageRef === primaryCoverageRef;
      }) as Coverage;
      const secondaryCoverage = allCoverages.find((coverage) => {
        const coverageRef = `Coverage/${coverage.id}`;
        return coverageRef === secondaryCoverageRef;
      }) as Coverage;

      expect(primaryCoverage).toBeDefined();
      expect(secondaryCoverage).toBeDefined();
      expect(primaryCoverage?.beneficiary?.reference).toEqual(`Patient/${patientId}`);
      expect(secondaryCoverage?.beneficiary?.reference).toEqual(`Patient/${patientId}`);

      expect(primaryCoverage?.subscriber?.reference).toEqual('#coverageSubscriber');
      expect(secondaryCoverage?.subscriber?.reference).toEqual('#coverageSubscriber');

      const { primary } = qr1ExpectedCoverageResources;
      normalizedCompare(primary, primaryCoverage, patientId);

      const shouldHaveNewSubscriber = writtenResources.find((res) => res.resourceType === 'Coverage') as Coverage;
      const newContained = secondaryCoverage.contained?.[0] as RelatedPerson;
      expect(shouldHaveNewSubscriber.id).toEqual(secondaryCoverage.id);
      expect(shouldHaveNewSubscriber.subscriber).not.toEqual(secondaryCoverage.subscriber);

      expect(newContained).toBeDefined();

      const oldSubscriber = await oystehrClient.fhir.get<RelatedPerson>({
        id: shouldHaveNewSubscriber.subscriber?.reference!.split('/')[1] ?? '',
        resourceType: 'RelatedPerson',
      });
      expect(oldSubscriber).toBeDefined();
      expect(oldSubscriber.birthDate).toEqual('1990-01-01');
      expect(oldSubscriber.name).toEqual(newContained.name);
      expect(oldSubscriber.patient).toEqual(newContained.patient);

      const canceledCoverages = (
        await oystehrClient.fhir.search<Coverage>({
          resourceType: 'Coverage',
          params: [
            {
              name: 'patient',
              value: `Patient/${patientId}`,
            },
            {
              name: 'status',
              value: 'cancelled',
            },
          ],
        })
      ).unbundle();
      expect(canceledCoverages.length).toBe(0);
    },
    DEFAULT_TIMEOUT
  );
  it(
    'should update an existing Account to update Coverage with unmatched persisted subscriber, old subscriber should be unchanged',
    async () => {
      const patientId = getPatientId();
      const persistedRP1 = fillWithQR1Refs(
        { ...expectedPrimaryPolicyHolderFromQR1, birthDate: '1990-01-01' },
        patientId
      );
      const persistedCoverage1 = fillWithQR1Refs(
        {
          ...qr1ExpectedCoverageResources.primary,
        },
        patientId
      );

      const batchRequests = batchTestInsuranceWrites({
        primary: { subscriber: persistedRP1, coverage: persistedCoverage1, ensureOrder: true },
        account: fillWithQR1Refs(stubAccount, patientId),
      });

      const transactionRequests = await oystehrClient.fhir.transaction({ requests: batchRequests });
      expect(transactionRequests).toBeDefined();
      const writtenResources = unbundleBatchPostOutput<Account | RelatedPerson | Coverage | Patient>(
        transactionRequests
      );
      expect(writtenResources.length).toBe(3);
      const writtenAccount = writtenResources.find((res) => res.resourceType === 'Account') as Account;

      const { primaryCoverageRef, secondaryCoverageRef } = await applyEffectAndValidateResults({
        idToCheck: writtenAccount.id,
        patientId,
      });
      const allCoverages = (
        await oystehrClient.fhir.search<Coverage | RelatedPerson>({
          resourceType: 'Coverage',
          params: [
            {
              name: 'patient',
              value: `Patient/${patientId}`,
            },
            {
              name: 'status',
              value: 'active',
            },
            {
              name: '_include',
              value: 'Coverage:subscriber',
            },
          ],
        })
      ).unbundle();
      expect(allCoverages).toBeDefined();
      expect(allCoverages.length).toBe(2);
      const primaryCoverage = allCoverages.find((coverage) => {
        const coverageRef = `Coverage/${coverage.id}`;
        return coverageRef === primaryCoverageRef;
      }) as Coverage;
      const secondaryCoverage = allCoverages.find((coverage) => {
        const coverageRef = `Coverage/${coverage.id}`;
        return coverageRef === secondaryCoverageRef;
      }) as Coverage;

      expect(primaryCoverage).toBeDefined();
      expect(secondaryCoverage).toBeDefined();
      expect(primaryCoverage?.beneficiary?.reference).toEqual(`Patient/${patientId}`);
      expect(secondaryCoverage?.beneficiary?.reference).toEqual(`Patient/${patientId}`);

      expect(primaryCoverage?.subscriber?.reference).toEqual('#coverageSubscriber');
      expect(secondaryCoverage?.subscriber?.reference).toEqual('#coverageSubscriber');

      const { secondary } = qr1ExpectedCoverageResources;
      normalizedCompare(secondary, secondaryCoverage, patientId);

      const shouldHaveNewSubscriber = writtenResources.find((res) => res.resourceType === 'Coverage') as Coverage;
      const newContained = primaryCoverage.contained?.[0] as RelatedPerson;
      expect(shouldHaveNewSubscriber.id).toEqual(primaryCoverage.id);
      expect(shouldHaveNewSubscriber.subscriber).not.toEqual(primaryCoverage.subscriber);

      expect(newContained).toBeDefined();

      const oldSubscriber = await oystehrClient.fhir.get<RelatedPerson>({
        id: shouldHaveNewSubscriber.subscriber?.reference!.split('/')[1] ?? '',
        resourceType: 'RelatedPerson',
      });
      expect(oldSubscriber).toBeDefined();
      expect(oldSubscriber.birthDate).toEqual('1990-01-01');
      expect(oldSubscriber.name).toEqual(newContained.name);
      expect(oldSubscriber.patient).toEqual(newContained.patient);

      const canceledCoverages = (
        await oystehrClient.fhir.search<Coverage>({
          resourceType: 'Coverage',
          params: [
            {
              name: 'patient',
              value: `Patient/${patientId}`,
            },
            {
              name: 'status',
              value: 'cancelled',
            },
          ],
        })
      ).unbundle();
      expect(canceledCoverages.length).toBe(0);
    },
    DEFAULT_TIMEOUT
  );
  it(
    'should update an existing Account to update Coverage with unmatched contained subscriber',
    async () => {
      const patientId = getPatientId();
      const persistedRP1 = fillWithQR1Refs(
        { ...expectedPrimaryPolicyHolderFromQR1, birthDate: '1990-01-01' },
        patientId
      );
      const persistedCoverage1 = fillWithQR1Refs(
        {
          ...qr1ExpectedCoverageResources.primary,
        },
        patientId
      );

      const batchRequests = batchTestInsuranceWrites({
        primary: {
          subscriber: persistedRP1,
          coverage: persistedCoverage1,
          ensureOrder: true,
          containedSubscriber: true,
        },
        account: fillWithQR1Refs(stubAccount, patientId),
      });

      const transactionRequests = await oystehrClient.fhir.transaction({ requests: batchRequests });
      expect(transactionRequests).toBeDefined();
      const writtenResources = unbundleBatchPostOutput<Account | RelatedPerson | Coverage | Patient>(
        transactionRequests
      );
      expect(writtenResources.length).toBe(2);
      const writtenAccount = writtenResources.find((res) => res.resourceType === 'Account') as Account;

      const { primaryCoverageRef, secondaryCoverageRef } = await applyEffectAndValidateResults({
        idToCheck: writtenAccount.id,
        patientId,
      });
      const allCoverages = (
        await oystehrClient.fhir.search<Coverage | RelatedPerson>({
          resourceType: 'Coverage',
          params: [
            {
              name: 'patient',
              value: `Patient/${patientId}`,
            },
            {
              name: 'status',
              value: 'active',
            },
            {
              name: '_include',
              value: 'Coverage:subscriber',
            },
          ],
        })
      ).unbundle();
      expect(allCoverages).toBeDefined();
      expect(allCoverages.length).toBe(2);
      const primaryCoverage = allCoverages.find((coverage) => {
        const coverageRef = `Coverage/${coverage.id}`;
        return coverageRef === primaryCoverageRef;
      }) as Coverage;
      const secondaryCoverage = allCoverages.find((coverage) => {
        const coverageRef = `Coverage/${coverage.id}`;
        return coverageRef === secondaryCoverageRef;
      }) as Coverage;

      expect(primaryCoverage).toBeDefined();
      expect(secondaryCoverage).toBeDefined();
      expect(primaryCoverage?.beneficiary?.reference).toEqual(`Patient/${patientId}`);
      expect(secondaryCoverage?.beneficiary?.reference).toEqual(`Patient/${patientId}`);

      expect(primaryCoverage?.subscriber?.reference).toEqual('#coverageSubscriber');
      expect(secondaryCoverage?.subscriber?.reference).toEqual('#coverageSubscriber');

      const { secondary } = qr1ExpectedCoverageResources;
      normalizedCompare(secondary, secondaryCoverage, patientId);

      const shouldHaveNewSubscriber = writtenResources.find((res) => res.resourceType === 'Coverage') as Coverage;
      const oldContained = shouldHaveNewSubscriber.contained?.[0] as RelatedPerson;
      const newContained = primaryCoverage.contained?.[0] as RelatedPerson;
      expect(shouldHaveNewSubscriber.id).toEqual(primaryCoverage.id);
      expect(newContained).toBeDefined();
      expect(oldContained).toBeDefined();
      expect(oldContained.birthDate).toEqual('1990-01-01');
      expect(oldContained.name).toEqual(newContained.name);
      expect(oldContained.patient).toEqual(newContained.patient);
      expect(oldContained).not.toEqual(newContained);

      const canceledCoverages = (
        await oystehrClient.fhir.search<Coverage>({
          resourceType: 'Coverage',
          params: [
            {
              name: 'patient',
              value: `Patient/${patientId}`,
            },
            {
              name: 'status',
              value: 'cancelled',
            },
          ],
        })
      ).unbundle();
      expect(canceledCoverages.length).toBe(0);
    },
    DEFAULT_TIMEOUT
  );
  it(
    'should update an existing Account to update secondary Coverage with unmatched contained subscriber',
    async () => {
      const patientId = getPatientId();
      const persistedRP2 = fillWithQR1Refs(
        { ...expectedSecondaryPolicyHolderFromQR1, birthDate: '1990-01-01' },
        patientId
      );
      const persistedCoverage2 = fillWithQR1Refs(
        {
          ...qr1ExpectedCoverageResources.secondary,
        },
        patientId
      );

      const batchRequests = batchTestInsuranceWrites({
        secondary: {
          subscriber: persistedRP2,
          coverage: persistedCoverage2,
          ensureOrder: true,
          containedSubscriber: true,
        },
        account: fillWithQR1Refs(stubAccount, patientId),
      });

      const transactionRequests = await oystehrClient.fhir.transaction({ requests: batchRequests });
      expect(transactionRequests).toBeDefined();
      const writtenResources = unbundleBatchPostOutput<Account | RelatedPerson | Coverage | Patient>(
        transactionRequests
      );
      expect(writtenResources.length).toBe(2);
      const writtenAccount = writtenResources.find((res) => res.resourceType === 'Account') as Account;

      const { primaryCoverageRef, secondaryCoverageRef } = await applyEffectAndValidateResults({
        idToCheck: writtenAccount.id,
        patientId,
      });
      const allCoverages = (
        await oystehrClient.fhir.search<Coverage | RelatedPerson>({
          resourceType: 'Coverage',
          params: [
            {
              name: 'patient',
              value: `Patient/${patientId}`,
            },
            {
              name: 'status',
              value: 'active',
            },
            {
              name: '_include',
              value: 'Coverage:subscriber',
            },
          ],
        })
      ).unbundle();
      expect(allCoverages).toBeDefined();
      expect(allCoverages.length).toBe(2);
      const primaryCoverage = allCoverages.find((coverage) => {
        const coverageRef = `Coverage/${coverage.id}`;
        return coverageRef === primaryCoverageRef;
      }) as Coverage;
      const secondaryCoverage = allCoverages.find((coverage) => {
        const coverageRef = `Coverage/${coverage.id}`;
        return coverageRef === secondaryCoverageRef;
      }) as Coverage;

      expect(primaryCoverage).toBeDefined();
      expect(secondaryCoverage).toBeDefined();
      expect(primaryCoverage?.beneficiary?.reference).toEqual(`Patient/${patientId}`);
      expect(secondaryCoverage?.beneficiary?.reference).toEqual(`Patient/${patientId}`);

      expect(primaryCoverage?.subscriber?.reference).toEqual('#coverageSubscriber');
      expect(secondaryCoverage?.subscriber?.reference).toEqual('#coverageSubscriber');

      const { primary } = qr1ExpectedCoverageResources;
      normalizedCompare(primary, primaryCoverage, patientId);

      const shouldHaveNewSubscriber = writtenResources.find((res) => res.resourceType === 'Coverage') as Coverage;
      const oldContained = shouldHaveNewSubscriber.contained?.[0] as RelatedPerson;
      const newContained = secondaryCoverage.contained?.[0] as RelatedPerson;
      expect(shouldHaveNewSubscriber.id).toEqual(secondaryCoverage.id);
      expect(newContained).toBeDefined();
      expect(oldContained).toBeDefined();
      expect(oldContained.birthDate).toEqual('1990-01-01');
      expect(oldContained.name).toEqual(newContained.name);
      expect(oldContained.patient).toEqual(newContained.patient);
      expect(oldContained).not.toEqual(newContained);

      const canceledCoverages = (
        await oystehrClient.fhir.search<Coverage>({
          resourceType: 'Coverage',
          params: [
            {
              name: 'patient',
              value: `Patient/${patientId}`,
            },
            {
              name: 'status',
              value: 'cancelled',
            },
          ],
        })
      ).unbundle();
      expect(canceledCoverages.length).toBe(0);
    },
    DEFAULT_TIMEOUT
  );
  it(
    'should correctly create an Account where primary and secondary Coverages are swapped',
    async () => {
      const patientId = getPatientId();
      const persistedRP2 = fillReferences(expectedPrimaryPolicyHolderFromQR1, getQR1Refs(patientId));
      const persistedRP1 = fillReferences(expectedSecondaryPolicyHolderFromQR1, getQR1Refs(patientId));
      const persistedCoverage2 = fillReferences(qr1ExpectedCoverageResources.primary, getQR1Refs(patientId));
      const persistedCoverage1 = fillReferences(qr1ExpectedCoverageResources.secondary, getQR1Refs(patientId));

      const batchRequests = batchTestInsuranceWrites({
        primary: { subscriber: persistedRP1, coverage: persistedCoverage1, ensureOrder: true },
        secondary: { subscriber: persistedRP2, coverage: persistedCoverage2, ensureOrder: true },
      });

      const transactionRequests = await oystehrClient.fhir.transaction({ requests: batchRequests });
      expect(transactionRequests).toBeDefined();
      const writtenResources = unbundleBatchPostOutput<Account | RelatedPerson | Coverage | Patient>(
        transactionRequests
      );
      expect(writtenResources.length).toBe(4);

      const writtenAccount = writtenResources.find((res) => res.resourceType === 'Account') as Account;
      const writtenPrimaryCoverage = writtenResources.find(
        (res): res is Coverage => res.resourceType === 'Coverage' && (res as Coverage).order === 1
      ) as Coverage;
      const writtenSecondaryCoverage = writtenResources.find(
        (res): res is Coverage => res.resourceType === 'Coverage' && (res as Coverage).order === 2
      ) as Coverage;

      expect(writtenAccount).toBeUndefined();
      expect(writtenPrimaryCoverage).toBeDefined();
      expect(writtenSecondaryCoverage).toBeDefined();

      const { primaryCoverageRef, secondaryCoverageRef, account } = await applyEffectAndValidateResults({
        patientId: patientId,
      });
      expect(account.coverage?.length).toBe(2);
      expect(primaryCoverageRef.startsWith('Coverage/')).toBe(true);
      expect(secondaryCoverageRef.startsWith('Coverage/')).toBe(true);
      expect(primaryCoverageRef).toEqual(`Coverage/${writtenSecondaryCoverage.id}`);
      expect(secondaryCoverageRef).toEqual(`Coverage/${writtenPrimaryCoverage.id}`);

      const allCoverages = (
        await oystehrClient.fhir.search<Coverage | RelatedPerson>({
          resourceType: 'Coverage',
          params: [
            {
              name: 'patient',
              value: `Patient/${patientId}`,
            },
            {
              name: 'status',
              value: 'active',
            },
            {
              name: '_include',
              value: 'Coverage:subscriber',
            },
          ],
        })
      ).unbundle();

      expect(allCoverages).toBeDefined();
      expect(allCoverages.length).toBe(4);
      expect(allCoverages.filter((cov) => cov.resourceType === 'Coverage').length).toBe(2);
    },
    DEFAULT_TIMEOUT
  );

  it(
    'should correctly update an Account where primary and secondary Coverages are swapped',
    async () => {
      const patientId = getPatientId();
      const persistedRP2 = fillReferences(expectedPrimaryPolicyHolderFromQR1, getQR1Refs(patientId));
      const persistedRP1 = fillReferences(expectedSecondaryPolicyHolderFromQR1, getQR1Refs(patientId));
      const persistedCoverage2 = fillReferences(qr1ExpectedCoverageResources.primary, getQR1Refs(patientId));
      const persistedCoverage1 = fillReferences(qr1ExpectedCoverageResources.secondary, getQR1Refs(patientId));

      const batchRequests = batchTestInsuranceWrites({
        primary: { subscriber: persistedRP1, coverage: persistedCoverage1, ensureOrder: true },
        secondary: { subscriber: persistedRP2, coverage: persistedCoverage2, ensureOrder: true },
        account: fillWithQR1Refs(stubAccount, patientId),
      });

      const transactionRequests = await oystehrClient.fhir.transaction({ requests: batchRequests });
      expect(transactionRequests).toBeDefined();
      const writtenResources = unbundleBatchPostOutput<Account | RelatedPerson | Coverage | Patient>(
        transactionRequests
      );
      expect(writtenResources.length).toBe(5);

      const writtenAccount = writtenResources.find((res) => res.resourceType === 'Account') as Account;
      const writtenPrimaryCoverage = writtenResources.find(
        (res): res is Coverage => res.resourceType === 'Coverage' && (res as Coverage).order === 1
      ) as Coverage;
      const writtenSecondaryCoverage = writtenResources.find(
        (res): res is Coverage => res.resourceType === 'Coverage' && (res as Coverage).order === 2
      ) as Coverage;

      expect(writtenAccount).toBeDefined();
      expect(writtenPrimaryCoverage).toBeDefined();
      expect(writtenSecondaryCoverage).toBeDefined();

      const { primaryCoverageRef, secondaryCoverageRef, account } = await applyEffectAndValidateResults({
        idToCheck: writtenAccount.id,
        patientId,
      });
      expect(account.coverage?.length).toBe(2);
      expect(primaryCoverageRef.startsWith('Coverage/')).toBe(true);
      expect(secondaryCoverageRef.startsWith('Coverage/')).toBe(true);
      expect(primaryCoverageRef).toEqual(`Coverage/${writtenSecondaryCoverage.id}`);
      expect(secondaryCoverageRef).toEqual(`Coverage/${writtenPrimaryCoverage.id}`);

      const allCoverages = (
        await oystehrClient.fhir.search<Coverage | RelatedPerson>({
          resourceType: 'Coverage',
          params: [
            {
              name: 'patient',
              value: `Patient/${patientId}`,
            },
            {
              name: 'status',
              value: 'active',
            },
            {
              name: '_include',
              value: 'Coverage:subscriber',
            },
          ],
        })
      ).unbundle();

      expect(allCoverages).toBeDefined();
      expect(allCoverages.length).toBe(4);
      expect(allCoverages.filter((cov) => cov.resourceType === 'Coverage').length).toBe(2);
    },
    DEFAULT_TIMEOUT
  );

  it(
    'should correctly update an Account whose existing primary coverage becomes secondary and secondary is replaced with new Coverage',
    async () => {
      const patientId = getPatientId();
      const persistedRP1 = fillWithQR1Refs(expectedSecondaryPolicyHolderFromQR1, patientId);
      const persistedCoverage1 = fillReferences(qr1ExpectedCoverageResources.secondary, getQR1Refs(patientId));

      const persistedRP2 = fillWithQR1Refs(expectedPrimaryPolicyHolderFromQR1, patientId);
      const persistedCoverage2 = changeCoveragerMemberId(qr1ExpectedCoverageResources.primary, patientId);

      const batchRequests = batchTestInsuranceWrites({
        primary: { subscriber: persistedRP1, coverage: persistedCoverage1, ensureOrder: true },
        secondary: { subscriber: persistedRP2, coverage: persistedCoverage2, ensureOrder: true },
        account: fillWithQR1Refs(stubAccount, patientId),
      });

      const transactionRequests = await oystehrClient.fhir.transaction({ requests: batchRequests });
      expect(transactionRequests).toBeDefined();
      const writtenResources = unbundleBatchPostOutput<Account | RelatedPerson | Coverage | Patient>(
        transactionRequests
      );
      expect(writtenResources.length).toBe(5);

      const writtenAccount = writtenResources.find((res) => res.resourceType === 'Account') as Account;
      const writtenPrimaryCoverage = writtenResources.find(
        (res): res is Coverage => res.resourceType === 'Coverage' && (res as Coverage).order === 1
      ) as Coverage;
      const writtenSecondaryCoverage = writtenResources.find(
        (res): res is Coverage => res.resourceType === 'Coverage' && (res as Coverage).order === 2
      ) as Coverage;

      expect(writtenAccount).toBeDefined();
      expect(writtenPrimaryCoverage).toBeDefined();
      expect(writtenSecondaryCoverage).toBeDefined();

      const { primaryCoverageRef, secondaryCoverageRef, account } = await applyEffectAndValidateResults({
        idToCheck: writtenAccount.id,
        patientId,
      });

      expect(secondaryCoverageRef).toEqual(`Coverage/${writtenPrimaryCoverage.id}`);

      const allCoverages = (
        await oystehrClient.fhir.search<Coverage | RelatedPerson>({
          resourceType: 'Coverage',
          params: [
            {
              name: 'patient',
              value: `Patient/${patientId}`,
            },
            {
              name: 'status',
              value: 'active',
            },
            {
              name: '_include',
              value: 'Coverage:subscriber',
            },
          ],
        })
      ).unbundle();

      expect(allCoverages).toBeDefined();
      expect(allCoverages.length).toBe(3);
      const primaryCoverage = allCoverages.find((coverage) => {
        const coverageRef = `Coverage/${coverage.id}`;
        return coverageRef === primaryCoverageRef;
      }) as Coverage;
      const secondaryCoverage = allCoverages.find((coverage) => {
        const coverageRef = `Coverage/${coverage.id}`;
        return coverageRef === secondaryCoverageRef;
      }) as Coverage;

      expect(primaryCoverage).toBeDefined();
      expect(secondaryCoverage).toBeDefined();
      expect(primaryCoverage?.beneficiary?.reference).toEqual(`Patient/${patientId}`);
      expect(secondaryCoverage?.beneficiary?.reference).toEqual(`Patient/${patientId}`);
      expect(account.coverage?.find((cov) => cov.coverage?.reference === secondaryCoverageRef)).toBeDefined();
    },
    DEFAULT_TIMEOUT
  );
  it(
    'should correctly update an Account whose existing secondary coverage becomes primary and primary is replaced with new Coverage',
    async () => {
      const patientId = getPatientId();
      const persistedRP1 = fillWithQR1Refs(expectedSecondaryPolicyHolderFromQR1, patientId);
      const persistedCoverage1 = changeCoveragerMemberId(qr1ExpectedCoverageResources.secondary, patientId);

      const persistedRP2 = fillWithQR1Refs(expectedPrimaryPolicyHolderFromQR1, patientId);
      const persistedCoverage2 = fillWithQR1Refs(qr1ExpectedCoverageResources.primary, patientId);

      const batchRequests = batchTestInsuranceWrites({
        primary: { subscriber: persistedRP1, coverage: persistedCoverage1, ensureOrder: true },
        secondary: { subscriber: persistedRP2, coverage: persistedCoverage2, ensureOrder: true },
        account: fillWithQR1Refs(stubAccount, patientId),
      });

      const transactionRequests = await oystehrClient.fhir.transaction({ requests: batchRequests });
      expect(transactionRequests).toBeDefined();
      const writtenResources = unbundleBatchPostOutput<Account | RelatedPerson | Coverage | Patient>(
        transactionRequests
      );
      expect(writtenResources.length).toBe(5);

      const writtenAccount = writtenResources.find((res) => res.resourceType === 'Account') as Account;
      const writtenPrimaryCoverage = writtenResources.find(
        (res): res is Coverage => res.resourceType === 'Coverage' && (res as Coverage).order === 1
      ) as Coverage;
      const writtenSecondaryCoverage = writtenResources.find(
        (res): res is Coverage => res.resourceType === 'Coverage' && (res as Coverage).order === 2
      ) as Coverage;

      expect(writtenAccount).toBeDefined();
      expect(writtenPrimaryCoverage).toBeDefined();
      expect(writtenSecondaryCoverage).toBeDefined();

      const { primaryCoverageRef, secondaryCoverageRef, account } = await applyEffectAndValidateResults({
        idToCheck: writtenAccount.id,
        patientId,
      });

      expect(primaryCoverageRef).toEqual(`Coverage/${writtenSecondaryCoverage.id}`);

      const allCoverages = (
        await oystehrClient.fhir.search<Coverage | RelatedPerson>({
          resourceType: 'Coverage',
          params: [
            {
              name: 'patient',
              value: `Patient/${patientId}`,
            },
            {
              name: 'status',
              value: 'active',
            },
            {
              name: '_include',
              value: 'Coverage:subscriber',
            },
          ],
        })
      ).unbundle();

      expect(allCoverages).toBeDefined();
      expect(allCoverages.length).toBe(3);
      const primaryCoverage = allCoverages.find((coverage) => {
        const coverageRef = `Coverage/${coverage.id}`;
        return coverageRef === primaryCoverageRef;
      }) as Coverage;
      const secondaryCoverage = allCoverages.find((coverage) => {
        const coverageRef = `Coverage/${coverage.id}`;
        return coverageRef === secondaryCoverageRef;
      }) as Coverage;
      expect(primaryCoverage).toBeDefined();
      expect(secondaryCoverage).toBeDefined();
      expect(primaryCoverage?.beneficiary?.reference).toEqual(`Patient/${patientId}`);
      expect(secondaryCoverage?.beneficiary?.reference).toEqual(`Patient/${patientId}`);
      expect(account.coverage?.find((cov) => cov.coverage?.reference === primaryCoverageRef)).toBeDefined();
    },
    DEFAULT_TIMEOUT
  );
  it(
    'should correctly update an Account with a new guarantor when there is no existing guarantor',
    async () => {
      const patientId = getPatientId();
      const persistedRP1 = fillWithQR1Refs(expectedSecondaryPolicyHolderFromQR1, patientId);
      const persistedCoverage1 = changeCoveragerMemberId(qr1ExpectedCoverageResources.secondary, patientId);
      const batchRequests = batchTestInsuranceWrites({
        primary: { subscriber: persistedRP1, coverage: persistedCoverage1, ensureOrder: true },
        account: fillWithQR1Refs(stubAccount, patientId),
      });

      const transactionRequests = await oystehrClient.fhir.transaction({ requests: batchRequests });
      expect(transactionRequests).toBeDefined();
      const writtenResources = unbundleBatchPostOutput<Account | RelatedPerson | Coverage | Patient | Organization>(
        transactionRequests
      );
      expect(writtenResources.length).toBe(3);

      const writtenAccount = writtenResources.find((res) => res.resourceType === 'Account') as Account;
      expect(writtenAccount).toBeDefined();
      expect(writtenAccount.guarantor).toBeUndefined();
      expect(writtenAccount.contained).toBeUndefined();

      const { account } = await applyEffectAndValidateResults({
        idToCheck: writtenAccount.id,
        patientId,
      });
      const containedGuarantor = account.contained?.find(
        (res) => res.resourceType === 'RelatedPerson'
      ) as RelatedPerson;
      expect(containedGuarantor).toBeDefined();
      expect(containedGuarantor).toEqual(fillWithQR1Refs(expectedAccountGuarantorFromQR1, patientId));
    },
    DEFAULT_TIMEOUT
  );
  it(
    'should make no changes to an existing contained guarantor when the input matches',
    async () => {
      const patientId = getPatientId();
      const persistedRP1 = fillWithQR1Refs(expectedSecondaryPolicyHolderFromQR1, patientId);
      const persistedCoverage1 = changeCoveragerMemberId(qr1ExpectedCoverageResources.secondary, patientId);
      const batchRequests = batchTestInsuranceWrites({
        primary: { subscriber: persistedRP1, coverage: persistedCoverage1, ensureOrder: true },
        account: fillWithQR1Refs(stubAccount, patientId),
        containedGuarantor: fillWithQR1Refs(expectedAccountGuarantorFromQR1, patientId),
      });

      const transactionRequests = await oystehrClient.fhir.transaction({ requests: batchRequests });
      expect(transactionRequests).toBeDefined();
      const writtenResources = unbundleBatchPostOutput<Account | RelatedPerson | Coverage | Patient | Organization>(
        transactionRequests
      );
      expect(writtenResources.length).toBe(3);

      const writtenAccount = writtenResources.find((res) => res.resourceType === 'Account') as Account;
      expect(writtenAccount).toBeDefined();
      expect(writtenAccount.guarantor).toBeDefined();
      expect(writtenAccount.contained).toBeDefined();

      const { account } = await applyEffectAndValidateResults({
        idToCheck: writtenAccount.id,
        patientId,
      });
      const containedGuarantor = account.contained?.find(
        (res) => res.resourceType === 'RelatedPerson'
      ) as RelatedPerson;
      expect(account.contained?.length).toBe(1);
      expect(containedGuarantor).toBeDefined();
      expect({ ...containedGuarantor }).toEqual(fillWithQR1Refs(expectedAccountGuarantorFromQR1, patientId));
      expect(containedGuarantor).toEqual(writtenAccount.contained?.[0]);
    },
    DEFAULT_TIMEOUT
  );

  it(
    'should make no changes to an existing persisted guarantor when the input matches',
    async () => {
      const patientId = getPatientId();
      const persistedRP1 = fillWithQR1Refs(expectedSecondaryPolicyHolderFromQR1, patientId);
      const persistedCoverage1 = changeCoveragerMemberId(qr1ExpectedCoverageResources.secondary, patientId);
      const batchRequests = batchTestInsuranceWrites({
        primary: { subscriber: persistedRP1, coverage: persistedCoverage1, ensureOrder: true },
        account: fillWithQR1Refs(stubAccount, patientId),
        persistedGuarantor: fillWithQR1Refs(expectedAccountGuarantorFromQR1, patientId),
      });

      const transactionRequests = await oystehrClient.fhir.transaction({ requests: batchRequests });
      expect(transactionRequests).toBeDefined();
      const writtenResources = unbundleBatchPostOutput<Account | RelatedPerson | Coverage | Patient | Organization>(
        transactionRequests
      );
      expect(writtenResources.length).toBe(4);

      const writtenAccount = writtenResources.find((res) => res.resourceType === 'Account') as Account;
      expect(writtenAccount).toBeDefined();
      expect(writtenAccount.guarantor).toBeDefined();
      expect(writtenAccount.contained).toBeUndefined();

      const { account, persistedGuarantor } = await applyEffectAndValidateResults({
        idToCheck: writtenAccount.id,
        guarantorRef: writtenAccount.guarantor?.[0]?.party?.reference,
        patientId,
      });
      const containedGuarantor = account.contained?.find(
        (res) => res.resourceType === 'RelatedPerson'
      ) as RelatedPerson;
      expect(containedGuarantor).toBeUndefined();
      expect(persistedGuarantor).toBeDefined();
      assert(persistedGuarantor);
      expect(`${persistedGuarantor.resourceType}/${persistedGuarantor.id}`).toEqual(
        account.guarantor?.[0]?.party?.reference
      );
    },
    DEFAULT_TIMEOUT
  );

  it(
    'should update the relationship on an existing persisted guarantor when all other input matches',
    async () => {
      const patientId = getPatientId();
      const persistedRP1 = fillWithQR1Refs(expectedSecondaryPolicyHolderFromQR1, patientId);
      const persistedCoverage1 = changeCoveragerMemberId(qr1ExpectedCoverageResources.secondary, patientId);
      const newRelationship = [
        {
          coding: [
            {
              system: 'http://hl7.org/fhir/ValueSet/relatedperson-relationshiptype',
              code: 'spouse',
              display: 'Spouse',
            },
          ],
        },
      ];
      const guarantorToPersist = {
        ...expectedAccountGuarantorFromQR1,
        relationship: newRelationship,
      };
      const batchRequests = batchTestInsuranceWrites({
        primary: { subscriber: persistedRP1, coverage: persistedCoverage1, ensureOrder: true },
        account: fillWithQR1Refs(stubAccount, patientId),
        persistedGuarantor: fillWithQR1Refs(guarantorToPersist, patientId),
      });

      const transactionRequests = await oystehrClient.fhir.transaction({ requests: batchRequests });
      expect(transactionRequests).toBeDefined();
      const writtenResources = unbundleBatchPostOutput<Account | RelatedPerson | Coverage | Patient | Organization>(
        transactionRequests
      );
      expect(writtenResources.length).toBe(4);

      const writtenAccount = writtenResources.find((res) => res.resourceType === 'Account') as Account;
      expect(writtenAccount).toBeDefined();
      expect(writtenAccount.guarantor).toBeDefined();
      expect(writtenAccount.contained).toBeUndefined();

      const { account, persistedGuarantor } = await applyEffectAndValidateResults({
        patientId,
        idToCheck: writtenAccount.id,
        guarantorRef: writtenAccount.guarantor?.[0]?.party?.reference,
      });
      const containedGuarantor = account.contained?.find(
        (res) => res.resourceType === 'RelatedPerson'
      ) as RelatedPerson;
      expect(containedGuarantor).toBeUndefined();
      expect(persistedGuarantor).toBeDefined();
      assert(persistedGuarantor);
      expect(`${persistedGuarantor.resourceType}/${persistedGuarantor.id}`).toEqual(
        account.guarantor?.[0]?.party?.reference
      );
      expect(persistedGuarantor.resourceType).toEqual('RelatedPerson');
      expect((persistedGuarantor as RelatedPerson).relationship).toEqual(newRelationship);
    },
    DEFAULT_TIMEOUT
  );

  it('should update guarantor from referenced Patient to contained RP when guarantor relationship != self', async () => {
    const patientId = getPatientId();
    const persistedRP1 = fillWithQR1Refs(expectedSecondaryPolicyHolderFromQR1, patientId);
    const persistedCoverage1 = changeCoveragerMemberId(qr1ExpectedCoverageResources.secondary, patientId);
    const batchRequests = batchTestInsuranceWrites({
      primary: { subscriber: persistedRP1, coverage: persistedCoverage1, ensureOrder: true },
      account: fillWithQR1Refs(stubAccount, patientId),
      persistedGuarantorReference: fillWithQR1Refs(`{{PATIENT_REF}}`, patientId),
    });

    const transactionRequests = await oystehrClient.fhir.transaction({ requests: batchRequests });
    expect(transactionRequests).toBeDefined();
    const writtenResources = unbundleBatchPostOutput<Account | RelatedPerson | Coverage | Patient | Organization>(
      transactionRequests
    );
    expect(writtenResources.length).toBe(3);

    const writtenAccount = writtenResources.find((res) => res.resourceType === 'Account') as Account;
    expect(writtenAccount).toBeDefined();
    expect(writtenAccount.guarantor).toBeDefined();
    expect(writtenAccount.contained).toBeUndefined();

    const { account, persistedGuarantor } = await applyEffectAndValidateResults({
      patientId,
      idToCheck: writtenAccount.id,
    });
    const containedGuarantor = account.contained?.find((res) => res.resourceType === 'RelatedPerson') as RelatedPerson;
    expect(containedGuarantor).toBeDefined();
    expect(persistedGuarantor).toBeUndefined();
    assert(containedGuarantor);
    expect(`#${containedGuarantor.id}`).toEqual(account.guarantor?.[0]?.party?.reference);
    expect(account.guarantor?.length).toBe(2);
    expect(fillWithQR1Refs(`{{PATIENT_REF}}`, patientId)).toEqual(account.guarantor?.[1]?.party?.reference);
    expect(account.guarantor?.[0]?.period?.end).toBeUndefined();
    expect(account.guarantor?.[1]?.period?.end).toBeDefined();
  });

  it(
    'should update guarantor from contained RP to referenced Patient when relationship = self',
    async () => {
      const patientId = getPatientId();
      const persistedRP1 = fillWithQR1Refs(expectedSecondaryPolicyHolderFromQR1, patientId);
      const persistedCoverage1 = changeCoveragerMemberId(qr1ExpectedCoverageResources.secondary, patientId);
      const batchRequests = batchTestInsuranceWrites({
        primary: { subscriber: persistedRP1, coverage: persistedCoverage1, ensureOrder: true },
        account: fillWithQR1Refs(stubAccount, patientId),
        containedGuarantor: fillWithQR1Refs(expectedAccountGuarantorFromQR1, patientId),
      });

      const transactionRequests = await oystehrClient.fhir.transaction({ requests: batchRequests });
      expect(transactionRequests).toBeDefined();
      const writtenResources = unbundleBatchPostOutput<Account | RelatedPerson | Coverage | Patient | Organization>(
        transactionRequests
      );
      expect(writtenResources.length).toBe(3);

      const writtenAccount = writtenResources.find((res) => res.resourceType === 'Account') as Account;
      expect(writtenAccount).toBeDefined();
      expect(writtenAccount.guarantor).toBeDefined();
      expect(writtenAccount.contained).toBeDefined();
      const QR_WITH_PATIENT_GUARANTOR = { ...BASE_QR, item: replaceGuarantorWithPatient(BASE_QR.item ?? []) };
      const { account, persistedGuarantor } = await applyEffectAndValidateResults({
        idToCheck: writtenAccount.id,
        qr: QR_WITH_PATIENT_GUARANTOR,
        guarantorRef: fillWithQR1Refs(`{{PATIENT_REF}}`, patientId),
        patientId,
      });
      const containedGuarantor = account.contained?.find(
        (res) => res.resourceType === 'RelatedPerson'
      ) as RelatedPerson;
      expect(persistedGuarantor).toBeDefined();
      assert(containedGuarantor);
      expect(`#${containedGuarantor.id}`).toEqual(account.guarantor?.[1]?.party?.reference);
      expect(account.guarantor?.length).toBe(2);
      expect(fillWithQR1Refs(`{{PATIENT_REF}}`, patientId)).toEqual(account.guarantor?.[0]?.party?.reference);
      expect(account.guarantor?.[0]?.period?.end).toBeUndefined();
      expect(account.guarantor?.[1]?.period?.end).toBeDefined();
    },
    DEFAULT_TIMEOUT
  );

  it(
    'should update guarantor from referenced RP to Patient when relationship = self',
    async () => {
      const patientId = getPatientId();
      const persistedRP1 = fillWithQR1Refs(expectedSecondaryPolicyHolderFromQR1, patientId);
      const persistedCoverage1 = changeCoveragerMemberId(qr1ExpectedCoverageResources.secondary, patientId);
      const batchRequests = batchTestInsuranceWrites({
        primary: { subscriber: persistedRP1, coverage: persistedCoverage1, ensureOrder: true },
        account: fillWithQR1Refs(stubAccount, patientId),
        persistedGuarantor: fillWithQR1Refs(expectedAccountGuarantorFromQR1, patientId),
      });

      const transactionRequests = await oystehrClient.fhir.transaction({ requests: batchRequests });
      expect(transactionRequests).toBeDefined();
      const writtenResources = unbundleBatchPostOutput<Account | RelatedPerson | Coverage | Patient | Organization>(
        transactionRequests
      );
      expect(writtenResources.length).toBe(4);

      const writtenAccount = writtenResources.find((res) => res.resourceType === 'Account') as Account;
      expect(writtenAccount).toBeDefined();
      expect(writtenAccount.guarantor).toBeDefined();
      expect(writtenAccount.contained).toBeUndefined();

      const qr = QR_WITH_PATIENT_GUARANTOR();
      const { account, persistedGuarantor } = await applyEffectAndValidateResults({
        idToCheck: writtenAccount.id,
        qr,
        guarantorRef: fillWithQR1Refs(`{{PATIENT_REF}}`, patientId),
        patientId,
      });
      const containedGuarantor = account.contained?.find(
        (res) => res.resourceType === 'RelatedPerson'
      ) as RelatedPerson;
      expect(containedGuarantor).toBeUndefined();
      expect(persistedGuarantor).toBeDefined();
      expect(account.guarantor?.length).toBe(2);
      expect(fillWithQR1Refs(`{{PATIENT_REF}}`, patientId)).toEqual(account.guarantor?.[0]?.party?.reference);
      expect(account.guarantor?.[0]?.period?.end).toBeUndefined();
      expect(account.guarantor?.[1]?.period?.end).toBeDefined();
      expect(account.guarantor?.[0]?.party?.reference).toEqual(
        persistedGuarantor?.resourceType + '/' + persistedGuarantor?.id
      );
    },
    DEFAULT_TIMEOUT
  );

  it(
    'should handle successive guarantor updates resulting in multiple contained RP resources',
    async () => {
      const patientId = getPatientId();
      const persistedRP1 = fillWithQR1Refs(expectedPrimaryPolicyHolderFromQR1, patientId);
      const persistedCoverage1 = changeCoveragerMemberId(qr1ExpectedCoverageResources.primary, patientId);
      const batchRequests = batchTestInsuranceWrites({
        primary: { subscriber: persistedRP1, coverage: persistedCoverage1, ensureOrder: true },
        account: fillWithQR1Refs(stubAccount, patientId),
        containedGuarantor: fillWithQR1Refs(expectedAccountGuarantorFromQR1, patientId),
      });

      const transactionRequests = await oystehrClient.fhir.transaction({ requests: batchRequests });
      expect(transactionRequests).toBeDefined();
      const writtenResources = unbundleBatchPostOutput<Account | RelatedPerson | Coverage | Patient | Organization>(
        transactionRequests
      );
      expect(writtenResources.length).toBe(3);

      const writtenAccount = writtenResources.find((res) => res.resourceType === 'Account') as Account;
      expect(writtenAccount).toBeDefined();
      expect(writtenAccount.guarantor).toBeDefined();
      expect(writtenAccount.contained).toBeDefined();

      const qr = QR_WITH_PATIENT_GUARANTOR();
      const { account, persistedGuarantor } = await applyEffectAndValidateResults({
        patientId,
        idToCheck: writtenAccount.id,
        qr,
        guarantorRef: fillWithQR1Refs(`{{PATIENT_REF}}`, patientId),
      });
      const containedGuarantor = account.contained?.find(
        (res) => res.resourceType === 'RelatedPerson'
      ) as RelatedPerson;
      expect(containedGuarantor).toBeDefined();
      expect(persistedGuarantor).toBeDefined();
      expect(account.guarantor?.length).toBe(2);
      expect(fillWithQR1Refs(`{{PATIENT_REF}}`, patientId)).toEqual(account.guarantor?.[0]?.party?.reference);
      expect(account.guarantor?.[0]?.period?.end).toBeUndefined();
      expect(account.guarantor?.[1]?.period?.end).toBeDefined();
      expect(account.guarantor?.[0]?.party?.reference).toEqual(
        persistedGuarantor?.resourceType + '/' + persistedGuarantor?.id
      );

      const { account: account2 } = await applyEffectAndValidateResults({
        idToCheck: writtenAccount.id,
        qr: QR_WITH_ALT_GUARANTOR(),
        patientId,
      });
      expect(account2.contained?.length).toBe(2);
      expect(account2.guarantor?.length).toBe(3);
      expect(account2.guarantor?.[0]?.party?.reference).toEqual(`#${account2.contained?.[0]?.id}`);
      expect((account2.guarantor ?? []).filter((gref) => gref.period?.end !== undefined).length).toBe(2);
      const uniqueContained = new Set(account2.contained?.map((res) => res.id));
      expect(uniqueContained.size).toBe(2);

      const { account: account3, persistedGuarantor: persistedGuarantor2 } = await applyEffectAndValidateResults({
        idToCheck: writtenAccount.id,
        qr, // this is the patient guarantor qr again
        guarantorRef: fillWithQR1Refs(`{{PATIENT_REF}}`, patientId),
        patientId,
      });
      const containedGuarantor2 = account3.contained?.find(
        (res) => res.resourceType === 'RelatedPerson'
      ) as RelatedPerson;
      expect(containedGuarantor2).toBeDefined();
      expect(persistedGuarantor2).toBeDefined();
      expect(account3.guarantor?.length).toBe(4);
      expect(fillWithQR1Refs(`{{PATIENT_REF}}`, patientId)).toEqual(account3.guarantor?.[0]?.party?.reference);
      expect(account.guarantor?.[0]?.period?.end).toBeUndefined();
      expect(account.guarantor?.[1]?.period?.end).toBeDefined();
      expect(account.guarantor?.[0]?.party?.reference).toEqual(
        persistedGuarantor?.resourceType + '/' + persistedGuarantor?.id
      );
      expect(account3.contained?.length).toBe(2);
    },
    DEFAULT_TIMEOUT
  );
  it(
    'should update contained primary subscriber to persisted Patient when relationship = self',
    async () => {
      const patientId = getPatientId();
      const containedRP1 = fillWithQR1Refs(expectedSecondaryPolicyHolderFromQR1, patientId);
      const persistedCoverage1 = changeCoveragerMemberId(qr1ExpectedCoverageResources.secondary, patientId);
      const batchRequests = batchTestInsuranceWrites({
        primary: {
          subscriber: containedRP1,
          coverage: persistedCoverage1,
          ensureOrder: true,
          containedSubscriber: true,
        },
        account: fillWithQR1Refs(stubAccount, patientId),
      });

      const transactionRequests = await oystehrClient.fhir.transaction({ requests: batchRequests });
      expect(transactionRequests).toBeDefined();
      const writtenResources = unbundleBatchPostOutput<Account | RelatedPerson | Coverage | Patient | Organization>(
        transactionRequests
      );
      expect(writtenResources.length).toBe(2);

      const writtenAccount = writtenResources.find((res) => res.resourceType === 'Account') as Account;
      expect(writtenAccount).toBeDefined();
      expect(writtenAccount.coverage).toBeDefined();
      const writtenPrimaryCoverage = writtenResources.find(
        (res) => res.resourceType === 'Coverage' && res.order === 1
      ) as Coverage;
      expect(writtenPrimaryCoverage).toBeDefined();
      expect(writtenPrimaryCoverage.subscriber).toBeDefined();
      expect(writtenPrimaryCoverage.contained).toBeDefined();
      expect(writtenPrimaryCoverage.contained?.[0]).toEqual(containedRP1);
      expect(writtenPrimaryCoverage.subscriber?.reference).toEqual(`#${writtenPrimaryCoverage.contained?.[0]?.id}`);
      const qr = QR_WITH_PATIENT_PRIMARY_SUBSCRIBER();
      const relationshipValue = qr.item
        ?.find((item) => item.linkId === 'payment-option-page')
        ?.item?.find((item) => item.linkId === 'patient-relationship-to-insured')?.answer?.[0]?.valueString;
      expect(relationshipValue).toBeDefined();
      expect(relationshipValue).toBe('Self');
      const { primaryCoverageRef } = await applyEffectAndValidateResults({
        idToCheck: writtenAccount.id,
        qr,
        patientId,
      });
      expect(primaryCoverageRef).toBeDefined();
      const [_, coverageId] = primaryCoverageRef.split('/');
      const persistedCoverageAndSubsriber = (
        await oystehrClient.fhir.search<Coverage | RelatedPerson | Patient>({
          resourceType: 'Coverage',
          params: [
            {
              name: '_id',
              value: coverageId,
            },
            {
              name: '_include',
              value: 'Coverage:subscriber',
            },
          ],
        })
      ).unbundle();
      const persistedCoverage = persistedCoverageAndSubsriber.find(
        (res) => res.resourceType === 'Coverage'
      ) as Coverage;
      const persistedSubscriber = persistedCoverageAndSubsriber.find(
        (res) => `${res.resourceType}/${res.id}` === persistedCoverage.subscriber?.reference
      ) as RelatedPerson;
      expect(persistedCoverage).toBeDefined();
      expect(persistedCoverage.contained).toBeUndefined();
      expect(persistedCoverage.subscriber?.reference).toEqual(fillWithQR1Refs(`{{PATIENT_REF}}`, patientId));
      expect(persistedSubscriber).toBeDefined();
      expect(`Patient/${persistedSubscriber.id}`).toEqual(persistedCoverage.subscriber?.reference);
    },
    DEFAULT_TIMEOUT
  );

  it(
    'should update contained secondary subscriber to persisted Patient when relationship = self',
    async () => {
      const patientId = getPatientId();
      const containedRP2 = fillWithQR1Refs(expectedSecondaryPolicyHolderFromQR1, patientId);
      const persistedCoverage2 = changeCoveragerMemberId(qr1ExpectedCoverageResources.secondary, patientId);
      const batchRequests = batchTestInsuranceWrites({
        secondary: {
          subscriber: containedRP2,
          coverage: persistedCoverage2,
          ensureOrder: true,
          containedSubscriber: true,
        },
        account: fillWithQR1Refs(stubAccount, patientId),
      });

      const transactionRequests = await oystehrClient.fhir.transaction({ requests: batchRequests });
      expect(transactionRequests).toBeDefined();
      const writtenResources = unbundleBatchPostOutput<Account | RelatedPerson | Coverage | Patient | Organization>(
        transactionRequests
      );
      expect(writtenResources.length).toBe(2);

      const writtenAccount = writtenResources.find((res) => res.resourceType === 'Account') as Account;
      expect(writtenAccount).toBeDefined();
      expect(writtenAccount.coverage).toBeDefined();
      const writtenSecondaryCoverage = writtenResources.find(
        (res) => res.resourceType === 'Coverage' && res.order === 2
      ) as Coverage;
      expect(writtenSecondaryCoverage).toBeDefined();
      expect(writtenSecondaryCoverage.subscriber).toBeDefined();
      expect(writtenSecondaryCoverage.contained).toBeDefined();
      expect(writtenSecondaryCoverage.contained?.[0]).toEqual(containedRP2);
      expect(writtenSecondaryCoverage.subscriber?.reference).toEqual(`#${writtenSecondaryCoverage.contained?.[0]?.id}`);
      const qr = QR_WITH_PATIENT_SECONDARY_SUBSCRIBER();
      const relationshipValue = qr.item
        ?.find((item) => item.linkId === 'payment-option-page')
        ?.item?.find((item) => item.linkId === 'secondary-insurance')
        ?.item?.find((item) => item.linkId === 'patient-relationship-to-insured-2')?.answer?.[0]?.valueString;
      expect(relationshipValue).toBeDefined();
      expect(relationshipValue).toBe('Self');
      const { secondaryCoverageRef } = await applyEffectAndValidateResults({
        idToCheck: writtenAccount.id,
        qr,
        patientId,
      });
      expect(secondaryCoverageRef).toBeDefined();
      const [_, coverageId] = secondaryCoverageRef.split('/');
      const persistedCoverageAndSubsriber = (
        await oystehrClient.fhir.search<Coverage | RelatedPerson | Patient>({
          resourceType: 'Coverage',
          params: [
            {
              name: '_id',
              value: coverageId,
            },
            {
              name: '_include',
              value: 'Coverage:subscriber',
            },
          ],
        })
      ).unbundle();
      const persistedCoverage = persistedCoverageAndSubsriber.find(
        (res) => res.resourceType === 'Coverage'
      ) as Coverage;
      const persistedSubscriber = persistedCoverageAndSubsriber.find(
        (res) => `${res.resourceType}/${res.id}` === persistedCoverage.subscriber?.reference
      ) as RelatedPerson;
      expect(persistedCoverage).toBeDefined();
      expect(persistedCoverage.contained).toBeUndefined();
      expect(persistedCoverage.subscriber?.reference).toEqual(fillWithQR1Refs(`{{PATIENT_REF}}`, patientId));
      expect(persistedSubscriber).toBeDefined();
      expect(`Patient/${persistedSubscriber.id}`).toEqual(persistedCoverage.subscriber?.reference);
    },
    DEFAULT_TIMEOUT
  );

  it('should update contained primary and secondary subscribers as well as Account guarantor to persisted Patient when relationship = self', async () => {
    const patientId = getPatientId();
    const containedRP1 = fillWithQR1Refs(expectedPrimaryPolicyHolderFromQR1, patientId);
    const containedRP2 = fillWithQR1Refs(expectedSecondaryPolicyHolderFromQR1, patientId);
    const persistedCoverage1 = changeCoveragerMemberId(qr1ExpectedCoverageResources.primary, patientId);
    const persistedCoverage2 = fillWithQR1Refs(qr1ExpectedCoverageResources.secondary, patientId);
    const batchRequests = batchTestInsuranceWrites({
      primary: {
        subscriber: containedRP1,
        coverage: persistedCoverage1,
        ensureOrder: true,
        containedSubscriber: true,
      },
      secondary: {
        subscriber: containedRP2,
        coverage: persistedCoverage2,
        ensureOrder: true,
        containedSubscriber: true,
      },
      account: fillWithQR1Refs(stubAccount, patientId),
      containedGuarantor: fillWithQR1Refs(expectedAccountGuarantorFromQR1, patientId),
    });
    const transactionRequests = await oystehrClient.fhir.transaction({ requests: batchRequests });
    expect(transactionRequests).toBeDefined();
    const writtenResources = unbundleBatchPostOutput<Account | RelatedPerson | Coverage | Patient | Organization>(
      transactionRequests
    );
    expect(writtenResources.length).toBe(3);

    const writtenAccount = writtenResources.find((res) => res.resourceType === 'Account') as Account;
    expect(writtenAccount).toBeDefined();
    expect(writtenAccount.coverage).toBeDefined();
    expect(writtenAccount).toBeDefined();
    expect(writtenAccount.guarantor).toBeDefined();
    expect(writtenAccount.contained).toBeDefined();

    const writtenPrimaryCoverage = writtenResources.find(
      (res) => res.resourceType === 'Coverage' && res.order === 1
    ) as Coverage;
    expect(writtenPrimaryCoverage).toBeDefined();
    expect(writtenPrimaryCoverage.subscriber).toBeDefined();
    expect(writtenPrimaryCoverage.contained).toBeDefined();
    expect(writtenPrimaryCoverage.contained?.[0]).toEqual(containedRP1);
    expect(writtenPrimaryCoverage.subscriber?.reference).toEqual(`#${writtenPrimaryCoverage.contained?.[0]?.id}`);
    const writtenSecondaryCoverage = writtenResources.find(
      (res) => res.resourceType === 'Coverage' && res.order === 2
    ) as Coverage;
    expect(writtenSecondaryCoverage).toBeDefined();
    expect(writtenSecondaryCoverage.subscriber).toBeDefined();
    expect(writtenSecondaryCoverage.contained).toBeDefined();
    expect(writtenSecondaryCoverage.contained?.[0]).toEqual(containedRP2);
    expect(writtenSecondaryCoverage.subscriber?.reference).toEqual(`#${writtenSecondaryCoverage.contained?.[0]?.id}`);
    const qr = QR_WITH_PATIENT_FOR_ALL_SUBSCRIBERS_AND_GUARANTOR();
    const { account, secondaryCoverageRef, primaryCoverageRef, persistedGuarantor } =
      await applyEffectAndValidateResults({
        idToCheck: writtenAccount.id,
        qr,
        guarantorRef: fillWithQR1Refs(`{{PATIENT_REF}}`, patientId),
        patientId,
      });
    expect(primaryCoverageRef).toBeDefined();
    expect(secondaryCoverageRef).toBeDefined();
    const [, primaryCoverageId] = primaryCoverageRef.split('/');
    const [, secondaryCoverageId] = secondaryCoverageRef.split('/');
    const persistedPrimaryCoverageAndSubsriber = (
      await oystehrClient.fhir.search<Coverage | RelatedPerson | Patient>({
        resourceType: 'Coverage',
        params: [
          {
            name: '_id',
            value: primaryCoverageId,
          },
          {
            name: '_include',
            value: 'Coverage:subscriber',
          },
        ],
      })
    ).unbundle();
    const persistedPrimaryCoverage = persistedPrimaryCoverageAndSubsriber.find(
      (res) => res.resourceType === 'Coverage'
    ) as Coverage;
    const persistedPrimarySubscriber = persistedPrimaryCoverageAndSubsriber.find(
      (res) => `${res.resourceType}/${res.id}` === persistedPrimaryCoverage.subscriber?.reference
    ) as RelatedPerson;
    expect(persistedPrimaryCoverage).toBeDefined();
    expect(persistedPrimaryCoverage.contained).toBeUndefined();
    expect(persistedPrimaryCoverage.subscriber?.reference).toEqual(fillWithQR1Refs(`{{PATIENT_REF}}`, patientId));
    expect(persistedPrimarySubscriber).toBeDefined();
    expect(`Patient/${persistedPrimarySubscriber.id}`).toEqual(persistedPrimaryCoverage.subscriber?.reference);

    const persistedSecondaryCoverageAndSubscriber = (
      await oystehrClient.fhir.search<Coverage | RelatedPerson | Patient>({
        resourceType: 'Coverage',
        params: [
          {
            name: '_id',
            value: secondaryCoverageId,
          },
          {
            name: '_include',
            value: 'Coverage:subscriber',
          },
        ],
      })
    ).unbundle();
    const persistedSecondaryCoverage = persistedSecondaryCoverageAndSubscriber.find(
      (res) => res.resourceType === 'Coverage'
    ) as Coverage;
    const persistedSecondarySubscriber = persistedSecondaryCoverageAndSubscriber.find(
      (res) => `${res.resourceType}/${res.id}` === persistedSecondaryCoverage.subscriber?.reference
    ) as RelatedPerson;
    expect(persistedSecondaryCoverage).toBeDefined();
    expect(persistedSecondaryCoverage.contained).toBeUndefined();
    expect(persistedSecondaryCoverage.subscriber?.reference).toEqual(fillWithQR1Refs(`{{PATIENT_REF}}`, patientId));
    expect(persistedSecondarySubscriber).toBeDefined();
    expect(`Patient/${persistedSecondarySubscriber.id}`).toEqual(persistedSecondaryCoverage.subscriber?.reference);

    const containedGuarantor = account.contained?.find((res) => res.resourceType === 'RelatedPerson') as RelatedPerson;
    expect(persistedGuarantor).toBeDefined();
    assert(containedGuarantor);
    expect(`#${containedGuarantor.id}`).toEqual(account.guarantor?.[1]?.party?.reference);
    expect(account.guarantor?.length).toBe(2);
    expect(fillWithQR1Refs(`{{PATIENT_REF}}`, patientId)).toEqual(account.guarantor?.[0]?.party?.reference);
    expect(account.guarantor?.[0]?.period?.end).toBeUndefined();
    expect(account.guarantor?.[1]?.period?.end).toBeDefined();
  }),
    DEFAULT_TIMEOUT;
  // todo: tests for EHR updates: 1) test when no guarantor is provided; 2) test when insurance-is-secondary = true
});<|MERGE_RESOLUTION|>--- conflicted
+++ resolved
@@ -940,11 +940,7 @@
         true
       );
     },
-<<<<<<< HEAD
     DEFAULT_TIMEOUT
-=======
-    { timeout: DEFAULT_TIMEOUT }
->>>>>>> fca0508c
   );
 
   it(
