--- conflicted
+++ resolved
@@ -1,10 +1,6 @@
 import { RelatedPerson, Task } from 'fhir/r4b';
-<<<<<<< HEAD
-import { Secrets, SecretsKeys, TaskStatus, createOystehrClient, getSMSNumberForIndividual, getSecret } from 'utils';
+import { createOystehrClient, getSecret, getSMSNumberForIndividual, Secrets, SecretsKeys, TaskStatus } from 'utils';
 import { sendErrors } from '../../shared';
-=======
-import { createOystehrClient, getSecret, getSMSNumberForIndividual, Secrets, SecretsKeys, TaskStatus } from 'utils';
->>>>>>> c2233597
 
 export const getDocReferenceIDFromFocus = (task: Task): string => {
   const ref = task.focus?.reference;
