--- conflicted
+++ resolved
@@ -2,29 +2,17 @@
 import { APIGatewayProxyResult } from 'aws-lambda';
 import { Appointment, Location, Patient, RelatedPerson, Task } from 'fhir/r4b';
 import { DateTime } from 'luxon';
-<<<<<<< HEAD
 import {
   DATETIME_FULL_NO_YEAR,
+  getPatientContactEmail,
+  getPatientFirstName,
+  getSecret,
   Secrets,
   SecretsKeys,
   TaskStatus,
-  getPatientContactEmail,
-  getPatientFirstName,
-  getSecret,
 } from 'utils';
-import { createOystehrClient, configSentry, getAuth0Token, topLevelCatch, ZambdaInput } from '../../../shared';
-=======
-import { DATETIME_FULL_NO_YEAR, getPatientContactEmail, getPatientFirstName, Secrets, TaskStatus } from 'utils';
-import {
-  captureSentryException,
-  configSentry,
-  createOystehrClient,
-  getAuth0Token,
-  topLevelCatch,
-  ZambdaInput,
-} from '../../../shared';
+import { configSentry, createOystehrClient, getAuth0Token, topLevelCatch, ZambdaInput } from '../../../shared';
 import { patchTaskStatus } from '../../helpers';
->>>>>>> c2233597
 import { sendText } from '../helpers';
 import { validateRequestParameters } from '../validateRequestParameters';
 
