--- conflicted
+++ resolved
@@ -2,28 +2,16 @@
 import { APIGatewayProxyResult } from 'aws-lambda';
 import { Appointment, Location, Patient, RelatedPerson } from 'fhir/r4b';
 import { DateTime } from 'luxon';
-<<<<<<< HEAD
 import {
   DATETIME_FULL_NO_YEAR,
-  TaskStatus,
   getPatientContactEmail,
+  getSecret,
   PROJECT_WEBSITE,
   SecretsKeys,
-  getSecret,
+  TaskStatus,
 } from 'utils';
-import { createOystehrClient, configSentry, getAuth0Token, topLevelCatch, ZambdaInput } from '../../../shared';
-=======
-import { DATETIME_FULL_NO_YEAR, getPatientContactEmail, PROJECT_WEBSITE, TaskStatus } from 'utils';
-import {
-  captureSentryException,
-  configSentry,
-  createOystehrClient,
-  getAuth0Token,
-  topLevelCatch,
-  ZambdaInput,
-} from '../../../shared';
+import { configSentry, createOystehrClient, getAuth0Token, topLevelCatch, ZambdaInput } from '../../../shared';
 import { patchTaskStatus } from '../../helpers';
->>>>>>> c2233597
 import { sendText } from '../helpers';
 import { validateRequestParameters } from '../validateRequestParameters';
 
