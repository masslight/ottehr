--- conflicted
+++ resolved
@@ -11,18 +11,7 @@
   SecretsKeys,
   TaskStatus,
 } from 'utils';
-<<<<<<< HEAD
-import { createOystehrClient, configSentry, getAuth0Token, topLevelCatch, ZambdaInput } from '../../../shared';
-=======
-import {
-  captureSentryException,
-  configSentry,
-  createOystehrClient,
-  getAuth0Token,
-  topLevelCatch,
-  ZambdaInput,
-} from '../../../shared';
->>>>>>> c2233597
+import { configSentry, createOystehrClient, getAuth0Token, topLevelCatch, ZambdaInput } from '../../../shared';
 import { patchTaskStatus } from '../../helpers';
 import { validateRequestParameters } from '../validateRequestParameters';
 
