/* eslint-disable @typescript-eslint/no-unused-vars */
import Oystehr from '@oystehr/sdk';
import { DateTime } from 'luxon';
import React from 'react';
import {
  AvailableLocationInformation,
  getAvailableSlots,
<<<<<<< HEAD
  getScheduleExtension,
=======
  getLocationInformation,
  getScheduleDetails,
>>>>>>> 3246d17f
  getSlotCapacityMapForDayAndSchedule,
} from 'utils';
import { vi } from 'vitest';
import { useCheckOfficeOpen } from '../../../apps/intake/src/hooks/useCheckOfficeOpen';
import { getNextOpeningDateTime } from '../src/patient/get-schedule';
import * as overrideData from './data/override-constants';
import * as slotData from './data/slot-constants';
import { addDateToSlotTimes } from './data/slot-constants';
import { HoursOfOpConfig, makeLocationWithSchedule, OverrideScheduleConfig } from './helpers/testScheduleUtils';

const oystehr = new Oystehr({});

describe.skip('test schedule override for getAvailableSlots function, i.e., front end slot display', () => {
  test('1: it should return slots between 6pm and 10pm today if opening buffer 15, capacity 3, and schedule override is applied for today open @6pm close @10pm', async () => {
    const time = DateTime.now().startOf('day').set({ hour: 8 });
    const todayDoW = time.weekdayLong.toLocaleLowerCase();
    const hoursInfo: HoursOfOpConfig[] = [{ dayOfWeek: todayDoW, open: 13, close: 17, workingDay: true }];
    const overrideInfo: OverrideScheduleConfig[] = overrideData.todaySlotScheduleOverride;
    const { schedule } = makeLocationWithSchedule(hoursInfo, 3, 15, 0, overrideInfo);

    const testSlots = getAvailableSlots({
      now: time,
      schedule,
      numDays: 1,
      busySlots: [],
    });
    const expectedSlots = addDateToSlotTimes(time, slotData.overrideSlotMapGroupC);
    expect(testSlots).toEqual(expectedSlots);
  });

  test('2: it should return slots between 1pm and 5pm for today and tomorrow if opening buffer 15, capacity 3, and schedule override is applied for past week', async () => {
    const time = DateTime.now().startOf('day').set({ hour: 12 });
    const todayDoW = time.weekdayLong.toLocaleLowerCase();
    const tomorrow = time.plus({ day: 1 });
    const tomorrowDoW = tomorrow.weekdayLong.toLocaleLowerCase();
    const hoursInfo: HoursOfOpConfig[] = [
      { dayOfWeek: todayDoW, open: 13, close: 17, workingDay: true },
      { dayOfWeek: tomorrowDoW, open: 13, close: 17, workingDay: true },
    ];
    const overrideInfo: OverrideScheduleConfig[] = overrideData.pastScheduleOverride2;
    const { schedule } = makeLocationWithSchedule(hoursInfo, 3, 15, 0, overrideInfo);
    const testSlots = getAvailableSlots({ now: time, schedule, numDays: 1, busySlots: [] });
    const expectedSlots = [
      ...addDateToSlotTimes(time, slotData.slotsTimesGroupC),
      ...addDateToSlotTimes(tomorrow, slotData.slotsTimesGroupC),
    ];
    expect(testSlots).toEqual(expectedSlots);
  });

  test('3: it should return slots between 1pm and 5pm for today and tomorrow if opening buffer 15, capacity 3, and schedule override is applied for future week', async () => {
    const time = DateTime.now().startOf('day').set({ hour: 12 });
    const todayDoW = time.weekdayLong.toLocaleLowerCase();
    const tomorrow = time.plus({ day: 1 });
    const tomorrowDoW = tomorrow.weekdayLong.toLocaleLowerCase();
    const hoursInfo: HoursOfOpConfig[] = [
      { dayOfWeek: todayDoW, open: 13, close: 17, workingDay: true },
      { dayOfWeek: tomorrowDoW, open: 13, close: 17, workingDay: true },
    ];
    const overrideInfo: OverrideScheduleConfig[] = overrideData.futureScheduleOverride2;
    const { schedule } = makeLocationWithSchedule(hoursInfo, 3, 15, 0, overrideInfo);

    const testSlots = getAvailableSlots({ now: time, schedule, numDays: 1, busySlots: [] });
    const expectedSlots = [
      ...addDateToSlotTimes(time, slotData.slotsTimesGroupC),
      ...addDateToSlotTimes(tomorrow, slotData.slotsTimesGroupC),
    ];
    expect(testSlots).toEqual(expectedSlots);
  });

  test('4: it should return slots between 8pm and 12am for today if capacity 3 and no schedule override', async () => {
    const time = DateTime.now().startOf('day').set({ hour: 8 });
    const todayDoW = time.weekdayLong.toLocaleLowerCase();
    const hoursInfo: HoursOfOpConfig[] = [{ dayOfWeek: todayDoW, open: 20, close: 24, workingDay: true }];
    const { schedule } = makeLocationWithSchedule(hoursInfo, 3, 0, 0);
    const testSlots = getAvailableSlots({ now: time, schedule, numDays: 1, busySlots: [] });
    const expectedSlots = addDateToSlotTimes(time, slotData.slotMapZ);
    expect(testSlots).toEqual(expectedSlots);
  });
});

describe.skip('test closure override for getAvailableSlots function, i.e., front end slot display', () => {
  test('1: it should return tomorrow slots if opening buffer 15, capacity 3, and closure override is applied for today', async () => {
    const time = DateTime.now().startOf('day').set({ hour: 8 });
    const todayDoW = time.weekdayLong.toLocaleLowerCase();
    const tomorrow = time.plus({ day: 1 });
    const tomorrowDoW = tomorrow.weekdayLong.toLocaleLowerCase();
    const hoursInfo: HoursOfOpConfig[] = [
      { dayOfWeek: todayDoW, open: 13, close: 17, workingDay: true },
      { dayOfWeek: tomorrowDoW, open: 13, close: 17, workingDay: true },
    ];
    const closures = overrideData.todayClosureOverrideForOneDay;
    const { schedule } = makeLocationWithSchedule(hoursInfo, 3, 15, 0, undefined, closures);

    const testSlots = getAvailableSlots({ now: time, schedule, numDays: 1, busySlots: [] });
    const expectedSlots = addDateToSlotTimes(tomorrow, slotData.slotsTimesGroupC);
    expect(testSlots).toEqual(expectedSlots);
  });

  test('2: it should return slots for today and tomorrow if opening buffer 15, capacity 3, and closure override is applied for past week', async () => {
    const time = DateTime.now().startOf('day').set({ hour: 12 });
    const todayDoW = time.weekdayLong.toLocaleLowerCase();
    const tomorrow = time.plus({ day: 1 });
    const tomorrowDoW = tomorrow.weekdayLong.toLocaleLowerCase();
    const hoursInfo: HoursOfOpConfig[] = [
      { dayOfWeek: todayDoW, open: 13, close: 17, workingDay: true },
      { dayOfWeek: tomorrowDoW, open: 13, close: 17, workingDay: true },
    ];
    const closures = overrideData.pastClosureOverrideForOneDay;
    const { schedule } = makeLocationWithSchedule(hoursInfo, 3, 15, 0, undefined, closures);

    const testSlots = getAvailableSlots({ now: time, schedule, numDays: 1, busySlots: [] });
    const expectedSlots = [
      ...addDateToSlotTimes(time, slotData.slotsTimesGroupC),
      ...addDateToSlotTimes(tomorrow, slotData.slotsTimesGroupC),
    ];
    expect(testSlots).toEqual(expectedSlots);
  });

  test('3: it should return slots for today and tomorrow if opening buffer 15, capacity 3, and closure override is applied for future week', async () => {
    const time = DateTime.now().startOf('day').set({ hour: 12 });
    const todayDoW = time.weekdayLong.toLocaleLowerCase();
    const tomorrow = time.plus({ day: 1 });
    const tomorrowDoW = tomorrow.weekdayLong.toLocaleLowerCase();
    const hoursInfo: HoursOfOpConfig[] = [
      { dayOfWeek: todayDoW, open: 13, close: 17, workingDay: true },
      { dayOfWeek: tomorrowDoW, open: 13, close: 17, workingDay: true },
    ];
    const closures = overrideData.futureClosureOverrideForOneDay;
    const { schedule } = makeLocationWithSchedule(hoursInfo, 3, 15, 0, undefined, closures);

    const testSlots = getAvailableSlots({ now: time, schedule, numDays: 1, busySlots: [] });
    const expectedSlots = [
      ...addDateToSlotTimes(time, slotData.slotsTimesGroupC),
      ...addDateToSlotTimes(tomorrow, slotData.slotsTimesGroupC),
    ];
    expect(testSlots).toEqual(expectedSlots);
  });
});

describe.skip('test schedule override for getSlotCapacityMapForDayAndSchedule function', () => {
  test('1: capacity 15, no buffers, open @10am close @3pm; schedule override capacity 15, opening buffer 15, closing buffer 15, open @1pm close @2pm', async () => {
    const time = DateTime.now().startOf('day').set({ hour: 8 });
    const todayDoW = time.weekdayLong.toLocaleLowerCase();
    const hoursInfo: HoursOfOpConfig[] = [{ dayOfWeek: todayDoW, open: 10, close: 15, workingDay: true }];
    const overrideInfo: OverrideScheduleConfig[] = overrideData.overrideScheduleA;
    const { schedule } = makeLocationWithSchedule(hoursInfo, 15, 0, 0, overrideInfo);
    const scheduleDeets = getScheduleExtension(schedule);

    expect(scheduleDeets).toBeDefined();

    if (!scheduleDeets) throw new Error('location does not have schedule');

    const testSlotCapacityMap = getSlotCapacityMapForDayAndSchedule(
      time,
      scheduleDeets.schedule,
      scheduleDeets.scheduleOverrides,
      scheduleDeets.closures
    );
    const expectedSlotMap = slotData.addDateToSlotMap(time, slotData.overrideSlotMapA);
    expect(testSlotCapacityMap).toEqual(expectedSlotMap);
  });

  test('2: capacity 15, no buffers, open @10am close @3pm; schedule past override but same week day', async () => {
    const time = DateTime.now().startOf('day').set({ hour: 8 });
    const todayDoW = time.weekdayLong.toLocaleLowerCase();
    const hoursInfo: HoursOfOpConfig[] = [{ dayOfWeek: todayDoW, open: 10, close: 15, workingDay: true }];
    const overrideInfo: OverrideScheduleConfig[] = overrideData.pastScheduleOverride1;
    const { schedule } = makeLocationWithSchedule(hoursInfo, 15, 0, 0, overrideInfo);
    const scheduleDeets = getScheduleExtension(schedule);

    if (!scheduleDeets) throw new Error('location does not have schedule');

    const testSlotCapacityMap = getSlotCapacityMapForDayAndSchedule(
      time,
      scheduleDeets.schedule,
      scheduleDeets.scheduleOverrides,
      scheduleDeets.closures
    );
    const expectedSlotMap = slotData.addDateToSlotMap(time, slotData.slotMapA);
    expect(testSlotCapacityMap).toEqual(expectedSlotMap);
  });

  test('3: capacity 15, no buffers, open @10am close @3pm; schedule future override but same week day', async () => {
    const time = DateTime.now().startOf('day').set({ hour: 8 });
    const todayDoW = time.weekdayLong.toLocaleLowerCase();
    const hoursInfo: HoursOfOpConfig[] = [{ dayOfWeek: todayDoW, open: 10, close: 15, workingDay: true }];
    const overrideInfo: OverrideScheduleConfig[] = overrideData.futureScheduleOverride1;
    const { schedule } = makeLocationWithSchedule(hoursInfo, 15, 0, 0, overrideInfo);
    const scheduleDetails = getScheduleExtension(schedule);

    if (!scheduleDetails) throw new Error('location does not have schedule');

    const testSlotCapacityMap = getSlotCapacityMapForDayAndSchedule(
      time,
      scheduleDetails.schedule,
      scheduleDetails.scheduleOverrides,
      scheduleDetails.closures
    );
    const expectedSlotMap = slotData.addDateToSlotMap(time, slotData.slotMapA);
    expect(testSlotCapacityMap).toEqual(expectedSlotMap);
  });

  test('4: capacity 15, no buffers, open @8pm close @12am; no schedule override', async () => {
    const time = DateTime.now().startOf('day').set({ hour: 8 });
    const todayDoW = time.weekdayLong.toLocaleLowerCase();
    const hoursInfo: HoursOfOpConfig[] = [{ dayOfWeek: todayDoW, open: 20, close: 24, workingDay: true }];
    const overrideInfo: OverrideScheduleConfig[] = [];
    const { schedule } = makeLocationWithSchedule(hoursInfo, 15, 0, 0, overrideInfo);
    const scheduleDetails = getScheduleExtension(schedule);

    if (!scheduleDetails) throw new Error('location does not have schedule');

    const testSlotCapacityMap = getSlotCapacityMapForDayAndSchedule(
      time,
      scheduleDetails.schedule,
      scheduleDetails.scheduleOverrides,
      scheduleDetails.closures
    );
    const expectedSlotMap = slotData.addDateToSlotMap(time, slotData.slotMapB);
    expect(testSlotCapacityMap).toEqual(expectedSlotMap);
  });
});

describe.skip('test schedule override for officeOpen', () => {
  let originalUseMemo: typeof React.useMemo;

  beforeAll(() => {
    originalUseMemo = React.useMemo;
    React.useMemo = jest.fn((fn) => {
      const memoizedValue = fn();
      return memoizedValue;
    }) as typeof React.useMemo;
  });

  afterAll(() => {
    React.useMemo = originalUseMemo;
  });

  test('1: it should return officeOpen as true if current time is 8am today, open @12am, close @11pm', async () => {
    const time = DateTime.now().startOf('day').set({ hour: 8 });
    const spy = vi.spyOn(DateTime, 'now');
    spy.mockReturnValue(time);

    const todayDoW = time.weekdayLong.toLocaleLowerCase();
    const hoursInfo: HoursOfOpConfig[] = [{ dayOfWeek: todayDoW, open: 0, close: 23, workingDay: true }];
    const { location, schedule } = makeLocationWithSchedule(hoursInfo, 15, 0, 0);
    const selectedLocation: AvailableLocationInformation = getLocationInformation(oystehr, location);
    const testOfficeOpen = useCheckOfficeOpen(selectedLocation);
    expect(testOfficeOpen.officeOpen).toBe(true);

    spy.mockRestore();
  });

  test('2: it should return officeOpen as false if current time is 8am today, open @2pm, close @11pm', async () => {
    const time = DateTime.now().startOf('day').set({ hour: 8 });
    const spy = vi.spyOn(DateTime, 'now');
    spy.mockReturnValue(time);

    const todayDoW = time.weekdayLong.toLocaleLowerCase();
    const hoursInfo: HoursOfOpConfig[] = [{ dayOfWeek: todayDoW, open: 14, close: 23, workingDay: true }];
    const { location, schedule } = makeLocationWithSchedule(hoursInfo, 15, 0, 0);
    const selectedLocation: AvailableLocationInformation = getLocationInformation(oystehr, location);
    const testOfficeOpen = useCheckOfficeOpen(selectedLocation);
    expect(testOfficeOpen.officeOpen).toBe(false);

    spy.mockRestore();
  });

  test('3: it should return officeOpen as true if current time is 1pm today, open @9am, close @10pm and schedule override is applied for past week with open @8pm, close @10pm', async () => {
    const time = DateTime.now().startOf('day').set({ hour: 13 });
    const spy = vi.spyOn(DateTime, 'now');
    spy.mockReturnValue(time);

    const todayDoW = time.weekdayLong.toLocaleLowerCase();
    const hoursInfo: HoursOfOpConfig[] = [{ dayOfWeek: todayDoW, open: 9, close: 22, workingDay: true }];
    const overrideInfo: OverrideScheduleConfig[] = overrideData.pastScheduleOverride2;
    const { location, schedule } = makeLocationWithSchedule(hoursInfo, 15, 0, 0, overrideInfo);
    const selectedLocation: AvailableLocationInformation = getLocationInformation(oystehr, location);
    const testOfficeOpen = useCheckOfficeOpen(selectedLocation);
    expect(testOfficeOpen.officeOpen).toBe(true);

    spy.mockRestore();
  });

  test('4: it should return officeOpen as true if current time is 1pm today, open @9am, close @10pm and schedule override is applied for future week with open @8pm, close @10pm', async () => {
    const time = DateTime.now().startOf('day').set({ hour: 13 });
    const spy = vi.spyOn(DateTime, 'now');
    spy.mockReturnValue(time);

    const todayDoW = time.weekdayLong.toLocaleLowerCase();
    const hoursInfo: HoursOfOpConfig[] = [{ dayOfWeek: todayDoW, open: 9, close: 22, workingDay: true }];
    const overrideInfo: OverrideScheduleConfig[] = overrideData.futureScheduleOverride2;
    const { location, schedule } = makeLocationWithSchedule(hoursInfo, 15, 0, 0, overrideInfo);
    const selectedLocation: AvailableLocationInformation = getLocationInformation(oystehr, location);
    const testOfficeOpen = useCheckOfficeOpen(selectedLocation);
    expect(testOfficeOpen.officeOpen).toBe(true);

    spy.mockRestore();
  });

  test('5: it should return officeOpen as false if current time is 1pm today, open @9am, close @10pm and schedule override is applied today with open @5pm, close @10pm', async () => {
    const time = DateTime.now().startOf('day').set({ hour: 13 });
    const spy = vi.spyOn(DateTime, 'now');
    spy.mockReturnValue(time);

    const todayDoW = time.weekdayLong.toLocaleLowerCase();
    const hoursInfo: HoursOfOpConfig[] = [{ dayOfWeek: todayDoW, open: 9, close: 22, workingDay: true }];
    const overrideInfo: OverrideScheduleConfig[] = overrideData.todayScheduleOverride;
    const { schedule, location } = makeLocationWithSchedule(hoursInfo, 15, 0, 0, overrideInfo);
    const selectedLocation: AvailableLocationInformation = getLocationInformation(oystehr, location);
    const testOfficeOpen = useCheckOfficeOpen(selectedLocation);
    expect(testOfficeOpen.officeOpen).toBe(false);

    spy.mockRestore();
  });

  test('6: it should return officeOpen as true if current time is 11am today, open @4pm, close @10pm and schedule override is applied today with open @9am, close @12pm', async () => {
    const time = DateTime.now().startOf('day').set({ hour: 11 });
    const spy = vi.spyOn(DateTime, 'now');
    spy.mockReturnValue(time);

    const todayDoW = time.weekdayLong.toLocaleLowerCase();
    const hoursInfo: HoursOfOpConfig[] = [{ dayOfWeek: todayDoW, open: 16, close: 22, workingDay: true }];
    const overrideInfo: OverrideScheduleConfig[] = overrideData.todayScheduleOverride2;
    const { schedule, location } = makeLocationWithSchedule(hoursInfo, 15, 0, 0, overrideInfo);
    const selectedLocation: AvailableLocationInformation = getLocationInformation(oystehr, location);
    const testOfficeOpen = useCheckOfficeOpen(selectedLocation);
    expect(testOfficeOpen.officeOpen).toBe(true);

    spy.mockRestore();
  });

  test('7: it should return officeOpen as true if current time is 7pm today, open @9am, close @12pm and schedule override is applied today with open @5pm, close @10pm', async () => {
    const time = DateTime.now().startOf('day').set({ hour: 19 });
    const spy = vi.spyOn(DateTime, 'now');
    spy.mockReturnValue(time);

    const todayDoW = time.weekdayLong.toLocaleLowerCase();
    const hoursInfo: HoursOfOpConfig[] = [{ dayOfWeek: todayDoW, open: 9, close: 12, workingDay: true }];
    const overrideInfo: OverrideScheduleConfig[] = overrideData.todayScheduleOverride;
    const { schedule, location } = makeLocationWithSchedule(hoursInfo, 15, 0, 0, overrideInfo);
    const selectedLocation: AvailableLocationInformation = getLocationInformation(oystehr, location);
    const testOfficeOpen = useCheckOfficeOpen(selectedLocation);
    expect(testOfficeOpen.officeOpen).toBe(true);

    spy.mockRestore();
  });

  test('8: it should return officeOpen as true if current time is 7pm today, open @9am, close @12pm and schedule override is applied today with open @5pm, close @12am', async () => {
    const time = DateTime.now().startOf('day').set({ hour: 19 });
    const spy = vi.spyOn(DateTime, 'now');
    spy.mockReturnValue(time);

    const todayDoW = time.weekdayLong.toLocaleLowerCase();
    const hoursInfo: HoursOfOpConfig[] = [{ dayOfWeek: todayDoW, open: 9, close: 12, workingDay: true }];
    const overrideInfo: OverrideScheduleConfig[] = overrideData.todayScheduleOverrideMidnight;
    const { schedule, location } = makeLocationWithSchedule(hoursInfo, 15, 0, 0, overrideInfo);
    const selectedLocation: AvailableLocationInformation = getLocationInformation(oystehr, location);
    const testOfficeOpen = useCheckOfficeOpen(selectedLocation);
    expect(testOfficeOpen.officeOpen).toBe(true);

    spy.mockRestore();
  });
});

describe.skip('test schedule override for walkinOpen', () => {
  let originalUseMemo: typeof React.useMemo;

  beforeAll(() => {
    originalUseMemo = React.useMemo;
    React.useMemo = jest.fn((fn) => {
      const memoizedValue = fn();
      return memoizedValue;
    }) as typeof React.useMemo;
  });

  afterAll(() => {
    React.useMemo = originalUseMemo;
  });

  test('1: it should return walkinOpen as true if current time is 8am today, open @12am, close @11pm', async () => {
    const time = DateTime.now().startOf('day').set({ hour: 8 });
    const spy = vi.spyOn(DateTime, 'now');
    spy.mockReturnValue(time);

    const todayDoW = time.weekdayLong.toLocaleLowerCase();
    const hoursInfo: HoursOfOpConfig[] = [{ dayOfWeek: todayDoW, open: 0, close: 23, workingDay: true }];
    const { schedule, location } = makeLocationWithSchedule(hoursInfo, 15, 0, 0);
    const selectedLocation: AvailableLocationInformation = getLocationInformation(oystehr, location);
    const testWalkinOpen = useCheckOfficeOpen(selectedLocation);
    expect(testWalkinOpen.walkinOpen).toBe(true);

    spy.mockRestore();
  });

  // case where walkin should be open 15 minutes prior to the office opening time
  test('2: it should return walkinOpen as true if current time is 8:50am today, open @9am, close @11pm', async () => {
    const time = DateTime.now().startOf('day').set({ hour: 8, minute: 50 });
    const spy = vi.spyOn(DateTime, 'now');
    spy.mockReturnValue(time);

    const todayDoW = time.weekdayLong.toLocaleLowerCase();
    const hoursInfo: HoursOfOpConfig[] = [{ dayOfWeek: todayDoW, open: 9, close: 23, workingDay: true }];
    const { schedule, location } = makeLocationWithSchedule(hoursInfo, 15, 0, 0);
    const selectedLocation: AvailableLocationInformation = getLocationInformation(oystehr, location);
    const testWalkinOpen = useCheckOfficeOpen(selectedLocation);
    expect(testWalkinOpen.walkinOpen).toBe(true);

    spy.mockRestore();
  });

  test('3: it should return walkinOpen as false if current time is 9pm today, open @2pm, close @5pm', async () => {
    const time = DateTime.now().startOf('day').set({ hour: 21 });
    const spy = vi.spyOn(DateTime, 'now');
    spy.mockReturnValue(time);

    const todayDoW = time.weekdayLong.toLocaleLowerCase();
    const hoursInfo: HoursOfOpConfig[] = [{ dayOfWeek: todayDoW, open: 14, close: 17, workingDay: true }];
    const { schedule, location } = makeLocationWithSchedule(hoursInfo, 15, 0, 0);
    const selectedLocation: AvailableLocationInformation = getLocationInformation(oystehr, location);
    const testWalkinOpen = useCheckOfficeOpen(selectedLocation);
    expect(testWalkinOpen.walkinOpen).toBe(false);

    spy.mockRestore();
  });

  test('4: it should return walkinOpen as true if current time is 1pm today, open @9am, close @10pm and schedule override is applied for past week with open @8pm, close @10pm', async () => {
    const time = DateTime.now().startOf('day').set({ hour: 13 });
    const spy = vi.spyOn(DateTime, 'now');
    spy.mockReturnValue(time);

    const todayDoW = time.weekdayLong.toLocaleLowerCase();
    const hoursInfo: HoursOfOpConfig[] = [{ dayOfWeek: todayDoW, open: 9, close: 22, workingDay: true }];
    const overrideInfo: OverrideScheduleConfig[] = overrideData.pastScheduleOverride2;
    const { schedule, location } = makeLocationWithSchedule(hoursInfo, 15, 0, 0, overrideInfo);
    const selectedLocation: AvailableLocationInformation = getLocationInformation(oystehr, location);
    const testWalkinOpen = useCheckOfficeOpen(selectedLocation);
    expect(testWalkinOpen.walkinOpen).toBe(true);

    spy.mockRestore();
  });

  test('5: it should return walkinOpen as true if current time is 1pm today, open @9am, close @10pm and schedule override is applied for future week with open @8pm, close @10pm', async () => {
    const time = DateTime.now().startOf('day').set({ hour: 13 });
    const spy = vi.spyOn(DateTime, 'now');
    spy.mockReturnValue(time);

    const todayDoW = time.weekdayLong.toLocaleLowerCase();
    const hoursInfo: HoursOfOpConfig[] = [{ dayOfWeek: todayDoW, open: 9, close: 22, workingDay: true }];
    const overrideInfo: OverrideScheduleConfig[] = overrideData.futureScheduleOverride2;
    const { schedule, location } = makeLocationWithSchedule(hoursInfo, 15, 0, 0, overrideInfo);
    const selectedLocation: AvailableLocationInformation = getLocationInformation(oystehr, location);
    const testWalkinOpen = useCheckOfficeOpen(selectedLocation);
    expect(testWalkinOpen.walkinOpen).toBe(true);

    spy.mockRestore();
  });

  test('6: it should return walkinOpen as false if current time is 1pm today, open @9am, close @10pm and schedule override is applied today with open @5pm, close @10pm', async () => {
    const time = DateTime.now().startOf('day').set({ hour: 13 });
    const spy = vi.spyOn(DateTime, 'now');
    spy.mockReturnValue(time);

    const todayDoW = time.weekdayLong.toLocaleLowerCase();
    const hoursInfo: HoursOfOpConfig[] = [{ dayOfWeek: todayDoW, open: 9, close: 22, workingDay: true }];
    const overrideInfo: OverrideScheduleConfig[] = overrideData.todayScheduleOverride;
    const { schedule, location } = makeLocationWithSchedule(hoursInfo, 15, 0, 0, overrideInfo);
    const selectedLocation: AvailableLocationInformation = getLocationInformation(oystehr, location);
    const testWalkinOpen = useCheckOfficeOpen(selectedLocation);
    expect(testWalkinOpen.walkinOpen).toBe(false);

    spy.mockRestore();
  });

  test('7: it should return walkin as true if current time is 11am today, open @4pm, close @10pm and schedule override is applied today with open @9am, close @12pm', async () => {
    const time = DateTime.now().startOf('day').set({ hour: 11 });
    const spy = vi.spyOn(DateTime, 'now');
    spy.mockReturnValue(time);

    const todayDoW = time.weekdayLong.toLocaleLowerCase();
    const hoursInfo: HoursOfOpConfig[] = [{ dayOfWeek: todayDoW, open: 16, close: 22, workingDay: true }];
    const overrideInfo: OverrideScheduleConfig[] = overrideData.todayScheduleOverride2;
    const { schedule, location } = makeLocationWithSchedule(hoursInfo, 15, 0, 0, overrideInfo);
    const selectedLocation: AvailableLocationInformation = getLocationInformation(oystehr, location);
    const testWalkinOpen = useCheckOfficeOpen(selectedLocation);
    expect(testWalkinOpen.walkinOpen).toBe(true);

    spy.mockRestore();
  });

  test('8: it should return walkinOpen as true if current time is 7pm today, open @9am, close @12pm and schedule override is applied today with open @5pm, close @10pm', async () => {
    const time = DateTime.now().startOf('day').set({ hour: 19 });
    const spy = vi.spyOn(DateTime, 'now');
    spy.mockReturnValue(time);

    const todayDoW = time.weekdayLong.toLocaleLowerCase();
    const hoursInfo: HoursOfOpConfig[] = [{ dayOfWeek: todayDoW, open: 9, close: 12, workingDay: true }];
    const overrideInfo: OverrideScheduleConfig[] = overrideData.todayScheduleOverride;
    const { schedule, location } = makeLocationWithSchedule(hoursInfo, 15, 0, 0, overrideInfo);
    const selectedLocation: AvailableLocationInformation = getLocationInformation(oystehr, location);
    const testWalkinOpen = useCheckOfficeOpen(selectedLocation);
    expect(testWalkinOpen.walkinOpen).toBe(true);

    spy.mockRestore();
  });

  test('9: it should return walkinOpen as true if current time is 7pm today, open @9am, close @12pm and schedule override is applied today with open @5pm, close @12am', async () => {
    const time = DateTime.now().startOf('day').set({ hour: 19 });
    const spy = vi.spyOn(DateTime, 'now');
    spy.mockReturnValue(time);

    const todayDoW = time.weekdayLong.toLocaleLowerCase();
    const hoursInfo: HoursOfOpConfig[] = [{ dayOfWeek: todayDoW, open: 9, close: 12, workingDay: true }];
    const overrideInfo: OverrideScheduleConfig[] = overrideData.todayScheduleOverrideMidnight;
    const { schedule, location } = makeLocationWithSchedule(hoursInfo, 15, 0, 0, overrideInfo);
    const selectedLocation: AvailableLocationInformation = getLocationInformation(oystehr, location);
    const testWalkinOpen = useCheckOfficeOpen(selectedLocation);
    expect(testWalkinOpen.walkinOpen).toBe(true);

    spy.mockRestore();
  });

  test('10: it should return walkinOpen as false if current time is 4pm today, open @9am, close @11pm, but it is a non-working day, i.e., workingDay = false', async () => {
    const time = DateTime.now().startOf('day').set({ hour: 16 });
    const spy = vi.spyOn(DateTime, 'now');
    spy.mockReturnValue(time);
    const todayDoW = time.weekdayLong.toLocaleLowerCase();
    const hoursInfo: HoursOfOpConfig[] = [{ dayOfWeek: todayDoW, open: 9, close: 23, workingDay: false }];
    const { schedule, location } = makeLocationWithSchedule(hoursInfo, 15, 0, 0, [], []);
    const selectedLocation: AvailableLocationInformation = getLocationInformation(oystehr, location);
    const testWalkinOpen = useCheckOfficeOpen(selectedLocation);
    expect(testWalkinOpen.walkinOpen).toBe(false);

    spy.mockRestore();
  });
});

describe.skip('test closure override for officeHasClosureOverrideToday', () => {
  let originalUseMemo: typeof React.useMemo;

  beforeAll(() => {
    originalUseMemo = React.useMemo;
    React.useMemo = jest.fn((fn) => {
      const memoizedValue = fn();
      return memoizedValue;
    }) as typeof React.useMemo;
  });

  afterAll(() => {
    React.useMemo = originalUseMemo;
  });

  test('1: it should return officeHasClosureOverrideToday as true if current time is 8am today, open @8am, close @3pm and closure override is applied for today', async () => {
    const time = DateTime.now().startOf('day').set({ hour: 8 });
    const spy = vi.spyOn(DateTime, 'now');
    spy.mockReturnValue(time);

    const todayDoW = time.weekdayLong.toLocaleLowerCase();
    const hoursInfo: HoursOfOpConfig[] = [{ dayOfWeek: todayDoW, open: 8, close: 15, workingDay: true }];
    const closures = overrideData.todayClosureOverrideForOneDay;
    const { schedule, location } = makeLocationWithSchedule(hoursInfo, 15, 0, 0, undefined, closures);
    const selectedLocation: AvailableLocationInformation = getLocationInformation(oystehr, location);
    const testResult = useCheckOfficeOpen(selectedLocation);
    expect(testResult.officeHasClosureOverrideToday).toBe(true);

    spy.mockRestore();
  });

  test('2: it should return officeHasClosureOverrideToday as false if current time is 8am today, open @8am, close @3pm and closure override is applied for past week', async () => {
    const time = DateTime.now().startOf('day').set({ hour: 8 });
    const spy = vi.spyOn(DateTime, 'now');
    spy.mockReturnValue(time);

    const todayDoW = time.weekdayLong.toLocaleLowerCase();
    const hoursInfo: HoursOfOpConfig[] = [{ dayOfWeek: todayDoW, open: 8, close: 15, workingDay: true }];
    const closures = overrideData.pastClosureOverrideForOneDay;
    const { schedule, location } = makeLocationWithSchedule(hoursInfo, 15, 0, 0, undefined, closures);
    const selectedLocation: AvailableLocationInformation = getLocationInformation(oystehr, location);
    const testResult = useCheckOfficeOpen(selectedLocation);
    expect(testResult.officeHasClosureOverrideToday).toBe(false);

    spy.mockRestore();
  });

  test('3: it should return officeHasClosureOverrideToday as false if current time is 8am today, open @8am, close @3pm and closure override is applied for future week', async () => {
    const time = DateTime.now().startOf('day').set({ hour: 8 });
    const spy = vi.spyOn(DateTime, 'now');
    spy.mockReturnValue(time);

    const todayDoW = time.weekdayLong.toLocaleLowerCase();
    const hoursInfo: HoursOfOpConfig[] = [{ dayOfWeek: todayDoW, open: 8, close: 15, workingDay: true }];
    const closures = overrideData.futureClosureOverrideForOneDay;
    const { schedule, location } = makeLocationWithSchedule(hoursInfo, 15, 0, 0, undefined, closures);
    const selectedLocation: AvailableLocationInformation = getLocationInformation(oystehr, location);
    const testResult = useCheckOfficeOpen(selectedLocation);
    expect(testResult.officeHasClosureOverrideToday).toBe(false);

    spy.mockRestore();
  });
});

describe.skip('test closure override for officeHasClosureOverrideTomorrow', () => {
  let originalUseMemo: typeof React.useMemo;

  beforeAll(() => {
    originalUseMemo = React.useMemo;
    React.useMemo = jest.fn((fn) => {
      const memoizedValue = fn();
      return memoizedValue;
    }) as typeof React.useMemo;
  });

  afterAll(() => {
    React.useMemo = originalUseMemo;
  });

  test('1: it should return officeHasClosureOverrideTomorrow as true if current time is 8am today, open @8am, close @3pm and closure override is applied for tomorrow', async () => {
    const time = DateTime.now().startOf('day').set({ hour: 8 });
    const spy = vi.spyOn(DateTime, 'now');
    spy.mockReturnValue(time);

    const todayDoW = time.weekdayLong.toLocaleLowerCase();
    const hoursInfo: HoursOfOpConfig[] = [{ dayOfWeek: todayDoW, open: 8, close: 15, workingDay: true }];
    const closures = overrideData.tomorrowClosureOverrideForOneDay;
    const { schedule, location } = makeLocationWithSchedule(hoursInfo, 15, 0, 0, undefined, closures);
    const selectedLocation: AvailableLocationInformation = getLocationInformation(oystehr, location);
    const testResult = useCheckOfficeOpen(selectedLocation);
    expect(testResult.officeHasClosureOverrideTomorrow).toBe(true);

    spy.mockRestore();
  });

  test('2: it should return officeHasClosureOverrideTomorrow as false if current time is 8am today, open @8am, close @3pm and closure override is applied for past week', async () => {
    const time = DateTime.now().startOf('day').set({ hour: 8 });
    const spy = vi.spyOn(DateTime, 'now');
    spy.mockReturnValue(time);

    const todayDoW = time.weekdayLong.toLocaleLowerCase();
    const hoursInfo: HoursOfOpConfig[] = [{ dayOfWeek: todayDoW, open: 8, close: 15, workingDay: true }];
    const closures = overrideData.pastClosureOverrideForOneDay;
    const { schedule, location } = makeLocationWithSchedule(hoursInfo, 15, 0, 0, undefined, closures);
    const selectedLocation: AvailableLocationInformation = getLocationInformation(oystehr, location);
    const testResult = useCheckOfficeOpen(selectedLocation);
    expect(testResult.officeHasClosureOverrideTomorrow).toBe(false);

    spy.mockRestore();
  });

  test('3: it should return officeHasClosureOverrideTomorrow as false if current time is 8am today, open @8am, close @3pm and closure override is applied for future week', async () => {
    const time = DateTime.now().startOf('day').set({ hour: 8 });
    const spy = vi.spyOn(DateTime, 'now');
    spy.mockReturnValue(time);

    const todayDoW = time.weekdayLong.toLocaleLowerCase();
    const hoursInfo: HoursOfOpConfig[] = [{ dayOfWeek: todayDoW, open: 8, close: 15, workingDay: true }];
    const closures = overrideData.futureClosureOverrideForOneDay;
    const { schedule, location } = makeLocationWithSchedule(hoursInfo, 15, 0, 0, undefined, closures);
    const selectedLocation: AvailableLocationInformation = getLocationInformation(oystehr, location);
    const testResult = useCheckOfficeOpen(selectedLocation);
    expect(testResult.officeHasClosureOverrideTomorrow).toBe(false);

    spy.mockRestore();
  });

  test('4: it should return officeHasClosureOverrideToday and officeHasClosureOverrideTomorrow as true if current time is 8am today, open @8am, close @3pm and closure override is applied for period starting today until next week', async () => {
    const time = DateTime.now().startOf('day').set({ hour: 8 });
    const spy = vi.spyOn(DateTime, 'now');
    spy.mockReturnValue(time);

    const todayDoW = time.weekdayLong.toLocaleLowerCase();
    const hoursInfo: HoursOfOpConfig[] = [{ dayOfWeek: todayDoW, open: 8, close: 15, workingDay: true }];
    const closures = overrideData.closureOverrideForPeriod;
    const { schedule, location } = makeLocationWithSchedule(hoursInfo, 15, 0, 0, undefined, closures);
    const selectedLocation: AvailableLocationInformation = getLocationInformation(oystehr, location);
    const testResult = useCheckOfficeOpen(selectedLocation);
    expect(testResult.officeHasClosureOverrideTomorrow && testResult.officeHasClosureOverrideTomorrow).toBe(true);

    spy.mockRestore();
  });
});

describe.skip('test prebookStillOpenForToday, officeOpen, and walkinOpen when no slots are available', () => {
  let originalUseMemo: typeof React.useMemo;

  beforeAll(() => {
    originalUseMemo = React.useMemo;
    React.useMemo = jest.fn((fn) => {
      const memoizedValue = fn();
      return memoizedValue;
    }) as typeof React.useMemo;
  });

  afterAll(() => {
    React.useMemo = originalUseMemo;
  });

  test('1: it should return officeOpen as true if no slots are available for today, current time is 10pm today, closing buffer 60, open @9am, close @11pm', async () => {
    const time = DateTime.now().startOf('day').set({ hour: 22 });
    const spy = vi.spyOn(DateTime, 'now');
    spy.mockReturnValue(time);

    const todayDoW = time.weekdayLong.toLocaleLowerCase();
    const hoursInfo: HoursOfOpConfig[] = [{ dayOfWeek: todayDoW, open: 9, close: 23, workingDay: true }];
    const { schedule, location } = makeLocationWithSchedule(hoursInfo, 15, 0, 60);
    const selectedLocation: AvailableLocationInformation = getLocationInformation(oystehr, location);
    const testOfficeOpen = useCheckOfficeOpen(selectedLocation);
    expect(testOfficeOpen.officeOpen).toBe(true);

    spy.mockRestore();
  });

  test('2: it should return walkinOpen as true if no slots are available for today, current time is 10pm today, closing buffer 60, open @9am, close @11pm', async () => {
    const time = DateTime.now().startOf('day').set({ hour: 22 });
    const spy = vi.spyOn(DateTime, 'now');
    spy.mockReturnValue(time);

    const todayDoW = time.weekdayLong.toLocaleLowerCase();
    const hoursInfo: HoursOfOpConfig[] = [{ dayOfWeek: todayDoW, open: 9, close: 23, workingDay: true }];
    const { schedule, location } = makeLocationWithSchedule(hoursInfo, 15, 0, 60);
    const selectedLocation: AvailableLocationInformation = getLocationInformation(oystehr, location);
    const testWalkinOpen = useCheckOfficeOpen(selectedLocation);
    expect(testWalkinOpen.walkinOpen).toBe(true);

    spy.mockRestore();
  });

  test('3: it should return prebookStillOpenForToday as true if no slots are available for today, current time is 9:59pm today, closing buffer 60, open @9am, close @11pm', async () => {
    const time = DateTime.now().startOf('day').set({ hour: 21, minute: 59 });
    const spy = vi.spyOn(DateTime, 'now');
    spy.mockReturnValue(time);

    const todayDoW = time.weekdayLong.toLocaleLowerCase();
    const hoursInfo: HoursOfOpConfig[] = [{ dayOfWeek: todayDoW, open: 9, close: 23, workingDay: true }];
    const { schedule, location } = makeLocationWithSchedule(hoursInfo, 15, 0, 60);
    const selectedLocation: AvailableLocationInformation = getLocationInformation(oystehr, location);
    const testPrebookOpen = useCheckOfficeOpen(selectedLocation);
    expect(testPrebookOpen.prebookStillOpenForToday).toBe(true);

    spy.mockRestore();
  });

  test('4: it should return prebookStillOpenForToday as false if current time is 10:30pm today, closing buffer 60, open @9am, close @11pm', async () => {
    const time = DateTime.now().startOf('day').set({ hour: 22, minute: 30 });
    const spy = vi.spyOn(DateTime, 'now');
    spy.mockReturnValue(time);

    const todayDoW = time.weekdayLong.toLocaleLowerCase();
    const hoursInfo: HoursOfOpConfig[] = [{ dayOfWeek: todayDoW, open: 9, close: 23, workingDay: true }];
    const { schedule, location } = makeLocationWithSchedule(hoursInfo, 15, 0, 60);
    const selectedLocation: AvailableLocationInformation = getLocationInformation(oystehr, location);
    const testPrebookOpen = useCheckOfficeOpen(selectedLocation);
    expect(testPrebookOpen.prebookStillOpenForToday).toBe(false);

    spy.mockRestore();
  });
});

describe.skip('test getNextOpeningDateTime', () => {
  test('1: it should return opening time for today if walkin is closed and current time is before opening time', async () => {
    const time = DateTime.now().startOf('day').set({ hour: 9, minute: 30 });
    const todayDoW = time.weekdayLong.toLocaleLowerCase();
    const hoursInfo: HoursOfOpConfig[] = [{ dayOfWeek: todayDoW, open: 18, close: 23, workingDay: true }];
    const { schedule, location } = makeLocationWithSchedule(hoursInfo, 15, 0, 60);
    const testResult = getNextOpeningDateTime(oystehr, time, location);
    const exptectedResult = DateTime.now().set({ hour: 18, minute: 0 }).setZone('utc').toFormat('HH:mm MM-dd-yyyy z');
    expect(testResult).toBe(exptectedResult);
  });

  test('2: it should return opening time for tomorrow if walkin is closed and current time is after opening time', async () => {
    const time = DateTime.now().startOf('day').set({ hour: 18, minute: 30 });
    const todayDoW = time.weekdayLong.toLocaleLowerCase();
    const hoursInfo: HoursOfOpConfig[] = [{ dayOfWeek: todayDoW, open: 9, close: 23, workingDay: true }];
    const { schedule, location } = makeLocationWithSchedule(hoursInfo, 15, 0, 60);
    const testResult = getNextOpeningDateTime(oystehr, time, location);
    const exptectedResult = DateTime.now()
      .set({ hour: 5, minute: 0 })
      .setZone('utc')
      .plus({ day: 1 })
      .toFormat('HH:mm MM-dd-yyyy z');
    expect(testResult).toBe(exptectedResult);
  });

  test('3: it should return opening time for 5th day from today if walkin is closed, it is a working day, no schedule override, closure override for 4 days, and current time is after opening time', async () => {
    const time = DateTime.now().startOf('day').set({ hour: 18, minute: 30, weekday: 1 });
    const hoursInfo: HoursOfOpConfig[] = [
      { dayOfWeek: 'monday', open: 10, close: 18, workingDay: true },
      { dayOfWeek: 'friday', open: 3, close: 18, workingDay: true },
    ];
    const closures = overrideData.closureOverrideFourDays;
    const { schedule, location } = makeLocationWithSchedule(hoursInfo, 15, 0, 60, undefined, closures);
    const testResult = getNextOpeningDateTime(oystehr, time, location);
    const exptectedResult = DateTime.now()
      .set({ weekday: 1, hour: 3, minute: 0 })
      .plus({ day: 4 })
      .setZone('utc')
      .toFormat('HH:mm MM-dd-yyyy z');
    expect(testResult).toBe(exptectedResult);
  });

  test('4: it should return opening time of schedule override for tomorrow if walkin is closed, it is a working day, schedule override is for tomorrow, closure override is for today, and current time is after opening time', async () => {
    const time = DateTime.now().startOf('day').set({ hour: 18, minute: 30, weekday: 1 });
    const hoursInfo: HoursOfOpConfig[] = [{ dayOfWeek: 'monday', open: 7, close: 18, workingDay: true }];
    const overrideInfo: OverrideScheduleConfig[] = overrideData.tuesdayScheduleOverride;
    const closures = overrideData.mondayClosureOverrideForOneDay;
    const { schedule, location } = makeLocationWithSchedule(hoursInfo, 15, 0, 60, overrideInfo, closures);
    const testResult = getNextOpeningDateTime(oystehr, time, location);
    const exptectedResult = DateTime.now()
      .set({ weekday: 1, hour: 8, minute: 0 })
      .plus({ day: 1 })
      .setZone('utc')
      .toFormat('HH:mm MM-dd-yyyy z');
    expect(testResult).toBe(exptectedResult);
  });

  test('5: it should return opening time for 3rd day from today if walkin is closed, it is a non-working day, no schedule override, closure override is for tomorrow, and current time is after opening time', async () => {
    const time = DateTime.now().startOf('day').set({ hour: 18, minute: 30, weekday: 1 });
    const hoursInfo: HoursOfOpConfig[] = [
      { dayOfWeek: 'monday', open: 7, close: 18, workingDay: false },
      { dayOfWeek: 'wednesday', open: 7, close: 18, workingDay: true },
    ];
    const closures = overrideData.tuesdayClosureOverrideForOneDay;
    const { schedule, location } = makeLocationWithSchedule(hoursInfo, 15, 0, 60, [], closures);
    const testResult = getNextOpeningDateTime(oystehr, time, location);
    const exptectedResult = DateTime.now()
      .set({ weekday: 1, hour: 7, minute: 0 })
      .plus({ day: 2 })
      .setZone('utc')
      .toFormat('HH:mm MM-dd-yyyy z');
    expect(testResult).toBe(exptectedResult);
  });

  test('6: it should return opening time of schedule override for tomorrow if walkin is closed, it is a non-working day, schedule override is for tomorrow, no closure override, and current time is after opening time', async () => {
    const time = DateTime.now().startOf('day').set({ hour: 18, minute: 30, weekday: 1 });
    const hoursInfo: HoursOfOpConfig[] = [
      { dayOfWeek: 'monday', open: 7, close: 18, workingDay: true },
      { dayOfWeek: 'tuesday', open: 16, close: 18, workingDay: true },
    ];
    const overrideInfo: OverrideScheduleConfig[] = overrideData.tuesdayScheduleOverride;
    const { location } = makeLocationWithSchedule(hoursInfo, 15, 0, 60, overrideInfo);
    const testResult = getNextOpeningDateTime(oystehr, time, location);
    const exptectedResult = DateTime.now()
      .set({ weekday: 1, hour: 8, minute: 0 })
      .plus({ day: 1 })
      .setZone('utc')
      .toFormat('HH:mm MM-dd-yyyy z');
    expect(testResult).toBe(exptectedResult);
  });
});<|MERGE_RESOLUTION|>--- conflicted
+++ resolved
@@ -5,12 +5,8 @@
 import {
   AvailableLocationInformation,
   getAvailableSlots,
-<<<<<<< HEAD
   getScheduleExtension,
-=======
   getLocationInformation,
-  getScheduleDetails,
->>>>>>> 3246d17f
   getSlotCapacityMapForDayAndSchedule,
 } from 'utils';
 import { vi } from 'vitest';
