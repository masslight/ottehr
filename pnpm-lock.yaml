--- conflicted
+++ resolved
@@ -113,15 +113,12 @@
       react-router-dom:
         specifier: ^6.3.0
         version: 6.16.0(react-dom@18.2.0)(react@18.2.0)
-<<<<<<< HEAD
       twilio-video:
         specifier: 2.28.1
         version: 2.28.1
       web-vitals:
         specifier: ^2.1.4
         version: 2.1.4
-=======
->>>>>>> 2f516416
       yup:
         specifier: ^0.32.11
         version: 0.32.11
