--- conflicted
+++ resolved
@@ -78,13 +78,8 @@
         specifier: ^1.0.8
         version: 1.0.10
       i18next:
-<<<<<<< HEAD
         specifier: 23.6.0
         version: 23.6.0
-=======
-        specifier: 23.5.1
-        version: 23.5.1
->>>>>>> 645ecc92
       i18next-browser-languagedetector:
         specifier: ^7.0.1
         version: 7.1.0
@@ -188,18 +183,9 @@
       fast-json-patch:
         specifier: ^3.1.1
         version: 3.1.1
-<<<<<<< HEAD
-=======
       node-fetch:
         specifier: 2.6.1
         version: 2.6.1
-      query-string:
-        specifier: ^6.0.0
-        version: 6.14.1
-      short-uuid:
-        specifier: ^4.2.2
-        version: 4.2.2
->>>>>>> 645ecc92
     devDependencies:
       '@types/aws-lambda':
         specifier: ^8.10.109
@@ -4444,8 +4430,6 @@
       supports-color: 8.1.1
     dev: true
 
-<<<<<<< HEAD
-=======
   /decamelize-keys@1.1.1:
     resolution: {integrity: sha512-WiPxgEirIV0/eIOMcnFBA3/IJZAZqKnwAwWyvvdi4lsr1WCN22nhdf/3db3DoZcUjTV2SqfzIwNyp6y2xs3nmg==}
     engines: {node: '>=0.10.0'}
@@ -4459,12 +4443,6 @@
     engines: {node: '>=0.10.0'}
     dev: true
 
-  /decode-uri-component@0.2.2:
-    resolution: {integrity: sha512-FqUYQ+8o158GyGTrMFJms9qh3CqTKvAqgqsTnkLI8sKu0028orqBhxNMFkFen0zGyg6epACD32pjVk58ngIErQ==}
-    engines: {node: '>=0.10'}
-    dev: false
-
->>>>>>> 645ecc92
   /decompress-response@6.0.0:
     resolution: {integrity: sha512-aW35yZM6Bb/4oJlZncMH2LCoZtJXTRxES17vE3hoRiowU2kWHaJKFkSBDnDR+cm9J+9QhXmREyIfv0pji9ejCQ==}
     engines: {node: '>=10'}
@@ -7820,8 +7798,6 @@
     engines: {node: '>=0.10.0'}
     dev: false
 
-<<<<<<< HEAD
-=======
   /spawndamnit@2.0.0:
     resolution: {integrity: sha512-j4JKEcncSjFlqIwU5L/rp2N5SIPsdxaRsIv678+TZxZ0SRDJTm8JrxJMjE/XuiEZNEir3S8l0Fa3Ke339WI4qA==}
     dependencies:
@@ -7851,12 +7827,6 @@
     resolution: {integrity: sha512-lpT8hSQp9jAKp9mhtBU4Xjon8LPGBvLIuBiSVhMEtmLecTh2mO0tlqrAMp47tBXzMr13NJMQ2lf7RpQGLJ3HsQ==}
     dev: true
 
-  /split-on-first@1.1.0:
-    resolution: {integrity: sha512-43ZssAJaMusuKWL8sKUBQXHWOpq8d6CfN/u1p4gUzfJkM05C8rxTmYrkIPTXapZpORA6LkkzcUulJ8FqA7Uudw==}
-    engines: {node: '>=6'}
-    dev: false
-
->>>>>>> 645ecc92
   /split2@3.2.2:
     resolution: {integrity: sha512-9NThjpgZnifTkJpzTZ7Eue85S49QwpNhZTq6GRJwObb6jnLFNGB7Qm73V5HewTROPyxD0C29xqmaI68bQtV+hg==}
     dependencies:
@@ -7892,20 +7862,12 @@
       is-stream: 1.1.0
     dev: true
 
-<<<<<<< HEAD
-=======
   /stream-transform@2.1.3:
     resolution: {integrity: sha512-9GHUiM5hMiCi6Y03jD2ARC1ettBXkQBoQAe7nJsPknnI0ow10aXjTnew8QtYQmLjzn974BnmWEAJgCY6ZP1DeQ==}
     dependencies:
       mixme: 0.5.9
     dev: true
 
-  /strict-uri-encode@2.0.0:
-    resolution: {integrity: sha512-QwiXZgpRcKkhTj2Scnn++4PKtWsH0kpzZ62L2R6c/LUVYv7hVnZqcg2+sMuT6R7Jusu1vviK/MFsu6kNJfWlEQ==}
-    engines: {node: '>=4'}
-    dev: false
-
->>>>>>> 645ecc92
   /string-width@4.2.3:
     resolution: {integrity: sha512-wKyQRQpjJ0sIp62ErSZdGsjMJWsap5oRNihHhu6G7JVO/9jIB6UyevL+tXuOqrng8j/cxKTWyWUwvSTriiZz/g==}
     engines: {node: '>=8'}
