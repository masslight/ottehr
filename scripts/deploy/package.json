--- conflicted
+++ resolved
@@ -25,11 +25,7 @@
   "dependencies": {
     "@aws-sdk/client-cloudfront": "^3.645.0",
     "@aws-sdk/credential-providers": "^3.645.0",
-<<<<<<< HEAD
-    "@oystehr/sdk": "3.0.15",
-=======
     "@oystehr/sdk": "3.0.16",
->>>>>>> 3821b07a
     "@types/node-fetch": "^2.6.11",
     "aws-cdk-lib": "2.177.0",
     "constructs": "^10.0.0",
