--- conflicted
+++ resolved
@@ -210,15 +210,10 @@
     const ehrConfig: EhrConfig = {
       TEXT_USERNAME: ehrTextUsername,
       TEXT_PASSWORD: ehrTextPassword,
-<<<<<<< HEAD
-      AUTH0_CLIENT: ehrZambdaEnv.AUTH0_CLIENT,
-      AUTH0_SECRET: ehrZambdaEnv.AUTH0_SECRET,
+      AUTH0_CLIENT: zambdaEnv.AUTH0_CLIENT,
+      AUTH0_SECRET: zambdaEnv.AUTH0_SECRET,
       AUTH0_CLIENT_TESTS: existingEhrConfig.AUTH0_CLIENT_TESTS,
       AUTH0_SECRET_TESTS: existingEhrConfig.AUTH0_SECRET_TESTS,
-=======
-      AUTH0_CLIENT: zambdaEnv.AUTH0_CLIENT,
-      AUTH0_SECRET: zambdaEnv.AUTH0_SECRET,
->>>>>>> 6f957d53
       LOCATION: locationName,
       LOCATION_ID: locationId,
       WEBSITE_URL: ehrUiEnv.VITE_APP_OYSTEHR_APPLICATION_REDIRECT_URL,
@@ -242,15 +237,10 @@
       TEXT_PASSWORD: textPassword,
       SLUG_ONE: locationSlug,
       STATE_ONE: locationState,
-<<<<<<< HEAD
-      AUTH0_CLIENT: intakeZambdaEnv.AUTH0_CLIENT,
-      AUTH0_SECRET: intakeZambdaEnv.AUTH0_SECRET,
+      AUTH0_CLIENT: zambdaEnv.AUTH0_CLIENT,
+      AUTH0_SECRET: zambdaEnv.AUTH0_SECRET,
       AUTH0_CLIENT_TESTS: existingIntakeConfig.AUTH0_CLIENT_TESTS,
       AUTH0_SECRET_TESTS: existingIntakeConfig.AUTH0_SECRET_TESTS,
-=======
-      AUTH0_CLIENT: zambdaEnv.AUTH0_CLIENT,
-      AUTH0_SECRET: zambdaEnv.AUTH0_SECRET,
->>>>>>> 6f957d53
       LOCATION: locationName,
       LOCATION_ID: locationId,
       WEBSITE_URL: zambdaEnv.WEBSITE_URL,
