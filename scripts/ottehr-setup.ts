import { input, password } from '@inquirer/prompts';
import Oystehr, { M2m, M2mRotateSecretResponse } from '@oystehr/sdk';
import { setupEHR } from '../packages/zambdas/src/scripts/setup';
import { setupIntake } from '../packages/zambdas/src/scripts/setup-intake';

const projectApiUrl = 'https://project-api.zapehr.com/v1';

async function getUserInput(): Promise<{
  accessToken: string;
  projectId: string;
  providerEmail: string;
}> {
  if (process.argv.length > 2) {
    return { projectId: process.argv[2], accessToken: process.argv[3], providerEmail: process.argv[4] };
  }

  const accessToken = await password({
    message: 'Please enter your access token:',
    validate: (input: any) => !!input || 'Access token is required',
  });
  const projectId = await input({
    message: 'Please enter your project id:',
    validate: (input: any) => !!input || 'Project id is required',
  });
  const providerEmail = await input({
    message: 'Please enter the email of your first provider:',
    validate: (input: any) => !!input || 'Provider email is required',
  });
  return { accessToken, projectId, providerEmail };
}

async function createM2M(
  oystehr: Oystehr,
  projectId: string
): Promise<{ deviceId: string; clientId: string; secret: string }> {
  let m2m: M2m;
  try {
    m2m = await oystehr.m2m.create({
      name: 'Example M2M Client',
      description: 'This M2M Client is used for initial Ottehr setup.',
      accessPolicy: {
        rule: [
          {
            resource: ['FHIR:*'],
            action: ['FHIR:*'],
            effect: 'Allow',
          },
          {
            resource: ['Telemed:*'],
            action: ['Telemed:*'],
            effect: 'Allow',
          },
          {
            resource: ['App:User'],
            action: ['App:CreateUser', 'App:GetUser', 'App:UpdateUser', 'App:ListAllUsers'],
            effect: 'Allow',
          },
          {
            resource: ['Zambda:*'],
            action: ['Zambda:*'],
            effect: 'Allow',
          },
          {
            resource: ['Fax:Fax:*'],
            action: ['Fax:Send'],
            effect: 'Allow',
          },
          {
            resource: ['IAM:M2MClient:*'],
            action: ['IAM:ListAllM2MClients', 'IAM:GetM2MClient'],
            effect: 'Allow',
          },
          {
            resource: ['IAM:Role'],
            action: ['IAM:GetRole', 'IAM:ListAllRoles', 'IAM:CreateRole', 'IAM:UpdateRole'],
            effect: 'Allow',
          },
          {
            resource: ['Lab:*'],
            action: ['Lab:*'],
            effect: 'Allow',
          },
          {
            resource: [
              `Z3:${projectId}-photo-id-cards/*`,
              `Z3:${projectId}-insurance-cards/*`,
              `Z3:${projectId}-school-work-note-templates/*`,
              `Z3:${projectId}-patient-photos/*`,
              `Z3:${projectId}-consent-forms/*`,
              `Z3:${projectId}-visit-notes/*`,
              `Z3:${projectId}-receipts/*`,
              `Z3:${projectId}-school-work-notes/*`,
              `Z3:${projectId}-privacy-policy/*`,
              `Z3:${projectId}-exported-questionnaires/*`,
<<<<<<< HEAD
              `Z3:${projectId}-audio-recordings/*`,
=======
              `Z3:${projectId}-discharge-summaries/*`,
>>>>>>> 2204ac9f
            ],
            action: ['Z3:PutObject', 'Z3:GetObject'],
            effect: 'Allow',
          },
          {
            action: ['Messaging:SendTransactionalSMS'],
            effect: 'Allow',
            resource: ['*'],
          },
          {
            action: ['RCM:CheckInsuranceEligibility'],
            effect: 'Allow',
            resource: ['RCM:InsuranceEligibility'],
          },
        ],
      },
    });
  } catch (err) {
    console.error('error', err);
    throw new Error(`Failed to create M2M client. Status: ${(err as Oystehr.OystehrSdkError).code}`);
  }

  let secretData: M2mRotateSecretResponse;
  try {
    secretData = await oystehr.m2m.rotateSecret({ id: m2m.id });
  } catch (err) {
    throw new Error(`Failed to rotate M2M secret. Status: ${(err as Oystehr.OystehrSdkError).code}`);
  }

  return { deviceId: m2m.profile.replace('Device/', ''), clientId: m2m.clientId, secret: secretData.secret! };
}

async function runCLI(): Promise<void> {
  let userInput: { accessToken: string; projectId: string; providerEmail: string };
  try {
    userInput = await getUserInput();
<<<<<<< HEAD
  } catch (err) {
    console.error('Error', err);
=======
  } catch {
>>>>>>> 2204ac9f
    console.error('Setup canceled');
    process.exit(1);
  }
  let environment = 'local';
  if (process.argv.length >= 6) {
    environment = process.argv[5];
  }

  console.log('Starting setup...');

  const oystehr = new Oystehr({
    accessToken: userInput.accessToken,
    projectId: userInput.projectId,
    services: {
      fhirApiUrl: 'https://fhir-api.zapehr.com',
      projectApiUrl,
    },
  });
  const { clientId: m2mClientId, secret: m2mSecret } = await createM2M(oystehr, userInput.projectId);
  console.log('Created m2m:', m2mClientId);

  try {
    await setupEHR(oystehr, userInput.projectId, userInput.providerEmail, m2mClientId, m2mSecret, environment);
    await setupIntake(oystehr, userInput.projectId, m2mClientId, m2mSecret, environment);
  } catch (e) {
    console.log(e);
    throw e;
  }
}

runCLI().catch(() => process.exit(1));<|MERGE_RESOLUTION|>--- conflicted
+++ resolved
@@ -92,11 +92,8 @@
               `Z3:${projectId}-school-work-notes/*`,
               `Z3:${projectId}-privacy-policy/*`,
               `Z3:${projectId}-exported-questionnaires/*`,
-<<<<<<< HEAD
               `Z3:${projectId}-audio-recordings/*`,
-=======
               `Z3:${projectId}-discharge-summaries/*`,
->>>>>>> 2204ac9f
             ],
             action: ['Z3:PutObject', 'Z3:GetObject'],
             effect: 'Allow',
@@ -133,12 +130,8 @@
   let userInput: { accessToken: string; projectId: string; providerEmail: string };
   try {
     userInput = await getUserInput();
-<<<<<<< HEAD
   } catch (err) {
     console.error('Error', err);
-=======
-  } catch {
->>>>>>> 2204ac9f
     console.error('Setup canceled');
     process.exit(1);
   }
